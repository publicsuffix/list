--- conflicted
+++ resolved
@@ -10978,15 +10978,13 @@
 cloudcontrolled.com
 cloudcontrolapp.com
 
-<<<<<<< HEAD
+// Cloudflare, Inc. : https://www.cloudflare.com/
+// Submitted by Jake Riesterer <publicsuffixlist@cloudflare.com>
+workers.dev
+
 // Clovyr : https://clovyr.io
 // Submitted by Patrick Nielsen <patrick@clovyr.io>
 wnext.app
-=======
-// Cloudflare, Inc. : https://www.cloudflare.com/
-// Submitted by Jake Riesterer <publicsuffixlist@cloudflare.com>
-workers.dev
->>>>>>> a9d03e34
 
 // co.ca : http://registry.co.ca/
 co.ca
