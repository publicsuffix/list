// This Source Code Form is subject to the terms of the Mozilla Public
// License, v. 2.0. If a copy of the MPL was not distributed with this
// file, You can obtain one at https://mozilla.org/MPL/2.0/.

// Please pull this list from, and only from https://publicsuffix.org/list/public_suffix_list.dat,
// rather than any other VCS sites. Pulling from any other URL is not guaranteed to be supported.

// Instructions on pulling and using this list can be found at https://publicsuffix.org/list/.

// ===BEGIN ICANN DOMAINS===

// ac : https://en.wikipedia.org/wiki/.ac
ac
com.ac
edu.ac
gov.ac
net.ac
mil.ac
org.ac

// ad : https://en.wikipedia.org/wiki/.ad
ad
nom.ad

// ae : https://en.wikipedia.org/wiki/.ae
// see also: "Domain Name Eligibility Policy" at http://www.aeda.ae/eng/aepolicy.php
ae
co.ae
net.ae
org.ae
sch.ae
ac.ae
gov.ae
mil.ae

// aero : see https://www.information.aero/index.php?id=66
aero
accident-investigation.aero
accident-prevention.aero
aerobatic.aero
aeroclub.aero
aerodrome.aero
agents.aero
aircraft.aero
airline.aero
airport.aero
air-surveillance.aero
airtraffic.aero
air-traffic-control.aero
ambulance.aero
amusement.aero
association.aero
author.aero
ballooning.aero
broker.aero
caa.aero
cargo.aero
catering.aero
certification.aero
championship.aero
charter.aero
civilaviation.aero
club.aero
conference.aero
consultant.aero
consulting.aero
control.aero
council.aero
crew.aero
design.aero
dgca.aero
educator.aero
emergency.aero
engine.aero
engineer.aero
entertainment.aero
equipment.aero
exchange.aero
express.aero
federation.aero
flight.aero
freight.aero
fuel.aero
gliding.aero
government.aero
groundhandling.aero
group.aero
hanggliding.aero
homebuilt.aero
insurance.aero
journal.aero
journalist.aero
leasing.aero
logistics.aero
magazine.aero
maintenance.aero
media.aero
microlight.aero
modelling.aero
navigation.aero
parachuting.aero
paragliding.aero
passenger-association.aero
pilot.aero
press.aero
production.aero
recreation.aero
repbody.aero
res.aero
research.aero
rotorcraft.aero
safety.aero
scientist.aero
services.aero
show.aero
skydiving.aero
software.aero
student.aero
trader.aero
trading.aero
trainer.aero
union.aero
workinggroup.aero
works.aero

// af : http://www.nic.af/help.jsp
af
gov.af
com.af
org.af
net.af
edu.af

// ag : http://www.nic.ag/prices.htm
ag
com.ag
org.ag
net.ag
co.ag
nom.ag

// ai : http://nic.com.ai/
ai
off.ai
com.ai
net.ai
org.ai

// al : http://www.ert.gov.al/ert_alb/faq_det.html?Id=31
al
com.al
edu.al
gov.al
mil.al
net.al
org.al

// am : https://en.wikipedia.org/wiki/.am
am

// ao : https://en.wikipedia.org/wiki/.ao
// http://www.dns.ao/REGISTR.DOC
ao
ed.ao
gv.ao
og.ao
co.ao
pb.ao
it.ao

// aq : https://en.wikipedia.org/wiki/.aq
aq

// ar : https://nic.ar/nic-argentina/normativa-vigente
ar
com.ar
edu.ar
gob.ar
gov.ar
int.ar
mil.ar
musica.ar
net.ar
org.ar
tur.ar

// arpa : https://en.wikipedia.org/wiki/.arpa
// Confirmed by registry <iana-questions@icann.org> 2008-06-18
arpa
e164.arpa
in-addr.arpa
ip6.arpa
iris.arpa
uri.arpa
urn.arpa

// as : https://en.wikipedia.org/wiki/.as
as
gov.as

// asia : https://en.wikipedia.org/wiki/.asia
asia

// at : https://en.wikipedia.org/wiki/.at
// Confirmed by registry <it@nic.at> 2008-06-17
at
ac.at
co.at
gv.at
or.at

// au : https://en.wikipedia.org/wiki/.au
// http://www.auda.org.au/
au
// 2LDs
com.au
net.au
org.au
edu.au
gov.au
asn.au
id.au
// Historic 2LDs (closed to new registration, but sites still exist)
info.au
conf.au
oz.au
// CGDNs - http://www.cgdn.org.au/
act.au
nsw.au
nt.au
qld.au
sa.au
tas.au
vic.au
wa.au
// 3LDs
act.edu.au
nsw.edu.au
nt.edu.au
qld.edu.au
sa.edu.au
tas.edu.au
vic.edu.au
wa.edu.au
// act.gov.au  Bug 984824 - Removed at request of Greg Tankard
// nsw.gov.au  Bug 547985 - Removed at request of <Shae.Donelan@services.nsw.gov.au>
// nt.gov.au  Bug 940478 - Removed at request of Greg Connors <Greg.Connors@nt.gov.au>
qld.gov.au
sa.gov.au
tas.gov.au
vic.gov.au
wa.gov.au

// aw : https://en.wikipedia.org/wiki/.aw
aw
com.aw

// ax : https://en.wikipedia.org/wiki/.ax
ax

// az : https://en.wikipedia.org/wiki/.az
az
com.az
net.az
int.az
gov.az
org.az
edu.az
info.az
pp.az
mil.az
name.az
pro.az
biz.az

// ba : http://nic.ba/users_data/files/pravilnik_o_registraciji.pdf
ba
com.ba
edu.ba
gov.ba
mil.ba
net.ba
org.ba

// bb : https://en.wikipedia.org/wiki/.bb
bb
biz.bb
co.bb
com.bb
edu.bb
gov.bb
info.bb
net.bb
org.bb
store.bb
tv.bb

// bd : https://en.wikipedia.org/wiki/.bd
*.bd

// be : https://en.wikipedia.org/wiki/.be
// Confirmed by registry <tech@dns.be> 2008-06-08
be
ac.be

// bf : https://en.wikipedia.org/wiki/.bf
bf
gov.bf

// bg : https://en.wikipedia.org/wiki/.bg
// https://www.register.bg/user/static/rules/en/index.html
bg
a.bg
b.bg
c.bg
d.bg
e.bg
f.bg
g.bg
h.bg
i.bg
j.bg
k.bg
l.bg
m.bg
n.bg
o.bg
p.bg
q.bg
r.bg
s.bg
t.bg
u.bg
v.bg
w.bg
x.bg
y.bg
z.bg
0.bg
1.bg
2.bg
3.bg
4.bg
5.bg
6.bg
7.bg
8.bg
9.bg

// bh : https://en.wikipedia.org/wiki/.bh
bh
com.bh
edu.bh
net.bh
org.bh
gov.bh

// bi : https://en.wikipedia.org/wiki/.bi
// http://whois.nic.bi/
bi
co.bi
com.bi
edu.bi
or.bi
org.bi

// biz : https://en.wikipedia.org/wiki/.biz
biz

// bj : https://en.wikipedia.org/wiki/.bj
bj
asso.bj
barreau.bj
gouv.bj

// bm : http://www.bermudanic.bm/dnr-text.txt
bm
com.bm
edu.bm
gov.bm
net.bm
org.bm

// bn : http://www.bnnic.bn/faqs
bn
com.bn
edu.bn
gov.bn
net.bn
org.bn

// bo : https://nic.bo/delegacion2015.php#h-1.10
bo
com.bo
edu.bo
gob.bo
int.bo
org.bo
net.bo
mil.bo
tv.bo
web.bo
// Social Domains
academia.bo
agro.bo
arte.bo
blog.bo
bolivia.bo
ciencia.bo
cooperativa.bo
democracia.bo
deporte.bo
ecologia.bo
economia.bo
empresa.bo
indigena.bo
industria.bo
info.bo
medicina.bo
movimiento.bo
musica.bo
natural.bo
nombre.bo
noticias.bo
patria.bo
politica.bo
profesional.bo
plurinacional.bo
pueblo.bo
revista.bo
salud.bo
tecnologia.bo
tksat.bo
transporte.bo
wiki.bo

// br : http://registro.br/dominio/categoria.html
// Submitted by registry <fneves@registro.br>
br
9guacu.br
abc.br
adm.br
adv.br
agr.br
aju.br
am.br
anani.br
aparecida.br
arq.br
art.br
ato.br
b.br
barueri.br
belem.br
bhz.br
bio.br
blog.br
bmd.br
boavista.br
bsb.br
campinagrande.br
campinas.br
caxias.br
cim.br
cng.br
cnt.br
com.br
contagem.br
coop.br
cri.br
cuiaba.br
curitiba.br
def.br
ecn.br
eco.br
edu.br
emp.br
eng.br
esp.br
etc.br
eti.br
far.br
feira.br
flog.br
floripa.br
fm.br
fnd.br
fortal.br
fot.br
foz.br
fst.br
g12.br
ggf.br
goiania.br
gov.br
// gov.br 26 states + df https://en.wikipedia.org/wiki/States_of_Brazil
ac.gov.br
al.gov.br
am.gov.br
ap.gov.br
ba.gov.br
ce.gov.br
df.gov.br
es.gov.br
go.gov.br
ma.gov.br
mg.gov.br
ms.gov.br
mt.gov.br
pa.gov.br
pb.gov.br
pe.gov.br
pi.gov.br
pr.gov.br
rj.gov.br
rn.gov.br
ro.gov.br
rr.gov.br
rs.gov.br
sc.gov.br
se.gov.br
sp.gov.br
to.gov.br
gru.br
imb.br
ind.br
inf.br
jab.br
jampa.br
jdf.br
joinville.br
jor.br
jus.br
leg.br
lel.br
londrina.br
macapa.br
maceio.br
manaus.br
maringa.br
mat.br
med.br
mil.br
morena.br
mp.br
mus.br
natal.br
net.br
niteroi.br
*.nom.br
not.br
ntr.br
odo.br
ong.br
org.br
osasco.br
palmas.br
poa.br
ppg.br
pro.br
psc.br
psi.br
pvh.br
qsl.br
radio.br
rec.br
recife.br
ribeirao.br
rio.br
riobranco.br
riopreto.br
salvador.br
sampa.br
santamaria.br
santoandre.br
saobernardo.br
saogonca.br
sjc.br
slg.br
slz.br
sorocaba.br
srv.br
taxi.br
teo.br
the.br
tmp.br
trd.br
tur.br
tv.br
udi.br
vet.br
vix.br
vlog.br
wiki.br
zlg.br

// bs : http://www.nic.bs/rules.html
bs
com.bs
net.bs
org.bs
edu.bs
gov.bs

// bt : https://en.wikipedia.org/wiki/.bt
bt
com.bt
edu.bt
gov.bt
net.bt
org.bt

// bv : No registrations at this time.
// Submitted by registry <jarle@uninett.no>
bv

// bw : https://en.wikipedia.org/wiki/.bw
// http://www.gobin.info/domainname/bw.doc
// list of other 2nd level tlds ?
bw
co.bw
org.bw

// by : https://en.wikipedia.org/wiki/.by
// http://tld.by/rules_2006_en.html
// list of other 2nd level tlds ?
by
gov.by
mil.by
// Official information does not indicate that com.by is a reserved
// second-level domain, but it's being used as one (see www.google.com.by and
// www.yahoo.com.by, for example), so we list it here for safety's sake.
com.by

// http://hoster.by/
of.by

// bz : https://en.wikipedia.org/wiki/.bz
// http://www.belizenic.bz/
bz
com.bz
net.bz
org.bz
edu.bz
gov.bz

// ca : https://en.wikipedia.org/wiki/.ca
ca
// ca geographical names
ab.ca
bc.ca
mb.ca
nb.ca
nf.ca
nl.ca
ns.ca
nt.ca
nu.ca
on.ca
pe.ca
qc.ca
sk.ca
yk.ca
// gc.ca: https://en.wikipedia.org/wiki/.gc.ca
// see also: http://registry.gc.ca/en/SubdomainFAQ
gc.ca

// cat : https://en.wikipedia.org/wiki/.cat
cat

// cc : https://en.wikipedia.org/wiki/.cc
cc

// cd : https://en.wikipedia.org/wiki/.cd
// see also: https://www.nic.cd/domain/insertDomain_2.jsp?act=1
cd
gov.cd

// cf : https://en.wikipedia.org/wiki/.cf
cf

// cg : https://en.wikipedia.org/wiki/.cg
cg

// ch : https://en.wikipedia.org/wiki/.ch
ch

// ci : https://en.wikipedia.org/wiki/.ci
// http://www.nic.ci/index.php?page=charte
ci
org.ci
or.ci
com.ci
co.ci
edu.ci
ed.ci
ac.ci
net.ci
go.ci
asso.ci
aéroport.ci
int.ci
presse.ci
md.ci
gouv.ci

// ck : https://en.wikipedia.org/wiki/.ck
*.ck
!www.ck

// cl : https://en.wikipedia.org/wiki/.cl
cl
gov.cl
gob.cl
co.cl
mil.cl

// cm : https://en.wikipedia.org/wiki/.cm plus bug 981927
cm
co.cm
com.cm
gov.cm
net.cm

// cn : https://en.wikipedia.org/wiki/.cn
// Submitted by registry <tanyaling@cnnic.cn>
cn
ac.cn
com.cn
edu.cn
gov.cn
net.cn
org.cn
mil.cn
公司.cn
网络.cn
網絡.cn
// cn geographic names
ah.cn
bj.cn
cq.cn
fj.cn
gd.cn
gs.cn
gz.cn
gx.cn
ha.cn
hb.cn
he.cn
hi.cn
hl.cn
hn.cn
jl.cn
js.cn
jx.cn
ln.cn
nm.cn
nx.cn
qh.cn
sc.cn
sd.cn
sh.cn
sn.cn
sx.cn
tj.cn
xj.cn
xz.cn
yn.cn
zj.cn
hk.cn
mo.cn
tw.cn

// co : https://en.wikipedia.org/wiki/.co
// Submitted by registry <tecnico@uniandes.edu.co>
co
arts.co
com.co
edu.co
firm.co
gov.co
info.co
int.co
mil.co
net.co
nom.co
org.co
rec.co
web.co

// com : https://en.wikipedia.org/wiki/.com
com

// coop : https://en.wikipedia.org/wiki/.coop
coop

// cr : http://www.nic.cr/niccr_publico/showRegistroDominiosScreen.do
cr
ac.cr
co.cr
ed.cr
fi.cr
go.cr
or.cr
sa.cr

// cu : https://en.wikipedia.org/wiki/.cu
cu
com.cu
edu.cu
org.cu
net.cu
gov.cu
inf.cu

// cv : https://en.wikipedia.org/wiki/.cv
cv

// cw : http://www.una.cw/cw_registry/
// Confirmed by registry <registry@una.net> 2013-03-26
cw
com.cw
edu.cw
net.cw
org.cw

// cx : https://en.wikipedia.org/wiki/.cx
// list of other 2nd level tlds ?
cx
gov.cx

// cy : http://www.nic.cy/
// Submitted by registry Panayiotou Fotia <cydns@ucy.ac.cy>
cy
ac.cy
biz.cy
com.cy
ekloges.cy
gov.cy
ltd.cy
name.cy
net.cy
org.cy
parliament.cy
press.cy
pro.cy
tm.cy

// cz : https://en.wikipedia.org/wiki/.cz
cz

// de : https://en.wikipedia.org/wiki/.de
// Confirmed by registry <ops@denic.de> (with technical
// reservations) 2008-07-01
de

// dj : https://en.wikipedia.org/wiki/.dj
dj

// dk : https://en.wikipedia.org/wiki/.dk
// Confirmed by registry <robert@dk-hostmaster.dk> 2008-06-17
dk

// dm : https://en.wikipedia.org/wiki/.dm
dm
com.dm
net.dm
org.dm
edu.dm
gov.dm

// do : https://en.wikipedia.org/wiki/.do
do
art.do
com.do
edu.do
gob.do
gov.do
mil.do
net.do
org.do
sld.do
web.do

// dz : https://en.wikipedia.org/wiki/.dz
dz
com.dz
org.dz
net.dz
gov.dz
edu.dz
asso.dz
pol.dz
art.dz

// ec : http://www.nic.ec/reg/paso1.asp
// Submitted by registry <vabboud@nic.ec>
ec
com.ec
info.ec
net.ec
fin.ec
k12.ec
med.ec
pro.ec
org.ec
edu.ec
gov.ec
gob.ec
mil.ec

// edu : https://en.wikipedia.org/wiki/.edu
edu

// ee : http://www.eenet.ee/EENet/dom_reeglid.html#lisa_B
ee
edu.ee
gov.ee
riik.ee
lib.ee
med.ee
com.ee
pri.ee
aip.ee
org.ee
fie.ee

// eg : https://en.wikipedia.org/wiki/.eg
eg
com.eg
edu.eg
eun.eg
gov.eg
mil.eg
name.eg
net.eg
org.eg
sci.eg

// er : https://en.wikipedia.org/wiki/.er
*.er

// es : https://www.nic.es/site_ingles/ingles/dominios/index.html
es
com.es
nom.es
org.es
gob.es
edu.es

// et : https://en.wikipedia.org/wiki/.et
et
com.et
gov.et
org.et
edu.et
biz.et
name.et
info.et
net.et

// eu : https://en.wikipedia.org/wiki/.eu
eu

// fi : https://en.wikipedia.org/wiki/.fi
fi
// aland.fi : https://en.wikipedia.org/wiki/.ax
// This domain is being phased out in favor of .ax. As there are still many
// domains under aland.fi, we still keep it on the list until aland.fi is
// completely removed.
// TODO: Check for updates (expected to be phased out around Q1/2009)
aland.fi

// fj : https://en.wikipedia.org/wiki/.fj
*.fj

// fk : https://en.wikipedia.org/wiki/.fk
*.fk

// fm : https://en.wikipedia.org/wiki/.fm
fm

// fo : https://en.wikipedia.org/wiki/.fo
fo

// fr : http://www.afnic.fr/
// domaines descriptifs : http://www.afnic.fr/obtenir/chartes/nommage-fr/annexe-descriptifs
fr
com.fr
asso.fr
nom.fr
prd.fr
presse.fr
tm.fr
// domaines sectoriels : http://www.afnic.fr/obtenir/chartes/nommage-fr/annexe-sectoriels
aeroport.fr
assedic.fr
avocat.fr
avoues.fr
cci.fr
chambagri.fr
chirurgiens-dentistes.fr
experts-comptables.fr
geometre-expert.fr
gouv.fr
greta.fr
huissier-justice.fr
medecin.fr
notaires.fr
pharmacien.fr
port.fr
veterinaire.fr

// ga : https://en.wikipedia.org/wiki/.ga
ga

// gb : This registry is effectively dormant
// Submitted by registry <Damien.Shaw@ja.net>
gb

// gd : https://en.wikipedia.org/wiki/.gd
gd

// ge : http://www.nic.net.ge/policy_en.pdf
ge
com.ge
edu.ge
gov.ge
org.ge
mil.ge
net.ge
pvt.ge

// gf : https://en.wikipedia.org/wiki/.gf
gf

// gg : http://www.channelisles.net/register-domains/
// Confirmed by registry <nigel@channelisles.net> 2013-11-28
gg
co.gg
net.gg
org.gg

// gh : https://en.wikipedia.org/wiki/.gh
// see also: http://www.nic.gh/reg_now.php
// Although domains directly at second level are not possible at the moment,
// they have been possible for some time and may come back.
gh
com.gh
edu.gh
gov.gh
org.gh
mil.gh

// gi : http://www.nic.gi/rules.html
gi
com.gi
ltd.gi
gov.gi
mod.gi
edu.gi
org.gi

// gl : https://en.wikipedia.org/wiki/.gl
// http://nic.gl
gl
co.gl
com.gl
edu.gl
net.gl
org.gl

// gm : http://www.nic.gm/htmlpages%5Cgm-policy.htm
gm

// gn : http://psg.com/dns/gn/gn.txt
// Submitted by registry <randy@psg.com>
gn
ac.gn
com.gn
edu.gn
gov.gn
org.gn
net.gn

// gov : https://en.wikipedia.org/wiki/.gov
gov

// gp : http://www.nic.gp/index.php?lang=en
gp
com.gp
net.gp
mobi.gp
edu.gp
org.gp
asso.gp

// gq : https://en.wikipedia.org/wiki/.gq
gq

// gr : https://grweb.ics.forth.gr/english/1617-B-2005.html
// Submitted by registry <segred@ics.forth.gr>
gr
com.gr
edu.gr
net.gr
org.gr
gov.gr

// gs : https://en.wikipedia.org/wiki/.gs
gs

// gt : http://www.gt/politicas_de_registro.html
gt
com.gt
edu.gt
gob.gt
ind.gt
mil.gt
net.gt
org.gt

// gu : http://gadao.gov.gu/register.html
// University of Guam : https://www.uog.edu
// Submitted by uognoc@triton.uog.edu
gu
com.gu
edu.gu
gov.gu
guam.gu
info.gu
net.gu
org.gu
web.gu

// gw : https://en.wikipedia.org/wiki/.gw
gw

// gy : https://en.wikipedia.org/wiki/.gy
// http://registry.gy/
gy
co.gy
com.gy
edu.gy
gov.gy
net.gy
org.gy

// hk : https://www.hkirc.hk
// Submitted by registry <hk.tech@hkirc.hk>
hk
com.hk
edu.hk
gov.hk
idv.hk
net.hk
org.hk
公司.hk
教育.hk
敎育.hk
政府.hk
個人.hk
个人.hk
箇人.hk
網络.hk
网络.hk
组織.hk
網絡.hk
网絡.hk
组织.hk
組織.hk
組织.hk

// hm : https://en.wikipedia.org/wiki/.hm
hm

// hn : http://www.nic.hn/politicas/ps02,,05.html
hn
com.hn
edu.hn
org.hn
net.hn
mil.hn
gob.hn

// hr : http://www.dns.hr/documents/pdf/HRTLD-regulations.pdf
hr
iz.hr
from.hr
name.hr
com.hr

// ht : http://www.nic.ht/info/charte.cfm
ht
com.ht
shop.ht
firm.ht
info.ht
adult.ht
net.ht
pro.ht
org.ht
med.ht
art.ht
coop.ht
pol.ht
asso.ht
edu.ht
rel.ht
gouv.ht
perso.ht

// hu : http://www.domain.hu/domain/English/sld.html
// Confirmed by registry <pasztor@iszt.hu> 2008-06-12
hu
co.hu
info.hu
org.hu
priv.hu
sport.hu
tm.hu
2000.hu
agrar.hu
bolt.hu
casino.hu
city.hu
erotica.hu
erotika.hu
film.hu
forum.hu
games.hu
hotel.hu
ingatlan.hu
jogasz.hu
konyvelo.hu
lakas.hu
media.hu
news.hu
reklam.hu
sex.hu
shop.hu
suli.hu
szex.hu
tozsde.hu
utazas.hu
video.hu

// id : https://pandi.id/en/domain/registration-requirements/
id
ac.id
biz.id
co.id
desa.id
go.id
mil.id
my.id
net.id
or.id
ponpes.id
sch.id
web.id

// ie : https://en.wikipedia.org/wiki/.ie
ie
gov.ie

// il : http://www.isoc.org.il/domains/
il
ac.il
co.il
gov.il
idf.il
k12.il
muni.il
net.il
org.il

// im : https://www.nic.im/
// Submitted by registry <info@nic.im>
im
ac.im
co.im
com.im
ltd.co.im
net.im
org.im
plc.co.im
tt.im
tv.im

// in : https://en.wikipedia.org/wiki/.in
// see also: https://registry.in/Policies
// Please note, that nic.in is not an official eTLD, but used by most
// government institutions.
in
co.in
firm.in
net.in
org.in
gen.in
ind.in
nic.in
ac.in
edu.in
res.in
gov.in
mil.in

// info : https://en.wikipedia.org/wiki/.info
info

// int : https://en.wikipedia.org/wiki/.int
// Confirmed by registry <iana-questions@icann.org> 2008-06-18
int
eu.int

// io : http://www.nic.io/rules.html
// list of other 2nd level tlds ?
io
com.io

// iq : http://www.cmc.iq/english/iq/iqregister1.htm
iq
gov.iq
edu.iq
mil.iq
com.iq
org.iq
net.iq

// ir : http://www.nic.ir/Terms_and_Conditions_ir,_Appendix_1_Domain_Rules
// Also see http://www.nic.ir/Internationalized_Domain_Names
// Two <iran>.ir entries added at request of <tech-team@nic.ir>, 2010-04-16
ir
ac.ir
co.ir
gov.ir
id.ir
net.ir
org.ir
sch.ir
// xn--mgba3a4f16a.ir (<iran>.ir, Persian YEH)
ایران.ir
// xn--mgba3a4fra.ir (<iran>.ir, Arabic YEH)
ايران.ir

// is : http://www.isnic.is/domain/rules.php
// Confirmed by registry <marius@isgate.is> 2008-12-06
is
net.is
com.is
edu.is
gov.is
org.is
int.is

// it : https://en.wikipedia.org/wiki/.it
it
gov.it
edu.it
// Reserved geo-names (regions and provinces):
// http://www.nic.it/sites/default/files/docs/Regulation_assignation_v7.1.pdf
// Regions
abr.it
abruzzo.it
aosta-valley.it
aostavalley.it
bas.it
basilicata.it
cal.it
calabria.it
cam.it
campania.it
emilia-romagna.it
emiliaromagna.it
emr.it
friuli-v-giulia.it
friuli-ve-giulia.it
friuli-vegiulia.it
friuli-venezia-giulia.it
friuli-veneziagiulia.it
friuli-vgiulia.it
friuliv-giulia.it
friulive-giulia.it
friulivegiulia.it
friulivenezia-giulia.it
friuliveneziagiulia.it
friulivgiulia.it
fvg.it
laz.it
lazio.it
lig.it
liguria.it
lom.it
lombardia.it
lombardy.it
lucania.it
mar.it
marche.it
mol.it
molise.it
piedmont.it
piemonte.it
pmn.it
pug.it
puglia.it
sar.it
sardegna.it
sardinia.it
sic.it
sicilia.it
sicily.it
taa.it
tos.it
toscana.it
trentin-sud-tirol.it
trentin-süd-tirol.it
trentin-sudtirol.it
trentin-südtirol.it
trentin-sued-tirol.it
trentin-suedtirol.it
trentino-a-adige.it
trentino-aadige.it
trentino-alto-adige.it
trentino-altoadige.it
trentino-s-tirol.it
trentino-stirol.it
trentino-sud-tirol.it
trentino-süd-tirol.it
trentino-sudtirol.it
trentino-südtirol.it
trentino-sued-tirol.it
trentino-suedtirol.it
trentino.it
trentinoa-adige.it
trentinoaadige.it
trentinoalto-adige.it
trentinoaltoadige.it
trentinos-tirol.it
trentinostirol.it
trentinosud-tirol.it
trentinosüd-tirol.it
trentinosudtirol.it
trentinosüdtirol.it
trentinosued-tirol.it
trentinosuedtirol.it
trentinsud-tirol.it
trentinsüd-tirol.it
trentinsudtirol.it
trentinsüdtirol.it
trentinsued-tirol.it
trentinsuedtirol.it
tuscany.it
umb.it
umbria.it
val-d-aosta.it
val-daosta.it
vald-aosta.it
valdaosta.it
valle-aosta.it
valle-d-aosta.it
valle-daosta.it
valleaosta.it
valled-aosta.it
valledaosta.it
vallee-aoste.it
vallée-aoste.it
vallee-d-aoste.it
vallée-d-aoste.it
valleeaoste.it
valléeaoste.it
valleedaoste.it
valléedaoste.it
vao.it
vda.it
ven.it
veneto.it
// Provinces
ag.it
agrigento.it
al.it
alessandria.it
alto-adige.it
altoadige.it
an.it
ancona.it
andria-barletta-trani.it
andria-trani-barletta.it
andriabarlettatrani.it
andriatranibarletta.it
ao.it
aosta.it
aoste.it
ap.it
aq.it
aquila.it
ar.it
arezzo.it
ascoli-piceno.it
ascolipiceno.it
asti.it
at.it
av.it
avellino.it
ba.it
balsan-sudtirol.it
balsan-südtirol.it
balsan-suedtirol.it
balsan.it
bari.it
barletta-trani-andria.it
barlettatraniandria.it
belluno.it
benevento.it
bergamo.it
bg.it
bi.it
biella.it
bl.it
bn.it
bo.it
bologna.it
bolzano-altoadige.it
bolzano.it
bozen-sudtirol.it
bozen-südtirol.it
bozen-suedtirol.it
bozen.it
br.it
brescia.it
brindisi.it
bs.it
bt.it
bulsan-sudtirol.it
bulsan-südtirol.it
bulsan-suedtirol.it
bulsan.it
bz.it
ca.it
cagliari.it
caltanissetta.it
campidano-medio.it
campidanomedio.it
campobasso.it
carbonia-iglesias.it
carboniaiglesias.it
carrara-massa.it
carraramassa.it
caserta.it
catania.it
catanzaro.it
cb.it
ce.it
cesena-forli.it
cesena-forlì.it
cesenaforli.it
cesenaforlì.it
ch.it
chieti.it
ci.it
cl.it
cn.it
co.it
como.it
cosenza.it
cr.it
cremona.it
crotone.it
cs.it
ct.it
cuneo.it
cz.it
dell-ogliastra.it
dellogliastra.it
en.it
enna.it
fc.it
fe.it
fermo.it
ferrara.it
fg.it
fi.it
firenze.it
florence.it
fm.it
foggia.it
forli-cesena.it
forlì-cesena.it
forlicesena.it
forlìcesena.it
fr.it
frosinone.it
ge.it
genoa.it
genova.it
go.it
gorizia.it
gr.it
grosseto.it
iglesias-carbonia.it
iglesiascarbonia.it
im.it
imperia.it
is.it
isernia.it
kr.it
la-spezia.it
laquila.it
laspezia.it
latina.it
lc.it
le.it
lecce.it
lecco.it
li.it
livorno.it
lo.it
lodi.it
lt.it
lu.it
lucca.it
macerata.it
mantova.it
massa-carrara.it
massacarrara.it
matera.it
mb.it
mc.it
me.it
medio-campidano.it
mediocampidano.it
messina.it
mi.it
milan.it
milano.it
mn.it
mo.it
modena.it
monza-brianza.it
monza-e-della-brianza.it
monza.it
monzabrianza.it
monzaebrianza.it
monzaedellabrianza.it
ms.it
mt.it
na.it
naples.it
napoli.it
no.it
novara.it
nu.it
nuoro.it
og.it
ogliastra.it
olbia-tempio.it
olbiatempio.it
or.it
oristano.it
ot.it
pa.it
padova.it
padua.it
palermo.it
parma.it
pavia.it
pc.it
pd.it
pe.it
perugia.it
pesaro-urbino.it
pesarourbino.it
pescara.it
pg.it
pi.it
piacenza.it
pisa.it
pistoia.it
pn.it
po.it
pordenone.it
potenza.it
pr.it
prato.it
pt.it
pu.it
pv.it
pz.it
ra.it
ragusa.it
ravenna.it
rc.it
re.it
reggio-calabria.it
reggio-emilia.it
reggiocalabria.it
reggioemilia.it
rg.it
ri.it
rieti.it
rimini.it
rm.it
rn.it
ro.it
roma.it
rome.it
rovigo.it
sa.it
salerno.it
sassari.it
savona.it
si.it
siena.it
siracusa.it
so.it
sondrio.it
sp.it
sr.it
ss.it
suedtirol.it
südtirol.it
sv.it
ta.it
taranto.it
te.it
tempio-olbia.it
tempioolbia.it
teramo.it
terni.it
tn.it
to.it
torino.it
tp.it
tr.it
trani-andria-barletta.it
trani-barletta-andria.it
traniandriabarletta.it
tranibarlettaandria.it
trapani.it
trento.it
treviso.it
trieste.it
ts.it
turin.it
tv.it
ud.it
udine.it
urbino-pesaro.it
urbinopesaro.it
va.it
varese.it
vb.it
vc.it
ve.it
venezia.it
venice.it
verbania.it
vercelli.it
verona.it
vi.it
vibo-valentia.it
vibovalentia.it
vicenza.it
viterbo.it
vr.it
vs.it
vt.it
vv.it

// je : http://www.channelisles.net/register-domains/
// Confirmed by registry <nigel@channelisles.net> 2013-11-28
je
co.je
net.je
org.je

// jm : http://www.com.jm/register.html
*.jm

// jo : http://www.dns.jo/Registration_policy.aspx
jo
com.jo
org.jo
net.jo
edu.jo
sch.jo
gov.jo
mil.jo
name.jo

// jobs : https://en.wikipedia.org/wiki/.jobs
jobs

// jp : https://en.wikipedia.org/wiki/.jp
// http://jprs.co.jp/en/jpdomain.html
// Submitted by registry <info@jprs.jp>
jp
// jp organizational type names
ac.jp
ad.jp
co.jp
ed.jp
go.jp
gr.jp
lg.jp
ne.jp
or.jp
// jp prefecture type names
aichi.jp
akita.jp
aomori.jp
chiba.jp
ehime.jp
fukui.jp
fukuoka.jp
fukushima.jp
gifu.jp
gunma.jp
hiroshima.jp
hokkaido.jp
hyogo.jp
ibaraki.jp
ishikawa.jp
iwate.jp
kagawa.jp
kagoshima.jp
kanagawa.jp
kochi.jp
kumamoto.jp
kyoto.jp
mie.jp
miyagi.jp
miyazaki.jp
nagano.jp
nagasaki.jp
nara.jp
niigata.jp
oita.jp
okayama.jp
okinawa.jp
osaka.jp
saga.jp
saitama.jp
shiga.jp
shimane.jp
shizuoka.jp
tochigi.jp
tokushima.jp
tokyo.jp
tottori.jp
toyama.jp
wakayama.jp
yamagata.jp
yamaguchi.jp
yamanashi.jp
栃木.jp
愛知.jp
愛媛.jp
兵庫.jp
熊本.jp
茨城.jp
北海道.jp
千葉.jp
和歌山.jp
長崎.jp
長野.jp
新潟.jp
青森.jp
静岡.jp
東京.jp
石川.jp
埼玉.jp
三重.jp
京都.jp
佐賀.jp
大分.jp
大阪.jp
奈良.jp
宮城.jp
宮崎.jp
富山.jp
山口.jp
山形.jp
山梨.jp
岩手.jp
岐阜.jp
岡山.jp
島根.jp
広島.jp
徳島.jp
沖縄.jp
滋賀.jp
神奈川.jp
福井.jp
福岡.jp
福島.jp
秋田.jp
群馬.jp
香川.jp
高知.jp
鳥取.jp
鹿児島.jp
// jp geographic type names
// http://jprs.jp/doc/rule/saisoku-1.html
*.kawasaki.jp
*.kitakyushu.jp
*.kobe.jp
*.nagoya.jp
*.sapporo.jp
*.sendai.jp
*.yokohama.jp
!city.kawasaki.jp
!city.kitakyushu.jp
!city.kobe.jp
!city.nagoya.jp
!city.sapporo.jp
!city.sendai.jp
!city.yokohama.jp
// 4th level registration
aisai.aichi.jp
ama.aichi.jp
anjo.aichi.jp
asuke.aichi.jp
chiryu.aichi.jp
chita.aichi.jp
fuso.aichi.jp
gamagori.aichi.jp
handa.aichi.jp
hazu.aichi.jp
hekinan.aichi.jp
higashiura.aichi.jp
ichinomiya.aichi.jp
inazawa.aichi.jp
inuyama.aichi.jp
isshiki.aichi.jp
iwakura.aichi.jp
kanie.aichi.jp
kariya.aichi.jp
kasugai.aichi.jp
kira.aichi.jp
kiyosu.aichi.jp
komaki.aichi.jp
konan.aichi.jp
kota.aichi.jp
mihama.aichi.jp
miyoshi.aichi.jp
nishio.aichi.jp
nisshin.aichi.jp
obu.aichi.jp
oguchi.aichi.jp
oharu.aichi.jp
okazaki.aichi.jp
owariasahi.aichi.jp
seto.aichi.jp
shikatsu.aichi.jp
shinshiro.aichi.jp
shitara.aichi.jp
tahara.aichi.jp
takahama.aichi.jp
tobishima.aichi.jp
toei.aichi.jp
togo.aichi.jp
tokai.aichi.jp
tokoname.aichi.jp
toyoake.aichi.jp
toyohashi.aichi.jp
toyokawa.aichi.jp
toyone.aichi.jp
toyota.aichi.jp
tsushima.aichi.jp
yatomi.aichi.jp
akita.akita.jp
daisen.akita.jp
fujisato.akita.jp
gojome.akita.jp
hachirogata.akita.jp
happou.akita.jp
higashinaruse.akita.jp
honjo.akita.jp
honjyo.akita.jp
ikawa.akita.jp
kamikoani.akita.jp
kamioka.akita.jp
katagami.akita.jp
kazuno.akita.jp
kitaakita.akita.jp
kosaka.akita.jp
kyowa.akita.jp
misato.akita.jp
mitane.akita.jp
moriyoshi.akita.jp
nikaho.akita.jp
noshiro.akita.jp
odate.akita.jp
oga.akita.jp
ogata.akita.jp
semboku.akita.jp
yokote.akita.jp
yurihonjo.akita.jp
aomori.aomori.jp
gonohe.aomori.jp
hachinohe.aomori.jp
hashikami.aomori.jp
hiranai.aomori.jp
hirosaki.aomori.jp
itayanagi.aomori.jp
kuroishi.aomori.jp
misawa.aomori.jp
mutsu.aomori.jp
nakadomari.aomori.jp
noheji.aomori.jp
oirase.aomori.jp
owani.aomori.jp
rokunohe.aomori.jp
sannohe.aomori.jp
shichinohe.aomori.jp
shingo.aomori.jp
takko.aomori.jp
towada.aomori.jp
tsugaru.aomori.jp
tsuruta.aomori.jp
abiko.chiba.jp
asahi.chiba.jp
chonan.chiba.jp
chosei.chiba.jp
choshi.chiba.jp
chuo.chiba.jp
funabashi.chiba.jp
futtsu.chiba.jp
hanamigawa.chiba.jp
ichihara.chiba.jp
ichikawa.chiba.jp
ichinomiya.chiba.jp
inzai.chiba.jp
isumi.chiba.jp
kamagaya.chiba.jp
kamogawa.chiba.jp
kashiwa.chiba.jp
katori.chiba.jp
katsuura.chiba.jp
kimitsu.chiba.jp
kisarazu.chiba.jp
kozaki.chiba.jp
kujukuri.chiba.jp
kyonan.chiba.jp
matsudo.chiba.jp
midori.chiba.jp
mihama.chiba.jp
minamiboso.chiba.jp
mobara.chiba.jp
mutsuzawa.chiba.jp
nagara.chiba.jp
nagareyama.chiba.jp
narashino.chiba.jp
narita.chiba.jp
noda.chiba.jp
oamishirasato.chiba.jp
omigawa.chiba.jp
onjuku.chiba.jp
otaki.chiba.jp
sakae.chiba.jp
sakura.chiba.jp
shimofusa.chiba.jp
shirako.chiba.jp
shiroi.chiba.jp
shisui.chiba.jp
sodegaura.chiba.jp
sosa.chiba.jp
tako.chiba.jp
tateyama.chiba.jp
togane.chiba.jp
tohnosho.chiba.jp
tomisato.chiba.jp
urayasu.chiba.jp
yachimata.chiba.jp
yachiyo.chiba.jp
yokaichiba.chiba.jp
yokoshibahikari.chiba.jp
yotsukaido.chiba.jp
ainan.ehime.jp
honai.ehime.jp
ikata.ehime.jp
imabari.ehime.jp
iyo.ehime.jp
kamijima.ehime.jp
kihoku.ehime.jp
kumakogen.ehime.jp
masaki.ehime.jp
matsuno.ehime.jp
matsuyama.ehime.jp
namikata.ehime.jp
niihama.ehime.jp
ozu.ehime.jp
saijo.ehime.jp
seiyo.ehime.jp
shikokuchuo.ehime.jp
tobe.ehime.jp
toon.ehime.jp
uchiko.ehime.jp
uwajima.ehime.jp
yawatahama.ehime.jp
echizen.fukui.jp
eiheiji.fukui.jp
fukui.fukui.jp
ikeda.fukui.jp
katsuyama.fukui.jp
mihama.fukui.jp
minamiechizen.fukui.jp
obama.fukui.jp
ohi.fukui.jp
ono.fukui.jp
sabae.fukui.jp
sakai.fukui.jp
takahama.fukui.jp
tsuruga.fukui.jp
wakasa.fukui.jp
ashiya.fukuoka.jp
buzen.fukuoka.jp
chikugo.fukuoka.jp
chikuho.fukuoka.jp
chikujo.fukuoka.jp
chikushino.fukuoka.jp
chikuzen.fukuoka.jp
chuo.fukuoka.jp
dazaifu.fukuoka.jp
fukuchi.fukuoka.jp
hakata.fukuoka.jp
higashi.fukuoka.jp
hirokawa.fukuoka.jp
hisayama.fukuoka.jp
iizuka.fukuoka.jp
inatsuki.fukuoka.jp
kaho.fukuoka.jp
kasuga.fukuoka.jp
kasuya.fukuoka.jp
kawara.fukuoka.jp
keisen.fukuoka.jp
koga.fukuoka.jp
kurate.fukuoka.jp
kurogi.fukuoka.jp
kurume.fukuoka.jp
minami.fukuoka.jp
miyako.fukuoka.jp
miyama.fukuoka.jp
miyawaka.fukuoka.jp
mizumaki.fukuoka.jp
munakata.fukuoka.jp
nakagawa.fukuoka.jp
nakama.fukuoka.jp
nishi.fukuoka.jp
nogata.fukuoka.jp
ogori.fukuoka.jp
okagaki.fukuoka.jp
okawa.fukuoka.jp
oki.fukuoka.jp
omuta.fukuoka.jp
onga.fukuoka.jp
onojo.fukuoka.jp
oto.fukuoka.jp
saigawa.fukuoka.jp
sasaguri.fukuoka.jp
shingu.fukuoka.jp
shinyoshitomi.fukuoka.jp
shonai.fukuoka.jp
soeda.fukuoka.jp
sue.fukuoka.jp
tachiarai.fukuoka.jp
tagawa.fukuoka.jp
takata.fukuoka.jp
toho.fukuoka.jp
toyotsu.fukuoka.jp
tsuiki.fukuoka.jp
ukiha.fukuoka.jp
umi.fukuoka.jp
usui.fukuoka.jp
yamada.fukuoka.jp
yame.fukuoka.jp
yanagawa.fukuoka.jp
yukuhashi.fukuoka.jp
aizubange.fukushima.jp
aizumisato.fukushima.jp
aizuwakamatsu.fukushima.jp
asakawa.fukushima.jp
bandai.fukushima.jp
date.fukushima.jp
fukushima.fukushima.jp
furudono.fukushima.jp
futaba.fukushima.jp
hanawa.fukushima.jp
higashi.fukushima.jp
hirata.fukushima.jp
hirono.fukushima.jp
iitate.fukushima.jp
inawashiro.fukushima.jp
ishikawa.fukushima.jp
iwaki.fukushima.jp
izumizaki.fukushima.jp
kagamiishi.fukushima.jp
kaneyama.fukushima.jp
kawamata.fukushima.jp
kitakata.fukushima.jp
kitashiobara.fukushima.jp
koori.fukushima.jp
koriyama.fukushima.jp
kunimi.fukushima.jp
miharu.fukushima.jp
mishima.fukushima.jp
namie.fukushima.jp
nango.fukushima.jp
nishiaizu.fukushima.jp
nishigo.fukushima.jp
okuma.fukushima.jp
omotego.fukushima.jp
ono.fukushima.jp
otama.fukushima.jp
samegawa.fukushima.jp
shimogo.fukushima.jp
shirakawa.fukushima.jp
showa.fukushima.jp
soma.fukushima.jp
sukagawa.fukushima.jp
taishin.fukushima.jp
tamakawa.fukushima.jp
tanagura.fukushima.jp
tenei.fukushima.jp
yabuki.fukushima.jp
yamato.fukushima.jp
yamatsuri.fukushima.jp
yanaizu.fukushima.jp
yugawa.fukushima.jp
anpachi.gifu.jp
ena.gifu.jp
gifu.gifu.jp
ginan.gifu.jp
godo.gifu.jp
gujo.gifu.jp
hashima.gifu.jp
hichiso.gifu.jp
hida.gifu.jp
higashishirakawa.gifu.jp
ibigawa.gifu.jp
ikeda.gifu.jp
kakamigahara.gifu.jp
kani.gifu.jp
kasahara.gifu.jp
kasamatsu.gifu.jp
kawaue.gifu.jp
kitagata.gifu.jp
mino.gifu.jp
minokamo.gifu.jp
mitake.gifu.jp
mizunami.gifu.jp
motosu.gifu.jp
nakatsugawa.gifu.jp
ogaki.gifu.jp
sakahogi.gifu.jp
seki.gifu.jp
sekigahara.gifu.jp
shirakawa.gifu.jp
tajimi.gifu.jp
takayama.gifu.jp
tarui.gifu.jp
toki.gifu.jp
tomika.gifu.jp
wanouchi.gifu.jp
yamagata.gifu.jp
yaotsu.gifu.jp
yoro.gifu.jp
annaka.gunma.jp
chiyoda.gunma.jp
fujioka.gunma.jp
higashiagatsuma.gunma.jp
isesaki.gunma.jp
itakura.gunma.jp
kanna.gunma.jp
kanra.gunma.jp
katashina.gunma.jp
kawaba.gunma.jp
kiryu.gunma.jp
kusatsu.gunma.jp
maebashi.gunma.jp
meiwa.gunma.jp
midori.gunma.jp
minakami.gunma.jp
naganohara.gunma.jp
nakanojo.gunma.jp
nanmoku.gunma.jp
numata.gunma.jp
oizumi.gunma.jp
ora.gunma.jp
ota.gunma.jp
shibukawa.gunma.jp
shimonita.gunma.jp
shinto.gunma.jp
showa.gunma.jp
takasaki.gunma.jp
takayama.gunma.jp
tamamura.gunma.jp
tatebayashi.gunma.jp
tomioka.gunma.jp
tsukiyono.gunma.jp
tsumagoi.gunma.jp
ueno.gunma.jp
yoshioka.gunma.jp
asaminami.hiroshima.jp
daiwa.hiroshima.jp
etajima.hiroshima.jp
fuchu.hiroshima.jp
fukuyama.hiroshima.jp
hatsukaichi.hiroshima.jp
higashihiroshima.hiroshima.jp
hongo.hiroshima.jp
jinsekikogen.hiroshima.jp
kaita.hiroshima.jp
kui.hiroshima.jp
kumano.hiroshima.jp
kure.hiroshima.jp
mihara.hiroshima.jp
miyoshi.hiroshima.jp
naka.hiroshima.jp
onomichi.hiroshima.jp
osakikamijima.hiroshima.jp
otake.hiroshima.jp
saka.hiroshima.jp
sera.hiroshima.jp
seranishi.hiroshima.jp
shinichi.hiroshima.jp
shobara.hiroshima.jp
takehara.hiroshima.jp
abashiri.hokkaido.jp
abira.hokkaido.jp
aibetsu.hokkaido.jp
akabira.hokkaido.jp
akkeshi.hokkaido.jp
asahikawa.hokkaido.jp
ashibetsu.hokkaido.jp
ashoro.hokkaido.jp
assabu.hokkaido.jp
atsuma.hokkaido.jp
bibai.hokkaido.jp
biei.hokkaido.jp
bifuka.hokkaido.jp
bihoro.hokkaido.jp
biratori.hokkaido.jp
chippubetsu.hokkaido.jp
chitose.hokkaido.jp
date.hokkaido.jp
ebetsu.hokkaido.jp
embetsu.hokkaido.jp
eniwa.hokkaido.jp
erimo.hokkaido.jp
esan.hokkaido.jp
esashi.hokkaido.jp
fukagawa.hokkaido.jp
fukushima.hokkaido.jp
furano.hokkaido.jp
furubira.hokkaido.jp
haboro.hokkaido.jp
hakodate.hokkaido.jp
hamatonbetsu.hokkaido.jp
hidaka.hokkaido.jp
higashikagura.hokkaido.jp
higashikawa.hokkaido.jp
hiroo.hokkaido.jp
hokuryu.hokkaido.jp
hokuto.hokkaido.jp
honbetsu.hokkaido.jp
horokanai.hokkaido.jp
horonobe.hokkaido.jp
ikeda.hokkaido.jp
imakane.hokkaido.jp
ishikari.hokkaido.jp
iwamizawa.hokkaido.jp
iwanai.hokkaido.jp
kamifurano.hokkaido.jp
kamikawa.hokkaido.jp
kamishihoro.hokkaido.jp
kamisunagawa.hokkaido.jp
kamoenai.hokkaido.jp
kayabe.hokkaido.jp
kembuchi.hokkaido.jp
kikonai.hokkaido.jp
kimobetsu.hokkaido.jp
kitahiroshima.hokkaido.jp
kitami.hokkaido.jp
kiyosato.hokkaido.jp
koshimizu.hokkaido.jp
kunneppu.hokkaido.jp
kuriyama.hokkaido.jp
kuromatsunai.hokkaido.jp
kushiro.hokkaido.jp
kutchan.hokkaido.jp
kyowa.hokkaido.jp
mashike.hokkaido.jp
matsumae.hokkaido.jp
mikasa.hokkaido.jp
minamifurano.hokkaido.jp
mombetsu.hokkaido.jp
moseushi.hokkaido.jp
mukawa.hokkaido.jp
muroran.hokkaido.jp
naie.hokkaido.jp
nakagawa.hokkaido.jp
nakasatsunai.hokkaido.jp
nakatombetsu.hokkaido.jp
nanae.hokkaido.jp
nanporo.hokkaido.jp
nayoro.hokkaido.jp
nemuro.hokkaido.jp
niikappu.hokkaido.jp
niki.hokkaido.jp
nishiokoppe.hokkaido.jp
noboribetsu.hokkaido.jp
numata.hokkaido.jp
obihiro.hokkaido.jp
obira.hokkaido.jp
oketo.hokkaido.jp
okoppe.hokkaido.jp
otaru.hokkaido.jp
otobe.hokkaido.jp
otofuke.hokkaido.jp
otoineppu.hokkaido.jp
oumu.hokkaido.jp
ozora.hokkaido.jp
pippu.hokkaido.jp
rankoshi.hokkaido.jp
rebun.hokkaido.jp
rikubetsu.hokkaido.jp
rishiri.hokkaido.jp
rishirifuji.hokkaido.jp
saroma.hokkaido.jp
sarufutsu.hokkaido.jp
shakotan.hokkaido.jp
shari.hokkaido.jp
shibecha.hokkaido.jp
shibetsu.hokkaido.jp
shikabe.hokkaido.jp
shikaoi.hokkaido.jp
shimamaki.hokkaido.jp
shimizu.hokkaido.jp
shimokawa.hokkaido.jp
shinshinotsu.hokkaido.jp
shintoku.hokkaido.jp
shiranuka.hokkaido.jp
shiraoi.hokkaido.jp
shiriuchi.hokkaido.jp
sobetsu.hokkaido.jp
sunagawa.hokkaido.jp
taiki.hokkaido.jp
takasu.hokkaido.jp
takikawa.hokkaido.jp
takinoue.hokkaido.jp
teshikaga.hokkaido.jp
tobetsu.hokkaido.jp
tohma.hokkaido.jp
tomakomai.hokkaido.jp
tomari.hokkaido.jp
toya.hokkaido.jp
toyako.hokkaido.jp
toyotomi.hokkaido.jp
toyoura.hokkaido.jp
tsubetsu.hokkaido.jp
tsukigata.hokkaido.jp
urakawa.hokkaido.jp
urausu.hokkaido.jp
uryu.hokkaido.jp
utashinai.hokkaido.jp
wakkanai.hokkaido.jp
wassamu.hokkaido.jp
yakumo.hokkaido.jp
yoichi.hokkaido.jp
aioi.hyogo.jp
akashi.hyogo.jp
ako.hyogo.jp
amagasaki.hyogo.jp
aogaki.hyogo.jp
asago.hyogo.jp
ashiya.hyogo.jp
awaji.hyogo.jp
fukusaki.hyogo.jp
goshiki.hyogo.jp
harima.hyogo.jp
himeji.hyogo.jp
ichikawa.hyogo.jp
inagawa.hyogo.jp
itami.hyogo.jp
kakogawa.hyogo.jp
kamigori.hyogo.jp
kamikawa.hyogo.jp
kasai.hyogo.jp
kasuga.hyogo.jp
kawanishi.hyogo.jp
miki.hyogo.jp
minamiawaji.hyogo.jp
nishinomiya.hyogo.jp
nishiwaki.hyogo.jp
ono.hyogo.jp
sanda.hyogo.jp
sannan.hyogo.jp
sasayama.hyogo.jp
sayo.hyogo.jp
shingu.hyogo.jp
shinonsen.hyogo.jp
shiso.hyogo.jp
sumoto.hyogo.jp
taishi.hyogo.jp
taka.hyogo.jp
takarazuka.hyogo.jp
takasago.hyogo.jp
takino.hyogo.jp
tamba.hyogo.jp
tatsuno.hyogo.jp
toyooka.hyogo.jp
yabu.hyogo.jp
yashiro.hyogo.jp
yoka.hyogo.jp
yokawa.hyogo.jp
ami.ibaraki.jp
asahi.ibaraki.jp
bando.ibaraki.jp
chikusei.ibaraki.jp
daigo.ibaraki.jp
fujishiro.ibaraki.jp
hitachi.ibaraki.jp
hitachinaka.ibaraki.jp
hitachiomiya.ibaraki.jp
hitachiota.ibaraki.jp
ibaraki.ibaraki.jp
ina.ibaraki.jp
inashiki.ibaraki.jp
itako.ibaraki.jp
iwama.ibaraki.jp
joso.ibaraki.jp
kamisu.ibaraki.jp
kasama.ibaraki.jp
kashima.ibaraki.jp
kasumigaura.ibaraki.jp
koga.ibaraki.jp
miho.ibaraki.jp
mito.ibaraki.jp
moriya.ibaraki.jp
naka.ibaraki.jp
namegata.ibaraki.jp
oarai.ibaraki.jp
ogawa.ibaraki.jp
omitama.ibaraki.jp
ryugasaki.ibaraki.jp
sakai.ibaraki.jp
sakuragawa.ibaraki.jp
shimodate.ibaraki.jp
shimotsuma.ibaraki.jp
shirosato.ibaraki.jp
sowa.ibaraki.jp
suifu.ibaraki.jp
takahagi.ibaraki.jp
tamatsukuri.ibaraki.jp
tokai.ibaraki.jp
tomobe.ibaraki.jp
tone.ibaraki.jp
toride.ibaraki.jp
tsuchiura.ibaraki.jp
tsukuba.ibaraki.jp
uchihara.ibaraki.jp
ushiku.ibaraki.jp
yachiyo.ibaraki.jp
yamagata.ibaraki.jp
yawara.ibaraki.jp
yuki.ibaraki.jp
anamizu.ishikawa.jp
hakui.ishikawa.jp
hakusan.ishikawa.jp
kaga.ishikawa.jp
kahoku.ishikawa.jp
kanazawa.ishikawa.jp
kawakita.ishikawa.jp
komatsu.ishikawa.jp
nakanoto.ishikawa.jp
nanao.ishikawa.jp
nomi.ishikawa.jp
nonoichi.ishikawa.jp
noto.ishikawa.jp
shika.ishikawa.jp
suzu.ishikawa.jp
tsubata.ishikawa.jp
tsurugi.ishikawa.jp
uchinada.ishikawa.jp
wajima.ishikawa.jp
fudai.iwate.jp
fujisawa.iwate.jp
hanamaki.iwate.jp
hiraizumi.iwate.jp
hirono.iwate.jp
ichinohe.iwate.jp
ichinoseki.iwate.jp
iwaizumi.iwate.jp
iwate.iwate.jp
joboji.iwate.jp
kamaishi.iwate.jp
kanegasaki.iwate.jp
karumai.iwate.jp
kawai.iwate.jp
kitakami.iwate.jp
kuji.iwate.jp
kunohe.iwate.jp
kuzumaki.iwate.jp
miyako.iwate.jp
mizusawa.iwate.jp
morioka.iwate.jp
ninohe.iwate.jp
noda.iwate.jp
ofunato.iwate.jp
oshu.iwate.jp
otsuchi.iwate.jp
rikuzentakata.iwate.jp
shiwa.iwate.jp
shizukuishi.iwate.jp
sumita.iwate.jp
tanohata.iwate.jp
tono.iwate.jp
yahaba.iwate.jp
yamada.iwate.jp
ayagawa.kagawa.jp
higashikagawa.kagawa.jp
kanonji.kagawa.jp
kotohira.kagawa.jp
manno.kagawa.jp
marugame.kagawa.jp
mitoyo.kagawa.jp
naoshima.kagawa.jp
sanuki.kagawa.jp
tadotsu.kagawa.jp
takamatsu.kagawa.jp
tonosho.kagawa.jp
uchinomi.kagawa.jp
utazu.kagawa.jp
zentsuji.kagawa.jp
akune.kagoshima.jp
amami.kagoshima.jp
hioki.kagoshima.jp
isa.kagoshima.jp
isen.kagoshima.jp
izumi.kagoshima.jp
kagoshima.kagoshima.jp
kanoya.kagoshima.jp
kawanabe.kagoshima.jp
kinko.kagoshima.jp
kouyama.kagoshima.jp
makurazaki.kagoshima.jp
matsumoto.kagoshima.jp
minamitane.kagoshima.jp
nakatane.kagoshima.jp
nishinoomote.kagoshima.jp
satsumasendai.kagoshima.jp
soo.kagoshima.jp
tarumizu.kagoshima.jp
yusui.kagoshima.jp
aikawa.kanagawa.jp
atsugi.kanagawa.jp
ayase.kanagawa.jp
chigasaki.kanagawa.jp
ebina.kanagawa.jp
fujisawa.kanagawa.jp
hadano.kanagawa.jp
hakone.kanagawa.jp
hiratsuka.kanagawa.jp
isehara.kanagawa.jp
kaisei.kanagawa.jp
kamakura.kanagawa.jp
kiyokawa.kanagawa.jp
matsuda.kanagawa.jp
minamiashigara.kanagawa.jp
miura.kanagawa.jp
nakai.kanagawa.jp
ninomiya.kanagawa.jp
odawara.kanagawa.jp
oi.kanagawa.jp
oiso.kanagawa.jp
sagamihara.kanagawa.jp
samukawa.kanagawa.jp
tsukui.kanagawa.jp
yamakita.kanagawa.jp
yamato.kanagawa.jp
yokosuka.kanagawa.jp
yugawara.kanagawa.jp
zama.kanagawa.jp
zushi.kanagawa.jp
aki.kochi.jp
geisei.kochi.jp
hidaka.kochi.jp
higashitsuno.kochi.jp
ino.kochi.jp
kagami.kochi.jp
kami.kochi.jp
kitagawa.kochi.jp
kochi.kochi.jp
mihara.kochi.jp
motoyama.kochi.jp
muroto.kochi.jp
nahari.kochi.jp
nakamura.kochi.jp
nankoku.kochi.jp
nishitosa.kochi.jp
niyodogawa.kochi.jp
ochi.kochi.jp
okawa.kochi.jp
otoyo.kochi.jp
otsuki.kochi.jp
sakawa.kochi.jp
sukumo.kochi.jp
susaki.kochi.jp
tosa.kochi.jp
tosashimizu.kochi.jp
toyo.kochi.jp
tsuno.kochi.jp
umaji.kochi.jp
yasuda.kochi.jp
yusuhara.kochi.jp
amakusa.kumamoto.jp
arao.kumamoto.jp
aso.kumamoto.jp
choyo.kumamoto.jp
gyokuto.kumamoto.jp
kamiamakusa.kumamoto.jp
kikuchi.kumamoto.jp
kumamoto.kumamoto.jp
mashiki.kumamoto.jp
mifune.kumamoto.jp
minamata.kumamoto.jp
minamioguni.kumamoto.jp
nagasu.kumamoto.jp
nishihara.kumamoto.jp
oguni.kumamoto.jp
ozu.kumamoto.jp
sumoto.kumamoto.jp
takamori.kumamoto.jp
uki.kumamoto.jp
uto.kumamoto.jp
yamaga.kumamoto.jp
yamato.kumamoto.jp
yatsushiro.kumamoto.jp
ayabe.kyoto.jp
fukuchiyama.kyoto.jp
higashiyama.kyoto.jp
ide.kyoto.jp
ine.kyoto.jp
joyo.kyoto.jp
kameoka.kyoto.jp
kamo.kyoto.jp
kita.kyoto.jp
kizu.kyoto.jp
kumiyama.kyoto.jp
kyotamba.kyoto.jp
kyotanabe.kyoto.jp
kyotango.kyoto.jp
maizuru.kyoto.jp
minami.kyoto.jp
minamiyamashiro.kyoto.jp
miyazu.kyoto.jp
muko.kyoto.jp
nagaokakyo.kyoto.jp
nakagyo.kyoto.jp
nantan.kyoto.jp
oyamazaki.kyoto.jp
sakyo.kyoto.jp
seika.kyoto.jp
tanabe.kyoto.jp
uji.kyoto.jp
ujitawara.kyoto.jp
wazuka.kyoto.jp
yamashina.kyoto.jp
yawata.kyoto.jp
asahi.mie.jp
inabe.mie.jp
ise.mie.jp
kameyama.mie.jp
kawagoe.mie.jp
kiho.mie.jp
kisosaki.mie.jp
kiwa.mie.jp
komono.mie.jp
kumano.mie.jp
kuwana.mie.jp
matsusaka.mie.jp
meiwa.mie.jp
mihama.mie.jp
minamiise.mie.jp
misugi.mie.jp
miyama.mie.jp
nabari.mie.jp
shima.mie.jp
suzuka.mie.jp
tado.mie.jp
taiki.mie.jp
taki.mie.jp
tamaki.mie.jp
toba.mie.jp
tsu.mie.jp
udono.mie.jp
ureshino.mie.jp
watarai.mie.jp
yokkaichi.mie.jp
furukawa.miyagi.jp
higashimatsushima.miyagi.jp
ishinomaki.miyagi.jp
iwanuma.miyagi.jp
kakuda.miyagi.jp
kami.miyagi.jp
kawasaki.miyagi.jp
marumori.miyagi.jp
matsushima.miyagi.jp
minamisanriku.miyagi.jp
misato.miyagi.jp
murata.miyagi.jp
natori.miyagi.jp
ogawara.miyagi.jp
ohira.miyagi.jp
onagawa.miyagi.jp
osaki.miyagi.jp
rifu.miyagi.jp
semine.miyagi.jp
shibata.miyagi.jp
shichikashuku.miyagi.jp
shikama.miyagi.jp
shiogama.miyagi.jp
shiroishi.miyagi.jp
tagajo.miyagi.jp
taiwa.miyagi.jp
tome.miyagi.jp
tomiya.miyagi.jp
wakuya.miyagi.jp
watari.miyagi.jp
yamamoto.miyagi.jp
zao.miyagi.jp
aya.miyazaki.jp
ebino.miyazaki.jp
gokase.miyazaki.jp
hyuga.miyazaki.jp
kadogawa.miyazaki.jp
kawaminami.miyazaki.jp
kijo.miyazaki.jp
kitagawa.miyazaki.jp
kitakata.miyazaki.jp
kitaura.miyazaki.jp
kobayashi.miyazaki.jp
kunitomi.miyazaki.jp
kushima.miyazaki.jp
mimata.miyazaki.jp
miyakonojo.miyazaki.jp
miyazaki.miyazaki.jp
morotsuka.miyazaki.jp
nichinan.miyazaki.jp
nishimera.miyazaki.jp
nobeoka.miyazaki.jp
saito.miyazaki.jp
shiiba.miyazaki.jp
shintomi.miyazaki.jp
takaharu.miyazaki.jp
takanabe.miyazaki.jp
takazaki.miyazaki.jp
tsuno.miyazaki.jp
achi.nagano.jp
agematsu.nagano.jp
anan.nagano.jp
aoki.nagano.jp
asahi.nagano.jp
azumino.nagano.jp
chikuhoku.nagano.jp
chikuma.nagano.jp
chino.nagano.jp
fujimi.nagano.jp
hakuba.nagano.jp
hara.nagano.jp
hiraya.nagano.jp
iida.nagano.jp
iijima.nagano.jp
iiyama.nagano.jp
iizuna.nagano.jp
ikeda.nagano.jp
ikusaka.nagano.jp
ina.nagano.jp
karuizawa.nagano.jp
kawakami.nagano.jp
kiso.nagano.jp
kisofukushima.nagano.jp
kitaaiki.nagano.jp
komagane.nagano.jp
komoro.nagano.jp
matsukawa.nagano.jp
matsumoto.nagano.jp
miasa.nagano.jp
minamiaiki.nagano.jp
minamimaki.nagano.jp
minamiminowa.nagano.jp
minowa.nagano.jp
miyada.nagano.jp
miyota.nagano.jp
mochizuki.nagano.jp
nagano.nagano.jp
nagawa.nagano.jp
nagiso.nagano.jp
nakagawa.nagano.jp
nakano.nagano.jp
nozawaonsen.nagano.jp
obuse.nagano.jp
ogawa.nagano.jp
okaya.nagano.jp
omachi.nagano.jp
omi.nagano.jp
ookuwa.nagano.jp
ooshika.nagano.jp
otaki.nagano.jp
otari.nagano.jp
sakae.nagano.jp
sakaki.nagano.jp
saku.nagano.jp
sakuho.nagano.jp
shimosuwa.nagano.jp
shinanomachi.nagano.jp
shiojiri.nagano.jp
suwa.nagano.jp
suzaka.nagano.jp
takagi.nagano.jp
takamori.nagano.jp
takayama.nagano.jp
tateshina.nagano.jp
tatsuno.nagano.jp
togakushi.nagano.jp
togura.nagano.jp
tomi.nagano.jp
ueda.nagano.jp
wada.nagano.jp
yamagata.nagano.jp
yamanouchi.nagano.jp
yasaka.nagano.jp
yasuoka.nagano.jp
chijiwa.nagasaki.jp
futsu.nagasaki.jp
goto.nagasaki.jp
hasami.nagasaki.jp
hirado.nagasaki.jp
iki.nagasaki.jp
isahaya.nagasaki.jp
kawatana.nagasaki.jp
kuchinotsu.nagasaki.jp
matsuura.nagasaki.jp
nagasaki.nagasaki.jp
obama.nagasaki.jp
omura.nagasaki.jp
oseto.nagasaki.jp
saikai.nagasaki.jp
sasebo.nagasaki.jp
seihi.nagasaki.jp
shimabara.nagasaki.jp
shinkamigoto.nagasaki.jp
togitsu.nagasaki.jp
tsushima.nagasaki.jp
unzen.nagasaki.jp
ando.nara.jp
gose.nara.jp
heguri.nara.jp
higashiyoshino.nara.jp
ikaruga.nara.jp
ikoma.nara.jp
kamikitayama.nara.jp
kanmaki.nara.jp
kashiba.nara.jp
kashihara.nara.jp
katsuragi.nara.jp
kawai.nara.jp
kawakami.nara.jp
kawanishi.nara.jp
koryo.nara.jp
kurotaki.nara.jp
mitsue.nara.jp
miyake.nara.jp
nara.nara.jp
nosegawa.nara.jp
oji.nara.jp
ouda.nara.jp
oyodo.nara.jp
sakurai.nara.jp
sango.nara.jp
shimoichi.nara.jp
shimokitayama.nara.jp
shinjo.nara.jp
soni.nara.jp
takatori.nara.jp
tawaramoto.nara.jp
tenkawa.nara.jp
tenri.nara.jp
uda.nara.jp
yamatokoriyama.nara.jp
yamatotakada.nara.jp
yamazoe.nara.jp
yoshino.nara.jp
aga.niigata.jp
agano.niigata.jp
gosen.niigata.jp
itoigawa.niigata.jp
izumozaki.niigata.jp
joetsu.niigata.jp
kamo.niigata.jp
kariwa.niigata.jp
kashiwazaki.niigata.jp
minamiuonuma.niigata.jp
mitsuke.niigata.jp
muika.niigata.jp
murakami.niigata.jp
myoko.niigata.jp
nagaoka.niigata.jp
niigata.niigata.jp
ojiya.niigata.jp
omi.niigata.jp
sado.niigata.jp
sanjo.niigata.jp
seiro.niigata.jp
seirou.niigata.jp
sekikawa.niigata.jp
shibata.niigata.jp
tagami.niigata.jp
tainai.niigata.jp
tochio.niigata.jp
tokamachi.niigata.jp
tsubame.niigata.jp
tsunan.niigata.jp
uonuma.niigata.jp
yahiko.niigata.jp
yoita.niigata.jp
yuzawa.niigata.jp
beppu.oita.jp
bungoono.oita.jp
bungotakada.oita.jp
hasama.oita.jp
hiji.oita.jp
himeshima.oita.jp
hita.oita.jp
kamitsue.oita.jp
kokonoe.oita.jp
kuju.oita.jp
kunisaki.oita.jp
kusu.oita.jp
oita.oita.jp
saiki.oita.jp
taketa.oita.jp
tsukumi.oita.jp
usa.oita.jp
usuki.oita.jp
yufu.oita.jp
akaiwa.okayama.jp
asakuchi.okayama.jp
bizen.okayama.jp
hayashima.okayama.jp
ibara.okayama.jp
kagamino.okayama.jp
kasaoka.okayama.jp
kibichuo.okayama.jp
kumenan.okayama.jp
kurashiki.okayama.jp
maniwa.okayama.jp
misaki.okayama.jp
nagi.okayama.jp
niimi.okayama.jp
nishiawakura.okayama.jp
okayama.okayama.jp
satosho.okayama.jp
setouchi.okayama.jp
shinjo.okayama.jp
shoo.okayama.jp
soja.okayama.jp
takahashi.okayama.jp
tamano.okayama.jp
tsuyama.okayama.jp
wake.okayama.jp
yakage.okayama.jp
aguni.okinawa.jp
ginowan.okinawa.jp
ginoza.okinawa.jp
gushikami.okinawa.jp
haebaru.okinawa.jp
higashi.okinawa.jp
hirara.okinawa.jp
iheya.okinawa.jp
ishigaki.okinawa.jp
ishikawa.okinawa.jp
itoman.okinawa.jp
izena.okinawa.jp
kadena.okinawa.jp
kin.okinawa.jp
kitadaito.okinawa.jp
kitanakagusuku.okinawa.jp
kumejima.okinawa.jp
kunigami.okinawa.jp
minamidaito.okinawa.jp
motobu.okinawa.jp
nago.okinawa.jp
naha.okinawa.jp
nakagusuku.okinawa.jp
nakijin.okinawa.jp
nanjo.okinawa.jp
nishihara.okinawa.jp
ogimi.okinawa.jp
okinawa.okinawa.jp
onna.okinawa.jp
shimoji.okinawa.jp
taketomi.okinawa.jp
tarama.okinawa.jp
tokashiki.okinawa.jp
tomigusuku.okinawa.jp
tonaki.okinawa.jp
urasoe.okinawa.jp
uruma.okinawa.jp
yaese.okinawa.jp
yomitan.okinawa.jp
yonabaru.okinawa.jp
yonaguni.okinawa.jp
zamami.okinawa.jp
abeno.osaka.jp
chihayaakasaka.osaka.jp
chuo.osaka.jp
daito.osaka.jp
fujiidera.osaka.jp
habikino.osaka.jp
hannan.osaka.jp
higashiosaka.osaka.jp
higashisumiyoshi.osaka.jp
higashiyodogawa.osaka.jp
hirakata.osaka.jp
ibaraki.osaka.jp
ikeda.osaka.jp
izumi.osaka.jp
izumiotsu.osaka.jp
izumisano.osaka.jp
kadoma.osaka.jp
kaizuka.osaka.jp
kanan.osaka.jp
kashiwara.osaka.jp
katano.osaka.jp
kawachinagano.osaka.jp
kishiwada.osaka.jp
kita.osaka.jp
kumatori.osaka.jp
matsubara.osaka.jp
minato.osaka.jp
minoh.osaka.jp
misaki.osaka.jp
moriguchi.osaka.jp
neyagawa.osaka.jp
nishi.osaka.jp
nose.osaka.jp
osakasayama.osaka.jp
sakai.osaka.jp
sayama.osaka.jp
sennan.osaka.jp
settsu.osaka.jp
shijonawate.osaka.jp
shimamoto.osaka.jp
suita.osaka.jp
tadaoka.osaka.jp
taishi.osaka.jp
tajiri.osaka.jp
takaishi.osaka.jp
takatsuki.osaka.jp
tondabayashi.osaka.jp
toyonaka.osaka.jp
toyono.osaka.jp
yao.osaka.jp
ariake.saga.jp
arita.saga.jp
fukudomi.saga.jp
genkai.saga.jp
hamatama.saga.jp
hizen.saga.jp
imari.saga.jp
kamimine.saga.jp
kanzaki.saga.jp
karatsu.saga.jp
kashima.saga.jp
kitagata.saga.jp
kitahata.saga.jp
kiyama.saga.jp
kouhoku.saga.jp
kyuragi.saga.jp
nishiarita.saga.jp
ogi.saga.jp
omachi.saga.jp
ouchi.saga.jp
saga.saga.jp
shiroishi.saga.jp
taku.saga.jp
tara.saga.jp
tosu.saga.jp
yoshinogari.saga.jp
arakawa.saitama.jp
asaka.saitama.jp
chichibu.saitama.jp
fujimi.saitama.jp
fujimino.saitama.jp
fukaya.saitama.jp
hanno.saitama.jp
hanyu.saitama.jp
hasuda.saitama.jp
hatogaya.saitama.jp
hatoyama.saitama.jp
hidaka.saitama.jp
higashichichibu.saitama.jp
higashimatsuyama.saitama.jp
honjo.saitama.jp
ina.saitama.jp
iruma.saitama.jp
iwatsuki.saitama.jp
kamiizumi.saitama.jp
kamikawa.saitama.jp
kamisato.saitama.jp
kasukabe.saitama.jp
kawagoe.saitama.jp
kawaguchi.saitama.jp
kawajima.saitama.jp
kazo.saitama.jp
kitamoto.saitama.jp
koshigaya.saitama.jp
kounosu.saitama.jp
kuki.saitama.jp
kumagaya.saitama.jp
matsubushi.saitama.jp
minano.saitama.jp
misato.saitama.jp
miyashiro.saitama.jp
miyoshi.saitama.jp
moroyama.saitama.jp
nagatoro.saitama.jp
namegawa.saitama.jp
niiza.saitama.jp
ogano.saitama.jp
ogawa.saitama.jp
ogose.saitama.jp
okegawa.saitama.jp
omiya.saitama.jp
otaki.saitama.jp
ranzan.saitama.jp
ryokami.saitama.jp
saitama.saitama.jp
sakado.saitama.jp
satte.saitama.jp
sayama.saitama.jp
shiki.saitama.jp
shiraoka.saitama.jp
soka.saitama.jp
sugito.saitama.jp
toda.saitama.jp
tokigawa.saitama.jp
tokorozawa.saitama.jp
tsurugashima.saitama.jp
urawa.saitama.jp
warabi.saitama.jp
yashio.saitama.jp
yokoze.saitama.jp
yono.saitama.jp
yorii.saitama.jp
yoshida.saitama.jp
yoshikawa.saitama.jp
yoshimi.saitama.jp
aisho.shiga.jp
gamo.shiga.jp
higashiomi.shiga.jp
hikone.shiga.jp
koka.shiga.jp
konan.shiga.jp
kosei.shiga.jp
koto.shiga.jp
kusatsu.shiga.jp
maibara.shiga.jp
moriyama.shiga.jp
nagahama.shiga.jp
nishiazai.shiga.jp
notogawa.shiga.jp
omihachiman.shiga.jp
otsu.shiga.jp
ritto.shiga.jp
ryuoh.shiga.jp
takashima.shiga.jp
takatsuki.shiga.jp
torahime.shiga.jp
toyosato.shiga.jp
yasu.shiga.jp
akagi.shimane.jp
ama.shimane.jp
gotsu.shimane.jp
hamada.shimane.jp
higashiizumo.shimane.jp
hikawa.shimane.jp
hikimi.shimane.jp
izumo.shimane.jp
kakinoki.shimane.jp
masuda.shimane.jp
matsue.shimane.jp
misato.shimane.jp
nishinoshima.shimane.jp
ohda.shimane.jp
okinoshima.shimane.jp
okuizumo.shimane.jp
shimane.shimane.jp
tamayu.shimane.jp
tsuwano.shimane.jp
unnan.shimane.jp
yakumo.shimane.jp
yasugi.shimane.jp
yatsuka.shimane.jp
arai.shizuoka.jp
atami.shizuoka.jp
fuji.shizuoka.jp
fujieda.shizuoka.jp
fujikawa.shizuoka.jp
fujinomiya.shizuoka.jp
fukuroi.shizuoka.jp
gotemba.shizuoka.jp
haibara.shizuoka.jp
hamamatsu.shizuoka.jp
higashiizu.shizuoka.jp
ito.shizuoka.jp
iwata.shizuoka.jp
izu.shizuoka.jp
izunokuni.shizuoka.jp
kakegawa.shizuoka.jp
kannami.shizuoka.jp
kawanehon.shizuoka.jp
kawazu.shizuoka.jp
kikugawa.shizuoka.jp
kosai.shizuoka.jp
makinohara.shizuoka.jp
matsuzaki.shizuoka.jp
minamiizu.shizuoka.jp
mishima.shizuoka.jp
morimachi.shizuoka.jp
nishiizu.shizuoka.jp
numazu.shizuoka.jp
omaezaki.shizuoka.jp
shimada.shizuoka.jp
shimizu.shizuoka.jp
shimoda.shizuoka.jp
shizuoka.shizuoka.jp
susono.shizuoka.jp
yaizu.shizuoka.jp
yoshida.shizuoka.jp
ashikaga.tochigi.jp
bato.tochigi.jp
haga.tochigi.jp
ichikai.tochigi.jp
iwafune.tochigi.jp
kaminokawa.tochigi.jp
kanuma.tochigi.jp
karasuyama.tochigi.jp
kuroiso.tochigi.jp
mashiko.tochigi.jp
mibu.tochigi.jp
moka.tochigi.jp
motegi.tochigi.jp
nasu.tochigi.jp
nasushiobara.tochigi.jp
nikko.tochigi.jp
nishikata.tochigi.jp
nogi.tochigi.jp
ohira.tochigi.jp
ohtawara.tochigi.jp
oyama.tochigi.jp
sakura.tochigi.jp
sano.tochigi.jp
shimotsuke.tochigi.jp
shioya.tochigi.jp
takanezawa.tochigi.jp
tochigi.tochigi.jp
tsuga.tochigi.jp
ujiie.tochigi.jp
utsunomiya.tochigi.jp
yaita.tochigi.jp
aizumi.tokushima.jp
anan.tokushima.jp
ichiba.tokushima.jp
itano.tokushima.jp
kainan.tokushima.jp
komatsushima.tokushima.jp
matsushige.tokushima.jp
mima.tokushima.jp
minami.tokushima.jp
miyoshi.tokushima.jp
mugi.tokushima.jp
nakagawa.tokushima.jp
naruto.tokushima.jp
sanagochi.tokushima.jp
shishikui.tokushima.jp
tokushima.tokushima.jp
wajiki.tokushima.jp
adachi.tokyo.jp
akiruno.tokyo.jp
akishima.tokyo.jp
aogashima.tokyo.jp
arakawa.tokyo.jp
bunkyo.tokyo.jp
chiyoda.tokyo.jp
chofu.tokyo.jp
chuo.tokyo.jp
edogawa.tokyo.jp
fuchu.tokyo.jp
fussa.tokyo.jp
hachijo.tokyo.jp
hachioji.tokyo.jp
hamura.tokyo.jp
higashikurume.tokyo.jp
higashimurayama.tokyo.jp
higashiyamato.tokyo.jp
hino.tokyo.jp
hinode.tokyo.jp
hinohara.tokyo.jp
inagi.tokyo.jp
itabashi.tokyo.jp
katsushika.tokyo.jp
kita.tokyo.jp
kiyose.tokyo.jp
kodaira.tokyo.jp
koganei.tokyo.jp
kokubunji.tokyo.jp
komae.tokyo.jp
koto.tokyo.jp
kouzushima.tokyo.jp
kunitachi.tokyo.jp
machida.tokyo.jp
meguro.tokyo.jp
minato.tokyo.jp
mitaka.tokyo.jp
mizuho.tokyo.jp
musashimurayama.tokyo.jp
musashino.tokyo.jp
nakano.tokyo.jp
nerima.tokyo.jp
ogasawara.tokyo.jp
okutama.tokyo.jp
ome.tokyo.jp
oshima.tokyo.jp
ota.tokyo.jp
setagaya.tokyo.jp
shibuya.tokyo.jp
shinagawa.tokyo.jp
shinjuku.tokyo.jp
suginami.tokyo.jp
sumida.tokyo.jp
tachikawa.tokyo.jp
taito.tokyo.jp
tama.tokyo.jp
toshima.tokyo.jp
chizu.tottori.jp
hino.tottori.jp
kawahara.tottori.jp
koge.tottori.jp
kotoura.tottori.jp
misasa.tottori.jp
nanbu.tottori.jp
nichinan.tottori.jp
sakaiminato.tottori.jp
tottori.tottori.jp
wakasa.tottori.jp
yazu.tottori.jp
yonago.tottori.jp
asahi.toyama.jp
fuchu.toyama.jp
fukumitsu.toyama.jp
funahashi.toyama.jp
himi.toyama.jp
imizu.toyama.jp
inami.toyama.jp
johana.toyama.jp
kamiichi.toyama.jp
kurobe.toyama.jp
nakaniikawa.toyama.jp
namerikawa.toyama.jp
nanto.toyama.jp
nyuzen.toyama.jp
oyabe.toyama.jp
taira.toyama.jp
takaoka.toyama.jp
tateyama.toyama.jp
toga.toyama.jp
tonami.toyama.jp
toyama.toyama.jp
unazuki.toyama.jp
uozu.toyama.jp
yamada.toyama.jp
arida.wakayama.jp
aridagawa.wakayama.jp
gobo.wakayama.jp
hashimoto.wakayama.jp
hidaka.wakayama.jp
hirogawa.wakayama.jp
inami.wakayama.jp
iwade.wakayama.jp
kainan.wakayama.jp
kamitonda.wakayama.jp
katsuragi.wakayama.jp
kimino.wakayama.jp
kinokawa.wakayama.jp
kitayama.wakayama.jp
koya.wakayama.jp
koza.wakayama.jp
kozagawa.wakayama.jp
kudoyama.wakayama.jp
kushimoto.wakayama.jp
mihama.wakayama.jp
misato.wakayama.jp
nachikatsuura.wakayama.jp
shingu.wakayama.jp
shirahama.wakayama.jp
taiji.wakayama.jp
tanabe.wakayama.jp
wakayama.wakayama.jp
yuasa.wakayama.jp
yura.wakayama.jp
asahi.yamagata.jp
funagata.yamagata.jp
higashine.yamagata.jp
iide.yamagata.jp
kahoku.yamagata.jp
kaminoyama.yamagata.jp
kaneyama.yamagata.jp
kawanishi.yamagata.jp
mamurogawa.yamagata.jp
mikawa.yamagata.jp
murayama.yamagata.jp
nagai.yamagata.jp
nakayama.yamagata.jp
nanyo.yamagata.jp
nishikawa.yamagata.jp
obanazawa.yamagata.jp
oe.yamagata.jp
oguni.yamagata.jp
ohkura.yamagata.jp
oishida.yamagata.jp
sagae.yamagata.jp
sakata.yamagata.jp
sakegawa.yamagata.jp
shinjo.yamagata.jp
shirataka.yamagata.jp
shonai.yamagata.jp
takahata.yamagata.jp
tendo.yamagata.jp
tozawa.yamagata.jp
tsuruoka.yamagata.jp
yamagata.yamagata.jp
yamanobe.yamagata.jp
yonezawa.yamagata.jp
yuza.yamagata.jp
abu.yamaguchi.jp
hagi.yamaguchi.jp
hikari.yamaguchi.jp
hofu.yamaguchi.jp
iwakuni.yamaguchi.jp
kudamatsu.yamaguchi.jp
mitou.yamaguchi.jp
nagato.yamaguchi.jp
oshima.yamaguchi.jp
shimonoseki.yamaguchi.jp
shunan.yamaguchi.jp
tabuse.yamaguchi.jp
tokuyama.yamaguchi.jp
toyota.yamaguchi.jp
ube.yamaguchi.jp
yuu.yamaguchi.jp
chuo.yamanashi.jp
doshi.yamanashi.jp
fuefuki.yamanashi.jp
fujikawa.yamanashi.jp
fujikawaguchiko.yamanashi.jp
fujiyoshida.yamanashi.jp
hayakawa.yamanashi.jp
hokuto.yamanashi.jp
ichikawamisato.yamanashi.jp
kai.yamanashi.jp
kofu.yamanashi.jp
koshu.yamanashi.jp
kosuge.yamanashi.jp
minami-alps.yamanashi.jp
minobu.yamanashi.jp
nakamichi.yamanashi.jp
nanbu.yamanashi.jp
narusawa.yamanashi.jp
nirasaki.yamanashi.jp
nishikatsura.yamanashi.jp
oshino.yamanashi.jp
otsuki.yamanashi.jp
showa.yamanashi.jp
tabayama.yamanashi.jp
tsuru.yamanashi.jp
uenohara.yamanashi.jp
yamanakako.yamanashi.jp
yamanashi.yamanashi.jp

// ke : http://www.kenic.or.ke/index.php/en/ke-domains/ke-domains
ke
ac.ke
co.ke
go.ke
info.ke
me.ke
mobi.ke
ne.ke
or.ke
sc.ke

// kg : http://www.domain.kg/dmn_n.html
kg
org.kg
net.kg
com.kg
edu.kg
gov.kg
mil.kg

// kh : http://www.mptc.gov.kh/dns_registration.htm
*.kh

// ki : http://www.ki/dns/index.html
ki
edu.ki
biz.ki
net.ki
org.ki
gov.ki
info.ki
com.ki

// km : https://en.wikipedia.org/wiki/.km
// http://www.domaine.km/documents/charte.doc
km
org.km
nom.km
gov.km
prd.km
tm.km
edu.km
mil.km
ass.km
com.km
// These are only mentioned as proposed suggestions at domaine.km, but
// https://en.wikipedia.org/wiki/.km says they're available for registration:
coop.km
asso.km
presse.km
medecin.km
notaires.km
pharmaciens.km
veterinaire.km
gouv.km

// kn : https://en.wikipedia.org/wiki/.kn
// http://www.dot.kn/domainRules.html
kn
net.kn
org.kn
edu.kn
gov.kn

// kp : http://www.kcce.kp/en_index.php
kp
com.kp
edu.kp
gov.kp
org.kp
rep.kp
tra.kp

// kr : https://en.wikipedia.org/wiki/.kr
// see also: http://domain.nida.or.kr/eng/registration.jsp
kr
ac.kr
co.kr
es.kr
go.kr
hs.kr
kg.kr
mil.kr
ms.kr
ne.kr
or.kr
pe.kr
re.kr
sc.kr
// kr geographical names
busan.kr
chungbuk.kr
chungnam.kr
daegu.kr
daejeon.kr
gangwon.kr
gwangju.kr
gyeongbuk.kr
gyeonggi.kr
gyeongnam.kr
incheon.kr
jeju.kr
jeonbuk.kr
jeonnam.kr
seoul.kr
ulsan.kr

// kw : https://www.nic.kw/policies/
// Confirmed by registry <nic.tech@citra.gov.kw>
kw
com.kw
edu.kw
emb.kw
gov.kw
ind.kw
net.kw
org.kw

// ky : http://www.icta.ky/da_ky_reg_dom.php
// Confirmed by registry <kysupport@perimeterusa.com> 2008-06-17
ky
edu.ky
gov.ky
com.ky
org.ky
net.ky

// kz : https://en.wikipedia.org/wiki/.kz
// see also: http://www.nic.kz/rules/index.jsp
kz
org.kz
edu.kz
net.kz
gov.kz
mil.kz
com.kz

// la : https://en.wikipedia.org/wiki/.la
// Submitted by registry <gavin.brown@nic.la>
la
int.la
net.la
info.la
edu.la
gov.la
per.la
com.la
org.la

// lb : https://en.wikipedia.org/wiki/.lb
// Submitted by registry <randy@psg.com>
lb
com.lb
edu.lb
gov.lb
net.lb
org.lb

// lc : https://en.wikipedia.org/wiki/.lc
// see also: http://www.nic.lc/rules.htm
lc
com.lc
net.lc
co.lc
org.lc
edu.lc
gov.lc

// li : https://en.wikipedia.org/wiki/.li
li

// lk : http://www.nic.lk/seclevpr.html
lk
gov.lk
sch.lk
net.lk
int.lk
com.lk
org.lk
edu.lk
ngo.lk
soc.lk
web.lk
ltd.lk
assn.lk
grp.lk
hotel.lk
ac.lk

// lr : http://psg.com/dns/lr/lr.txt
// Submitted by registry <randy@psg.com>
lr
com.lr
edu.lr
gov.lr
org.lr
net.lr

// ls : http://www.nic.ls/
// Confirmed by registry <lsadmin@nic.ls>
ls
ac.ls
biz.ls
co.ls
edu.ls
gov.ls
info.ls
net.ls
org.ls
sc.ls

// lt : https://en.wikipedia.org/wiki/.lt
lt
// gov.lt : http://www.gov.lt/index_en.php
gov.lt

// lu : http://www.dns.lu/en/
lu

// lv : http://www.nic.lv/DNS/En/generic.php
lv
com.lv
edu.lv
gov.lv
org.lv
mil.lv
id.lv
net.lv
asn.lv
conf.lv

// ly : http://www.nic.ly/regulations.php
ly
com.ly
net.ly
gov.ly
plc.ly
edu.ly
sch.ly
med.ly
org.ly
id.ly

// ma : https://en.wikipedia.org/wiki/.ma
// http://www.anrt.ma/fr/admin/download/upload/file_fr782.pdf
ma
co.ma
net.ma
gov.ma
org.ma
ac.ma
press.ma

// mc : http://www.nic.mc/
mc
tm.mc
asso.mc

// md : https://en.wikipedia.org/wiki/.md
md

// me : https://en.wikipedia.org/wiki/.me
me
co.me
net.me
org.me
edu.me
ac.me
gov.me
its.me
priv.me

// mg : http://nic.mg/nicmg/?page_id=39
mg
org.mg
nom.mg
gov.mg
prd.mg
tm.mg
edu.mg
mil.mg
com.mg
co.mg

// mh : https://en.wikipedia.org/wiki/.mh
mh

// mil : https://en.wikipedia.org/wiki/.mil
mil

// mk : https://en.wikipedia.org/wiki/.mk
// see also: http://dns.marnet.net.mk/postapka.php
mk
com.mk
org.mk
net.mk
edu.mk
gov.mk
inf.mk
name.mk

// ml : http://www.gobin.info/domainname/ml-template.doc
// see also: https://en.wikipedia.org/wiki/.ml
ml
com.ml
edu.ml
gouv.ml
gov.ml
net.ml
org.ml
presse.ml

// mm : https://en.wikipedia.org/wiki/.mm
*.mm

// mn : https://en.wikipedia.org/wiki/.mn
mn
gov.mn
edu.mn
org.mn

// mo : http://www.monic.net.mo/
mo
com.mo
net.mo
org.mo
edu.mo
gov.mo

// mobi : https://en.wikipedia.org/wiki/.mobi
mobi

// mp : http://www.dot.mp/
// Confirmed by registry <dcamacho@saipan.com> 2008-06-17
mp

// mq : https://en.wikipedia.org/wiki/.mq
mq

// mr : https://en.wikipedia.org/wiki/.mr
mr
gov.mr

// ms : http://www.nic.ms/pdf/MS_Domain_Name_Rules.pdf
ms
com.ms
edu.ms
gov.ms
net.ms
org.ms

// mt : https://www.nic.org.mt/go/policy
// Submitted by registry <help@nic.org.mt>
mt
com.mt
edu.mt
net.mt
org.mt

// mu : https://en.wikipedia.org/wiki/.mu
mu
com.mu
net.mu
org.mu
gov.mu
ac.mu
co.mu
or.mu

// museum : http://about.museum/naming/
// http://index.museum/
museum
academy.museum
agriculture.museum
air.museum
airguard.museum
alabama.museum
alaska.museum
amber.museum
ambulance.museum
american.museum
americana.museum
americanantiques.museum
americanart.museum
amsterdam.museum
and.museum
annefrank.museum
anthro.museum
anthropology.museum
antiques.museum
aquarium.museum
arboretum.museum
archaeological.museum
archaeology.museum
architecture.museum
art.museum
artanddesign.museum
artcenter.museum
artdeco.museum
arteducation.museum
artgallery.museum
arts.museum
artsandcrafts.museum
asmatart.museum
assassination.museum
assisi.museum
association.museum
astronomy.museum
atlanta.museum
austin.museum
australia.museum
automotive.museum
aviation.museum
axis.museum
badajoz.museum
baghdad.museum
bahn.museum
bale.museum
baltimore.museum
barcelona.museum
baseball.museum
basel.museum
baths.museum
bauern.museum
beauxarts.museum
beeldengeluid.museum
bellevue.museum
bergbau.museum
berkeley.museum
berlin.museum
bern.museum
bible.museum
bilbao.museum
bill.museum
birdart.museum
birthplace.museum
bonn.museum
boston.museum
botanical.museum
botanicalgarden.museum
botanicgarden.museum
botany.museum
brandywinevalley.museum
brasil.museum
bristol.museum
british.museum
britishcolumbia.museum
broadcast.museum
brunel.museum
brussel.museum
brussels.museum
bruxelles.museum
building.museum
burghof.museum
bus.museum
bushey.museum
cadaques.museum
california.museum
cambridge.museum
can.museum
canada.museum
capebreton.museum
carrier.museum
cartoonart.museum
casadelamoneda.museum
castle.museum
castres.museum
celtic.museum
center.museum
chattanooga.museum
cheltenham.museum
chesapeakebay.museum
chicago.museum
children.museum
childrens.museum
childrensgarden.museum
chiropractic.museum
chocolate.museum
christiansburg.museum
cincinnati.museum
cinema.museum
circus.museum
civilisation.museum
civilization.museum
civilwar.museum
clinton.museum
clock.museum
coal.museum
coastaldefence.museum
cody.museum
coldwar.museum
collection.museum
colonialwilliamsburg.museum
coloradoplateau.museum
columbia.museum
columbus.museum
communication.museum
communications.museum
community.museum
computer.museum
computerhistory.museum
comunicações.museum
contemporary.museum
contemporaryart.museum
convent.museum
copenhagen.museum
corporation.museum
correios-e-telecomunicações.museum
corvette.museum
costume.museum
countryestate.museum
county.museum
crafts.museum
cranbrook.museum
creation.museum
cultural.museum
culturalcenter.museum
culture.museum
cyber.museum
cymru.museum
dali.museum
dallas.museum
database.museum
ddr.museum
decorativearts.museum
delaware.museum
delmenhorst.museum
denmark.museum
depot.museum
design.museum
detroit.museum
dinosaur.museum
discovery.museum
dolls.museum
donostia.museum
durham.museum
eastafrica.museum
eastcoast.museum
education.museum
educational.museum
egyptian.museum
eisenbahn.museum
elburg.museum
elvendrell.museum
embroidery.museum
encyclopedic.museum
england.museum
entomology.museum
environment.museum
environmentalconservation.museum
epilepsy.museum
essex.museum
estate.museum
ethnology.museum
exeter.museum
exhibition.museum
family.museum
farm.museum
farmequipment.museum
farmers.museum
farmstead.museum
field.museum
figueres.museum
filatelia.museum
film.museum
fineart.museum
finearts.museum
finland.museum
flanders.museum
florida.museum
force.museum
fortmissoula.museum
fortworth.museum
foundation.museum
francaise.museum
frankfurt.museum
franziskaner.museum
freemasonry.museum
freiburg.museum
fribourg.museum
frog.museum
fundacio.museum
furniture.museum
gallery.museum
garden.museum
gateway.museum
geelvinck.museum
gemological.museum
geology.museum
georgia.museum
giessen.museum
glas.museum
glass.museum
gorge.museum
grandrapids.museum
graz.museum
guernsey.museum
halloffame.museum
hamburg.museum
handson.museum
harvestcelebration.museum
hawaii.museum
health.museum
heimatunduhren.museum
hellas.museum
helsinki.museum
hembygdsforbund.museum
heritage.museum
histoire.museum
historical.museum
historicalsociety.museum
historichouses.museum
historisch.museum
historisches.museum
history.museum
historyofscience.museum
horology.museum
house.museum
humanities.museum
illustration.museum
imageandsound.museum
indian.museum
indiana.museum
indianapolis.museum
indianmarket.museum
intelligence.museum
interactive.museum
iraq.museum
iron.museum
isleofman.museum
jamison.museum
jefferson.museum
jerusalem.museum
jewelry.museum
jewish.museum
jewishart.museum
jfk.museum
journalism.museum
judaica.museum
judygarland.museum
juedisches.museum
juif.museum
karate.museum
karikatur.museum
kids.museum
koebenhavn.museum
koeln.museum
kunst.museum
kunstsammlung.museum
kunstunddesign.museum
labor.museum
labour.museum
lajolla.museum
lancashire.museum
landes.museum
lans.museum
läns.museum
larsson.museum
lewismiller.museum
lincoln.museum
linz.museum
living.museum
livinghistory.museum
localhistory.museum
london.museum
losangeles.museum
louvre.museum
loyalist.museum
lucerne.museum
luxembourg.museum
luzern.museum
mad.museum
madrid.museum
mallorca.museum
manchester.museum
mansion.museum
mansions.museum
manx.museum
marburg.museum
maritime.museum
maritimo.museum
maryland.museum
marylhurst.museum
media.museum
medical.museum
medizinhistorisches.museum
meeres.museum
memorial.museum
mesaverde.museum
michigan.museum
midatlantic.museum
military.museum
mill.museum
miners.museum
mining.museum
minnesota.museum
missile.museum
missoula.museum
modern.museum
moma.museum
money.museum
monmouth.museum
monticello.museum
montreal.museum
moscow.museum
motorcycle.museum
muenchen.museum
muenster.museum
mulhouse.museum
muncie.museum
museet.museum
museumcenter.museum
museumvereniging.museum
music.museum
national.museum
nationalfirearms.museum
nationalheritage.museum
nativeamerican.museum
naturalhistory.museum
naturalhistorymuseum.museum
naturalsciences.museum
nature.museum
naturhistorisches.museum
natuurwetenschappen.museum
naumburg.museum
naval.museum
nebraska.museum
neues.museum
newhampshire.museum
newjersey.museum
newmexico.museum
newport.museum
newspaper.museum
newyork.museum
niepce.museum
norfolk.museum
north.museum
nrw.museum
nuernberg.museum
nuremberg.museum
nyc.museum
nyny.museum
oceanographic.museum
oceanographique.museum
omaha.museum
online.museum
ontario.museum
openair.museum
oregon.museum
oregontrail.museum
otago.museum
oxford.museum
pacific.museum
paderborn.museum
palace.museum
paleo.museum
palmsprings.museum
panama.museum
paris.museum
pasadena.museum
pharmacy.museum
philadelphia.museum
philadelphiaarea.museum
philately.museum
phoenix.museum
photography.museum
pilots.museum
pittsburgh.museum
planetarium.museum
plantation.museum
plants.museum
plaza.museum
portal.museum
portland.museum
portlligat.museum
posts-and-telecommunications.museum
preservation.museum
presidio.museum
press.museum
project.museum
public.museum
pubol.museum
quebec.museum
railroad.museum
railway.museum
research.museum
resistance.museum
riodejaneiro.museum
rochester.museum
rockart.museum
roma.museum
russia.museum
saintlouis.museum
salem.museum
salvadordali.museum
salzburg.museum
sandiego.museum
sanfrancisco.museum
santabarbara.museum
santacruz.museum
santafe.museum
saskatchewan.museum
satx.museum
savannahga.museum
schlesisches.museum
schoenbrunn.museum
schokoladen.museum
school.museum
schweiz.museum
science.museum
scienceandhistory.museum
scienceandindustry.museum
sciencecenter.museum
sciencecenters.museum
science-fiction.museum
sciencehistory.museum
sciences.museum
sciencesnaturelles.museum
scotland.museum
seaport.museum
settlement.museum
settlers.museum
shell.museum
sherbrooke.museum
sibenik.museum
silk.museum
ski.museum
skole.museum
society.museum
sologne.museum
soundandvision.museum
southcarolina.museum
southwest.museum
space.museum
spy.museum
square.museum
stadt.museum
stalbans.museum
starnberg.museum
state.museum
stateofdelaware.museum
station.museum
steam.museum
steiermark.museum
stjohn.museum
stockholm.museum
stpetersburg.museum
stuttgart.museum
suisse.museum
surgeonshall.museum
surrey.museum
svizzera.museum
sweden.museum
sydney.museum
tank.museum
tcm.museum
technology.museum
telekommunikation.museum
television.museum
texas.museum
textile.museum
theater.museum
time.museum
timekeeping.museum
topology.museum
torino.museum
touch.museum
town.museum
transport.museum
tree.museum
trolley.museum
trust.museum
trustee.museum
uhren.museum
ulm.museum
undersea.museum
university.museum
usa.museum
usantiques.museum
usarts.museum
uscountryestate.museum
usculture.museum
usdecorativearts.museum
usgarden.museum
ushistory.museum
ushuaia.museum
uslivinghistory.museum
utah.museum
uvic.museum
valley.museum
vantaa.museum
versailles.museum
viking.museum
village.museum
virginia.museum
virtual.museum
virtuel.museum
vlaanderen.museum
volkenkunde.museum
wales.museum
wallonie.museum
war.museum
washingtondc.museum
watchandclock.museum
watch-and-clock.museum
western.museum
westfalen.museum
whaling.museum
wildlife.museum
williamsburg.museum
windmill.museum
workshop.museum
york.museum
yorkshire.museum
yosemite.museum
youth.museum
zoological.museum
zoology.museum
ירושלים.museum
иком.museum

// mv : https://en.wikipedia.org/wiki/.mv
// "mv" included because, contra Wikipedia, google.mv exists.
mv
aero.mv
biz.mv
com.mv
coop.mv
edu.mv
gov.mv
info.mv
int.mv
mil.mv
museum.mv
name.mv
net.mv
org.mv
pro.mv

// mw : http://www.registrar.mw/
mw
ac.mw
biz.mw
co.mw
com.mw
coop.mw
edu.mw
gov.mw
int.mw
museum.mw
net.mw
org.mw

// mx : http://www.nic.mx/
// Submitted by registry <farias@nic.mx>
mx
com.mx
org.mx
gob.mx
edu.mx
net.mx

// my : http://www.mynic.net.my/
my
com.my
net.my
org.my
gov.my
edu.my
mil.my
name.my

// mz : http://www.uem.mz/
// Submitted by registry <antonio@uem.mz>
mz
ac.mz
adv.mz
co.mz
edu.mz
gov.mz
mil.mz
net.mz
org.mz

// na : http://www.na-nic.com.na/
// http://www.info.na/domain/
na
info.na
pro.na
name.na
school.na
or.na
dr.na
us.na
mx.na
ca.na
in.na
cc.na
tv.na
ws.na
mobi.na
co.na
com.na
org.na

// name : has 2nd-level tlds, but there's no list of them
name

// nc : http://www.cctld.nc/
nc
asso.nc
nom.nc

// ne : https://en.wikipedia.org/wiki/.ne
ne

// net : https://en.wikipedia.org/wiki/.net
net

// nf : https://en.wikipedia.org/wiki/.nf
nf
com.nf
net.nf
per.nf
rec.nf
web.nf
arts.nf
firm.nf
info.nf
other.nf
store.nf

// ng : http://www.nira.org.ng/index.php/join-us/register-ng-domain/189-nira-slds
ng
com.ng
edu.ng
gov.ng
i.ng
mil.ng
mobi.ng
name.ng
net.ng
org.ng
sch.ng

// ni : http://www.nic.ni/
ni
ac.ni
biz.ni
co.ni
com.ni
edu.ni
gob.ni
in.ni
info.ni
int.ni
mil.ni
net.ni
nom.ni
org.ni
web.ni

// nl : https://en.wikipedia.org/wiki/.nl
//      https://www.sidn.nl/
//      ccTLD for the Netherlands
nl

// no : http://www.norid.no/regelverk/index.en.html
// The Norwegian registry has declined to notify us of updates. The web pages
// referenced below are the official source of the data. There is also an
// announce mailing list:
// https://postlister.uninett.no/sympa/info/norid-diskusjon
no
// Norid generic domains : http://www.norid.no/regelverk/vedlegg-c.en.html
fhs.no
vgs.no
fylkesbibl.no
folkebibl.no
museum.no
idrett.no
priv.no
// Non-Norid generic domains : http://www.norid.no/regelverk/vedlegg-d.en.html
mil.no
stat.no
dep.no
kommune.no
herad.no
// no geographical names : http://www.norid.no/regelverk/vedlegg-b.en.html
// counties
aa.no
ah.no
bu.no
fm.no
hl.no
hm.no
jan-mayen.no
mr.no
nl.no
nt.no
of.no
ol.no
oslo.no
rl.no
sf.no
st.no
svalbard.no
tm.no
tr.no
va.no
vf.no
// primary and lower secondary schools per county
gs.aa.no
gs.ah.no
gs.bu.no
gs.fm.no
gs.hl.no
gs.hm.no
gs.jan-mayen.no
gs.mr.no
gs.nl.no
gs.nt.no
gs.of.no
gs.ol.no
gs.oslo.no
gs.rl.no
gs.sf.no
gs.st.no
gs.svalbard.no
gs.tm.no
gs.tr.no
gs.va.no
gs.vf.no
// cities
akrehamn.no
åkrehamn.no
algard.no
ålgård.no
arna.no
brumunddal.no
bryne.no
bronnoysund.no
brønnøysund.no
drobak.no
drøbak.no
egersund.no
fetsund.no
floro.no
florø.no
fredrikstad.no
hokksund.no
honefoss.no
hønefoss.no
jessheim.no
jorpeland.no
jørpeland.no
kirkenes.no
kopervik.no
krokstadelva.no
langevag.no
langevåg.no
leirvik.no
mjondalen.no
mjøndalen.no
mo-i-rana.no
mosjoen.no
mosjøen.no
nesoddtangen.no
orkanger.no
osoyro.no
osøyro.no
raholt.no
råholt.no
sandnessjoen.no
sandnessjøen.no
skedsmokorset.no
slattum.no
spjelkavik.no
stathelle.no
stavern.no
stjordalshalsen.no
stjørdalshalsen.no
tananger.no
tranby.no
vossevangen.no
// communities
afjord.no
åfjord.no
agdenes.no
al.no
ål.no
alesund.no
ålesund.no
alstahaug.no
alta.no
áltá.no
alaheadju.no
álaheadju.no
alvdal.no
amli.no
åmli.no
amot.no
åmot.no
andebu.no
andoy.no
andøy.no
andasuolo.no
ardal.no
årdal.no
aremark.no
arendal.no
ås.no
aseral.no
åseral.no
asker.no
askim.no
askvoll.no
askoy.no
askøy.no
asnes.no
åsnes.no
audnedaln.no
aukra.no
aure.no
aurland.no
aurskog-holand.no
aurskog-høland.no
austevoll.no
austrheim.no
averoy.no
averøy.no
balestrand.no
ballangen.no
balat.no
bálát.no
balsfjord.no
bahccavuotna.no
báhccavuotna.no
bamble.no
bardu.no
beardu.no
beiarn.no
bajddar.no
bájddar.no
baidar.no
báidár.no
berg.no
bergen.no
berlevag.no
berlevåg.no
bearalvahki.no
bearalváhki.no
bindal.no
birkenes.no
bjarkoy.no
bjarkøy.no
bjerkreim.no
bjugn.no
bodo.no
bodø.no
badaddja.no
bådåddjå.no
budejju.no
bokn.no
bremanger.no
bronnoy.no
brønnøy.no
bygland.no
bykle.no
barum.no
bærum.no
bo.telemark.no
bø.telemark.no
bo.nordland.no
bø.nordland.no
bievat.no
bievát.no
bomlo.no
bømlo.no
batsfjord.no
båtsfjord.no
bahcavuotna.no
báhcavuotna.no
dovre.no
drammen.no
drangedal.no
dyroy.no
dyrøy.no
donna.no
dønna.no
eid.no
eidfjord.no
eidsberg.no
eidskog.no
eidsvoll.no
eigersund.no
elverum.no
enebakk.no
engerdal.no
etne.no
etnedal.no
evenes.no
evenassi.no
evenášši.no
evje-og-hornnes.no
farsund.no
fauske.no
fuossko.no
fuoisku.no
fedje.no
fet.no
finnoy.no
finnøy.no
fitjar.no
fjaler.no
fjell.no
flakstad.no
flatanger.no
flekkefjord.no
flesberg.no
flora.no
fla.no
flå.no
folldal.no
forsand.no
fosnes.no
frei.no
frogn.no
froland.no
frosta.no
frana.no
fræna.no
froya.no
frøya.no
fusa.no
fyresdal.no
forde.no
førde.no
gamvik.no
gangaviika.no
gáŋgaviika.no
gaular.no
gausdal.no
gildeskal.no
gildeskål.no
giske.no
gjemnes.no
gjerdrum.no
gjerstad.no
gjesdal.no
gjovik.no
gjøvik.no
gloppen.no
gol.no
gran.no
grane.no
granvin.no
gratangen.no
grimstad.no
grong.no
kraanghke.no
kråanghke.no
grue.no
gulen.no
hadsel.no
halden.no
halsa.no
hamar.no
hamaroy.no
habmer.no
hábmer.no
hapmir.no
hápmir.no
hammerfest.no
hammarfeasta.no
hámmárfeasta.no
haram.no
hareid.no
harstad.no
hasvik.no
aknoluokta.no
ákŋoluokta.no
hattfjelldal.no
aarborte.no
haugesund.no
hemne.no
hemnes.no
hemsedal.no
heroy.more-og-romsdal.no
herøy.møre-og-romsdal.no
heroy.nordland.no
herøy.nordland.no
hitra.no
hjartdal.no
hjelmeland.no
hobol.no
hobøl.no
hof.no
hol.no
hole.no
holmestrand.no
holtalen.no
holtålen.no
hornindal.no
horten.no
hurdal.no
hurum.no
hvaler.no
hyllestad.no
hagebostad.no
hægebostad.no
hoyanger.no
høyanger.no
hoylandet.no
høylandet.no
ha.no
hå.no
ibestad.no
inderoy.no
inderøy.no
iveland.no
jevnaker.no
jondal.no
jolster.no
jølster.no
karasjok.no
karasjohka.no
kárášjohka.no
karlsoy.no
galsa.no
gálsá.no
karmoy.no
karmøy.no
kautokeino.no
guovdageaidnu.no
klepp.no
klabu.no
klæbu.no
kongsberg.no
kongsvinger.no
kragero.no
kragerø.no
kristiansand.no
kristiansund.no
krodsherad.no
krødsherad.no
kvalsund.no
rahkkeravju.no
ráhkkerávju.no
kvam.no
kvinesdal.no
kvinnherad.no
kviteseid.no
kvitsoy.no
kvitsøy.no
kvafjord.no
kvæfjord.no
giehtavuoatna.no
kvanangen.no
kvænangen.no
navuotna.no
návuotna.no
kafjord.no
kåfjord.no
gaivuotna.no
gáivuotna.no
larvik.no
lavangen.no
lavagis.no
loabat.no
loabát.no
lebesby.no
davvesiida.no
leikanger.no
leirfjord.no
leka.no
leksvik.no
lenvik.no
leangaviika.no
leaŋgaviika.no
lesja.no
levanger.no
lier.no
lierne.no
lillehammer.no
lillesand.no
lindesnes.no
lindas.no
lindås.no
lom.no
loppa.no
lahppi.no
láhppi.no
lund.no
lunner.no
luroy.no
lurøy.no
luster.no
lyngdal.no
lyngen.no
ivgu.no
lardal.no
lerdal.no
lærdal.no
lodingen.no
lødingen.no
lorenskog.no
lørenskog.no
loten.no
løten.no
malvik.no
masoy.no
måsøy.no
muosat.no
muosát.no
mandal.no
marker.no
marnardal.no
masfjorden.no
meland.no
meldal.no
melhus.no
meloy.no
meløy.no
meraker.no
meråker.no
moareke.no
moåreke.no
midsund.no
midtre-gauldal.no
modalen.no
modum.no
molde.no
moskenes.no
moss.no
mosvik.no
malselv.no
målselv.no
malatvuopmi.no
málatvuopmi.no
namdalseid.no
aejrie.no
namsos.no
namsskogan.no
naamesjevuemie.no
nååmesjevuemie.no
laakesvuemie.no
nannestad.no
narvik.no
narviika.no
naustdal.no
nedre-eiker.no
nes.akershus.no
nes.buskerud.no
nesna.no
nesodden.no
nesseby.no
unjarga.no
unjárga.no
nesset.no
nissedal.no
nittedal.no
nord-aurdal.no
nord-fron.no
nord-odal.no
norddal.no
nordkapp.no
davvenjarga.no
davvenjárga.no
nordre-land.no
nordreisa.no
raisa.no
ráisa.no
nore-og-uvdal.no
notodden.no
naroy.no
nærøy.no
notteroy.no
nøtterøy.no
odda.no
oksnes.no
øksnes.no
oppdal.no
oppegard.no
oppegård.no
orkdal.no
orland.no
ørland.no
orskog.no
ørskog.no
orsta.no
ørsta.no
os.hedmark.no
os.hordaland.no
osen.no
osteroy.no
osterøy.no
ostre-toten.no
østre-toten.no
overhalla.no
ovre-eiker.no
øvre-eiker.no
oyer.no
øyer.no
oygarden.no
øygarden.no
oystre-slidre.no
øystre-slidre.no
porsanger.no
porsangu.no
porsáŋgu.no
porsgrunn.no
radoy.no
radøy.no
rakkestad.no
rana.no
ruovat.no
randaberg.no
rauma.no
rendalen.no
rennebu.no
rennesoy.no
rennesøy.no
rindal.no
ringebu.no
ringerike.no
ringsaker.no
rissa.no
risor.no
risør.no
roan.no
rollag.no
rygge.no
ralingen.no
rælingen.no
rodoy.no
rødøy.no
romskog.no
rømskog.no
roros.no
røros.no
rost.no
røst.no
royken.no
røyken.no
royrvik.no
røyrvik.no
rade.no
råde.no
salangen.no
siellak.no
saltdal.no
salat.no
sálát.no
sálat.no
samnanger.no
sande.more-og-romsdal.no
sande.møre-og-romsdal.no
sande.vestfold.no
sandefjord.no
sandnes.no
sandoy.no
sandøy.no
sarpsborg.no
sauda.no
sauherad.no
sel.no
selbu.no
selje.no
seljord.no
sigdal.no
siljan.no
sirdal.no
skaun.no
skedsmo.no
ski.no
skien.no
skiptvet.no
skjervoy.no
skjervøy.no
skierva.no
skiervá.no
skjak.no
skjåk.no
skodje.no
skanland.no
skånland.no
skanit.no
skánit.no
smola.no
smøla.no
snillfjord.no
snasa.no
snåsa.no
snoasa.no
snaase.no
snåase.no
sogndal.no
sokndal.no
sola.no
solund.no
songdalen.no
sortland.no
spydeberg.no
stange.no
stavanger.no
steigen.no
steinkjer.no
stjordal.no
stjørdal.no
stokke.no
stor-elvdal.no
stord.no
stordal.no
storfjord.no
omasvuotna.no
strand.no
stranda.no
stryn.no
sula.no
suldal.no
sund.no
sunndal.no
surnadal.no
sveio.no
svelvik.no
sykkylven.no
sogne.no
søgne.no
somna.no
sømna.no
sondre-land.no
søndre-land.no
sor-aurdal.no
sør-aurdal.no
sor-fron.no
sør-fron.no
sor-odal.no
sør-odal.no
sor-varanger.no
sør-varanger.no
matta-varjjat.no
mátta-várjjat.no
sorfold.no
sørfold.no
sorreisa.no
sørreisa.no
sorum.no
sørum.no
tana.no
deatnu.no
time.no
tingvoll.no
tinn.no
tjeldsund.no
dielddanuorri.no
tjome.no
tjøme.no
tokke.no
tolga.no
torsken.no
tranoy.no
tranøy.no
tromso.no
tromsø.no
tromsa.no
romsa.no
trondheim.no
troandin.no
trysil.no
trana.no
træna.no
trogstad.no
trøgstad.no
tvedestrand.no
tydal.no
tynset.no
tysfjord.no
divtasvuodna.no
divttasvuotna.no
tysnes.no
tysvar.no
tysvær.no
tonsberg.no
tønsberg.no
ullensaker.no
ullensvang.no
ulvik.no
utsira.no
vadso.no
vadsø.no
cahcesuolo.no
čáhcesuolo.no
vaksdal.no
valle.no
vang.no
vanylven.no
vardo.no
vardø.no
varggat.no
várggát.no
vefsn.no
vaapste.no
vega.no
vegarshei.no
vegårshei.no
vennesla.no
verdal.no
verran.no
vestby.no
vestnes.no
vestre-slidre.no
vestre-toten.no
vestvagoy.no
vestvågøy.no
vevelstad.no
vik.no
vikna.no
vindafjord.no
volda.no
voss.no
varoy.no
værøy.no
vagan.no
vågan.no
voagat.no
vagsoy.no
vågsøy.no
vaga.no
vågå.no
valer.ostfold.no
våler.østfold.no
valer.hedmark.no
våler.hedmark.no

// np : http://www.mos.com.np/register.html
*.np

// nr : http://cenpac.net.nr/dns/index.html
// Submitted by registry <technician@cenpac.net.nr>
nr
biz.nr
info.nr
gov.nr
edu.nr
org.nr
net.nr
com.nr

// nu : https://en.wikipedia.org/wiki/.nu
nu

// nz : https://en.wikipedia.org/wiki/.nz
// Submitted by registry <jay@nzrs.net.nz>
nz
ac.nz
co.nz
cri.nz
geek.nz
gen.nz
govt.nz
health.nz
iwi.nz
kiwi.nz
maori.nz
mil.nz
māori.nz
net.nz
org.nz
parliament.nz
school.nz

// om : https://en.wikipedia.org/wiki/.om
om
co.om
com.om
edu.om
gov.om
med.om
museum.om
net.om
org.om
pro.om

// onion : https://tools.ietf.org/html/rfc7686
onion

// org : https://en.wikipedia.org/wiki/.org
org

// pa : http://www.nic.pa/
// Some additional second level "domains" resolve directly as hostnames, such as
// pannet.pa, so we add a rule for "pa".
pa
ac.pa
gob.pa
com.pa
org.pa
sld.pa
edu.pa
net.pa
ing.pa
abo.pa
med.pa
nom.pa

// pe : https://www.nic.pe/InformeFinalComision.pdf
pe
edu.pe
gob.pe
nom.pe
mil.pe
org.pe
com.pe
net.pe

// pf : http://www.gobin.info/domainname/formulaire-pf.pdf
pf
com.pf
org.pf
edu.pf

// pg : https://en.wikipedia.org/wiki/.pg
*.pg

// ph : http://www.domains.ph/FAQ2.asp
// Submitted by registry <jed@email.com.ph>
ph
com.ph
net.ph
org.ph
gov.ph
edu.ph
ngo.ph
mil.ph
i.ph

// pk : http://pk5.pknic.net.pk/pk5/msgNamepk.PK
pk
com.pk
net.pk
edu.pk
org.pk
fam.pk
biz.pk
web.pk
gov.pk
gob.pk
gok.pk
gon.pk
gop.pk
gos.pk
info.pk

// pl http://www.dns.pl/english/index.html
// Submitted by registry
pl
com.pl
net.pl
org.pl
// pl functional domains (http://www.dns.pl/english/index.html)
aid.pl
agro.pl
atm.pl
auto.pl
biz.pl
edu.pl
gmina.pl
gsm.pl
info.pl
mail.pl
miasta.pl
media.pl
mil.pl
nieruchomosci.pl
nom.pl
pc.pl
powiat.pl
priv.pl
realestate.pl
rel.pl
sex.pl
shop.pl
sklep.pl
sos.pl
szkola.pl
targi.pl
tm.pl
tourism.pl
travel.pl
turystyka.pl
// Government domains
gov.pl
ap.gov.pl
ic.gov.pl
is.gov.pl
us.gov.pl
kmpsp.gov.pl
kppsp.gov.pl
kwpsp.gov.pl
psp.gov.pl
wskr.gov.pl
kwp.gov.pl
mw.gov.pl
ug.gov.pl
um.gov.pl
umig.gov.pl
ugim.gov.pl
upow.gov.pl
uw.gov.pl
starostwo.gov.pl
pa.gov.pl
po.gov.pl
psse.gov.pl
pup.gov.pl
rzgw.gov.pl
sa.gov.pl
so.gov.pl
sr.gov.pl
wsa.gov.pl
sko.gov.pl
uzs.gov.pl
wiih.gov.pl
winb.gov.pl
pinb.gov.pl
wios.gov.pl
witd.gov.pl
wzmiuw.gov.pl
piw.gov.pl
wiw.gov.pl
griw.gov.pl
wif.gov.pl
oum.gov.pl
sdn.gov.pl
zp.gov.pl
uppo.gov.pl
mup.gov.pl
wuoz.gov.pl
konsulat.gov.pl
oirm.gov.pl
// pl regional domains (http://www.dns.pl/english/index.html)
augustow.pl
babia-gora.pl
bedzin.pl
beskidy.pl
bialowieza.pl
bialystok.pl
bielawa.pl
bieszczady.pl
boleslawiec.pl
bydgoszcz.pl
bytom.pl
cieszyn.pl
czeladz.pl
czest.pl
dlugoleka.pl
elblag.pl
elk.pl
glogow.pl
gniezno.pl
gorlice.pl
grajewo.pl
ilawa.pl
jaworzno.pl
jelenia-gora.pl
jgora.pl
kalisz.pl
kazimierz-dolny.pl
karpacz.pl
kartuzy.pl
kaszuby.pl
katowice.pl
kepno.pl
ketrzyn.pl
klodzko.pl
kobierzyce.pl
kolobrzeg.pl
konin.pl
konskowola.pl
kutno.pl
lapy.pl
lebork.pl
legnica.pl
lezajsk.pl
limanowa.pl
lomza.pl
lowicz.pl
lubin.pl
lukow.pl
malbork.pl
malopolska.pl
mazowsze.pl
mazury.pl
mielec.pl
mielno.pl
mragowo.pl
naklo.pl
nowaruda.pl
nysa.pl
olawa.pl
olecko.pl
olkusz.pl
olsztyn.pl
opoczno.pl
opole.pl
ostroda.pl
ostroleka.pl
ostrowiec.pl
ostrowwlkp.pl
pila.pl
pisz.pl
podhale.pl
podlasie.pl
polkowice.pl
pomorze.pl
pomorskie.pl
prochowice.pl
pruszkow.pl
przeworsk.pl
pulawy.pl
radom.pl
rawa-maz.pl
rybnik.pl
rzeszow.pl
sanok.pl
sejny.pl
slask.pl
slupsk.pl
sosnowiec.pl
stalowa-wola.pl
skoczow.pl
starachowice.pl
stargard.pl
suwalki.pl
swidnica.pl
swiebodzin.pl
swinoujscie.pl
szczecin.pl
szczytno.pl
tarnobrzeg.pl
tgory.pl
turek.pl
tychy.pl
ustka.pl
walbrzych.pl
warmia.pl
warszawa.pl
waw.pl
wegrow.pl
wielun.pl
wlocl.pl
wloclawek.pl
wodzislaw.pl
wolomin.pl
wroclaw.pl
zachpomor.pl
zagan.pl
zarow.pl
zgora.pl
zgorzelec.pl

// pm : http://www.afnic.fr/medias/documents/AFNIC-naming-policy2012.pdf
pm

// pn : http://www.government.pn/PnRegistry/policies.htm
pn
gov.pn
co.pn
org.pn
edu.pn
net.pn

// post : https://en.wikipedia.org/wiki/.post
post

// pr : http://www.nic.pr/index.asp?f=1
pr
com.pr
net.pr
org.pr
gov.pr
edu.pr
isla.pr
pro.pr
biz.pr
info.pr
name.pr
// these aren't mentioned on nic.pr, but on https://en.wikipedia.org/wiki/.pr
est.pr
prof.pr
ac.pr

// pro : http://registry.pro/get-pro
pro
aaa.pro
aca.pro
acct.pro
avocat.pro
bar.pro
cpa.pro
eng.pro
jur.pro
law.pro
med.pro
recht.pro

// ps : https://en.wikipedia.org/wiki/.ps
// http://www.nic.ps/registration/policy.html#reg
ps
edu.ps
gov.ps
sec.ps
plo.ps
com.ps
org.ps
net.ps

// pt : http://online.dns.pt/dns/start_dns
pt
net.pt
gov.pt
org.pt
edu.pt
int.pt
publ.pt
com.pt
nome.pt

// pw : https://en.wikipedia.org/wiki/.pw
pw
co.pw
ne.pw
or.pw
ed.pw
go.pw
belau.pw

// py : http://www.nic.py/pautas.html#seccion_9
// Submitted by registry
py
com.py
coop.py
edu.py
gov.py
mil.py
net.py
org.py

// qa : http://domains.qa/en/
qa
com.qa
edu.qa
gov.qa
mil.qa
name.qa
net.qa
org.qa
sch.qa

// re : http://www.afnic.re/obtenir/chartes/nommage-re/annexe-descriptifs
re
asso.re
com.re
nom.re

// ro : http://www.rotld.ro/
ro
arts.ro
com.ro
firm.ro
info.ro
nom.ro
nt.ro
org.ro
rec.ro
store.ro
tm.ro
www.ro

// rs : https://www.rnids.rs/en/domains/national-domains
rs
ac.rs
co.rs
edu.rs
gov.rs
in.rs
org.rs

// ru : https://cctld.ru/en/domains/domens_ru/reserved/
ru
ac.ru
edu.ru
gov.ru
int.ru
mil.ru
test.ru

// rw : http://www.nic.rw/cgi-bin/policy.pl
rw
gov.rw
net.rw
edu.rw
ac.rw
com.rw
co.rw
int.rw
mil.rw
gouv.rw

// sa : http://www.nic.net.sa/
sa
com.sa
net.sa
org.sa
gov.sa
med.sa
pub.sa
edu.sa
sch.sa

// sb : http://www.sbnic.net.sb/
// Submitted by registry <lee.humphries@telekom.com.sb>
sb
com.sb
edu.sb
gov.sb
net.sb
org.sb

// sc : http://www.nic.sc/
sc
com.sc
gov.sc
net.sc
org.sc
edu.sc

// sd : http://www.isoc.sd/sudanic.isoc.sd/billing_pricing.htm
// Submitted by registry <admin@isoc.sd>
sd
com.sd
net.sd
org.sd
edu.sd
med.sd
tv.sd
gov.sd
info.sd

// se : https://en.wikipedia.org/wiki/.se
// Submitted by registry <patrik.wallstrom@iis.se>
se
a.se
ac.se
b.se
bd.se
brand.se
c.se
d.se
e.se
f.se
fh.se
fhsk.se
fhv.se
g.se
h.se
i.se
k.se
komforb.se
kommunalforbund.se
komvux.se
l.se
lanbib.se
m.se
n.se
naturbruksgymn.se
o.se
org.se
p.se
parti.se
pp.se
press.se
r.se
s.se
t.se
tm.se
u.se
w.se
x.se
y.se
z.se

// sg : http://www.nic.net.sg/page/registration-policies-procedures-and-guidelines
sg
com.sg
net.sg
org.sg
gov.sg
edu.sg
per.sg

// sh : http://www.nic.sh/registrar.html
sh
com.sh
net.sh
gov.sh
org.sh
mil.sh

// si : https://en.wikipedia.org/wiki/.si
si

// sj : No registrations at this time.
// Submitted by registry <jarle@uninett.no>
sj

// sk : https://en.wikipedia.org/wiki/.sk
// list of 2nd level domains ?
sk

// sl : http://www.nic.sl
// Submitted by registry <adam@neoip.com>
sl
com.sl
net.sl
edu.sl
gov.sl
org.sl

// sm : https://en.wikipedia.org/wiki/.sm
sm

// sn : https://en.wikipedia.org/wiki/.sn
sn
art.sn
com.sn
edu.sn
gouv.sn
org.sn
perso.sn
univ.sn

// so : http://www.soregistry.com/
so
com.so
net.so
org.so

// sr : https://en.wikipedia.org/wiki/.sr
sr

// st : http://www.nic.st/html/policyrules/
st
co.st
com.st
consulado.st
edu.st
embaixada.st
gov.st
mil.st
net.st
org.st
principe.st
saotome.st
store.st

// su : https://en.wikipedia.org/wiki/.su
su

// sv : http://www.svnet.org.sv/niveldos.pdf
sv
com.sv
edu.sv
gob.sv
org.sv
red.sv

// sx : https://en.wikipedia.org/wiki/.sx
// Submitted by registry <jcvignes@openregistry.com>
sx
gov.sx

// sy : https://en.wikipedia.org/wiki/.sy
// see also: http://www.gobin.info/domainname/sy.doc
sy
edu.sy
gov.sy
net.sy
mil.sy
com.sy
org.sy

// sz : https://en.wikipedia.org/wiki/.sz
// http://www.sispa.org.sz/
sz
co.sz
ac.sz
org.sz

// tc : https://en.wikipedia.org/wiki/.tc
tc

// td : https://en.wikipedia.org/wiki/.td
td

// tel: https://en.wikipedia.org/wiki/.tel
// http://www.telnic.org/
tel

// tf : https://en.wikipedia.org/wiki/.tf
tf

// tg : https://en.wikipedia.org/wiki/.tg
// http://www.nic.tg/
tg

// th : https://en.wikipedia.org/wiki/.th
// Submitted by registry <krit@thains.co.th>
th
ac.th
co.th
go.th
in.th
mi.th
net.th
or.th

// tj : http://www.nic.tj/policy.html
tj
ac.tj
biz.tj
co.tj
com.tj
edu.tj
go.tj
gov.tj
int.tj
mil.tj
name.tj
net.tj
nic.tj
org.tj
test.tj
web.tj

// tk : https://en.wikipedia.org/wiki/.tk
tk

// tl : https://en.wikipedia.org/wiki/.tl
tl
gov.tl

// tm : http://www.nic.tm/local.html
tm
com.tm
co.tm
org.tm
net.tm
nom.tm
gov.tm
mil.tm
edu.tm

// tn : https://en.wikipedia.org/wiki/.tn
// http://whois.ati.tn/
tn
com.tn
ens.tn
fin.tn
gov.tn
ind.tn
intl.tn
nat.tn
net.tn
org.tn
info.tn
perso.tn
tourism.tn
edunet.tn
rnrt.tn
rns.tn
rnu.tn
mincom.tn
agrinet.tn
defense.tn
turen.tn

// to : https://en.wikipedia.org/wiki/.to
// Submitted by registry <egullich@colo.to>
to
com.to
gov.to
net.to
org.to
edu.to
mil.to

// subTLDs: https://www.nic.tr/forms/eng/policies.pdf
//     and: https://www.nic.tr/forms/politikalar.pdf
// Submitted by <mehmetgurevin@gmail.com>
tr
com.tr
info.tr
biz.tr
net.tr
org.tr
web.tr
gen.tr
tv.tr
av.tr
dr.tr
bbs.tr
name.tr
tel.tr
gov.tr
bel.tr
pol.tr
mil.tr
k12.tr
edu.tr
kep.tr

// Used by Northern Cyprus
nc.tr

// Used by government agencies of Northern Cyprus
gov.nc.tr

// tt : http://www.nic.tt/
tt
co.tt
com.tt
org.tt
net.tt
biz.tt
info.tt
pro.tt
int.tt
coop.tt
jobs.tt
mobi.tt
travel.tt
museum.tt
aero.tt
name.tt
gov.tt
edu.tt

// tv : https://en.wikipedia.org/wiki/.tv
// Not listing any 2LDs as reserved since none seem to exist in practice,
// Wikipedia notwithstanding.
tv

// tw : https://en.wikipedia.org/wiki/.tw
tw
edu.tw
gov.tw
mil.tw
com.tw
net.tw
org.tw
idv.tw
game.tw
ebiz.tw
club.tw
網路.tw
組織.tw
商業.tw

// tz : http://www.tznic.or.tz/index.php/domains
// Submitted by registry <manager@tznic.or.tz>
tz
ac.tz
co.tz
go.tz
hotel.tz
info.tz
me.tz
mil.tz
mobi.tz
ne.tz
or.tz
sc.tz
tv.tz

// ua : https://hostmaster.ua/policy/?ua
// Submitted by registry <dk@cctld.ua>
ua
// ua 2LD
com.ua
edu.ua
gov.ua
in.ua
net.ua
org.ua
// ua geographic names
// https://hostmaster.ua/2ld/
cherkassy.ua
cherkasy.ua
chernigov.ua
chernihiv.ua
chernivtsi.ua
chernovtsy.ua
ck.ua
cn.ua
cr.ua
crimea.ua
cv.ua
dn.ua
dnepropetrovsk.ua
dnipropetrovsk.ua
dominic.ua
donetsk.ua
dp.ua
if.ua
ivano-frankivsk.ua
kh.ua
kharkiv.ua
kharkov.ua
kherson.ua
khmelnitskiy.ua
khmelnytskyi.ua
kiev.ua
kirovograd.ua
km.ua
kr.ua
krym.ua
ks.ua
kv.ua
kyiv.ua
lg.ua
lt.ua
lugansk.ua
lutsk.ua
lv.ua
lviv.ua
mk.ua
mykolaiv.ua
nikolaev.ua
od.ua
odesa.ua
odessa.ua
pl.ua
poltava.ua
rivne.ua
rovno.ua
rv.ua
sb.ua
sebastopol.ua
sevastopol.ua
sm.ua
sumy.ua
te.ua
ternopil.ua
uz.ua
uzhgorod.ua
vinnica.ua
vinnytsia.ua
vn.ua
volyn.ua
yalta.ua
zaporizhzhe.ua
zaporizhzhia.ua
zhitomir.ua
zhytomyr.ua
zp.ua
zt.ua

// ug : https://www.registry.co.ug/
ug
co.ug
or.ug
ac.ug
sc.ug
go.ug
ne.ug
com.ug
org.ug

// uk : https://en.wikipedia.org/wiki/.uk
// Submitted by registry <Michael.Daly@nominet.org.uk>
uk
ac.uk
co.uk
gov.uk
ltd.uk
me.uk
net.uk
nhs.uk
org.uk
plc.uk
police.uk
*.sch.uk

// us : https://en.wikipedia.org/wiki/.us
us
dni.us
fed.us
isa.us
kids.us
nsn.us
// us geographic names
ak.us
al.us
ar.us
as.us
az.us
ca.us
co.us
ct.us
dc.us
de.us
fl.us
ga.us
gu.us
hi.us
ia.us
id.us
il.us
in.us
ks.us
ky.us
la.us
ma.us
md.us
me.us
mi.us
mn.us
mo.us
ms.us
mt.us
nc.us
nd.us
ne.us
nh.us
nj.us
nm.us
nv.us
ny.us
oh.us
ok.us
or.us
pa.us
pr.us
ri.us
sc.us
sd.us
tn.us
tx.us
ut.us
vi.us
vt.us
va.us
wa.us
wi.us
wv.us
wy.us
// The registrar notes several more specific domains available in each state,
// such as state.*.us, dst.*.us, etc., but resolution of these is somewhat
// haphazard; in some states these domains resolve as addresses, while in others
// only subdomains are available, or even nothing at all. We include the
// most common ones where it's clear that different sites are different
// entities.
k12.ak.us
k12.al.us
k12.ar.us
k12.as.us
k12.az.us
k12.ca.us
k12.co.us
k12.ct.us
k12.dc.us
k12.de.us
k12.fl.us
k12.ga.us
k12.gu.us
// k12.hi.us  Bug 614565 - Hawaii has a state-wide DOE login
k12.ia.us
k12.id.us
k12.il.us
k12.in.us
k12.ks.us
k12.ky.us
k12.la.us
k12.ma.us
k12.md.us
k12.me.us
k12.mi.us
k12.mn.us
k12.mo.us
k12.ms.us
k12.mt.us
k12.nc.us
// k12.nd.us  Bug 1028347 - Removed at request of Travis Rosso <trossow@nd.gov>
k12.ne.us
k12.nh.us
k12.nj.us
k12.nm.us
k12.nv.us
k12.ny.us
k12.oh.us
k12.ok.us
k12.or.us
k12.pa.us
k12.pr.us
k12.ri.us
k12.sc.us
// k12.sd.us  Bug 934131 - Removed at request of James Booze <James.Booze@k12.sd.us>
k12.tn.us
k12.tx.us
k12.ut.us
k12.vi.us
k12.vt.us
k12.va.us
k12.wa.us
k12.wi.us
// k12.wv.us  Bug 947705 - Removed at request of Verne Britton <verne@wvnet.edu>
k12.wy.us
cc.ak.us
cc.al.us
cc.ar.us
cc.as.us
cc.az.us
cc.ca.us
cc.co.us
cc.ct.us
cc.dc.us
cc.de.us
cc.fl.us
cc.ga.us
cc.gu.us
cc.hi.us
cc.ia.us
cc.id.us
cc.il.us
cc.in.us
cc.ks.us
cc.ky.us
cc.la.us
cc.ma.us
cc.md.us
cc.me.us
cc.mi.us
cc.mn.us
cc.mo.us
cc.ms.us
cc.mt.us
cc.nc.us
cc.nd.us
cc.ne.us
cc.nh.us
cc.nj.us
cc.nm.us
cc.nv.us
cc.ny.us
cc.oh.us
cc.ok.us
cc.or.us
cc.pa.us
cc.pr.us
cc.ri.us
cc.sc.us
cc.sd.us
cc.tn.us
cc.tx.us
cc.ut.us
cc.vi.us
cc.vt.us
cc.va.us
cc.wa.us
cc.wi.us
cc.wv.us
cc.wy.us
lib.ak.us
lib.al.us
lib.ar.us
lib.as.us
lib.az.us
lib.ca.us
lib.co.us
lib.ct.us
lib.dc.us
// lib.de.us  Issue #243 - Moved to Private section at request of Ed Moore <Ed.Moore@lib.de.us>
lib.fl.us
lib.ga.us
lib.gu.us
lib.hi.us
lib.ia.us
lib.id.us
lib.il.us
lib.in.us
lib.ks.us
lib.ky.us
lib.la.us
lib.ma.us
lib.md.us
lib.me.us
lib.mi.us
lib.mn.us
lib.mo.us
lib.ms.us
lib.mt.us
lib.nc.us
lib.nd.us
lib.ne.us
lib.nh.us
lib.nj.us
lib.nm.us
lib.nv.us
lib.ny.us
lib.oh.us
lib.ok.us
lib.or.us
lib.pa.us
lib.pr.us
lib.ri.us
lib.sc.us
lib.sd.us
lib.tn.us
lib.tx.us
lib.ut.us
lib.vi.us
lib.vt.us
lib.va.us
lib.wa.us
lib.wi.us
// lib.wv.us  Bug 941670 - Removed at request of Larry W Arnold <arnold@wvlc.lib.wv.us>
lib.wy.us
// k12.ma.us contains school districts in Massachusetts. The 4LDs are
//  managed independently except for private (PVT), charter (CHTR) and
//  parochial (PAROCH) schools.  Those are delegated directly to the
//  5LD operators.   <k12-ma-hostmaster _ at _ rsuc.gweep.net>
pvt.k12.ma.us
chtr.k12.ma.us
paroch.k12.ma.us
// Merit Network, Inc. maintains the registry for =~ /(k12|cc|lib).mi.us/ and the following
//    see also: http://domreg.merit.edu
//    see also: whois -h whois.domreg.merit.edu help
ann-arbor.mi.us
cog.mi.us
dst.mi.us
eaton.mi.us
gen.mi.us
mus.mi.us
tec.mi.us
washtenaw.mi.us

// uy : http://www.nic.org.uy/
uy
com.uy
edu.uy
gub.uy
mil.uy
net.uy
org.uy

// uz : http://www.reg.uz/
uz
co.uz
com.uz
net.uz
org.uz

// va : https://en.wikipedia.org/wiki/.va
va

// vc : https://en.wikipedia.org/wiki/.vc
// Submitted by registry <kshah@ca.afilias.info>
vc
com.vc
net.vc
org.vc
gov.vc
mil.vc
edu.vc

// ve : https://registro.nic.ve/
// Submitted by registry
ve
arts.ve
co.ve
com.ve
e12.ve
edu.ve
firm.ve
gob.ve
gov.ve
info.ve
int.ve
mil.ve
net.ve
org.ve
rec.ve
store.ve
tec.ve
web.ve

// vg : https://en.wikipedia.org/wiki/.vg
vg

// vi : http://www.nic.vi/newdomainform.htm
// http://www.nic.vi/Domain_Rules/body_domain_rules.html indicates some other
// TLDs are "reserved", such as edu.vi and gov.vi, but doesn't actually say they
// are available for registration (which they do not seem to be).
vi
co.vi
com.vi
k12.vi
net.vi
org.vi

// vn : https://www.dot.vn/vnnic/vnnic/domainregistration.jsp
vn
com.vn
net.vn
org.vn
edu.vn
gov.vn
int.vn
ac.vn
biz.vn
info.vn
name.vn
pro.vn
health.vn

// vu : https://en.wikipedia.org/wiki/.vu
// http://www.vunic.vu/
vu
com.vu
edu.vu
net.vu
org.vu

// wf : http://www.afnic.fr/medias/documents/AFNIC-naming-policy2012.pdf
wf

// ws : https://en.wikipedia.org/wiki/.ws
// http://samoanic.ws/index.dhtml
ws
com.ws
net.ws
org.ws
gov.ws
edu.ws

// yt : http://www.afnic.fr/medias/documents/AFNIC-naming-policy2012.pdf
yt

// IDN ccTLDs
// When submitting patches, please maintain a sort by ISO 3166 ccTLD, then
// U-label, and follow this format:
// // A-Label ("<Latin renderings>", <language name>[, variant info]) : <ISO 3166 ccTLD>
// // [sponsoring org]
// U-Label

// xn--mgbaam7a8h ("Emerat", Arabic) : AE
// http://nic.ae/english/arabicdomain/rules.jsp
امارات

// xn--y9a3aq ("hye", Armenian) : AM
// ISOC AM (operated by .am Registry)
հայ

// xn--54b7fta0cc ("Bangla", Bangla) : BD
বাংলা

// xn--90ae ("bg", Bulgarian) : BG
бг

// xn--90ais ("bel", Belarusian/Russian Cyrillic) : BY
// Operated by .by registry
бел

// xn--fiqs8s ("Zhongguo/China", Chinese, Simplified) : CN
// CNNIC
// http://cnnic.cn/html/Dir/2005/10/11/3218.htm
中国

// xn--fiqz9s ("Zhongguo/China", Chinese, Traditional) : CN
// CNNIC
// http://cnnic.cn/html/Dir/2005/10/11/3218.htm
中國

// xn--lgbbat1ad8j ("Algeria/Al Jazair", Arabic) : DZ
الجزائر

// xn--wgbh1c ("Egypt/Masr", Arabic) : EG
// http://www.dotmasr.eg/
مصر

// xn--e1a4c ("eu", Cyrillic) : EU
ею

// xn--node ("ge", Georgian Mkhedruli) : GE
გე

// xn--qxam ("el", Greek) : GR
// Hellenic Ministry of Infrastructure, Transport, and Networks
ελ

// xn--j6w193g ("Hong Kong", Chinese) : HK
// https://www.hkirc.hk
// Submitted by registry <hk.tech@hkirc.hk>
// https://www.hkirc.hk/content.jsp?id=30#!/34
香港
公司.香港
教育.香港
政府.香港
個人.香港
網絡.香港
組織.香港

// xn--2scrj9c ("Bharat", Kannada) : IN
// India
ಭಾರತ

// xn--3hcrj9c ("Bharat", Oriya) : IN
// India
ଭାରତ

// xn--45br5cyl ("Bharatam", Assamese) : IN
// India
ভাৰত

// xn--h2breg3eve ("Bharatam", Sanskrit) : IN
// India
भारतम्

// xn--h2brj9c8c ("Bharot", Santali) : IN
// India
भारोत

// xn--mgbgu82a ("Bharat", Sindhi) : IN
// India
ڀارت

// xn--rvc1e0am3e ("Bharatam", Malayalam) : IN
// India
ഭാരതം

// xn--h2brj9c ("Bharat", Devanagari) : IN
// India
भारत

// xn--mgbbh1a ("Bharat", Kashmiri) : IN
// India
بارت

// xn--mgbbh1a71e ("Bharat", Arabic) : IN
// India
بھارت

// xn--fpcrj9c3d ("Bharat", Telugu) : IN
// India
భారత్

// xn--gecrj9c ("Bharat", Gujarati) : IN
// India
ભારત

// xn--s9brj9c ("Bharat", Gurmukhi) : IN
// India
ਭਾਰਤ

// xn--45brj9c ("Bharat", Bengali) : IN
// India
ভারত

// xn--xkc2dl3a5ee0h ("India", Tamil) : IN
// India
இந்தியா

// xn--mgba3a4f16a ("Iran", Persian) : IR
ایران

// xn--mgba3a4fra ("Iran", Arabic) : IR
ايران

// xn--mgbtx2b ("Iraq", Arabic) : IQ
// Communications and Media Commission
عراق

// xn--mgbayh7gpa ("al-Ordon", Arabic) : JO
// National Information Technology Center (NITC)
// Royal Scientific Society, Al-Jubeiha
الاردن

// xn--3e0b707e ("Republic of Korea", Hangul) : KR
한국

// xn--80ao21a ("Kaz", Kazakh) : KZ
қаз

// xn--fzc2c9e2c ("Lanka", Sinhalese-Sinhala) : LK
// http://nic.lk
ලංකා

// xn--xkc2al3hye2a ("Ilangai", Tamil) : LK
// http://nic.lk
இலங்கை

// xn--mgbc0a9azcg ("Morocco/al-Maghrib", Arabic) : MA
المغرب

// xn--d1alf ("mkd", Macedonian) : MK
// MARnet
мкд

// xn--l1acc ("mon", Mongolian) : MN
мон

// xn--mix891f ("Macao", Chinese, Traditional) : MO
// MONIC / HNET Asia (Registry Operator for .mo)
澳門

// xn--mix082f ("Macao", Chinese, Simplified) : MO
澳门

// xn--mgbx4cd0ab ("Malaysia", Malay) : MY
مليسيا

// xn--mgb9awbf ("Oman", Arabic) : OM
عمان

// xn--mgbai9azgqp6j ("Pakistan", Urdu/Arabic) : PK
پاکستان

// xn--mgbai9a5eva00b ("Pakistan", Urdu/Arabic, variant) : PK
پاكستان

// xn--ygbi2ammx ("Falasteen", Arabic) : PS
// The Palestinian National Internet Naming Authority (PNINA)
// http://www.pnina.ps
فلسطين

// xn--90a3ac ("srb", Cyrillic) : RS
// https://www.rnids.rs/en/domains/national-domains
срб
пр.срб
орг.срб
обр.срб
од.срб
упр.срб
ак.срб

// xn--p1ai ("rf", Russian-Cyrillic) : RU
// http://www.cctld.ru/en/docs/rulesrf.php
рф

// xn--wgbl6a ("Qatar", Arabic) : QA
// http://www.ict.gov.qa/
قطر

// xn--mgberp4a5d4ar ("AlSaudiah", Arabic) : SA
// http://www.nic.net.sa/
السعودية

// xn--mgberp4a5d4a87g ("AlSaudiah", Arabic, variant)  : SA
السعودیة

// xn--mgbqly7c0a67fbc ("AlSaudiah", Arabic, variant) : SA
السعودیۃ

// xn--mgbqly7cvafr ("AlSaudiah", Arabic, variant) : SA
السعوديه

// xn--mgbpl2fh ("sudan", Arabic) : SD
// Operated by .sd registry
سودان

// xn--yfro4i67o Singapore ("Singapore", Chinese) : SG
新加坡

// xn--clchc0ea0b2g2a9gcd ("Singapore", Tamil) : SG
சிங்கப்பூர்

// xn--ogbpf8fl ("Syria", Arabic) : SY
سورية

// xn--mgbtf8fl ("Syria", Arabic, variant) : SY
سوريا

// xn--o3cw4h ("Thai", Thai) : TH
// http://www.thnic.co.th
ไทย
ศึกษา.ไทย
ธุรกิจ.ไทย
รัฐบาล.ไทย
ทหาร.ไทย
เน็ต.ไทย
องค์กร.ไทย

// xn--pgbs0dh ("Tunisia", Arabic) : TN
// http://nic.tn
تونس

// xn--kpry57d ("Taiwan", Chinese, Traditional) : TW
// http://www.twnic.net/english/dn/dn_07a.htm
台灣

// xn--kprw13d ("Taiwan", Chinese, Simplified) : TW
// http://www.twnic.net/english/dn/dn_07a.htm
台湾

// xn--nnx388a ("Taiwan", Chinese, variant) : TW
臺灣

// xn--j1amh ("ukr", Cyrillic) : UA
укр

// xn--mgb2ddes ("AlYemen", Arabic) : YE
اليمن

// xxx : http://icmregistry.com
xxx

// ye : http://www.y.net.ye/services/domain_name.htm
*.ye

// za : http://www.zadna.org.za/content/page/domain-information
ac.za
agric.za
alt.za
co.za
edu.za
gov.za
grondar.za
law.za
mil.za
net.za
ngo.za
nis.za
nom.za
org.za
school.za
tm.za
web.za

// zm : https://zicta.zm/
// Submitted by registry <info@zicta.zm>
zm
ac.zm
biz.zm
co.zm
com.zm
edu.zm
gov.zm
info.zm
mil.zm
net.zm
org.zm
sch.zm

// zw : https://www.potraz.gov.zw/
// Confirmed by registry <bmtengwa@potraz.gov.zw> 2017-01-25
zw
ac.zw
co.zw
gov.zw
mil.zw
org.zw


// newGTLDs
// List of new gTLDs imported from https://newgtlds.icann.org/newgtlds.csv on 2018-05-08T19:40:37Z
// This list is auto-generated, don't edit it manually.

// aaa : 2015-02-26 American Automobile Association, Inc.
aaa

// aarp : 2015-05-21 AARP
aarp

// abarth : 2015-07-30 Fiat Chrysler Automobiles N.V.
abarth

// abb : 2014-10-24 ABB Ltd
abb

// abbott : 2014-07-24 Abbott Laboratories, Inc.
abbott

// abbvie : 2015-07-30 AbbVie Inc.
abbvie

// abc : 2015-07-30 Disney Enterprises, Inc.
abc

// able : 2015-06-25 Able Inc.
able

// abogado : 2014-04-24 Minds + Machines Group Limited
abogado

// abudhabi : 2015-07-30 Abu Dhabi Systems and Information Centre
abudhabi

// academy : 2013-11-07 Binky Moon, LLC
academy

// accenture : 2014-08-15 Accenture plc
accenture

// accountant : 2014-11-20 dot Accountant Limited
accountant

// accountants : 2014-03-20 Binky Moon, LLC
accountants

// aco : 2015-01-08 ACO Severin Ahlmann GmbH & Co. KG
aco

// active : 2014-05-01 Active Network, LLC
active

// actor : 2013-12-12 United TLD Holdco Ltd.
actor

// adac : 2015-07-16 Allgemeiner Deutscher Automobil-Club e.V. (ADAC)
adac

// ads : 2014-12-04 Charleston Road Registry Inc.
ads

// adult : 2014-10-16 ICM Registry AD LLC
adult

// aeg : 2015-03-19 Aktiebolaget Electrolux
aeg

// aetna : 2015-05-21 Aetna Life Insurance Company
aetna

// afamilycompany : 2015-07-23 Johnson Shareholdings, Inc.
afamilycompany

// afl : 2014-10-02 Australian Football League
afl

// africa : 2014-03-24 ZA Central Registry NPC trading as Registry.Africa
africa

// agakhan : 2015-04-23 Fondation Aga Khan (Aga Khan Foundation)
agakhan

// agency : 2013-11-14 Binky Moon, LLC
agency

// aig : 2014-12-18 American International Group, Inc.
aig

// aigo : 2015-08-06 aigo Digital Technology Co,Ltd.
aigo

// airbus : 2015-07-30 Airbus S.A.S.
airbus

// airforce : 2014-03-06 United TLD Holdco Ltd.
airforce

// airtel : 2014-10-24 Bharti Airtel Limited
airtel

// akdn : 2015-04-23 Fondation Aga Khan (Aga Khan Foundation)
akdn

// alfaromeo : 2015-07-31 Fiat Chrysler Automobiles N.V.
alfaromeo

// alibaba : 2015-01-15 Alibaba Group Holding Limited
alibaba

// alipay : 2015-01-15 Alibaba Group Holding Limited
alipay

// allfinanz : 2014-07-03 Allfinanz Deutsche Vermögensberatung Aktiengesellschaft
allfinanz

// allstate : 2015-07-31 Allstate Fire and Casualty Insurance Company
allstate

// ally : 2015-06-18 Ally Financial Inc.
ally

// alsace : 2014-07-02 Region Grand Est
alsace

// alstom : 2015-07-30 ALSTOM
alstom

// americanexpress : 2015-07-31 American Express Travel Related Services Company, Inc.
americanexpress

// americanfamily : 2015-07-23 AmFam, Inc.
americanfamily

// amex : 2015-07-31 American Express Travel Related Services Company, Inc.
amex

// amfam : 2015-07-23 AmFam, Inc.
amfam

// amica : 2015-05-28 Amica Mutual Insurance Company
amica

// amsterdam : 2014-07-24 Gemeente Amsterdam
amsterdam

// analytics : 2014-12-18 Campus IP LLC
analytics

// android : 2014-08-07 Charleston Road Registry Inc.
android

// anquan : 2015-01-08 QIHOO 360 TECHNOLOGY CO. LTD.
anquan

// anz : 2015-07-31 Australia and New Zealand Banking Group Limited
anz

// aol : 2015-09-17 Oath Inc.
aol

// apartments : 2014-12-11 Binky Moon, LLC
apartments

// app : 2015-05-14 Charleston Road Registry Inc.
app

// apple : 2015-05-14 Apple Inc.
apple

// aquarelle : 2014-07-24 Aquarelle.com
aquarelle

// arab : 2015-11-12 League of Arab States
arab

// aramco : 2014-11-20 Aramco Services Company
aramco

// archi : 2014-02-06 Afilias plc
archi

// army : 2014-03-06 United TLD Holdco Ltd.
army

// art : 2016-03-24 UK Creative Ideas Limited
art

// arte : 2014-12-11 Association Relative à la Télévision Européenne G.E.I.E.
arte

// asda : 2015-07-31 Wal-Mart Stores, Inc.
asda

// associates : 2014-03-06 Binky Moon, LLC
associates

// athleta : 2015-07-30 The Gap, Inc.
athleta

// attorney : 2014-03-20 United TLD Holdco Ltd.
attorney

// auction : 2014-03-20 United TLD Holdco Ltd.
auction

// audi : 2015-05-21 AUDI Aktiengesellschaft
audi

// audible : 2015-06-25 Amazon Registry Services, Inc.
audible

// audio : 2014-03-20 Uniregistry, Corp.
audio

// auspost : 2015-08-13 Australian Postal Corporation
auspost

// author : 2014-12-18 Amazon Registry Services, Inc.
author

// auto : 2014-11-13 Cars Registry Limited
auto

// autos : 2014-01-09 DERAutos, LLC
autos

// avianca : 2015-01-08 Aerovias del Continente Americano S.A. Avianca
avianca

// aws : 2015-06-25 Amazon Registry Services, Inc.
aws

// axa : 2013-12-19 AXA SA
axa

// azure : 2014-12-18 Microsoft Corporation
azure

// baby : 2015-04-09 Johnson & Johnson Services, Inc.
baby

// baidu : 2015-01-08 Baidu, Inc.
baidu

// banamex : 2015-07-30 Citigroup Inc.
banamex

// bananarepublic : 2015-07-31 The Gap, Inc.
bananarepublic

// band : 2014-06-12 United TLD Holdco Ltd.
band

// bank : 2014-09-25 fTLD Registry Services LLC
bank

// bar : 2013-12-12 Punto 2012 Sociedad Anonima Promotora de Inversion de Capital Variable
bar

// barcelona : 2014-07-24 Municipi de Barcelona
barcelona

// barclaycard : 2014-11-20 Barclays Bank PLC
barclaycard

// barclays : 2014-11-20 Barclays Bank PLC
barclays

// barefoot : 2015-06-11 Gallo Vineyards, Inc.
barefoot

// bargains : 2013-11-14 Binky Moon, LLC
bargains

// baseball : 2015-10-29 MLB Advanced Media DH, LLC
baseball

// basketball : 2015-08-20 Fédération Internationale de Basketball (FIBA)
basketball

// bauhaus : 2014-04-17 Werkhaus GmbH
bauhaus

// bayern : 2014-01-23 Bayern Connect GmbH
bayern

// bbc : 2014-12-18 British Broadcasting Corporation
bbc

// bbt : 2015-07-23 BB&T Corporation
bbt

// bbva : 2014-10-02 BANCO BILBAO VIZCAYA ARGENTARIA, S.A.
bbva

// bcg : 2015-04-02 The Boston Consulting Group, Inc.
bcg

// bcn : 2014-07-24 Municipi de Barcelona
bcn

// beats : 2015-05-14 Beats Electronics, LLC
beats

// beauty : 2015-12-03 L'Oréal
beauty

// beer : 2014-01-09 Minds + Machines Group Limited
beer

// bentley : 2014-12-18 Bentley Motors Limited
bentley

// berlin : 2013-10-31 dotBERLIN GmbH & Co. KG
berlin

// best : 2013-12-19 BestTLD Pty Ltd
best

// bestbuy : 2015-07-31 BBY Solutions, Inc.
bestbuy

// bet : 2015-05-07 Afilias plc
bet

// bharti : 2014-01-09 Bharti Enterprises (Holding) Private Limited
bharti

// bible : 2014-06-19 American Bible Society
bible

// bid : 2013-12-19 dot Bid Limited
bid

// bike : 2013-08-27 Binky Moon, LLC
bike

// bing : 2014-12-18 Microsoft Corporation
bing

// bingo : 2014-12-04 Binky Moon, LLC
bingo

// bio : 2014-03-06 Afilias plc
bio

// black : 2014-01-16 Afilias plc
black

// blackfriday : 2014-01-16 Uniregistry, Corp.
blackfriday

// blanco : 2015-07-16 BLANCO GmbH + Co KG
blanco

// blockbuster : 2015-07-30 Dish DBS Corporation
blockbuster

// blog : 2015-05-14 Knock Knock WHOIS There, LLC
blog

// bloomberg : 2014-07-17 Bloomberg IP Holdings LLC
bloomberg

// blue : 2013-11-07 Afilias plc
blue

// bms : 2014-10-30 Bristol-Myers Squibb Company
bms

// bmw : 2014-01-09 Bayerische Motoren Werke Aktiengesellschaft
bmw

// bnl : 2014-07-24 Banca Nazionale del Lavoro
bnl

// bnpparibas : 2014-05-29 BNP Paribas
bnpparibas

// boats : 2014-12-04 DERBoats, LLC
boats

// boehringer : 2015-07-09 Boehringer Ingelheim International GmbH
boehringer

// bofa : 2015-07-31 Bank of America Corporation
bofa

// bom : 2014-10-16 Núcleo de Informação e Coordenação do Ponto BR - NIC.br
bom

// bond : 2014-06-05 Bond University Limited
bond

// boo : 2014-01-30 Charleston Road Registry Inc.
boo

// book : 2015-08-27 Amazon Registry Services, Inc.
book

// booking : 2015-07-16 Booking.com B.V.
booking

// bosch : 2015-06-18 Robert Bosch GMBH
bosch

// bostik : 2015-05-28 Bostik SA
bostik

// boston : 2015-12-10 Boston TLD Management, LLC
boston

// bot : 2014-12-18 Amazon Registry Services, Inc.
bot

// boutique : 2013-11-14 Binky Moon, LLC
boutique

// box : 2015-11-12 NS1 Limited
box

// bradesco : 2014-12-18 Banco Bradesco S.A.
bradesco

// bridgestone : 2014-12-18 Bridgestone Corporation
bridgestone

// broadway : 2014-12-22 Celebrate Broadway, Inc.
broadway

// broker : 2014-12-11 Dotbroker Registry Limited
broker

// brother : 2015-01-29 Brother Industries, Ltd.
brother

// brussels : 2014-02-06 DNS.be vzw
brussels

// budapest : 2013-11-21 Minds + Machines Group Limited
budapest

// bugatti : 2015-07-23 Bugatti International SA
bugatti

// build : 2013-11-07 Plan Bee LLC
build

// builders : 2013-11-07 Binky Moon, LLC
builders

// business : 2013-11-07 Binky Moon, LLC
business

// buy : 2014-12-18 Amazon Registry Services, Inc.
buy

// buzz : 2013-10-02 DOTSTRATEGY CO.
buzz

// bzh : 2014-02-27 Association www.bzh
bzh

// cab : 2013-10-24 Binky Moon, LLC
cab

// cafe : 2015-02-11 Binky Moon, LLC
cafe

// cal : 2014-07-24 Charleston Road Registry Inc.
cal

// call : 2014-12-18 Amazon Registry Services, Inc.
call

// calvinklein : 2015-07-30 PVH gTLD Holdings LLC
calvinklein

// cam : 2016-04-21 AC Webconnecting Holding B.V.
cam

// camera : 2013-08-27 Binky Moon, LLC
camera

// camp : 2013-11-07 Binky Moon, LLC
camp

// cancerresearch : 2014-05-15 Australian Cancer Research Foundation
cancerresearch

// canon : 2014-09-12 Canon Inc.
canon

// capetown : 2014-03-24 ZA Central Registry NPC trading as ZA Central Registry
capetown

// capital : 2014-03-06 Binky Moon, LLC
capital

// capitalone : 2015-08-06 Capital One Financial Corporation
capitalone

// car : 2015-01-22 Cars Registry Limited
car

// caravan : 2013-12-12 Caravan International, Inc.
caravan

// cards : 2013-12-05 Binky Moon, LLC
cards

// care : 2014-03-06 Binky Moon, LLC
care

// career : 2013-10-09 dotCareer LLC
career

// careers : 2013-10-02 Binky Moon, LLC
careers

// cars : 2014-11-13 Cars Registry Limited
cars

// cartier : 2014-06-23 Richemont DNS Inc.
cartier

// casa : 2013-11-21 Minds + Machines Group Limited
casa

// case : 2015-09-03 CNH Industrial N.V.
case

// caseih : 2015-09-03 CNH Industrial N.V.
caseih

// cash : 2014-03-06 Binky Moon, LLC
cash

// casino : 2014-12-18 Binky Moon, LLC
casino

// catering : 2013-12-05 Binky Moon, LLC
catering

// catholic : 2015-10-21 Pontificium Consilium de Comunicationibus Socialibus (PCCS) (Pontifical Council for Social Communication)
catholic

// cba : 2014-06-26 COMMONWEALTH BANK OF AUSTRALIA
cba

// cbn : 2014-08-22 The Christian Broadcasting Network, Inc.
cbn

// cbre : 2015-07-02 CBRE, Inc.
cbre

// cbs : 2015-08-06 CBS Domains Inc.
cbs

// ceb : 2015-04-09 The Corporate Executive Board Company
ceb

// center : 2013-11-07 Binky Moon, LLC
center

// ceo : 2013-11-07 CEOTLD Pty Ltd
ceo

// cern : 2014-06-05 European Organization for Nuclear Research ("CERN")
cern

// cfa : 2014-08-28 CFA Institute
cfa

// cfd : 2014-12-11 DotCFD Registry Limited
cfd

// chanel : 2015-04-09 Chanel International B.V.
chanel

// channel : 2014-05-08 Charleston Road Registry Inc.
channel

// charity : 2018-04-11 Corn Lake, LLC
charity

// chase : 2015-04-30 JPMorgan Chase Bank, National Association
chase

// chat : 2014-12-04 Binky Moon, LLC
chat

// cheap : 2013-11-14 Binky Moon, LLC
cheap

// chintai : 2015-06-11 CHINTAI Corporation
chintai

// christmas : 2013-11-21 Uniregistry, Corp.
christmas

// chrome : 2014-07-24 Charleston Road Registry Inc.
chrome

// chrysler : 2015-07-30 FCA US LLC.
chrysler

// church : 2014-02-06 Binky Moon, LLC
church

// cipriani : 2015-02-19 Hotel Cipriani Srl
cipriani

// circle : 2014-12-18 Amazon Registry Services, Inc.
circle

// cisco : 2014-12-22 Cisco Technology, Inc.
cisco

// citadel : 2015-07-23 Citadel Domain LLC
citadel

// citi : 2015-07-30 Citigroup Inc.
citi

// citic : 2014-01-09 CITIC Group Corporation
citic

// city : 2014-05-29 Binky Moon, LLC
city

// cityeats : 2014-12-11 Lifestyle Domain Holdings, Inc.
cityeats

// claims : 2014-03-20 Binky Moon, LLC
claims

// cleaning : 2013-12-05 Binky Moon, LLC
cleaning

// click : 2014-06-05 Uniregistry, Corp.
click

// clinic : 2014-03-20 Binky Moon, LLC
clinic

// clinique : 2015-10-01 The Estée Lauder Companies Inc.
clinique

// clothing : 2013-08-27 Binky Moon, LLC
clothing

// cloud : 2015-04-16 Aruba PEC S.p.A.
cloud

// club : 2013-11-08 .CLUB DOMAINS, LLC
club

// clubmed : 2015-06-25 Club Méditerranée S.A.
clubmed

// coach : 2014-10-09 Binky Moon, LLC
coach

// codes : 2013-10-31 Binky Moon, LLC
codes

// coffee : 2013-10-17 Binky Moon, LLC
coffee

// college : 2014-01-16 XYZ.COM LLC
college

// cologne : 2014-02-05 punkt.wien GmbH
cologne

// comcast : 2015-07-23 Comcast IP Holdings I, LLC
comcast

// commbank : 2014-06-26 COMMONWEALTH BANK OF AUSTRALIA
commbank

// community : 2013-12-05 Binky Moon, LLC
community

// company : 2013-11-07 Binky Moon, LLC
company

// compare : 2015-10-08 iSelect Ltd
compare

// computer : 2013-10-24 Binky Moon, LLC
computer

// comsec : 2015-01-08 VeriSign, Inc.
comsec

// condos : 2013-12-05 Binky Moon, LLC
condos

// construction : 2013-09-16 Binky Moon, LLC
construction

// consulting : 2013-12-05 United TLD Holdco Ltd.
consulting

// contact : 2015-01-08 Top Level Spectrum, Inc.
contact

// contractors : 2013-09-10 Binky Moon, LLC
contractors

// cooking : 2013-11-21 Minds + Machines Group Limited
cooking

// cookingchannel : 2015-07-02 Lifestyle Domain Holdings, Inc.
cookingchannel

// cool : 2013-11-14 Binky Moon, LLC
cool

// corsica : 2014-09-25 Collectivité de Corse
corsica

// country : 2013-12-19 DotCountry LLC
country

// coupon : 2015-02-26 Amazon Registry Services, Inc.
coupon

// coupons : 2015-03-26 Binky Moon, LLC
coupons

// courses : 2014-12-04 OPEN UNIVERSITIES AUSTRALIA PTY LTD
courses

// credit : 2014-03-20 Binky Moon, LLC
credit

// creditcard : 2014-03-20 Binky Moon, LLC
creditcard

// creditunion : 2015-01-22 CUNA Performance Resources, LLC
creditunion

// cricket : 2014-10-09 dot Cricket Limited
cricket

// crown : 2014-10-24 Crown Equipment Corporation
crown

// crs : 2014-04-03 Federated Co-operatives Limited
crs

// cruise : 2015-12-10 Viking River Cruises (Bermuda) Ltd.
cruise

// cruises : 2013-12-05 Binky Moon, LLC
cruises

// csc : 2014-09-25 Alliance-One Services, Inc.
csc

// cuisinella : 2014-04-03 SALM S.A.S.
cuisinella

// cymru : 2014-05-08 Nominet UK
cymru

// cyou : 2015-01-22 Beijing Gamease Age Digital Technology Co., Ltd.
cyou

// dabur : 2014-02-06 Dabur India Limited
dabur

// dad : 2014-01-23 Charleston Road Registry Inc.
dad

// dance : 2013-10-24 United TLD Holdco Ltd.
dance

// data : 2016-06-02 Dish DBS Corporation
data

// date : 2014-11-20 dot Date Limited
date

// dating : 2013-12-05 Binky Moon, LLC
dating

// datsun : 2014-03-27 NISSAN MOTOR CO., LTD.
datsun

// day : 2014-01-30 Charleston Road Registry Inc.
day

// dclk : 2014-11-20 Charleston Road Registry Inc.
dclk

// dds : 2015-05-07 Minds + Machines Group Limited
dds

// deal : 2015-06-25 Amazon Registry Services, Inc.
deal

// dealer : 2014-12-22 Dealer Dot Com, Inc.
dealer

// deals : 2014-05-22 Binky Moon, LLC
deals

// degree : 2014-03-06 United TLD Holdco Ltd.
degree

// delivery : 2014-09-11 Binky Moon, LLC
delivery

// dell : 2014-10-24 Dell Inc.
dell

// deloitte : 2015-07-31 Deloitte Touche Tohmatsu
deloitte

// delta : 2015-02-19 Delta Air Lines, Inc.
delta

// democrat : 2013-10-24 United TLD Holdco Ltd.
democrat

// dental : 2014-03-20 Binky Moon, LLC
dental

// dentist : 2014-03-20 United TLD Holdco Ltd.
dentist

// desi : 2013-11-14 Desi Networks LLC
desi

// design : 2014-11-07 Top Level Design, LLC
design

// dev : 2014-10-16 Charleston Road Registry Inc.
dev

// dhl : 2015-07-23 Deutsche Post AG
dhl

// diamonds : 2013-09-22 Binky Moon, LLC
diamonds

// diet : 2014-06-26 Uniregistry, Corp.
diet

// digital : 2014-03-06 Binky Moon, LLC
digital

// direct : 2014-04-10 Binky Moon, LLC
direct

// directory : 2013-09-20 Binky Moon, LLC
directory

// discount : 2014-03-06 Binky Moon, LLC
discount

// discover : 2015-07-23 Discover Financial Services
discover

// dish : 2015-07-30 Dish DBS Corporation
dish

// diy : 2015-11-05 Lifestyle Domain Holdings, Inc.
diy

// dnp : 2013-12-13 Dai Nippon Printing Co., Ltd.
dnp

// docs : 2014-10-16 Charleston Road Registry Inc.
docs

// doctor : 2016-06-02 Binky Moon, LLC
doctor

// dodge : 2015-07-30 FCA US LLC.
dodge

// dog : 2014-12-04 Binky Moon, LLC
dog

// doha : 2014-09-18 Communications Regulatory Authority (CRA)
doha

// domains : 2013-10-17 Binky Moon, LLC
domains

// dot : 2015-05-21 Dish DBS Corporation
dot

// download : 2014-11-20 dot Support Limited
download

// drive : 2015-03-05 Charleston Road Registry Inc.
drive

// dtv : 2015-06-04 Dish DBS Corporation
dtv

// dubai : 2015-01-01 Dubai Smart Government Department
dubai

// duck : 2015-07-23 Johnson Shareholdings, Inc.
duck

// dunlop : 2015-07-02 The Goodyear Tire & Rubber Company
dunlop

// duns : 2015-08-06 The Dun & Bradstreet Corporation
duns

// dupont : 2015-06-25 E. I. du Pont de Nemours and Company
dupont

// durban : 2014-03-24 ZA Central Registry NPC trading as ZA Central Registry
durban

// dvag : 2014-06-23 Deutsche Vermögensberatung Aktiengesellschaft DVAG
dvag

// dvr : 2016-05-26 Hughes Satellite Systems Corporation
dvr

// earth : 2014-12-04 Interlink Co., Ltd.
earth

// eat : 2014-01-23 Charleston Road Registry Inc.
eat

// eco : 2016-07-08 Big Room Inc.
eco

// edeka : 2014-12-18 EDEKA Verband kaufmännischer Genossenschaften e.V.
edeka

// education : 2013-11-07 Binky Moon, LLC
education

// email : 2013-10-31 Binky Moon, LLC
email

// emerck : 2014-04-03 Merck KGaA
emerck

// energy : 2014-09-11 Binky Moon, LLC
energy

// engineer : 2014-03-06 United TLD Holdco Ltd.
engineer

// engineering : 2014-03-06 Binky Moon, LLC
engineering

// enterprises : 2013-09-20 Binky Moon, LLC
enterprises

// epost : 2015-07-23 Deutsche Post AG
epost

// epson : 2014-12-04 Seiko Epson Corporation
epson

// equipment : 2013-08-27 Binky Moon, LLC
equipment

// ericsson : 2015-07-09 Telefonaktiebolaget L M Ericsson
ericsson

// erni : 2014-04-03 ERNI Group Holding AG
erni

// esq : 2014-05-08 Charleston Road Registry Inc.
esq

// estate : 2013-08-27 Binky Moon, LLC
estate

// esurance : 2015-07-23 Esurance Insurance Company
esurance

// etisalat : 2015-09-03 Emirates Telecommunications Corporation (trading as Etisalat)
etisalat

// eurovision : 2014-04-24 European Broadcasting Union (EBU)
eurovision

// eus : 2013-12-12 Puntueus Fundazioa
eus

// events : 2013-12-05 Binky Moon, LLC
events

// everbank : 2014-05-15 EverBank
everbank

// exchange : 2014-03-06 Binky Moon, LLC
exchange

// expert : 2013-11-21 Binky Moon, LLC
expert

// exposed : 2013-12-05 Binky Moon, LLC
exposed

// express : 2015-02-11 Binky Moon, LLC
express

// extraspace : 2015-05-14 Extra Space Storage LLC
extraspace

// fage : 2014-12-18 Fage International S.A.
fage

// fail : 2014-03-06 Binky Moon, LLC
fail

// fairwinds : 2014-11-13 FairWinds Partners, LLC
fairwinds

// faith : 2014-11-20 dot Faith Limited
faith

// family : 2015-04-02 United TLD Holdco Ltd.
family

// fan : 2014-03-06 Asiamix Digital Limited
fan

// fans : 2014-11-07 Asiamix Digital Limited
fans

// farm : 2013-11-07 Binky Moon, LLC
farm

// farmers : 2015-07-09 Farmers Insurance Exchange
farmers

// fashion : 2014-07-03 Minds + Machines Group Limited
fashion

// fast : 2014-12-18 Amazon Registry Services, Inc.
fast

// fedex : 2015-08-06 Federal Express Corporation
fedex

// feedback : 2013-12-19 Top Level Spectrum, Inc.
feedback

// ferrari : 2015-07-31 Fiat Chrysler Automobiles N.V.
ferrari

// ferrero : 2014-12-18 Ferrero Trading Lux S.A.
ferrero

// fiat : 2015-07-31 Fiat Chrysler Automobiles N.V.
fiat

// fidelity : 2015-07-30 Fidelity Brokerage Services LLC
fidelity

// fido : 2015-08-06 Rogers Communications Canada Inc.
fido

// film : 2015-01-08 Motion Picture Domain Registry Pty Ltd
film

// final : 2014-10-16 Núcleo de Informação e Coordenação do Ponto BR - NIC.br
final

// finance : 2014-03-20 Binky Moon, LLC
finance

// financial : 2014-03-06 Binky Moon, LLC
financial

// fire : 2015-06-25 Amazon Registry Services, Inc.
fire

// firestone : 2014-12-18 Bridgestone Licensing Services, Inc
firestone

// firmdale : 2014-03-27 Firmdale Holdings Limited
firmdale

// fish : 2013-12-12 Binky Moon, LLC
fish

// fishing : 2013-11-21 Minds + Machines Group Limited
fishing

// fit : 2014-11-07 Minds + Machines Group Limited
fit

// fitness : 2014-03-06 Binky Moon, LLC
fitness

// flickr : 2015-04-02 Yahoo! Domain Services Inc.
flickr

// flights : 2013-12-05 Binky Moon, LLC
flights

// flir : 2015-07-23 FLIR Systems, Inc.
flir

// florist : 2013-11-07 Binky Moon, LLC
florist

// flowers : 2014-10-09 Uniregistry, Corp.
flowers

// fly : 2014-05-08 Charleston Road Registry Inc.
fly

// foo : 2014-01-23 Charleston Road Registry Inc.
foo

// food : 2016-04-21 Lifestyle Domain Holdings, Inc.
food

// foodnetwork : 2015-07-02 Lifestyle Domain Holdings, Inc.
foodnetwork

// football : 2014-12-18 Binky Moon, LLC
football

// ford : 2014-11-13 Ford Motor Company
ford

// forex : 2014-12-11 Dotforex Registry Limited
forex

// forsale : 2014-05-22 United TLD Holdco Ltd.
forsale

// forum : 2015-04-02 Fegistry, LLC
forum

// foundation : 2013-12-05 Binky Moon, LLC
foundation

// fox : 2015-09-11 FOX Registry, LLC
fox

// free : 2015-12-10 Amazon Registry Services, Inc.
free

// fresenius : 2015-07-30 Fresenius Immobilien-Verwaltungs-GmbH
fresenius

// frl : 2014-05-15 FRLregistry B.V.
frl

// frogans : 2013-12-19 OP3FT
frogans

// frontdoor : 2015-07-02 Lifestyle Domain Holdings, Inc.
frontdoor

// frontier : 2015-02-05 Frontier Communications Corporation
frontier

// ftr : 2015-07-16 Frontier Communications Corporation
ftr

// fujitsu : 2015-07-30 Fujitsu Limited
fujitsu

// fujixerox : 2015-07-23 Xerox DNHC LLC
fujixerox

// fun : 2016-01-14 DotSpace Inc.
fun

// fund : 2014-03-20 Binky Moon, LLC
fund

// furniture : 2014-03-20 Binky Moon, LLC
furniture

// futbol : 2013-09-20 United TLD Holdco Ltd.
futbol

// fyi : 2015-04-02 Binky Moon, LLC
fyi

// gal : 2013-11-07 Asociación puntoGAL
gal

// gallery : 2013-09-13 Binky Moon, LLC
gallery

// gallo : 2015-06-11 Gallo Vineyards, Inc.
gallo

// gallup : 2015-02-19 Gallup, Inc.
gallup

// game : 2015-05-28 Uniregistry, Corp.
game

// games : 2015-05-28 United TLD Holdco Ltd.
games

// gap : 2015-07-31 The Gap, Inc.
gap

// garden : 2014-06-26 Minds + Machines Group Limited
garden

// gbiz : 2014-07-17 Charleston Road Registry Inc.
gbiz

// gdn : 2014-07-31 Joint Stock Company "Navigation-information systems"
gdn

// gea : 2014-12-04 GEA Group Aktiengesellschaft
gea

// gent : 2014-01-23 COMBELL NV
gent

// genting : 2015-03-12 Resorts World Inc Pte. Ltd.
genting

// george : 2015-07-31 Wal-Mart Stores, Inc.
george

// ggee : 2014-01-09 GMO Internet, Inc.
ggee

// gift : 2013-10-17 DotGift, LLC
gift

// gifts : 2014-07-03 Binky Moon, LLC
gifts

// gives : 2014-03-06 United TLD Holdco Ltd.
gives

// giving : 2014-11-13 Giving Limited
giving

// glade : 2015-07-23 Johnson Shareholdings, Inc.
glade

// glass : 2013-11-07 Binky Moon, LLC
glass

// gle : 2014-07-24 Charleston Road Registry Inc.
gle

// global : 2014-04-17 Dot Global Domain Registry Limited
global

// globo : 2013-12-19 Globo Comunicação e Participações S.A
globo

// gmail : 2014-05-01 Charleston Road Registry Inc.
gmail

// gmbh : 2016-01-29 Binky Moon, LLC
gmbh

// gmo : 2014-01-09 GMO Internet Pte. Ltd.
gmo

// gmx : 2014-04-24 1&1 Mail & Media GmbH
gmx

// godaddy : 2015-07-23 Go Daddy East, LLC
godaddy

// gold : 2015-01-22 Binky Moon, LLC
gold

// goldpoint : 2014-11-20 YODOBASHI CAMERA CO.,LTD.
goldpoint

// golf : 2014-12-18 Binky Moon, LLC
golf

// goo : 2014-12-18 NTT Resonant Inc.
goo

// goodyear : 2015-07-02 The Goodyear Tire & Rubber Company
goodyear

// goog : 2014-11-20 Charleston Road Registry Inc.
goog

// google : 2014-07-24 Charleston Road Registry Inc.
google

// gop : 2014-01-16 Republican State Leadership Committee, Inc.
gop

// got : 2014-12-18 Amazon Registry Services, Inc.
got

// grainger : 2015-05-07 Grainger Registry Services, LLC
grainger

// graphics : 2013-09-13 Binky Moon, LLC
graphics

// gratis : 2014-03-20 Binky Moon, LLC
gratis

// green : 2014-05-08 Afilias plc
green

// gripe : 2014-03-06 Binky Moon, LLC
gripe

// grocery : 2016-06-16 Wal-Mart Stores, Inc.
grocery

// group : 2014-08-15 Binky Moon, LLC
group

// guardian : 2015-07-30 The Guardian Life Insurance Company of America
guardian

// gucci : 2014-11-13 Guccio Gucci S.p.a.
gucci

// guge : 2014-08-28 Charleston Road Registry Inc.
guge

// guide : 2013-09-13 Binky Moon, LLC
guide

// guitars : 2013-11-14 Uniregistry, Corp.
guitars

// guru : 2013-08-27 Binky Moon, LLC
guru

// hair : 2015-12-03 L'Oréal
hair

// hamburg : 2014-02-20 Hamburg Top-Level-Domain GmbH
hamburg

// hangout : 2014-11-13 Charleston Road Registry Inc.
hangout

// haus : 2013-12-05 United TLD Holdco Ltd.
haus

// hbo : 2015-07-30 HBO Registry Services, Inc.
hbo

// hdfc : 2015-07-30 HOUSING DEVELOPMENT FINANCE CORPORATION LIMITED
hdfc

// hdfcbank : 2015-02-12 HDFC Bank Limited
hdfcbank

// health : 2015-02-11 DotHealth, LLC
health

// healthcare : 2014-06-12 Binky Moon, LLC
healthcare

// help : 2014-06-26 Uniregistry, Corp.
help

// helsinki : 2015-02-05 City of Helsinki
helsinki

// here : 2014-02-06 Charleston Road Registry Inc.
here

// hermes : 2014-07-10 HERMES INTERNATIONAL
hermes

// hgtv : 2015-07-02 Lifestyle Domain Holdings, Inc.
hgtv

// hiphop : 2014-03-06 Uniregistry, Corp.
hiphop

// hisamitsu : 2015-07-16 Hisamitsu Pharmaceutical Co.,Inc.
hisamitsu

// hitachi : 2014-10-31 Hitachi, Ltd.
hitachi

// hiv : 2014-03-13 Uniregistry, Corp.
hiv

// hkt : 2015-05-14 PCCW-HKT DataCom Services Limited
hkt

// hockey : 2015-03-19 Binky Moon, LLC
hockey

// holdings : 2013-08-27 Binky Moon, LLC
holdings

// holiday : 2013-11-07 Binky Moon, LLC
holiday

// homedepot : 2015-04-02 Home Depot Product Authority, LLC
homedepot

// homegoods : 2015-07-16 The TJX Companies, Inc.
homegoods

// homes : 2014-01-09 DERHomes, LLC
homes

// homesense : 2015-07-16 The TJX Companies, Inc.
homesense

// honda : 2014-12-18 Honda Motor Co., Ltd.
honda

// honeywell : 2015-07-23 Honeywell GTLD LLC
honeywell

// horse : 2013-11-21 Minds + Machines Group Limited
horse

// hospital : 2016-10-20 Binky Moon, LLC
hospital

// host : 2014-04-17 DotHost Inc.
host

// hosting : 2014-05-29 Uniregistry, Corp.
hosting

// hot : 2015-08-27 Amazon Registry Services, Inc.
hot

// hoteles : 2015-03-05 Travel Reservations SRL
hoteles

// hotels : 2016-04-07 Booking.com B.V.
hotels

// hotmail : 2014-12-18 Microsoft Corporation
hotmail

// house : 2013-11-07 Binky Moon, LLC
house

// how : 2014-01-23 Charleston Road Registry Inc.
how

// hsbc : 2014-10-24 HSBC Global Services (UK) Limited
hsbc

// hughes : 2015-07-30 Hughes Satellite Systems Corporation
hughes

// hyatt : 2015-07-30 Hyatt GTLD, L.L.C.
hyatt

// hyundai : 2015-07-09 Hyundai Motor Company
hyundai

// ibm : 2014-07-31 International Business Machines Corporation
ibm

// icbc : 2015-02-19 Industrial and Commercial Bank of China Limited
icbc

// ice : 2014-10-30 IntercontinentalExchange, Inc.
ice

// icu : 2015-01-08 ShortDot SA
icu

// ieee : 2015-07-23 IEEE Global LLC
ieee

// ifm : 2014-01-30 ifm electronic gmbh
ifm

// ikano : 2015-07-09 Ikano S.A.
ikano

// imamat : 2015-08-06 Fondation Aga Khan (Aga Khan Foundation)
imamat

// imdb : 2015-06-25 Amazon Registry Services, Inc.
imdb

// immo : 2014-07-10 Binky Moon, LLC
immo

// immobilien : 2013-11-07 United TLD Holdco Ltd.
immobilien

// inc : 2018-03-10 GTLD Limited
inc

// industries : 2013-12-05 Binky Moon, LLC
industries

// infiniti : 2014-03-27 NISSAN MOTOR CO., LTD.
infiniti

// ing : 2014-01-23 Charleston Road Registry Inc.
ing

// ink : 2013-12-05 Top Level Design, LLC
ink

// institute : 2013-11-07 Binky Moon, LLC
institute

// insurance : 2015-02-19 fTLD Registry Services LLC
insurance

// insure : 2014-03-20 Binky Moon, LLC
insure

// intel : 2015-08-06 Intel Corporation
intel

// international : 2013-11-07 Binky Moon, LLC
international

// intuit : 2015-07-30 Intuit Administrative Services, Inc.
intuit

// investments : 2014-03-20 Binky Moon, LLC
investments

// ipiranga : 2014-08-28 Ipiranga Produtos de Petroleo S.A.
ipiranga

// irish : 2014-08-07 Binky Moon, LLC
irish

// iselect : 2015-02-11 iSelect Ltd
iselect

// ismaili : 2015-08-06 Fondation Aga Khan (Aga Khan Foundation)
ismaili

// ist : 2014-08-28 Istanbul Metropolitan Municipality
ist

// istanbul : 2014-08-28 Istanbul Metropolitan Municipality
istanbul

// itau : 2014-10-02 Itau Unibanco Holding S.A.
itau

// itv : 2015-07-09 ITV Services Limited
itv

// iveco : 2015-09-03 CNH Industrial N.V.
iveco

// jaguar : 2014-11-13 Jaguar Land Rover Ltd
jaguar

// java : 2014-06-19 Oracle Corporation
java

// jcb : 2014-11-20 JCB Co., Ltd.
jcb

// jcp : 2015-04-23 JCP Media, Inc.
jcp

// jeep : 2015-07-30 FCA US LLC.
jeep

// jetzt : 2014-01-09 Binky Moon, LLC
jetzt

// jewelry : 2015-03-05 Binky Moon, LLC
jewelry

// jio : 2015-04-02 Reliance Industries Limited
jio

// jll : 2015-04-02 Jones Lang LaSalle Incorporated
jll

// jmp : 2015-03-26 Matrix IP LLC
jmp

// jnj : 2015-06-18 Johnson & Johnson Services, Inc.
jnj

// joburg : 2014-03-24 ZA Central Registry NPC trading as ZA Central Registry
joburg

// jot : 2014-12-18 Amazon Registry Services, Inc.
jot

// joy : 2014-12-18 Amazon Registry Services, Inc.
joy

// jpmorgan : 2015-04-30 JPMorgan Chase Bank, National Association
jpmorgan

// jprs : 2014-09-18 Japan Registry Services Co., Ltd.
jprs

// juegos : 2014-03-20 Uniregistry, Corp.
juegos

// juniper : 2015-07-30 JUNIPER NETWORKS, INC.
juniper

// kaufen : 2013-11-07 United TLD Holdco Ltd.
kaufen

// kddi : 2014-09-12 KDDI CORPORATION
kddi

// kerryhotels : 2015-04-30 Kerry Trading Co. Limited
kerryhotels

// kerrylogistics : 2015-04-09 Kerry Trading Co. Limited
kerrylogistics

// kerryproperties : 2015-04-09 Kerry Trading Co. Limited
kerryproperties

// kfh : 2014-12-04 Kuwait Finance House
kfh

// kia : 2015-07-09 KIA MOTORS CORPORATION
kia

// kim : 2013-09-23 Afilias plc
kim

// kinder : 2014-11-07 Ferrero Trading Lux S.A.
kinder

// kindle : 2015-06-25 Amazon Registry Services, Inc.
kindle

// kitchen : 2013-09-20 Binky Moon, LLC
kitchen

// kiwi : 2013-09-20 DOT KIWI LIMITED
kiwi

// koeln : 2014-01-09 punkt.wien GmbH
koeln

// komatsu : 2015-01-08 Komatsu Ltd.
komatsu

// kosher : 2015-08-20 Kosher Marketing Assets LLC
kosher

// kpmg : 2015-04-23 KPMG International Cooperative (KPMG International Genossenschaft)
kpmg

// kpn : 2015-01-08 Koninklijke KPN N.V.
kpn

// krd : 2013-12-05 KRG Department of Information Technology
krd

// kred : 2013-12-19 KredTLD Pty Ltd
kred

// kuokgroup : 2015-04-09 Kerry Trading Co. Limited
kuokgroup

// kyoto : 2014-11-07 Academic Institution: Kyoto Jyoho Gakuen
kyoto

// lacaixa : 2014-01-09 Fundación Bancaria Caixa d’Estalvis i Pensions de Barcelona, “la Caixa”
lacaixa

// ladbrokes : 2015-08-06 LADBROKES INTERNATIONAL PLC
ladbrokes

// lamborghini : 2015-06-04 Automobili Lamborghini S.p.A.
lamborghini

// lamer : 2015-10-01 The Estée Lauder Companies Inc.
lamer

// lancaster : 2015-02-12 LANCASTER
lancaster

// lancia : 2015-07-31 Fiat Chrysler Automobiles N.V.
lancia

// lancome : 2015-07-23 L'Oréal
lancome

// land : 2013-09-10 Binky Moon, LLC
land

// landrover : 2014-11-13 Jaguar Land Rover Ltd
landrover

// lanxess : 2015-07-30 LANXESS Corporation
lanxess

// lasalle : 2015-04-02 Jones Lang LaSalle Incorporated
lasalle

// lat : 2014-10-16 ECOM-LAC Federaciòn de Latinoamèrica y el Caribe para Internet y el Comercio Electrònico
lat

// latino : 2015-07-30 Dish DBS Corporation
latino

// latrobe : 2014-06-16 La Trobe University
latrobe

// law : 2015-01-22 Minds + Machines Group Limited
law

// lawyer : 2014-03-20 United TLD Holdco Ltd.
lawyer

// lds : 2014-03-20 IRI Domain Management, LLC ("Applicant")
lds

// lease : 2014-03-06 Binky Moon, LLC
lease

// leclerc : 2014-08-07 A.C.D. LEC Association des Centres Distributeurs Edouard Leclerc
leclerc

// lefrak : 2015-07-16 LeFrak Organization, Inc.
lefrak

// legal : 2014-10-16 Binky Moon, LLC
legal

// lego : 2015-07-16 LEGO Juris A/S
lego

// lexus : 2015-04-23 TOYOTA MOTOR CORPORATION
lexus

// lgbt : 2014-05-08 Afilias plc
lgbt

// liaison : 2014-10-02 Liaison Technologies, Incorporated
liaison

// lidl : 2014-09-18 Schwarz Domains und Services GmbH & Co. KG
lidl

// life : 2014-02-06 Binky Moon, LLC
life

// lifeinsurance : 2015-01-15 American Council of Life Insurers
lifeinsurance

// lifestyle : 2014-12-11 Lifestyle Domain Holdings, Inc.
lifestyle

// lighting : 2013-08-27 Binky Moon, LLC
lighting

// like : 2014-12-18 Amazon Registry Services, Inc.
like

// lilly : 2015-07-31 Eli Lilly and Company
lilly

// limited : 2014-03-06 Binky Moon, LLC
limited

// limo : 2013-10-17 Binky Moon, LLC
limo

// lincoln : 2014-11-13 Ford Motor Company
lincoln

// linde : 2014-12-04 Linde Aktiengesellschaft
linde

// link : 2013-11-14 Uniregistry, Corp.
link

// lipsy : 2015-06-25 Lipsy Ltd
lipsy

// live : 2014-12-04 United TLD Holdco Ltd.
live

// living : 2015-07-30 Lifestyle Domain Holdings, Inc.
living

// lixil : 2015-03-19 LIXIL Group Corporation
lixil

// llc : 2017-12-14 Afilias plc
llc

// loan : 2014-11-20 dot Loan Limited
loan

// loans : 2014-03-20 Binky Moon, LLC
loans

// locker : 2015-06-04 Dish DBS Corporation
locker

// locus : 2015-06-25 Locus Analytics LLC
locus

// loft : 2015-07-30 Annco, Inc.
loft

// lol : 2015-01-30 Uniregistry, Corp.
lol

// london : 2013-11-14 Dot London Domains Limited
london

// lotte : 2014-11-07 Lotte Holdings Co., Ltd.
lotte

// lotto : 2014-04-10 Afilias plc
lotto

// love : 2014-12-22 Merchant Law Group LLP
love

// lpl : 2015-07-30 LPL Holdings, Inc.
lpl

// lplfinancial : 2015-07-30 LPL Holdings, Inc.
lplfinancial

// ltd : 2014-09-25 Binky Moon, LLC
ltd

// ltda : 2014-04-17 InterNetX, Corp
ltda

// lundbeck : 2015-08-06 H. Lundbeck A/S
lundbeck

// lupin : 2014-11-07 LUPIN LIMITED
lupin

// luxe : 2014-01-09 Minds + Machines Group Limited
luxe

// luxury : 2013-10-17 Luxury Partners, LLC
luxury

// macys : 2015-07-31 Macys, Inc.
macys

// madrid : 2014-05-01 Comunidad de Madrid
madrid

// maif : 2014-10-02 Mutuelle Assurance Instituteur France (MAIF)
maif

// maison : 2013-12-05 Binky Moon, LLC
maison

// makeup : 2015-01-15 L'Oréal
makeup

// man : 2014-12-04 MAN SE
man

// management : 2013-11-07 Binky Moon, LLC
management

// mango : 2013-10-24 PUNTO FA S.L.
mango

// map : 2016-06-09 Charleston Road Registry Inc.
map

// market : 2014-03-06 United TLD Holdco Ltd.
market

// marketing : 2013-11-07 Binky Moon, LLC
marketing

// markets : 2014-12-11 Dotmarkets Registry Limited
markets

// marriott : 2014-10-09 Marriott Worldwide Corporation
marriott

// marshalls : 2015-07-16 The TJX Companies, Inc.
marshalls

// maserati : 2015-07-31 Fiat Chrysler Automobiles N.V.
maserati

// mattel : 2015-08-06 Mattel Sites, Inc.
mattel

// mba : 2015-04-02 Binky Moon, LLC
mba

// mckinsey : 2015-07-31 McKinsey Holdings, Inc.
mckinsey

// med : 2015-08-06 Medistry LLC
med

// media : 2014-03-06 Binky Moon, LLC
media

// meet : 2014-01-16 Charleston Road Registry Inc.
meet

// melbourne : 2014-05-29 The Crown in right of the State of Victoria, represented by its Department of State Development, Business and Innovation
melbourne

// meme : 2014-01-30 Charleston Road Registry Inc.
meme

// memorial : 2014-10-16 Dog Beach, LLC
memorial

// men : 2015-02-26 Exclusive Registry Limited
men

// menu : 2013-09-11 Wedding TLD2, LLC
menu

// merckmsd : 2016-07-14 MSD Registry Holdings, Inc.
merckmsd

// metlife : 2015-05-07 MetLife Services and Solutions, LLC
metlife

// miami : 2013-12-19 Minds + Machines Group Limited
miami

// microsoft : 2014-12-18 Microsoft Corporation
microsoft

// mini : 2014-01-09 Bayerische Motoren Werke Aktiengesellschaft
mini

// mint : 2015-07-30 Intuit Administrative Services, Inc.
mint

// mit : 2015-07-02 Massachusetts Institute of Technology
mit

// mitsubishi : 2015-07-23 Mitsubishi Corporation
mitsubishi

// mlb : 2015-05-21 MLB Advanced Media DH, LLC
mlb

// mls : 2015-04-23 The Canadian Real Estate Association
mls

// mma : 2014-11-07 MMA IARD
mma

// mobile : 2016-06-02 Dish DBS Corporation
mobile

// mobily : 2014-12-18 GreenTech Consultancy Company W.L.L.
mobily

// moda : 2013-11-07 United TLD Holdco Ltd.
moda

// moe : 2013-11-13 Interlink Co., Ltd.
moe

// moi : 2014-12-18 Amazon Registry Services, Inc.
moi

// mom : 2015-04-16 Uniregistry, Corp.
mom

// monash : 2013-09-30 Monash University
monash

// money : 2014-10-16 Binky Moon, LLC
money

// monster : 2015-09-11 Monster Worldwide, Inc.
monster

// mopar : 2015-07-30 FCA US LLC.
mopar

// mormon : 2013-12-05 IRI Domain Management, LLC ("Applicant")
mormon

// mortgage : 2014-03-20 United TLD Holdco Ltd.
mortgage

// moscow : 2013-12-19 Foundation for Assistance for Internet Technologies and Infrastructure Development (FAITID)
moscow

// moto : 2015-06-04 Motorola Trademark Holdings, LLC
moto

// motorcycles : 2014-01-09 DERMotorcycles, LLC
motorcycles

// mov : 2014-01-30 Charleston Road Registry Inc.
mov

// movie : 2015-02-05 Binky Moon, LLC
movie

// movistar : 2014-10-16 Telefónica S.A.
movistar

// msd : 2015-07-23 MSD Registry Holdings, Inc.
msd

// mtn : 2014-12-04 MTN Dubai Limited
mtn

// mtr : 2015-03-12 MTR Corporation Limited
mtr

// mutual : 2015-04-02 Northwestern Mutual MU TLD Registry, LLC
mutual

// nab : 2015-08-20 National Australia Bank Limited
nab

// nadex : 2014-12-11 Nadex Domains, Inc.
nadex

// nagoya : 2013-10-24 GMO Registry, Inc.
nagoya

// nationwide : 2015-07-23 Nationwide Mutual Insurance Company
nationwide

// natura : 2015-03-12 NATURA COSMÉTICOS S.A.
natura

// navy : 2014-03-06 United TLD Holdco Ltd.
navy

// nba : 2015-07-31 NBA REGISTRY, LLC
nba

// nec : 2015-01-08 NEC Corporation
nec

// netbank : 2014-06-26 COMMONWEALTH BANK OF AUSTRALIA
netbank

// netflix : 2015-06-18 Netflix, Inc.
netflix

// network : 2013-11-14 Binky Moon, LLC
network

// neustar : 2013-12-05 Registry Services, LLC
neustar

// new : 2014-01-30 Charleston Road Registry Inc.
new

// newholland : 2015-09-03 CNH Industrial N.V.
newholland

// news : 2014-12-18 United TLD Holdco Ltd.
news

// next : 2015-06-18 Next plc
next

// nextdirect : 2015-06-18 Next plc
nextdirect

// nexus : 2014-07-24 Charleston Road Registry Inc.
nexus

// nfl : 2015-07-23 NFL Reg Ops LLC
nfl

// ngo : 2014-03-06 Public Interest Registry
ngo

// nhk : 2014-02-13 Japan Broadcasting Corporation (NHK)
nhk

// nico : 2014-12-04 DWANGO Co., Ltd.
nico

// nike : 2015-07-23 NIKE, Inc.
nike

// nikon : 2015-05-21 NIKON CORPORATION
nikon

// ninja : 2013-11-07 United TLD Holdco Ltd.
ninja

// nissan : 2014-03-27 NISSAN MOTOR CO., LTD.
nissan

// nissay : 2015-10-29 Nippon Life Insurance Company
nissay

// nokia : 2015-01-08 Nokia Corporation
nokia

// northwesternmutual : 2015-06-18 Northwestern Mutual Registry, LLC
northwesternmutual

// norton : 2014-12-04 Symantec Corporation
norton

// now : 2015-06-25 Amazon Registry Services, Inc.
now

// nowruz : 2014-09-04 Asia Green IT System Bilgisayar San. ve Tic. Ltd. Sti.
nowruz

// nowtv : 2015-05-14 Starbucks (HK) Limited
nowtv

// nra : 2014-05-22 NRA Holdings Company, INC.
nra

// nrw : 2013-11-21 Minds + Machines GmbH
nrw

// ntt : 2014-10-31 NIPPON TELEGRAPH AND TELEPHONE CORPORATION
ntt

// nyc : 2014-01-23 The City of New York by and through the New York City Department of Information Technology & Telecommunications
nyc

// obi : 2014-09-25 OBI Group Holding SE & Co. KGaA
obi

// observer : 2015-04-30 Top Level Spectrum, Inc.
observer

// off : 2015-07-23 Johnson Shareholdings, Inc.
off

// office : 2015-03-12 Microsoft Corporation
office

// okinawa : 2013-12-05 BRregistry, Inc.
okinawa

// olayan : 2015-05-14 Crescent Holding GmbH
olayan

// olayangroup : 2015-05-14 Crescent Holding GmbH
olayangroup

// oldnavy : 2015-07-31 The Gap, Inc.
oldnavy

// ollo : 2015-06-04 Dish DBS Corporation
ollo

// omega : 2015-01-08 The Swatch Group Ltd
omega

// one : 2014-11-07 One.com A/S
one

// ong : 2014-03-06 Public Interest Registry
ong

// onl : 2013-09-16 I-Registry Ltd.
onl

// online : 2015-01-15 DotOnline Inc.
online

// onyourside : 2015-07-23 Nationwide Mutual Insurance Company
onyourside

// ooo : 2014-01-09 INFIBEAM INCORPORATION LIMITED
ooo

// open : 2015-07-31 American Express Travel Related Services Company, Inc.
open

// oracle : 2014-06-19 Oracle Corporation
oracle

// orange : 2015-03-12 Orange Brand Services Limited
orange

// organic : 2014-03-27 Afilias plc
organic

// origins : 2015-10-01 The Estée Lauder Companies Inc.
origins

// osaka : 2014-09-04 Osaka Registry Co., Ltd.
osaka

// otsuka : 2013-10-11 Otsuka Holdings Co., Ltd.
otsuka

// ott : 2015-06-04 Dish DBS Corporation
ott

// ovh : 2014-01-16 OVH SAS
ovh

// page : 2014-12-04 Charleston Road Registry Inc.
page

// panasonic : 2015-07-30 Panasonic Corporation
panasonic

// paris : 2014-01-30 City of Paris
paris

// pars : 2014-09-04 Asia Green IT System Bilgisayar San. ve Tic. Ltd. Sti.
pars

// partners : 2013-12-05 Binky Moon, LLC
partners

// parts : 2013-12-05 Binky Moon, LLC
parts

// party : 2014-09-11 Blue Sky Registry Limited
party

// passagens : 2015-03-05 Travel Reservations SRL
passagens

// pay : 2015-08-27 Amazon Registry Services, Inc.
pay

// pccw : 2015-05-14 PCCW Enterprises Limited
pccw

// pet : 2015-05-07 Afilias plc
pet

// pfizer : 2015-09-11 Pfizer Inc.
pfizer

// pharmacy : 2014-06-19 National Association of Boards of Pharmacy
pharmacy

// phd : 2016-07-28 Charleston Road Registry Inc.
phd

// philips : 2014-11-07 Koninklijke Philips N.V.
philips

// phone : 2016-06-02 Dish DBS Corporation
phone

// photo : 2013-11-14 Uniregistry, Corp.
photo

// photography : 2013-09-20 Binky Moon, LLC
photography

// photos : 2013-10-17 Binky Moon, LLC
photos

// physio : 2014-05-01 PhysBiz Pty Ltd
physio

// piaget : 2014-10-16 Richemont DNS Inc.
piaget

// pics : 2013-11-14 Uniregistry, Corp.
pics

// pictet : 2014-06-26 Pictet Europe S.A.
pictet

// pictures : 2014-03-06 Binky Moon, LLC
pictures

// pid : 2015-01-08 Top Level Spectrum, Inc.
pid

// pin : 2014-12-18 Amazon Registry Services, Inc.
pin

// ping : 2015-06-11 Ping Registry Provider, Inc.
ping

// pink : 2013-10-01 Afilias plc
pink

// pioneer : 2015-07-16 Pioneer Corporation
pioneer

// pizza : 2014-06-26 Binky Moon, LLC
pizza

// place : 2014-04-24 Binky Moon, LLC
place

// play : 2015-03-05 Charleston Road Registry Inc.
play

// playstation : 2015-07-02 Sony Computer Entertainment Inc.
playstation

// plumbing : 2013-09-10 Binky Moon, LLC
plumbing

// plus : 2015-02-05 Binky Moon, LLC
plus

// pnc : 2015-07-02 PNC Domain Co., LLC
pnc

// pohl : 2014-06-23 Deutsche Vermögensberatung Aktiengesellschaft DVAG
pohl

// poker : 2014-07-03 Afilias plc
poker

// politie : 2015-08-20 Politie Nederland
politie

// porn : 2014-10-16 ICM Registry PN LLC
porn

// pramerica : 2015-07-30 Prudential Financial, Inc.
pramerica

// praxi : 2013-12-05 Praxi S.p.A.
praxi

// press : 2014-04-03 DotPress Inc.
press

// prime : 2015-06-25 Amazon Registry Services, Inc.
prime

// prod : 2014-01-23 Charleston Road Registry Inc.
prod

// productions : 2013-12-05 Binky Moon, LLC
productions

// prof : 2014-07-24 Charleston Road Registry Inc.
prof

// progressive : 2015-07-23 Progressive Casualty Insurance Company
progressive

// promo : 2014-12-18 Afilias plc
promo

// properties : 2013-12-05 Binky Moon, LLC
properties

// property : 2014-05-22 Uniregistry, Corp.
property

// protection : 2015-04-23 XYZ.COM LLC
protection

// pru : 2015-07-30 Prudential Financial, Inc.
pru

// prudential : 2015-07-30 Prudential Financial, Inc.
prudential

// pub : 2013-12-12 United TLD Holdco Ltd.
pub

// pwc : 2015-10-29 PricewaterhouseCoopers LLP
pwc

// qpon : 2013-11-14 dotCOOL, Inc.
qpon

// quebec : 2013-12-19 PointQuébec Inc
quebec

// quest : 2015-03-26 Quest ION Limited
quest

// qvc : 2015-07-30 QVC, Inc.
qvc

// racing : 2014-12-04 Premier Registry Limited
racing

// radio : 2016-07-21 European Broadcasting Union (EBU)
radio

// raid : 2015-07-23 Johnson Shareholdings, Inc.
raid

// read : 2014-12-18 Amazon Registry Services, Inc.
read

// realestate : 2015-09-11 dotRealEstate LLC
realestate

// realtor : 2014-05-29 Real Estate Domains LLC
realtor

// realty : 2015-03-19 Fegistry, LLC
realty

// recipes : 2013-10-17 Binky Moon, LLC
recipes

// red : 2013-11-07 Afilias plc
red

// redstone : 2014-10-31 Redstone Haute Couture Co., Ltd.
redstone

// redumbrella : 2015-03-26 Travelers TLD, LLC
redumbrella

// rehab : 2014-03-06 United TLD Holdco Ltd.
rehab

// reise : 2014-03-13 Binky Moon, LLC
reise

// reisen : 2014-03-06 Binky Moon, LLC
reisen

// reit : 2014-09-04 National Association of Real Estate Investment Trusts, Inc.
reit

// reliance : 2015-04-02 Reliance Industries Limited
reliance

// ren : 2013-12-12 Beijing Qianxiang Wangjing Technology Development Co., Ltd.
ren

// rent : 2014-12-04 XYZ.COM LLC
rent

// rentals : 2013-12-05 Binky Moon, LLC
rentals

// repair : 2013-11-07 Binky Moon, LLC
repair

// report : 2013-12-05 Binky Moon, LLC
report

// republican : 2014-03-20 United TLD Holdco Ltd.
republican

// rest : 2013-12-19 Punto 2012 Sociedad Anonima Promotora de Inversion de Capital Variable
rest

// restaurant : 2014-07-03 Binky Moon, LLC
restaurant

// review : 2014-11-20 dot Review Limited
review

// reviews : 2013-09-13 United TLD Holdco Ltd.
reviews

// rexroth : 2015-06-18 Robert Bosch GMBH
rexroth

// rich : 2013-11-21 I-Registry Ltd.
rich

// richardli : 2015-05-14 Pacific Century Asset Management (HK) Limited
richardli

// ricoh : 2014-11-20 Ricoh Company, Ltd.
ricoh

// rightathome : 2015-07-23 Johnson Shareholdings, Inc.
rightathome

// ril : 2015-04-02 Reliance Industries Limited
ril

// rio : 2014-02-27 Empresa Municipal de Informática SA - IPLANRIO
rio

// rip : 2014-07-10 United TLD Holdco Ltd.
rip

// rmit : 2015-11-19 Royal Melbourne Institute of Technology
rmit

// rocher : 2014-12-18 Ferrero Trading Lux S.A.
rocher

// rocks : 2013-11-14 United TLD Holdco Ltd.
rocks

// rodeo : 2013-12-19 Minds + Machines Group Limited
rodeo

// rogers : 2015-08-06 Rogers Communications Canada Inc.
rogers

// room : 2014-12-18 Amazon Registry Services, Inc.
room

// rsvp : 2014-05-08 Charleston Road Registry Inc.
rsvp

// rugby : 2016-12-15 World Rugby Strategic Developments Limited
rugby

// ruhr : 2013-10-02 regiodot GmbH & Co. KG
ruhr

// run : 2015-03-19 Binky Moon, LLC
run

// rwe : 2015-04-02 RWE AG
rwe

// ryukyu : 2014-01-09 BRregistry, Inc.
ryukyu

// saarland : 2013-12-12 dotSaarland GmbH
saarland

// safe : 2014-12-18 Amazon Registry Services, Inc.
safe

// safety : 2015-01-08 Safety Registry Services, LLC.
safety

// sakura : 2014-12-18 SAKURA Internet Inc.
sakura

// sale : 2014-10-16 United TLD Holdco Ltd.
sale

// salon : 2014-12-11 Binky Moon, LLC
salon

// samsclub : 2015-07-31 Wal-Mart Stores, Inc.
samsclub

// samsung : 2014-04-03 SAMSUNG SDS CO., LTD
samsung

// sandvik : 2014-11-13 Sandvik AB
sandvik

// sandvikcoromant : 2014-11-07 Sandvik AB
sandvikcoromant

// sanofi : 2014-10-09 Sanofi
sanofi

// sap : 2014-03-27 SAP AG
sap

// sarl : 2014-07-03 Binky Moon, LLC
sarl

// sas : 2015-04-02 Research IP LLC
sas

// save : 2015-06-25 Amazon Registry Services, Inc.
save

// saxo : 2014-10-31 Saxo Bank A/S
saxo

// sbi : 2015-03-12 STATE BANK OF INDIA
sbi

// sbs : 2014-11-07 SPECIAL BROADCASTING SERVICE CORPORATION
sbs

// sca : 2014-03-13 SVENSKA CELLULOSA AKTIEBOLAGET SCA (publ)
sca

// scb : 2014-02-20 The Siam Commercial Bank Public Company Limited ("SCB")
scb

// schaeffler : 2015-08-06 Schaeffler Technologies AG & Co. KG
schaeffler

// schmidt : 2014-04-03 SALM S.A.S.
schmidt

// scholarships : 2014-04-24 Scholarships.com, LLC
scholarships

// school : 2014-12-18 Binky Moon, LLC
school

// schule : 2014-03-06 Binky Moon, LLC
schule

// schwarz : 2014-09-18 Schwarz Domains und Services GmbH & Co. KG
schwarz

// science : 2014-09-11 dot Science Limited
science

// scjohnson : 2015-07-23 Johnson Shareholdings, Inc.
scjohnson

// scor : 2014-10-31 SCOR SE
scor

// scot : 2014-01-23 Dot Scot Registry Limited
scot

// search : 2016-06-09 Charleston Road Registry Inc.
search

// seat : 2014-05-22 SEAT, S.A. (Sociedad Unipersonal)
seat

// secure : 2015-08-27 Amazon Registry Services, Inc.
secure

// security : 2015-05-14 XYZ.COM LLC
security

// seek : 2014-12-04 Seek Limited
seek

// select : 2015-10-08 iSelect Ltd
select

// sener : 2014-10-24 Sener Ingeniería y Sistemas, S.A.
sener

// services : 2014-02-27 Binky Moon, LLC
services

// ses : 2015-07-23 SES
ses

// seven : 2015-08-06 Seven West Media Ltd
seven

// sew : 2014-07-17 SEW-EURODRIVE GmbH & Co KG
sew

// sex : 2014-11-13 ICM Registry SX LLC
sex

// sexy : 2013-09-11 Uniregistry, Corp.
sexy

// sfr : 2015-08-13 Societe Francaise du Radiotelephone - SFR
sfr

// shangrila : 2015-09-03 Shangri‐La International Hotel Management Limited
shangrila

// sharp : 2014-05-01 Sharp Corporation
sharp

// shaw : 2015-04-23 Shaw Cablesystems G.P.
shaw

// shell : 2015-07-30 Shell Information Technology International Inc
shell

// shia : 2014-09-04 Asia Green IT System Bilgisayar San. ve Tic. Ltd. Sti.
shia

// shiksha : 2013-11-14 Afilias plc
shiksha

// shoes : 2013-10-02 Binky Moon, LLC
shoes

// shop : 2016-04-08 GMO Registry, Inc.
shop

// shopping : 2016-03-31 Binky Moon, LLC
shopping

// shouji : 2015-01-08 QIHOO 360 TECHNOLOGY CO. LTD.
shouji

// show : 2015-03-05 Binky Moon, LLC
show

// showtime : 2015-08-06 CBS Domains Inc.
showtime

// shriram : 2014-01-23 Shriram Capital Ltd.
shriram

// silk : 2015-06-25 Amazon Registry Services, Inc.
silk

// sina : 2015-03-12 Sina Corporation
sina

// singles : 2013-08-27 Binky Moon, LLC
singles

// site : 2015-01-15 DotSite Inc.
site

// ski : 2015-04-09 Afilias plc
ski

// skin : 2015-01-15 L'Oréal
skin

// sky : 2014-06-19 Sky International AG
sky

// skype : 2014-12-18 Microsoft Corporation
skype

// sling : 2015-07-30 Hughes Satellite Systems Corporation
sling

// smart : 2015-07-09 Smart Communications, Inc. (SMART)
smart

// smile : 2014-12-18 Amazon Registry Services, Inc.
smile

// sncf : 2015-02-19 Société Nationale des Chemins de fer Francais S N C F
sncf

// soccer : 2015-03-26 Binky Moon, LLC
soccer

// social : 2013-11-07 United TLD Holdco Ltd.
social

// softbank : 2015-07-02 SoftBank Corp.
softbank

// software : 2014-03-20 United TLD Holdco Ltd.
software

// sohu : 2013-12-19 Sohu.com Limited
sohu

// solar : 2013-11-07 Binky Moon, LLC
solar

// solutions : 2013-11-07 Binky Moon, LLC
solutions

// song : 2015-02-26 Amazon Registry Services, Inc.
song

// sony : 2015-01-08 Sony Corporation
sony

// soy : 2014-01-23 Charleston Road Registry Inc.
soy

// space : 2014-04-03 DotSpace Inc.
space

// spiegel : 2014-02-05 SPIEGEL-Verlag Rudolf Augstein GmbH & Co. KG
spiegel

// sport : 2017-11-16 Global Association of International Sports Federations (GAISF)
sport

// spot : 2015-02-26 Amazon Registry Services, Inc.
spot

// spreadbetting : 2014-12-11 Dotspreadbetting Registry Limited
spreadbetting

// srl : 2015-05-07 InterNetX, Corp
srl

// srt : 2015-07-30 FCA US LLC.
srt

// stada : 2014-11-13 STADA Arzneimittel AG
stada

// staples : 2015-07-30 Staples, Inc.
staples

// star : 2015-01-08 Star India Private Limited
star

// starhub : 2015-02-05 StarHub Ltd
starhub

// statebank : 2015-03-12 STATE BANK OF INDIA
statebank

// statefarm : 2015-07-30 State Farm Mutual Automobile Insurance Company
statefarm

// stc : 2014-10-09 Saudi Telecom Company
stc

// stcgroup : 2014-10-09 Saudi Telecom Company
stcgroup

// stockholm : 2014-12-18 Stockholms kommun
stockholm

// storage : 2014-12-22 XYZ.COM LLC
storage

// store : 2015-04-09 DotStore Inc.
store

// stream : 2016-01-08 dot Stream Limited
stream

// studio : 2015-02-11 United TLD Holdco Ltd.
studio

// study : 2014-12-11 OPEN UNIVERSITIES AUSTRALIA PTY LTD
study

// style : 2014-12-04 Binky Moon, LLC
style

// sucks : 2014-12-22 Vox Populi Registry Ltd.
sucks

// supplies : 2013-12-19 Binky Moon, LLC
supplies

// supply : 2013-12-19 Binky Moon, LLC
supply

// support : 2013-10-24 Binky Moon, LLC
support

// surf : 2014-01-09 Minds + Machines Group Limited
surf

// surgery : 2014-03-20 Binky Moon, LLC
surgery

// suzuki : 2014-02-20 SUZUKI MOTOR CORPORATION
suzuki

// swatch : 2015-01-08 The Swatch Group Ltd
swatch

// swiftcover : 2015-07-23 Swiftcover Insurance Services Limited
swiftcover

// swiss : 2014-10-16 Swiss Confederation
swiss

// sydney : 2014-09-18 State of New South Wales, Department of Premier and Cabinet
sydney

// symantec : 2014-12-04 Symantec Corporation
symantec

// systems : 2013-11-07 Binky Moon, LLC
systems

// tab : 2014-12-04 Tabcorp Holdings Limited
tab

// taipei : 2014-07-10 Taipei City Government
taipei

// talk : 2015-04-09 Amazon Registry Services, Inc.
talk

// taobao : 2015-01-15 Alibaba Group Holding Limited
taobao

// target : 2015-07-31 Target Domain Holdings, LLC
target

// tatamotors : 2015-03-12 Tata Motors Ltd
tatamotors

// tatar : 2014-04-24 Limited Liability Company "Coordination Center of Regional Domain of Tatarstan Republic"
tatar

// tattoo : 2013-08-30 Uniregistry, Corp.
tattoo

// tax : 2014-03-20 Binky Moon, LLC
tax

// taxi : 2015-03-19 Binky Moon, LLC
taxi

// tci : 2014-09-12 Asia Green IT System Bilgisayar San. ve Tic. Ltd. Sti.
tci

// tdk : 2015-06-11 TDK Corporation
tdk

// team : 2015-03-05 Binky Moon, LLC
team

// tech : 2015-01-30 Personals TLD Inc.
tech

// technology : 2013-09-13 Binky Moon, LLC
technology

// telefonica : 2014-10-16 Telefónica S.A.
telefonica

// temasek : 2014-08-07 Temasek Holdings (Private) Limited
temasek

// tennis : 2014-12-04 Binky Moon, LLC
tennis

// teva : 2015-07-02 Teva Pharmaceutical Industries Limited
teva

// thd : 2015-04-02 Home Depot Product Authority, LLC
thd

// theater : 2015-03-19 Binky Moon, LLC
theater

// theatre : 2015-05-07 XYZ.COM LLC
theatre

// tiaa : 2015-07-23 Teachers Insurance and Annuity Association of America
tiaa

// tickets : 2015-02-05 Accent Media Limited
tickets

// tienda : 2013-11-14 Binky Moon, LLC
tienda

// tiffany : 2015-01-30 Tiffany and Company
tiffany

// tips : 2013-09-20 Binky Moon, LLC
tips

// tires : 2014-11-07 Binky Moon, LLC
tires

// tirol : 2014-04-24 punkt Tirol GmbH
tirol

// tjmaxx : 2015-07-16 The TJX Companies, Inc.
tjmaxx

// tjx : 2015-07-16 The TJX Companies, Inc.
tjx

// tkmaxx : 2015-07-16 The TJX Companies, Inc.
tkmaxx

// tmall : 2015-01-15 Alibaba Group Holding Limited
tmall

// today : 2013-09-20 Binky Moon, LLC
today

// tokyo : 2013-11-13 GMO Registry, Inc.
tokyo

// tools : 2013-11-21 Binky Moon, LLC
tools

// top : 2014-03-20 .TOP Registry
top

// toray : 2014-12-18 Toray Industries, Inc.
toray

// toshiba : 2014-04-10 TOSHIBA Corporation
toshiba

// total : 2015-08-06 Total SA
total

// tours : 2015-01-22 Binky Moon, LLC
tours

// town : 2014-03-06 Binky Moon, LLC
town

// toyota : 2015-04-23 TOYOTA MOTOR CORPORATION
toyota

// toys : 2014-03-06 Binky Moon, LLC
toys

// trade : 2014-01-23 Elite Registry Limited
trade

// trading : 2014-12-11 Dottrading Registry Limited
trading

// training : 2013-11-07 Binky Moon, LLC
training

// travel :  Dog Beach, LLC
travel

// travelchannel : 2015-07-02 Lifestyle Domain Holdings, Inc.
travelchannel

// travelers : 2015-03-26 Travelers TLD, LLC
travelers

// travelersinsurance : 2015-03-26 Travelers TLD, LLC
travelersinsurance

// trust : 2014-10-16 NCC Group Inc.
trust

// trv : 2015-03-26 Travelers TLD, LLC
trv

// tube : 2015-06-11 Latin American Telecom LLC
tube

// tui : 2014-07-03 TUI AG
tui

// tunes : 2015-02-26 Amazon Registry Services, Inc.
tunes

// tushu : 2014-12-18 Amazon Registry Services, Inc.
tushu

// tvs : 2015-02-19 T V SUNDRAM IYENGAR  & SONS LIMITED
tvs

// ubank : 2015-08-20 National Australia Bank Limited
ubank

// ubs : 2014-12-11 UBS AG
ubs

// uconnect : 2015-07-30 FCA US LLC.
uconnect

// unicom : 2015-10-15 China United Network Communications Corporation Limited
unicom

// university : 2014-03-06 Binky Moon, LLC
university

// uno : 2013-09-11 Dot Latin LLC
uno

// uol : 2014-05-01 UBN INTERNET LTDA.
uol

// ups : 2015-06-25 UPS Market Driver, Inc.
ups

// vacations : 2013-12-05 Binky Moon, LLC
vacations

// vana : 2014-12-11 Lifestyle Domain Holdings, Inc.
vana

// vanguard : 2015-09-03 The Vanguard Group, Inc.
vanguard

// vegas : 2014-01-16 Dot Vegas, Inc.
vegas

// ventures : 2013-08-27 Binky Moon, LLC
ventures

// verisign : 2015-08-13 VeriSign, Inc.
verisign

// versicherung : 2014-03-20 TLD-BOX Registrydienstleistungen GmbH
versicherung

// vet : 2014-03-06 United TLD Holdco Ltd.
vet

// viajes : 2013-10-17 Binky Moon, LLC
viajes

// video : 2014-10-16 United TLD Holdco Ltd.
video

// vig : 2015-05-14 VIENNA INSURANCE GROUP AG Wiener Versicherung Gruppe
vig

// viking : 2015-04-02 Viking River Cruises (Bermuda) Ltd.
viking

// villas : 2013-12-05 Binky Moon, LLC
villas

// vin : 2015-06-18 Binky Moon, LLC
vin

// vip : 2015-01-22 Minds + Machines Group Limited
vip

// virgin : 2014-09-25 Virgin Enterprises Limited
virgin

// visa : 2015-07-30 Visa Worldwide Pte. Limited
visa

// vision : 2013-12-05 Binky Moon, LLC
vision

// vistaprint : 2014-09-18 Vistaprint Limited
vistaprint

// viva : 2014-11-07 Saudi Telecom Company
viva

// vivo : 2015-07-31 Telefonica Brasil S.A.
vivo

// vlaanderen : 2014-02-06 DNS.be vzw
vlaanderen

// vodka : 2013-12-19 Minds + Machines Group Limited
vodka

// volkswagen : 2015-05-14 Volkswagen Group of America Inc.
volkswagen

// volvo : 2015-11-12 Volvo Holding Sverige Aktiebolag
volvo

// vote : 2013-11-21 Monolith Registry LLC
vote

// voting : 2013-11-13 Valuetainment Corp.
voting

// voto : 2013-11-21 Monolith Registry LLC
voto

// voyage : 2013-08-27 Binky Moon, LLC
voyage

// vuelos : 2015-03-05 Travel Reservations SRL
vuelos

// wales : 2014-05-08 Nominet UK
wales

// walmart : 2015-07-31 Wal-Mart Stores, Inc.
walmart

// walter : 2014-11-13 Sandvik AB
walter

// wang : 2013-10-24 Zodiac Wang Limited
wang

// wanggou : 2014-12-18 Amazon Registry Services, Inc.
wanggou

// warman : 2015-06-18 Weir Group IP Limited
warman

// watch : 2013-11-14 Binky Moon, LLC
watch

// watches : 2014-12-22 Richemont DNS Inc.
watches

// weather : 2015-01-08 International Business Machines Corporation
weather

// weatherchannel : 2015-03-12 International Business Machines Corporation
weatherchannel

// webcam : 2014-01-23 dot Webcam Limited
webcam

// weber : 2015-06-04 Saint-Gobain Weber SA
weber

// website : 2014-04-03 DotWebsite Inc.
website

// wed : 2013-10-01 Atgron, Inc.
wed

// wedding : 2014-04-24 Minds + Machines Group Limited
wedding

// weibo : 2015-03-05 Sina Corporation
weibo

// weir : 2015-01-29 Weir Group IP Limited
weir

// whoswho : 2014-02-20 Who's Who Registry
whoswho

// wien : 2013-10-28 punkt.wien GmbH
wien

// wiki : 2013-11-07 Top Level Design, LLC
wiki

// williamhill : 2014-03-13 William Hill Organization Limited
williamhill

// win : 2014-11-20 First Registry Limited
win

// windows : 2014-12-18 Microsoft Corporation
windows

// wine : 2015-06-18 Binky Moon, LLC
wine

// winners : 2015-07-16 The TJX Companies, Inc.
winners

// wme : 2014-02-13 William Morris Endeavor Entertainment, LLC
wme

// wolterskluwer : 2015-08-06 Wolters Kluwer N.V.
wolterskluwer

// woodside : 2015-07-09 Woodside Petroleum Limited
woodside

// work : 2013-12-19 Minds + Machines Group Limited
work

// works : 2013-11-14 Binky Moon, LLC
works

// world : 2014-06-12 Binky Moon, LLC
world

// wow : 2015-10-08 Amazon Registry Services, Inc.
wow

// wtc : 2013-12-19 World Trade Centers Association, Inc.
wtc

// wtf : 2014-03-06 Binky Moon, LLC
wtf

// xbox : 2014-12-18 Microsoft Corporation
xbox

// xerox : 2014-10-24 Xerox DNHC LLC
xerox

// xfinity : 2015-07-09 Comcast IP Holdings I, LLC
xfinity

// xihuan : 2015-01-08 QIHOO 360 TECHNOLOGY CO. LTD.
xihuan

// xin : 2014-12-11 Elegant Leader Limited
xin

// xn--11b4c3d : 2015-01-15 VeriSign Sarl
कॉम

// xn--1ck2e1b : 2015-02-26 Amazon Registry Services, Inc.
セール

// xn--1qqw23a : 2014-01-09 Guangzhou YU Wei Information Technology Co., Ltd.
佛山

// xn--30rr7y : 2014-06-12 Excellent First Limited
慈善

// xn--3bst00m : 2013-09-13 Eagle Horizon Limited
集团

// xn--3ds443g : 2013-09-08 TLD REGISTRY LIMITED
在线

// xn--3oq18vl8pn36a : 2015-07-02 Volkswagen (China) Investment Co., Ltd.
大众汽车

// xn--3pxu8k : 2015-01-15 VeriSign Sarl
点看

// xn--42c2d9a : 2015-01-15 VeriSign Sarl
คอม

// xn--45q11c : 2013-11-21 Zodiac Gemini Ltd
八卦

// xn--4gbrim : 2013-10-04 Suhub Electronic Establishment
موقع

// xn--55qw42g : 2013-11-08 China Organizational Name Administration Center
公益

// xn--55qx5d : 2013-11-14 China Internet Network Information Center (CNNIC)
公司

// xn--5su34j936bgsg : 2015-09-03 Shangri‐La International Hotel Management Limited
香格里拉

// xn--5tzm5g : 2014-12-22 Global Website TLD Asia Limited
网站

// xn--6frz82g : 2013-09-23 Afilias plc
移动

// xn--6qq986b3xl : 2013-09-13 Tycoon Treasure Limited
我爱你

// xn--80adxhks : 2013-12-19 Foundation for Assistance for Internet Technologies and Infrastructure Development (FAITID)
москва

// xn--80aqecdr1a : 2015-10-21 Pontificium Consilium de Comunicationibus Socialibus (PCCS) (Pontifical Council for Social Communication)
католик

// xn--80asehdb : 2013-07-14 CORE Association
онлайн

// xn--80aswg : 2013-07-14 CORE Association
сайт

// xn--8y0a063a : 2015-03-26 China United Network Communications Corporation Limited
联通

// xn--9dbq2a : 2015-01-15 VeriSign Sarl
קום

// xn--9et52u : 2014-06-12 RISE VICTORY LIMITED
时尚

// xn--9krt00a : 2015-03-12 Sina Corporation
微博

// xn--b4w605ferd : 2014-08-07 Temasek Holdings (Private) Limited
淡马锡

// xn--bck1b9a5dre4c : 2015-02-26 Amazon Registry Services, Inc.
ファッション

// xn--c1avg : 2013-11-14 Public Interest Registry
орг

// xn--c2br7g : 2015-01-15 VeriSign Sarl
नेट

// xn--cck2b3b : 2015-02-26 Amazon Registry Services, Inc.
ストア

// xn--cg4bki : 2013-09-27 SAMSUNG SDS CO., LTD
삼성

// xn--czr694b : 2014-01-16 Dot Trademark TLD Holding Company Limited
商标

// xn--czrs0t : 2013-12-19 Binky Moon, LLC
商店

// xn--czru2d : 2013-11-21 Zodiac Aquarius Limited
商城

// xn--d1acj3b : 2013-11-20 The Foundation for Network Initiatives “The Smart Internet”
дети

// xn--eckvdtc9d : 2014-12-18 Amazon Registry Services, Inc.
ポイント

// xn--efvy88h : 2014-08-22 Guangzhou YU Wei Information Technology Co., Ltd.
新闻

// xn--estv75g : 2015-02-19 Industrial and Commercial Bank of China Limited
工行

// xn--fct429k : 2015-04-09 Amazon Registry Services, Inc.
家電

// xn--fhbei : 2015-01-15 VeriSign Sarl
كوم

// xn--fiq228c5hs : 2013-09-08 TLD REGISTRY LIMITED
中文网

// xn--fiq64b : 2013-10-14 CITIC Group Corporation
中信

// xn--fjq720a : 2014-05-22 Binky Moon, LLC
娱乐

// xn--flw351e : 2014-07-31 Charleston Road Registry Inc.
谷歌

// xn--fzys8d69uvgm : 2015-05-14 PCCW Enterprises Limited
電訊盈科

// xn--g2xx48c : 2015-01-30 Minds + Machines Group Limited
购物

// xn--gckr3f0f : 2015-02-26 Amazon Registry Services, Inc.
クラウド

// xn--gk3at1e : 2015-10-08 Amazon Registry Services, Inc.
通販

// xn--hxt814e : 2014-05-15 Zodiac Taurus Limited
网店

// xn--i1b6b1a6a2e : 2013-11-14 Public Interest Registry
संगठन

// xn--imr513n : 2014-12-11 Dot Trademark TLD Holding Company Limited
餐厅

// xn--io0a7i : 2013-11-14 China Internet Network Information Center (CNNIC)
网络

// xn--j1aef : 2015-01-15 VeriSign Sarl
ком

// xn--jlq61u9w7b : 2015-01-08 Nokia Corporation
诺基亚

// xn--jvr189m : 2015-02-26 Amazon Registry Services, Inc.
食品

// xn--kcrx77d1x4a : 2014-11-07 Koninklijke Philips N.V.
飞利浦

// xn--kpu716f : 2014-12-22 Richemont DNS Inc.
手表

// xn--kput3i : 2014-02-13 Beijing RITT-Net Technology Development Co., Ltd
手机

// xn--mgba3a3ejt : 2014-11-20 Aramco Services Company
ارامكو

// xn--mgba7c0bbn0a : 2015-05-14 Crescent Holding GmbH
العليان

// xn--mgbaakc7dvf : 2015-09-03 Emirates Telecommunications Corporation (trading as Etisalat)
اتصالات

// xn--mgbab2bd : 2013-10-31 CORE Association
بازار

// xn--mgbb9fbpob : 2014-12-18 GreenTech Consultancy Company W.L.L.
موبايلي

// xn--mgbca7dzdo : 2015-07-30 Abu Dhabi Systems and Information Centre
ابوظبي

// xn--mgbi4ecexp : 2015-10-21 Pontificium Consilium de Comunicationibus Socialibus (PCCS) (Pontifical Council for Social Communication)
كاثوليك

// xn--mgbt3dhd : 2014-09-04 Asia Green IT System Bilgisayar San. ve Tic. Ltd. Sti.
همراه

// xn--mk1bu44c : 2015-01-15 VeriSign Sarl
닷컴

// xn--mxtq1m : 2014-03-06 Net-Chinese Co., Ltd.
政府

// xn--ngbc5azd : 2013-07-13 International Domain Registry Pty. Ltd.
شبكة

// xn--ngbe9e0a : 2014-12-04 Kuwait Finance House
بيتك

// xn--ngbrx : 2015-11-12 League of Arab States
عرب

// xn--nqv7f : 2013-11-14 Public Interest Registry
机构

// xn--nqv7fs00ema : 2013-11-14 Public Interest Registry
组织机构

// xn--nyqy26a : 2014-11-07 Stable Tone Limited
健康

// xn--otu796d : 2017-08-06 Dot Trademark TLD Holding Company Limited
招聘

// xn--p1acf : 2013-12-12 Rusnames Limited
рус

// xn--pbt977c : 2014-12-22 Richemont DNS Inc.
珠宝

// xn--pssy2u : 2015-01-15 VeriSign Sarl
大拿

// xn--q9jyb4c : 2013-09-17 Charleston Road Registry Inc.
みんな

// xn--qcka1pmc : 2014-07-31 Charleston Road Registry Inc.
グーグル

// xn--rhqv96g : 2013-09-11 Stable Tone Limited
世界

// xn--rovu88b : 2015-02-26 Amazon Registry Services, Inc.
書籍

// xn--ses554g : 2014-01-16 KNET Co., Ltd.
网址

// xn--t60b56a : 2015-01-15 VeriSign Sarl
닷넷

// xn--tckwe : 2015-01-15 VeriSign Sarl
コム

// xn--tiq49xqyj : 2015-10-21 Pontificium Consilium de Comunicationibus Socialibus (PCCS) (Pontifical Council for Social Communication)
天主教

// xn--unup4y : 2013-07-14 Binky Moon, LLC
游戏

// xn--vermgensberater-ctb : 2014-06-23 Deutsche Vermögensberatung Aktiengesellschaft DVAG
vermögensberater

// xn--vermgensberatung-pwb : 2014-06-23 Deutsche Vermögensberatung Aktiengesellschaft DVAG
vermögensberatung

// xn--vhquv : 2013-08-27 Binky Moon, LLC
企业

// xn--vuq861b : 2014-10-16 Beijing Tele-info Network Technology Co., Ltd.
信息

// xn--w4r85el8fhu5dnra : 2015-04-30 Kerry Trading Co. Limited
嘉里大酒店

// xn--w4rs40l : 2015-07-30 Kerry Trading Co. Limited
嘉里

// xn--xhq521b : 2013-11-14 Guangzhou YU Wei Information Technology Co., Ltd.
广东

// xn--zfr164b : 2013-11-08 China Organizational Name Administration Center
政务

// xyz : 2013-12-05 XYZ.COM LLC
xyz

// yachts : 2014-01-09 DERYachts, LLC
yachts

// yahoo : 2015-04-02 Yahoo! Domain Services Inc.
yahoo

// yamaxun : 2014-12-18 Amazon Registry Services, Inc.
yamaxun

// yandex : 2014-04-10 YANDEX, LLC
yandex

// yodobashi : 2014-11-20 YODOBASHI CAMERA CO.,LTD.
yodobashi

// yoga : 2014-05-29 Minds + Machines Group Limited
yoga

// yokohama : 2013-12-12 GMO Registry, Inc.
yokohama

// you : 2015-04-09 Amazon Registry Services, Inc.
you

// youtube : 2014-05-01 Charleston Road Registry Inc.
youtube

// yun : 2015-01-08 QIHOO 360 TECHNOLOGY CO. LTD.
yun

// zappos : 2015-06-25 Amazon Registry Services, Inc.
zappos

// zara : 2014-11-07 Industria de Diseño Textil, S.A. (INDITEX, S.A.)
zara

// zero : 2014-12-18 Amazon Registry Services, Inc.
zero

// zip : 2014-05-08 Charleston Road Registry Inc.
zip

// zippo : 2015-07-02 Zadco Company
zippo

// zone : 2013-11-14 Binky Moon, LLC
zone

// zuerich : 2014-11-07 Kanton Zürich (Canton of Zurich)
zuerich


// ===END ICANN DOMAINS===
// ===BEGIN PRIVATE DOMAINS===
// (Note: these are in alphabetical order by company name)

// 1GB LLC : https://www.1gb.ua/
// Submitted by 1GB LLC <noc@1gb.com.ua>
cc.ua
inf.ua
ltd.ua

// Agnat sp. z o.o. : https://domena.pl
// Submitted by Przemyslaw Plewa <it-admin@domena.pl>
beep.pl

// Alces Software Ltd : http://alces-software.com
// Submitted by Mark J. Titorenko <mark.titorenko@alces-software.com>
*.compute.estate
*.alces.network

// alwaysdata : https://www.alwaysdata.com
// Submitted by Cyril <admin@alwaysdata.com>
alwaysdata.net

// Amazon CloudFront : https://aws.amazon.com/cloudfront/
// Submitted by Donavan Miller <donavanm@amazon.com>
cloudfront.net

// Amazon Elastic Compute Cloud : https://aws.amazon.com/ec2/
// Submitted by Luke Wells <psl-maintainers@amazon.com>
*.compute.amazonaws.com
*.compute-1.amazonaws.com
*.compute.amazonaws.com.cn
us-east-1.amazonaws.com

// Amazon Elastic Beanstalk : https://aws.amazon.com/elasticbeanstalk/
// Submitted by Luke Wells <psl-maintainers@amazon.com>
cn-north-1.eb.amazonaws.com.cn
cn-northwest-1.eb.amazonaws.com.cn
elasticbeanstalk.com
ap-northeast-1.elasticbeanstalk.com
ap-northeast-2.elasticbeanstalk.com
ap-northeast-3.elasticbeanstalk.com
ap-south-1.elasticbeanstalk.com
ap-southeast-1.elasticbeanstalk.com
ap-southeast-2.elasticbeanstalk.com
ca-central-1.elasticbeanstalk.com
eu-central-1.elasticbeanstalk.com
eu-west-1.elasticbeanstalk.com
eu-west-2.elasticbeanstalk.com
eu-west-3.elasticbeanstalk.com
sa-east-1.elasticbeanstalk.com
us-east-1.elasticbeanstalk.com
us-east-2.elasticbeanstalk.com
us-gov-west-1.elasticbeanstalk.com
us-west-1.elasticbeanstalk.com
us-west-2.elasticbeanstalk.com

// Amazon Elastic Load Balancing : https://aws.amazon.com/elasticloadbalancing/
// Submitted by Luke Wells <psl-maintainers@amazon.com>
*.elb.amazonaws.com
*.elb.amazonaws.com.cn

// Amazon S3 : https://aws.amazon.com/s3/
// Submitted by Luke Wells <psl-maintainers@amazon.com>
s3.amazonaws.com
s3-ap-northeast-1.amazonaws.com
s3-ap-northeast-2.amazonaws.com
s3-ap-south-1.amazonaws.com
s3-ap-southeast-1.amazonaws.com
s3-ap-southeast-2.amazonaws.com
s3-ca-central-1.amazonaws.com
s3-eu-central-1.amazonaws.com
s3-eu-west-1.amazonaws.com
s3-eu-west-2.amazonaws.com
s3-eu-west-3.amazonaws.com
s3-external-1.amazonaws.com
s3-fips-us-gov-west-1.amazonaws.com
s3-sa-east-1.amazonaws.com
s3-us-gov-west-1.amazonaws.com
s3-us-east-2.amazonaws.com
s3-us-west-1.amazonaws.com
s3-us-west-2.amazonaws.com
s3.ap-northeast-2.amazonaws.com
s3.ap-south-1.amazonaws.com
s3.cn-north-1.amazonaws.com.cn
s3.ca-central-1.amazonaws.com
s3.eu-central-1.amazonaws.com
s3.eu-west-2.amazonaws.com
s3.eu-west-3.amazonaws.com
s3.us-east-2.amazonaws.com
s3.dualstack.ap-northeast-1.amazonaws.com
s3.dualstack.ap-northeast-2.amazonaws.com
s3.dualstack.ap-south-1.amazonaws.com
s3.dualstack.ap-southeast-1.amazonaws.com
s3.dualstack.ap-southeast-2.amazonaws.com
s3.dualstack.ca-central-1.amazonaws.com
s3.dualstack.eu-central-1.amazonaws.com
s3.dualstack.eu-west-1.amazonaws.com
s3.dualstack.eu-west-2.amazonaws.com
s3.dualstack.eu-west-3.amazonaws.com
s3.dualstack.sa-east-1.amazonaws.com
s3.dualstack.us-east-1.amazonaws.com
s3.dualstack.us-east-2.amazonaws.com
s3-website-us-east-1.amazonaws.com
s3-website-us-west-1.amazonaws.com
s3-website-us-west-2.amazonaws.com
s3-website-ap-northeast-1.amazonaws.com
s3-website-ap-southeast-1.amazonaws.com
s3-website-ap-southeast-2.amazonaws.com
s3-website-eu-west-1.amazonaws.com
s3-website-sa-east-1.amazonaws.com
s3-website.ap-northeast-2.amazonaws.com
s3-website.ap-south-1.amazonaws.com
s3-website.ca-central-1.amazonaws.com
s3-website.eu-central-1.amazonaws.com
s3-website.eu-west-2.amazonaws.com
s3-website.eu-west-3.amazonaws.com
s3-website.us-east-2.amazonaws.com

// Amune : https://amune.org/
// Submitted by Team Amune <cert@amune.org>
t3l3p0rt.net
tele.amune.org

// Apigee : https://apigee.com/
// Submitted by Apigee Security Team <security@apigee.com>
apigee.io

// Aptible : https://www.aptible.com/
// Submitted by Thomas Orozco <thomas@aptible.com>
on-aptible.com

// Asociación Amigos de la Informática "Euskalamiga" : http://encounter.eus/
// Submitted by Hector Martin <marcan@euskalencounter.org>
user.party.eus

// Association potager.org : https://potager.org/
// Submitted by Lunar <jardiniers@potager.org>
pimienta.org
poivron.org
potager.org
sweetpepper.org

// ASUSTOR Inc. : http://www.asustor.com
// Submitted by Vincent Tseng <vincenttseng@asustor.com>
myasustor.com

// Automattic Inc. : https://automattic.com/
// Submitted by Alex Concha <alex.concha@automattic.com>
go-vip.co
wpcomstaging.com

// AVM : https://avm.de
// Submitted by Andreas Weise <a.weise@avm.de>
myfritz.net

// AW AdvisorWebsites.com Software Inc : https://advisorwebsites.com
// Submitted by James Kennedy <domains@advisorwebsites.com>
*.awdev.ca
*.advisor.ws

// backplane : https://www.backplane.io
// Submitted by Anthony Voutas <anthony@backplane.io>
backplaneapp.io

// BetaInABox
// Submitted by Adrian <adrian@betainabox.com>
betainabox.com

// BinaryLane : http://www.binarylane.com
// Submitted by Nathan O'Sullivan <nathan@mammoth.com.au>
bnr.la

// Blackbaud, Inc. : https://www.blackbaud.com
// Submitted by Paul Crowder <paul.crowder@blackbaud.com>
blackbaudcdn.net

// Boomla : https://boomla.com
// Submitted by Tibor Halter <thalter@boomla.com>
boomla.net

// Boxfuse : https://boxfuse.com
// Submitted by Axel Fontaine <axel@boxfuse.com>
boxfuse.io

// bplaced : https://www.bplaced.net/
// Submitted by Miroslav Bozic <security@bplaced.net>
square7.ch
bplaced.com
bplaced.de
square7.de
bplaced.net
square7.net

// BrowserSafetyMark
// Submitted by Dave Tharp <browsersafetymark.io@quicinc.com>
browsersafetymark.io

// Bytemark Hosting : https://www.bytemark.co.uk
// Submitted by Paul Cammish <paul.cammish@bytemark.co.uk>
dh.bytemark.co.uk
vm.bytemark.co.uk

// callidomus : https://www.callidomus.com/
// Submitted by Marcus Popp <admin@callidomus.com>
mycd.eu

// CentralNic : http://www.centralnic.com/names/domains
// Submitted by registry <gavin.brown@centralnic.com>
ae.org
ar.com
br.com
cn.com
com.de
com.se
de.com
eu.com
gb.com
gb.net
hu.com
hu.net
jp.net
jpn.com
kr.com
mex.com
no.com
qc.com
ru.com
sa.com
se.net
uk.com
uk.net
us.com
uy.com
za.bz
za.com

// Africa.com Web Solutions Ltd : https://registry.africa.com
// Submitted by Gavin Brown <gavin.brown@centralnic.com>
africa.com

// iDOT Services Limited : http://www.domain.gr.com
// Submitted by Gavin Brown <gavin.brown@centralnic.com>
gr.com

// Radix FZC : http://domains.in.net
// Submitted by Gavin Brown <gavin.brown@centralnic.com>
in.net

// US REGISTRY LLC : http://us.org
// Submitted by Gavin Brown <gavin.brown@centralnic.com>
us.org

// co.com Registry, LLC : https://registry.co.com
// Submitted by Gavin Brown <gavin.brown@centralnic.com>
co.com

// c.la : http://www.c.la/
c.la

// certmgr.org : https://certmgr.org
// Submitted by B. Blechschmidt <hostmaster@certmgr.org>
certmgr.org

// Citrix : https://citrix.com
// Submitted by Alex Stoddard <alex.stoddard@citrix.com>
xenapponazure.com

// ClearVox : http://www.clearvox.nl/
// Submitted by Leon Rowland <leon@clearvox.nl>
virtueeldomein.nl

// Clever Cloud : https://www.clever-cloud.com/
// Submitted by Quentin Adam <noc@clever-cloud.com>
cleverapps.io

// Cloud66 : https://www.cloud66.com/
// Submitted by Khash Sajadi <khash@cloud66.com>
c66.me
cloud66.ws

// CloudAccess.net : https://www.cloudaccess.net/
// Submitted by Pawel Panek <noc@cloudaccess.net>
jdevcloud.com
wpdevcloud.com
cloudaccess.host
freesite.host
cloudaccess.net

// cloudControl : https://www.cloudcontrol.com/
// Submitted by Tobias Wilken <tw@cloudcontrol.com>
cloudcontrolled.com
cloudcontrolapp.com

// co.ca : http://registry.co.ca/
co.ca

// Co & Co : https://co-co.nl/
// Submitted by Govert Versluis <govert@co-co.nl>
*.otap.co

// i-registry s.r.o. : http://www.i-registry.cz/
// Submitted by Martin Semrad <semrad@i-registry.cz>
co.cz

// CDN77.com : http://www.cdn77.com
// Submitted by Jan Krpes <jan.krpes@cdn77.com>
c.cdn77.org
cdn77-ssl.net
r.cdn77.net
rsc.cdn77.org
ssl.origin.cdn77-secure.org

// Cloud DNS Ltd : http://www.cloudns.net
// Submitted by Aleksander Hristov <noc@cloudns.net>
cloudns.asia
cloudns.biz
cloudns.club
cloudns.cc
cloudns.eu
cloudns.in
cloudns.info
cloudns.org
cloudns.pro
cloudns.pw
cloudns.us

// Cloudeity Inc : https://cloudeity.com
// Submitted by Stefan Dimitrov <contact@cloudeity.com>
cloudeity.net

// CNPY : https://cnpy.gdn
// Submitted by Angelo Gladding <angelo@lahacker.net>
cnpy.gdn

// CoDNS B.V.
co.nl
co.no

// Combell.com : https://www.combell.com
// Submitted by Thomas Wouters <thomas.wouters@combellgroup.com>
webhosting.be
hosting-cluster.nl

// COSIMO GmbH : http://www.cosimo.de
// Submitted by Rene Marticke <rmarticke@cosimo.de>
dyn.cosidns.de
dynamisches-dns.de
dnsupdater.de
internet-dns.de
l-o-g-i-n.de
dynamic-dns.info
feste-ip.net
knx-server.net
static-access.net

// Craynic, s.r.o. : http://www.craynic.com/
// Submitted by Ales Krajnik <ales.krajnik@craynic.com>
realm.cz

// Cryptonomic : https://cryptonomic.net/
// Submitted by Andrew Cady <public-suffix-list@cryptonomic.net>
*.cryptonomic.net

// Cupcake : https://cupcake.io/
// Submitted by Jonathan Rudenberg <jonathan@cupcake.io>
cupcake.is

// cyon GmbH : https://www.cyon.ch/
// Submitted by Dominic Luechinger <dol@cyon.ch>
cyon.link
cyon.site

// Daplie, Inc : https://daplie.com
// Submitted by AJ ONeal <aj@daplie.com>
daplie.me
localhost.daplie.me

// Datto, Inc. : https://www.datto.com/
// Submitted by Philipp Heckel <ph@datto.com>
dattolocal.com
dattorelay.com
dattoweb.com
mydatto.com
dattolocal.net
mydatto.net

// Dansk.net : http://www.dansk.net/
// Submitted by Anani Voule <digital@digital.co.dk>
biz.dk
co.dk
firm.dk
reg.dk
store.dk

// dapps.earth : https://dapps.earth/
// Submitted by Daniil Burdakov <icqkill@gmail.com>
*.dapps.earth
*.bzz.dapps.earth

// Debian : https://www.debian.org/
// Submitted by Peter Palfrader / Debian Sysadmin Team <dsa-publicsuffixlist@debian.org>
debian.net

// deSEC : https://desec.io/
// Submitted by Peter Thomassen <peter@desec.io>
dedyn.io

// DNShome : https://www.dnshome.de/
// Submitted by Norbert Auler <mail@dnshome.de>
dnshome.de

// DotArai : https://www.dotarai.com/
// Submitted by Atsadawat Netcharadsang <atsadawat@dotarai.co.th>
online.th
shop.th

// DrayTek Corp. : https://www.draytek.com/
// Submitted by Paul Fang <mis@draytek.com>
drayddns.com

// DreamHost : http://www.dreamhost.com/
// Submitted by Andrew Farmer <andrew.farmer@dreamhost.com>
dreamhosters.com

// Drobo : http://www.drobo.com/
// Submitted by Ricardo Padilha <rpadilha@drobo.com>
mydrobo.com

// Drud Holdings, LLC. : https://www.drud.com/
// Submitted by Kevin Bridges <kevin@drud.com>
drud.io
drud.us

// DuckDNS : http://www.duckdns.org/
// Submitted by Richard Harper <richard@duckdns.org>
duckdns.org

// dy.fi : http://dy.fi/
// Submitted by Heikki Hannikainen <hessu@hes.iki.fi>
dy.fi
tunk.org

// DynDNS.com : http://www.dyndns.com/services/dns/dyndns/
dyndns-at-home.com
dyndns-at-work.com
dyndns-blog.com
dyndns-free.com
dyndns-home.com
dyndns-ip.com
dyndns-mail.com
dyndns-office.com
dyndns-pics.com
dyndns-remote.com
dyndns-server.com
dyndns-web.com
dyndns-wiki.com
dyndns-work.com
dyndns.biz
dyndns.info
dyndns.org
dyndns.tv
at-band-camp.net
ath.cx
barrel-of-knowledge.info
barrell-of-knowledge.info
better-than.tv
blogdns.com
blogdns.net
blogdns.org
blogsite.org
boldlygoingnowhere.org
broke-it.net
buyshouses.net
cechire.com
dnsalias.com
dnsalias.net
dnsalias.org
dnsdojo.com
dnsdojo.net
dnsdojo.org
does-it.net
doesntexist.com
doesntexist.org
dontexist.com
dontexist.net
dontexist.org
doomdns.com
doomdns.org
dvrdns.org
dyn-o-saur.com
dynalias.com
dynalias.net
dynalias.org
dynathome.net
dyndns.ws
endofinternet.net
endofinternet.org
endoftheinternet.org
est-a-la-maison.com
est-a-la-masion.com
est-le-patron.com
est-mon-blogueur.com
for-better.biz
for-more.biz
for-our.info
for-some.biz
for-the.biz
forgot.her.name
forgot.his.name
from-ak.com
from-al.com
from-ar.com
from-az.net
from-ca.com
from-co.net
from-ct.com
from-dc.com
from-de.com
from-fl.com
from-ga.com
from-hi.com
from-ia.com
from-id.com
from-il.com
from-in.com
from-ks.com
from-ky.com
from-la.net
from-ma.com
from-md.com
from-me.org
from-mi.com
from-mn.com
from-mo.com
from-ms.com
from-mt.com
from-nc.com
from-nd.com
from-ne.com
from-nh.com
from-nj.com
from-nm.com
from-nv.com
from-ny.net
from-oh.com
from-ok.com
from-or.com
from-pa.com
from-pr.com
from-ri.com
from-sc.com
from-sd.com
from-tn.com
from-tx.com
from-ut.com
from-va.com
from-vt.com
from-wa.com
from-wi.com
from-wv.com
from-wy.com
ftpaccess.cc
fuettertdasnetz.de
game-host.org
game-server.cc
getmyip.com
gets-it.net
go.dyndns.org
gotdns.com
gotdns.org
groks-the.info
groks-this.info
ham-radio-op.net
here-for-more.info
hobby-site.com
hobby-site.org
home.dyndns.org
homedns.org
homeftp.net
homeftp.org
homeip.net
homelinux.com
homelinux.net
homelinux.org
homeunix.com
homeunix.net
homeunix.org
iamallama.com
in-the-band.net
is-a-anarchist.com
is-a-blogger.com
is-a-bookkeeper.com
is-a-bruinsfan.org
is-a-bulls-fan.com
is-a-candidate.org
is-a-caterer.com
is-a-celticsfan.org
is-a-chef.com
is-a-chef.net
is-a-chef.org
is-a-conservative.com
is-a-cpa.com
is-a-cubicle-slave.com
is-a-democrat.com
is-a-designer.com
is-a-doctor.com
is-a-financialadvisor.com
is-a-geek.com
is-a-geek.net
is-a-geek.org
is-a-green.com
is-a-guru.com
is-a-hard-worker.com
is-a-hunter.com
is-a-knight.org
is-a-landscaper.com
is-a-lawyer.com
is-a-liberal.com
is-a-libertarian.com
is-a-linux-user.org
is-a-llama.com
is-a-musician.com
is-a-nascarfan.com
is-a-nurse.com
is-a-painter.com
is-a-patsfan.org
is-a-personaltrainer.com
is-a-photographer.com
is-a-player.com
is-a-republican.com
is-a-rockstar.com
is-a-socialist.com
is-a-soxfan.org
is-a-student.com
is-a-teacher.com
is-a-techie.com
is-a-therapist.com
is-an-accountant.com
is-an-actor.com
is-an-actress.com
is-an-anarchist.com
is-an-artist.com
is-an-engineer.com
is-an-entertainer.com
is-by.us
is-certified.com
is-found.org
is-gone.com
is-into-anime.com
is-into-cars.com
is-into-cartoons.com
is-into-games.com
is-leet.com
is-lost.org
is-not-certified.com
is-saved.org
is-slick.com
is-uberleet.com
is-very-bad.org
is-very-evil.org
is-very-good.org
is-very-nice.org
is-very-sweet.org
is-with-theband.com
isa-geek.com
isa-geek.net
isa-geek.org
isa-hockeynut.com
issmarterthanyou.com
isteingeek.de
istmein.de
kicks-ass.net
kicks-ass.org
knowsitall.info
land-4-sale.us
lebtimnetz.de
leitungsen.de
likes-pie.com
likescandy.com
merseine.nu
mine.nu
misconfused.org
mypets.ws
myphotos.cc
neat-url.com
office-on-the.net
on-the-web.tv
podzone.net
podzone.org
readmyblog.org
saves-the-whales.com
scrapper-site.net
scrapping.cc
selfip.biz
selfip.com
selfip.info
selfip.net
selfip.org
sells-for-less.com
sells-for-u.com
sells-it.net
sellsyourhome.org
servebbs.com
servebbs.net
servebbs.org
serveftp.net
serveftp.org
servegame.org
shacknet.nu
simple-url.com
space-to-rent.com
stuff-4-sale.org
stuff-4-sale.us
teaches-yoga.com
thruhere.net
traeumtgerade.de
webhop.biz
webhop.info
webhop.net
webhop.org
worse-than.tv
writesthisblog.com

// ddnss.de : https://www.ddnss.de/
// Submitted by Robert Niedziela <webmaster@ddnss.de>
ddnss.de
dyn.ddnss.de
dyndns.ddnss.de
dyndns1.de
dyn-ip24.de
home-webserver.de
dyn.home-webserver.de
myhome-server.de
ddnss.org

// Definima : http://www.definima.com/
// Submitted by Maxence Bitterli <maxence@definima.com>
definima.net
definima.io

// dnstrace.pro : https://dnstrace.pro/
// Submitted by Chris Partridge <chris@partridge.tech>
bci.dnstrace.pro

// Dynu.com : https://www.dynu.com/
// Submitted by Sue Ye <sue@dynu.com>
ddnsfree.com
ddnsgeek.com
giize.com
gleeze.com
kozow.com
loseyourip.com
ooguy.com
theworkpc.com
casacam.net
dynu.net
accesscam.org
camdvr.org
freeddns.org
mywire.org
webredirect.org
myddns.rocks
blogsite.xyz

// dynv6 : https://dynv6.com
// Submitted by Dominik Menke <dom@digineo.de>
dynv6.net

// E4YOU spol. s.r.o. : https://e4you.cz/
// Submitted by Vladimir Dudr <info@e4you.cz>
e4.cz

// Enalean SAS: https://www.enalean.com
// Submitted by Thomas Cottier <thomas.cottier@enalean.com>
mytuleap.com

// Enonic : http://enonic.com/
// Submitted by Erik Kaareng-Sunde <esu@enonic.com>
enonic.io
customer.enonic.io

// EU.org https://eu.org/
// Submitted by Pierre Beyssac <hostmaster@eu.org>
eu.org
al.eu.org
asso.eu.org
at.eu.org
au.eu.org
be.eu.org
bg.eu.org
ca.eu.org
cd.eu.org
ch.eu.org
cn.eu.org
cy.eu.org
cz.eu.org
de.eu.org
dk.eu.org
edu.eu.org
ee.eu.org
es.eu.org
fi.eu.org
fr.eu.org
gr.eu.org
hr.eu.org
hu.eu.org
ie.eu.org
il.eu.org
in.eu.org
int.eu.org
is.eu.org
it.eu.org
jp.eu.org
kr.eu.org
lt.eu.org
lu.eu.org
lv.eu.org
mc.eu.org
me.eu.org
mk.eu.org
mt.eu.org
my.eu.org
net.eu.org
ng.eu.org
nl.eu.org
no.eu.org
nz.eu.org
paris.eu.org
pl.eu.org
pt.eu.org
q-a.eu.org
ro.eu.org
ru.eu.org
se.eu.org
si.eu.org
sk.eu.org
tr.eu.org
uk.eu.org
us.eu.org

// Evennode : http://www.evennode.com/
// Submitted by Michal Kralik <support@evennode.com>
eu-1.evennode.com
eu-2.evennode.com
eu-3.evennode.com
eu-4.evennode.com
us-1.evennode.com
us-2.evennode.com
us-3.evennode.com
us-4.evennode.com

// eDirect Corp. : https://hosting.url.com.tw/
// Submitted by C.S. chang <cschang@corp.url.com.tw>
twmail.cc
twmail.net
twmail.org
mymailer.com.tw
url.tw

// Facebook, Inc.
// Submitted by Peter Ruibal <public-suffix@fb.com>
apps.fbsbx.com

// FAITID : https://faitid.org/
// Submitted by Maxim Alzoba <tech.contact@faitid.org>
// https://www.flexireg.net/stat_info
ru.net
adygeya.ru
bashkiria.ru
bir.ru
cbg.ru
com.ru
dagestan.ru
grozny.ru
kalmykia.ru
kustanai.ru
marine.ru
mordovia.ru
msk.ru
mytis.ru
nalchik.ru
nov.ru
pyatigorsk.ru
spb.ru
vladikavkaz.ru
vladimir.ru
abkhazia.su
adygeya.su
aktyubinsk.su
arkhangelsk.su
armenia.su
ashgabad.su
azerbaijan.su
balashov.su
bashkiria.su
bryansk.su
bukhara.su
chimkent.su
dagestan.su
east-kazakhstan.su
exnet.su
georgia.su
grozny.su
ivanovo.su
jambyl.su
kalmykia.su
kaluga.su
karacol.su
karaganda.su
karelia.su
khakassia.su
krasnodar.su
kurgan.su
kustanai.su
lenug.su
mangyshlak.su
mordovia.su
msk.su
murmansk.su
nalchik.su
navoi.su
north-kazakhstan.su
nov.su
obninsk.su
penza.su
pokrovsk.su
sochi.su
spb.su
tashkent.su
termez.su
togliatti.su
troitsk.su
tselinograd.su
tula.su
tuva.su
vladikavkaz.su
vladimir.su
vologda.su

// Fancy Bits, LLC : http://getchannels.com
// Submitted by Aman Gupta <aman@getchannels.com>
channelsdvr.net

// Fastly Inc. : http://www.fastly.com/
// Submitted by Fastly Security <security@fastly.com>
fastlylb.net
map.fastlylb.net
freetls.fastly.net
map.fastly.net
a.prod.fastly.net
global.prod.fastly.net
a.ssl.fastly.net
b.ssl.fastly.net
global.ssl.fastly.net

// FASTVPS EESTI OU : https://fastvps.ru/
// Submitted by Likhachev Vasiliy <lihachev@fastvps.ru>
fastpanel.direct
fastvps-server.com

// Featherhead : https://featherhead.xyz/
// Submitted by Simon Menke <simon@featherhead.xyz>
fhapp.xyz

// Fedora : https://fedoraproject.org/
// submitted by Patrick Uiterwijk <puiterwijk@fedoraproject.org>
fedorainfracloud.org
fedorapeople.org
cloud.fedoraproject.org
app.os.fedoraproject.org
app.os.stg.fedoraproject.org

// Fermax : https://fermax.com/
// submitted by Koen Van Isterdael <k.vanisterdael@fermax.be>
mydobiss.com

// Filegear Inc. : https://www.filegear.com
// Submitted by Jason Zhu <jason@owtware.com>
filegear.me
filegear-au.me
filegear-de.me
filegear-gb.me
filegear-ie.me
filegear-jp.me
filegear-sg.me

// Firebase, Inc.
// Submitted by Chris Raynor <chris@firebase.com>
firebaseapp.com

// Flynn : https://flynn.io
// Submitted by Jonathan Rudenberg <jonathan@flynn.io>
flynnhub.com
flynnhosting.net

// Freebox : http://www.freebox.fr
// Submitted by Romain Fliedel <rfliedel@freebox.fr>
freebox-os.com
freeboxos.com
fbx-os.fr
fbxos.fr
freebox-os.fr
freeboxos.fr

// freedesktop.org : https://www.freedesktop.org
// Submitted by Daniel Stone <daniel@fooishbar.org>
freedesktop.org

// Futureweb OG : http://www.futureweb.at
// Submitted by Andreas Schnederle-Wagner <schnederle@futureweb.at>
*.futurecms.at
*.ex.futurecms.at
*.in.futurecms.at
futurehosting.at
futuremailing.at
*.ex.ortsinfo.at
*.kunden.ortsinfo.at
*.statics.cloud

// GDS : https://www.gov.uk/service-manual/operations/operating-servicegovuk-subdomains
// Submitted by David Illsley <david.illsley@digital.cabinet-office.gov.uk>
service.gov.uk

// GitHub, Inc.
// Submitted by Patrick Toomey <security@github.com>
github.io
githubusercontent.com

// GitLab, Inc.
// Submitted by Alex Hanselka <alex@gitlab.com>
gitlab.io

// UKHomeOffice : https://www.gov.uk/government/organisations/home-office
// Submitted by Jon Shanks <jon.shanks@digital.homeoffice.gov.uk>
homeoffice.gov.uk

// GlobeHosting, Inc.
// Submitted by Zoltan Egresi <egresi@globehosting.com>
ro.im
shop.ro

// GoIP DNS Services : http://www.goip.de
// Submitted by Christian Poulter <milchstrasse@goip.de>
goip.de

// Google, Inc.
// Submitted by Eduardo Vela <evn@google.com>
run.app
a.run.app
*.0emm.com
appspot.com
blogspot.ae
blogspot.al
blogspot.am
blogspot.ba
blogspot.be
blogspot.bg
blogspot.bj
blogspot.ca
blogspot.cf
blogspot.ch
blogspot.cl
blogspot.co.at
blogspot.co.id
blogspot.co.il
blogspot.co.ke
blogspot.co.nz
blogspot.co.uk
blogspot.co.za
blogspot.com
blogspot.com.ar
blogspot.com.au
blogspot.com.br
blogspot.com.by
blogspot.com.co
blogspot.com.cy
blogspot.com.ee
blogspot.com.eg
blogspot.com.es
blogspot.com.mt
blogspot.com.ng
blogspot.com.tr
blogspot.com.uy
blogspot.cv
blogspot.cz
blogspot.de
blogspot.dk
blogspot.fi
blogspot.fr
blogspot.gr
blogspot.hk
blogspot.hr
blogspot.hu
blogspot.ie
blogspot.in
blogspot.is
blogspot.it
blogspot.jp
blogspot.kr
blogspot.li
blogspot.lt
blogspot.lu
blogspot.md
blogspot.mk
blogspot.mr
blogspot.mx
blogspot.my
blogspot.nl
blogspot.no
blogspot.pe
blogspot.pt
blogspot.qa
blogspot.re
blogspot.ro
blogspot.rs
blogspot.ru
blogspot.se
blogspot.sg
blogspot.si
blogspot.sk
blogspot.sn
blogspot.td
blogspot.tw
blogspot.ug
blogspot.vn
cloudfunctions.net
cloud.goog
codespot.com
googleapis.com
googlecode.com
pagespeedmobilizer.com
publishproxy.com
withgoogle.com
withyoutube.com

// Hashbang : https://hashbang.sh
hashbang.sh

// Hasura : https://hasura.io
// Submitted by Shahidh K Muhammed <shahidh@hasura.io>
hasura.app
hasura-app.io

// Hepforge : https://www.hepforge.org
// Submitted by David Grellscheid <admin@hepforge.org>
hepforge.org

// Heroku : https://www.heroku.com/
// Submitted by Tom Maher <tmaher@heroku.com>
herokuapp.com
herokussl.com

// Hibernating Rhinos
// Submitted by Oren Eini <oren@ravendb.net>
myravendb.com
ravendb.community
ravendb.me
development.run
ravendb.run

// Ici la Lune : http://www.icilalune.com/
// Submitted by Simon Morvan <simon@icilalune.com>
moonscale.net

// iki.fi
// Submitted by Hannu Aronsson <haa@iki.fi>
iki.fi

// info.at : http://www.info.at/
biz.at
info.at

// info.cx : http://info.cx
// Submitted by Jacob Slater <whois@igloo.to>
info.cx

// Interlegis : http://www.interlegis.leg.br
// Submitted by Gabriel Ferreira <registrobr@interlegis.leg.br>
ac.leg.br
al.leg.br
am.leg.br
ap.leg.br
ba.leg.br
ce.leg.br
df.leg.br
es.leg.br
go.leg.br
ma.leg.br
mg.leg.br
ms.leg.br
mt.leg.br
pa.leg.br
pb.leg.br
pe.leg.br
pi.leg.br
pr.leg.br
rj.leg.br
rn.leg.br
ro.leg.br
rr.leg.br
rs.leg.br
sc.leg.br
se.leg.br
sp.leg.br
to.leg.br

// intermetrics GmbH : https://pixolino.com/
// Submitted by Wolfgang Schwarz <admin@intermetrics.de>
pixolino.com

// IPiFony Systems, Inc. : https://www.ipifony.com/
// Submitted by Matthew Hardeman <mhardeman@ipifony.com>
ipifony.net

// IServ GmbH : https://iserv.eu
// Submitted by Kim-Alexander Brodowski <kim.brodowski@iserv.eu>
mein-iserv.de
test-iserv.de

// Jino : https://www.jino.ru
// Submitted by Sergey Ulyashin <ulyashin@jino.ru>
myjino.ru
*.hosting.myjino.ru
*.landing.myjino.ru
*.spectrum.myjino.ru
*.vps.myjino.ru

// Joyent : https://www.joyent.com/
// Submitted by Brian Bennett <brian.bennett@joyent.com>
*.triton.zone
*.cns.joyent.com

// JS.ORG : http://dns.js.org
// Submitted by Stefan Keim <admin@js.org>
js.org

// Keyweb AG : https://www.keyweb.de
// Submitted by Martin Dannehl <postmaster@keymachine.de>
keymachine.de

// KnightPoint Systems, LLC : http://www.knightpoint.com/
// Submitted by Roy Keene <rkeene@knightpoint.com>
knightpoint.systems

// .KRD : http://nic.krd/data/krd/Registration%20Policy.pdf
co.krd
edu.krd

// LCube - Professional hosting e.K. : https://www.lcube-webhosting.de
// Submitted by Lars Laehn <info@lcube.de>
git-repos.de
lcube-server.de
svn-repos.de

<<<<<<< HEAD
// Lifetime Hosting : https://Lifetime.Hosting/
// Submitted by Mike Fillator <support@lifetime.hosting>
co.business
co.education
co.events
co.financial
co.network
co.place
co.technology
=======
// Leadpages : https://www.leadpages.net
// Submitted by Greg Dallavalle <domains@leadpages.net>
leadpages.co
lpages.co
lpusercontent.com
>>>>>>> 3ce9d3fe

// Lightmaker Property Manager, Inc. : https://app.lmpm.com/
// Submitted by Greg Holland <greg.holland@lmpm.com>
app.lmpm.com

// Linki Tools UG : https://linki.tools
// Submitted by Paulo Matos <pmatos@linki.tools>
linkitools.space

// linkyard ldt: https://www.linkyard.ch/
// Submitted by Mario Siegenthaler <mario.siegenthaler@linkyard.ch>
linkyard.cloud
linkyard-cloud.ch

// LiquidNet Ltd : http://www.liquidnetlimited.com/
// Submitted by Victor Velchev <admin@liquidnetlimited.com>
we.bs

// LubMAN UMCS Sp. z o.o : https://lubman.pl/
// Submitted by Ireneusz Maliszewski <ireneusz.maliszewski@lubman.pl>
krasnik.pl
leczna.pl
lubartow.pl
lublin.pl
poniatowa.pl
swidnik.pl

// Lug.org.uk : https://lug.org.uk
// Submitted by Jon Spriggs <admin@lug.org.uk>
uklugs.org
glug.org.uk
lug.org.uk
lugs.org.uk

// Lukanet Ltd : https://lukanet.com
// Submitted by Anton Avramov <register@lukanet.com>
barsy.bg
barsy.co.uk
barsyonline.co.uk
barsycenter.com
barsyonline.com
barsy.club
barsy.de
barsy.eu
barsy.in
barsy.info
barsy.io
barsy.me
barsy.menu
barsy.mobi
barsy.net
barsy.online
barsy.org
barsy.pro
barsy.pub
barsy.shop
barsy.site
barsy.support
barsy.uk

// Magento Commerce
// Submitted by Damien Tournoud <dtournoud@magento.cloud>
*.magentosite.cloud

// May First - People Link : https://mayfirst.org/
// Submitted by Jamie McClelland <info@mayfirst.org>
mayfirst.info
mayfirst.org

// Mail.Ru Group : https://hb.cldmail.ru
// Submitted by Ilya Zaretskiy <zaretskiy@corp.mail.ru>
hb.cldmail.ru

// Memset hosting : https://www.memset.com
// Submitted by Tom Whitwell <domains@memset.com>
miniserver.com
memset.net

// MetaCentrum, CESNET z.s.p.o. : https://www.metacentrum.cz/en/
// Submitted by Zdeněk Šustr <zdenek.sustr@cesnet.cz>
cloud.metacentrum.cz
custom.metacentrum.cz

// MetaCentrum, CESNET z.s.p.o. : https://www.metacentrum.cz/en/
// Submitted by Radim Janča <janca@cesnet.cz>
flt.cloud.muni.cz
usr.cloud.muni.cz

// Meteor Development Group : https://www.meteor.com/hosting
// Submitted by Pierre Carrier <pierre@meteor.com>
meteorapp.com
eu.meteorapp.com

// Michau Enterprises Limited : http://www.co.pl/
co.pl

// Microsoft Corporation : http://microsoft.com
// Submitted by Justin Luk <juluk@microsoft.com>
azurecontainer.io
azurewebsites.net
azure-mobile.net
cloudapp.net

// Mozilla Corporation : https://mozilla.com
// Submitted by Ben Francis <bfrancis@mozilla.com>
mozilla-iot.org

// Mozilla Foundation : https://mozilla.org/
// Submitted by glob <glob@mozilla.com>
bmoattachments.org

// MSK-IX : https://www.msk-ix.ru/
// Submitted by Khannanov Roman <r.khannanov@msk-ix.ru>
net.ru
org.ru
pp.ru

// Netlify : https://www.netlify.com
// Submitted by Jessica Parsons <jessica@netlify.com>
bitballoon.com
netlify.com

// Neustar Inc.
// Submitted by Trung Tran <Trung.Tran@neustar.biz>
4u.com

// ngrok : https://ngrok.com/
// Submitted by Alan Shreve <alan@ngrok.com>
ngrok.io

// Nimbus Hosting Ltd. : https://www.nimbushosting.co.uk/
// Submitted by Nicholas Ford <nick@nimbushosting.co.uk>
nh-serv.co.uk

// NFSN, Inc. : https://www.NearlyFreeSpeech.NET/
// Submitted by Jeff Wheelhouse <support@nearlyfreespeech.net>
nfshost.com

// Now-DNS : https://now-dns.com
// Submitted by Steve Russell <steve@now-dns.com>
dnsking.ch
mypi.co
n4t.co
001www.com
ddnslive.com
myiphost.com
forumz.info
16-b.it
32-b.it
64-b.it
soundcast.me
tcp4.me
dnsup.net
hicam.net
now-dns.net
ownip.net
vpndns.net
dynserv.org
now-dns.org
x443.pw
now-dns.top
ntdll.top
freeddns.us
crafting.xyz
zapto.xyz

// nsupdate.info : https://www.nsupdate.info/
// Submitted by Thomas Waldmann <info@nsupdate.info>
nsupdate.info
nerdpol.ovh

// No-IP.com : https://noip.com/
// Submitted by Deven Reza <publicsuffixlist@noip.com>
blogsyte.com
brasilia.me
cable-modem.org
ciscofreak.com
collegefan.org
couchpotatofries.org
damnserver.com
ddns.me
ditchyourip.com
dnsfor.me
dnsiskinky.com
dvrcam.info
dynns.com
eating-organic.net
fantasyleague.cc
geekgalaxy.com
golffan.us
health-carereform.com
homesecuritymac.com
homesecuritypc.com
hopto.me
ilovecollege.info
loginto.me
mlbfan.org
mmafan.biz
myactivedirectory.com
mydissent.net
myeffect.net
mymediapc.net
mypsx.net
mysecuritycamera.com
mysecuritycamera.net
mysecuritycamera.org
net-freaks.com
nflfan.org
nhlfan.net
no-ip.ca
no-ip.co.uk
no-ip.net
noip.us
onthewifi.com
pgafan.net
point2this.com
pointto.us
privatizehealthinsurance.net
quicksytes.com
read-books.org
securitytactics.com
serveexchange.com
servehumour.com
servep2p.com
servesarcasm.com
stufftoread.com
ufcfan.org
unusualperson.com
workisboring.com
3utilities.com
bounceme.net
ddns.net
ddnsking.com
gotdns.ch
hopto.org
myftp.biz
myftp.org
myvnc.com
no-ip.biz
no-ip.info
no-ip.org
noip.me
redirectme.net
servebeer.com
serveblog.net
servecounterstrike.com
serveftp.com
servegame.com
servehalflife.com
servehttp.com
serveirc.com
serveminecraft.net
servemp3.com
servepics.com
servequake.com
sytes.net
webhop.me
zapto.org

// NodeArt : https://nodeart.io
// Submitted by Konstantin Nosov <Nosov@nodeart.io>
stage.nodeart.io

// Nodum B.V. : https://nodum.io/
// Submitted by Wietse Wind <hello+publicsuffixlist@nodum.io>
nodum.co
nodum.io

// Nucleos Inc. : https://nucleos.com
// Submitted by Piotr Zduniak <piotr@nucleos.com>
pcloud.host

// NYC.mn : http://www.information.nyc.mn
// Submitted by Matthew Brown <mattbrown@nyc.mn>
nyc.mn

// NymNom : https://nymnom.com/
// Submitted by Dave McCormack <dave.mccormack@nymnom.com>
nom.ae
nom.af
nom.ai
nom.al
nym.by
nym.bz
nom.cl
nom.gd
nom.ge
nom.gl
nym.gr
nom.gt
nym.gy
nom.hn
nym.ie
nom.im
nom.ke
nym.kz
nym.la
nym.lc
nom.li
nym.li
nym.lt
nym.lu
nym.me
nom.mk
nym.mn
nym.mx
nom.nu
nym.nz
nym.pe
nym.pt
nom.pw
nom.qa
nym.ro
nom.rs
nom.si
nym.sk
nom.st
nym.su
nym.sx
nom.tj
nym.tw
nom.ug
nom.uy
nom.vc
nom.vg

// Octopodal Solutions, LLC. : https://ulterius.io/
// Submitted by Andrew Sampson <andrew@ulterius.io>
cya.gg

// Omnibond Systems, LLC. : https://www.omnibond.com
// Submitted by Cole Estep <cole@omnibond.com>
cloudycluster.net

// One Fold Media : http://www.onefoldmedia.com/
// Submitted by Eddie Jones <eddie@onefoldmedia.com>
nid.io

// OpenCraft GmbH : http://opencraft.com/
// Submitted by Sven Marnach <sven@opencraft.com>
opencraft.hosting

// Opera Software, A.S.A.
// Submitted by Yngve Pettersen <yngve@opera.com>
operaunite.com

// OutSystems
// Submitted by Duarte Santos <domain-admin@outsystemscloud.com>
outsystemscloud.com

// OwnProvider GmbH: http://www.ownprovider.com
// Submitted by Jan Moennich <jan.moennich@ownprovider.com>
ownprovider.com
own.pm

// OX : http://www.ox.rs
// Submitted by Adam Grand <webmaster@mail.ox.rs>
ox.rs

// oy.lc
// Submitted by Charly Coste <changaco@changaco.oy.lc>
oy.lc

// Pagefog : https://pagefog.com/
// Submitted by Derek Myers <derek@pagefog.com>
pgfog.com

// Pagefront : https://www.pagefronthq.com/
// Submitted by Jason Kriss <jason@pagefronthq.com>
pagefrontapp.com

// .pl domains (grandfathered)
art.pl
gliwice.pl
krakow.pl
poznan.pl
wroc.pl
zakopane.pl

// Pantheon Systems, Inc. : https://pantheon.io/
// Submitted by Gary Dylina <gary@pantheon.io>
pantheonsite.io
gotpantheon.com

// Peplink | Pepwave : http://peplink.com/
// Submitted by Steve Leung <steveleung@peplink.com>
mypep.link

// Planet-Work : https://www.planet-work.com/
// Submitted by Frédéric VANNIÈRE <f.vanniere@planet-work.com>
on-web.fr

// Platform.sh : https://platform.sh
// Submitted by Nikola Kotur <nikola@platform.sh>
*.platform.sh
*.platformsh.site

// prgmr.com : https://prgmr.com/
// Submitted by Sarah Newman <owner@prgmr.com>
xen.prgmr.com

// priv.at : http://www.nic.priv.at/
// Submitted by registry <lendl@nic.at>
priv.at

// Protonet GmbH : http://protonet.io
// Submitted by Martin Meier <admin@protonet.io>
protonet.io

// Publication Presse Communication SARL : https://ppcom.fr
// Submitted by Yaacov Akiba Slama <admin@chirurgiens-dentistes-en-france.fr>
chirurgiens-dentistes-en-france.fr
byen.site

// Redstar Consultants : https://www.redstarconsultants.com/
// Submitted by Jons Slemmer <jons@redstarconsultants.com>
instantcloud.cn

// Russian Academy of Sciences
// Submitted by Tech Support <support@rasnet.ru>
ras.ru

// QA2
// Submitted by Daniel Dent (https://www.danieldent.com/)
qa2.com

// QNAP System Inc : https://www.qnap.com
// Submitted by Nick Chang <nickchang@qnap.com>
dev-myqnapcloud.com
alpha-myqnapcloud.com
myqnapcloud.com

// Quip : https://quip.com
// Submitted by Patrick Linehan <plinehan@quip.com>
*.quipelements.com

// Qutheory LLC : http://qutheory.io
// Submitted by Jonas Schwartz <jonas@qutheory.io>
vapor.cloud
vaporcloud.io

// Rackmaze LLC : https://www.rackmaze.com
// Submitted by Kirill Pertsev <kika@rackmaze.com>
rackmaze.com
rackmaze.net

// Read The Docs, Inc : https://www.readthedocs.org
// Submitted by David Fischer <team@readthedocs.org>
readthedocs.io

// Red Hat, Inc. OpenShift : https://openshift.redhat.com/
// Submitted by Tim Kramer <tkramer@rhcloud.com>
rhcloud.com

// Resin.io : https://resin.io
// Submitted by Tim Perry <tim@resin.io>
resindevice.io
devices.resinstaging.io

// RethinkDB : https://www.rethinkdb.com/
// Submitted by Chris Kastorff <info@rethinkdb.com>
hzc.io

// Revitalised Limited : http://www.revitalised.co.uk
// Submitted by Jack Price <jack@revitalised.co.uk>
wellbeingzone.eu
ptplus.fit
wellbeingzone.co.uk

// Sandstorm Development Group, Inc. : https://sandcats.io/
// Submitted by Asheesh Laroia <asheesh@sandstorm.io>
sandcats.io

// SBE network solutions GmbH : https://www.sbe.de/
// Submitted by Norman Meilick <nm@sbe.de>
logoip.de
logoip.com

// schokokeks.org GbR : https://schokokeks.org/
// Submitted by Hanno Böck <hanno@schokokeks.org>
schokokeks.net

// Scry Security : http://www.scrysec.com
// Submitted by Shante Adam <shante@skyhat.io>
scrysec.com

// Securepoint GmbH : https://www.securepoint.de
// Submitted by Erik Anders <erik.anders@securepoint.de>
firewall-gateway.com
firewall-gateway.de
my-gateway.de
my-router.de
spdns.de
spdns.eu
firewall-gateway.net
my-firewall.org
myfirewall.org
spdns.org

// SensioLabs, SAS : https://sensiolabs.com/
// Submitted by Fabien Potencier <fabien.potencier@sensiolabs.com>
*.s5y.io
*.sensiosite.cloud

// Service Online LLC : http://drs.ua/
// Submitted by Serhii Bulakh <support@drs.ua>
biz.ua
co.ua
pp.ua

// ShiftEdit : https://shiftedit.net/
// Submitted by Adam Jimenez <adam@shiftcreate.com>
shiftedit.io

// Shopblocks : http://www.shopblocks.com/
// Submitted by Alex Bowers <alex@shopblocks.com>
myshopblocks.com

// SinaAppEngine : http://sae.sina.com.cn/
// Submitted by SinaAppEngine <saesupport@sinacloud.com>
1kapp.com
appchizi.com
applinzi.com
sinaapp.com
vipsinaapp.com

// Siteleaf : https://www.siteleaf.com/
// Submitted by Skylar Challand <support@siteleaf.com>
siteleaf.net

// Skyhat : http://www.skyhat.io
// Submitted by Shante Adam <shante@skyhat.io>
bounty-full.com
alpha.bounty-full.com
beta.bounty-full.com

// staticland : https://static.land
// Submitted by Seth Vincent <sethvincent@gmail.com>
static.land
dev.static.land
sites.static.land

// SourceLair PC : https://www.sourcelair.com
// Submitted by Antonis Kalipetis <akalipetis@sourcelair.com>
apps.lair.io
*.stolos.io

// SpaceKit : https://www.spacekit.io/
// Submitted by Reza Akhavan <spacekit.io@gmail.com>
spacekit.io

// SpeedPartner GmbH: https://www.speedpartner.de/
// Submitted by Stefan Neufeind <info@speedpartner.de>
customer.speedpartner.de

// Storj Labs Inc. : https://storj.io/
// Submitted by Philip Hutchins <hostmaster@storj.io>
storj.farm

// Studenten Net Twente : http://www.snt.utwente.nl/
// Submitted by Silke Hofstra <syscom@snt.utwente.nl>
utwente.io

// Sub 6 Limited: http://www.sub6.com
// Submitted by Dan Miller <dm@sub6.com>
temp-dns.com

// Synology, Inc. : https://www.synology.com/
// Submitted by Rony Weng <ronyweng@synology.com>
diskstation.me
dscloud.biz
dscloud.me
dscloud.mobi
dsmynas.com
dsmynas.net
dsmynas.org
familyds.com
familyds.net
familyds.org
i234.me
myds.me
synology.me
vpnplus.to

// TAIFUN Software AG : http://taifun-software.de
// Submitted by Bjoern Henke <dev-server@taifun-software.de>
taifun-dns.de

// TASK geographical domains (www.task.gda.pl/uslugi/dns)
gda.pl
gdansk.pl
gdynia.pl
med.pl
sopot.pl

// Telebit : https://telebit.cloud
// Submitted by AJ ONeal <aj@telebit.cloud>
telebit.app
telebit.io
*.telebit.xyz

// The Gwiddle Foundation : https://gwiddlefoundation.org.uk
// Submitted by Joshua Bayfield <joshua.bayfield@gwiddlefoundation.org.uk>
gwiddle.co.uk

// Thingdust AG : https://thingdust.com/
// Submitted by Adrian Imboden <adi@thingdust.com>
cust.dev.thingdust.io
cust.disrec.thingdust.io
cust.prod.thingdust.io
cust.testing.thingdust.io

// TownNews.com : http://www.townnews.com
// Submitted by Dustin Ward <dward@townnews.com>
bloxcms.com
townnews-staging.com

// TrafficPlex GmbH : https://www.trafficplex.de/
// Submitted by Phillipp Röll <phillipp.roell@trafficplex.de>
12hp.at
2ix.at
4lima.at
lima-city.at
12hp.ch
2ix.ch
4lima.ch
lima-city.ch
trafficplex.cloud
de.cool
12hp.de
2ix.de
4lima.de
lima-city.de
1337.pictures
clan.rip
lima-city.rocks
webspace.rocks
lima.zone

// TransIP : https://www.transip.nl
// Submitted by Rory Breuk <rbreuk@transip.nl>
*.transurl.be
*.transurl.eu
*.transurl.nl

// TuxFamily : http://tuxfamily.org
// Submitted by TuxFamily administrators <adm@staff.tuxfamily.org>
tuxfamily.org

// TwoDNS : https://www.twodns.de/
// Submitted by TwoDNS-Support <support@two-dns.de>
dd-dns.de
diskstation.eu
diskstation.org
dray-dns.de
draydns.de
dyn-vpn.de
dynvpn.de
mein-vigor.de
my-vigor.de
my-wan.de
syno-ds.de
synology-diskstation.de
synology-ds.de

// Uberspace : https://uberspace.de
// Submitted by Moritz Werner <mwerner@jonaspasche.com>
uber.space
*.uberspace.de

// UDR Limited : http://www.udr.hk.com
// Submitted by registry <hostmaster@udr.hk.com>
hk.com
hk.org
ltd.hk
inc.hk

// United Gameserver GmbH : https://united-gameserver.de
// Submitted by Stefan Schwarz <sysadm@united-gameserver.de>
virtualuser.de
virtual-user.de

// .US
// Submitted by Ed Moore <Ed.Moore@lib.de.us>
lib.de.us

// VeryPositive SIA : http://very.lv
// Submitted by Danko Aleksejevs <danko@very.lv>
2038.io

// Viprinet Europe GmbH : http://www.viprinet.com
// Submitted by Simon Kissel <hostmaster@viprinet.com>
router.management

// Virtual-Info : https://www.virtual-info.info/
// Submitted by Adnan RIHAN <hostmaster@v-info.info>
v-info.info

// WeDeploy by Liferay, Inc. : https://www.wedeploy.com
// Submitted by Henrique Vicente <security@wedeploy.com>
wedeploy.io
wedeploy.me
wedeploy.sh

// Western Digital Technologies, Inc : https://www.wdc.com
// Submitted by Jung Jin <jungseok.jin@wdc.com>
remotewd.com

// Wikimedia Labs : https://wikitech.wikimedia.org
// Submitted by Yuvi Panda <yuvipanda@wikimedia.org>
wmflabs.org

// XenonCloud GbR: https://xenoncloud.net
// Submitted by Julian Uphoff <publicsuffixlist@xenoncloud.net>
half.host

// XnBay Technology : http://www.xnbay.com/
// Submitted by XnBay Developer <developer.xncloud@gmail.com>
xnbay.com
u2.xnbay.com
u2-local.xnbay.com

// XS4ALL Internet bv : https://www.xs4all.nl/
// Submitted by Daniel Mostertman <unixbeheer+publicsuffix@xs4all.net>
cistron.nl
demon.nl
xs4all.space

// YesCourse Pty Ltd : https://yescourse.com
// Submitted by Atul Bhouraskar <atul@yescourse.com>
official.academy

// Yola : https://www.yola.com/
// Submitted by Stefano Rivera <stefano@yola.com>
yolasite.com

// Yombo : https://yombo.net
// Submitted by Mitch Schwenk <mitch@yombo.net>
ybo.faith
yombo.me
homelink.one
ybo.party
ybo.review
ybo.science
ybo.trade

// Yunohost : https://yunohost.org
// Submitted by Valentin Grimaud <security@yunohost.org>
nohost.me
noho.st

// ZaNiC : http://www.za.net/
// Submitted by registry <hostmaster@nic.za.net>
za.net
za.org

// Zeit, Inc. : https://zeit.domains/
// Submitted by Olli Vanhoja <olli@zeit.co>
now.sh

// Zone.id : https://zone.id/
// Submitted by Su Hendro <admin@zone.id>
zone.id

// ===END PRIVATE DOMAINS===<|MERGE_RESOLUTION|>--- conflicted
+++ resolved
@@ -11945,7 +11945,12 @@
 lcube-server.de
 svn-repos.de
 
-<<<<<<< HEAD
+// Leadpages : https://www.leadpages.net
+// Submitted by Greg Dallavalle <domains@leadpages.net>
+leadpages.co
+lpages.co
+lpusercontent.com
+
 // Lifetime Hosting : https://Lifetime.Hosting/
 // Submitted by Mike Fillator <support@lifetime.hosting>
 co.business
@@ -11955,13 +11960,6 @@
 co.network
 co.place
 co.technology
-=======
-// Leadpages : https://www.leadpages.net
-// Submitted by Greg Dallavalle <domains@leadpages.net>
-leadpages.co
-lpages.co
-lpusercontent.com
->>>>>>> 3ce9d3fe
 
 // Lightmaker Property Manager, Inc. : https://app.lmpm.com/
 // Submitted by Greg Holland <greg.holland@lmpm.com>
