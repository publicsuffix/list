--- conflicted
+++ resolved
@@ -11983,7 +11983,6 @@
 // Submitted by Olli Vanhoja <olli@zeit.co>
 now.sh
 
-<<<<<<< HEAD
 // 1GB LLC : https://www.1gb.ua/
 // Submitted by 1GB LLC <noc@1gb.com.ua>
 cc.ua
@@ -11996,6 +11995,4 @@
 svn-repos.de
 git-repos.de
 
-=======
->>>>>>> aefdb123
 // ===END PRIVATE DOMAINS===