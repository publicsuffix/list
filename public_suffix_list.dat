--- conflicted
+++ resolved
@@ -12114,15 +12114,13 @@
 logoip.de
 logoip.com
 
-<<<<<<< HEAD
 // schokokeks.org GbR : https://schokokeks.org/
 // Submitted by Hanno Böck <hanno@schokokeks.org>
 schokokeks.net
-=======
+
 // Scry Security : http://www.scrysec.com
 // Submitted by Shante Adam <shante@skyhat.io>
 scrysec.com
->>>>>>> 836815ae
 
 // Securepoint GmbH : https://www.securepoint.de
 // Submitted by Erik Anders <erik.anders@securepoint.de>
