--- conflicted
+++ resolved
@@ -10827,8 +10827,6 @@
 // Submitted by Khash Sajadi <khash@cloud66.com>
 c66.me
 
-<<<<<<< HEAD
-=======
 // CloudAccess.net : https://www.cloudaccess.net/
 // Submitted by Pawel Panek <noc@cloudaccess.net>
 jdevcloud.com
@@ -10837,7 +10835,6 @@
 freesite.host
 cloudaccess.net
 
->>>>>>> 85fa8fbd
 // cloudControl : https://www.cloudcontrol.com/
 // Submitted by Tobias Wilken <tw@cloudcontrol.com>
 cloudcontrolled.com
