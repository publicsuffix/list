// This Source Code Form is subject to the terms of the Mozilla Public
// License, v. 2.0. If a copy of the MPL was not distributed with this
// file, You can obtain one at https://mozilla.org/MPL/2.0/.

// Please pull this list from, and only from https://publicsuffix.org/list/public_suffix_list.dat,
// rather than any other VCS sites. Pulling from any other URL is not guaranteed to be supported.

// Instructions on pulling and using this list can be found at https://publicsuffix.org/list/.

// ===BEGIN ICANN DOMAINS===

// ac : http://nic.ac/rules.htm
ac
com.ac
edu.ac
gov.ac
net.ac
mil.ac
org.ac

// ad : https://en.wikipedia.org/wiki/.ad
ad
nom.ad

// ae : https://tdra.gov.ae/en/aeda/ae-policies
ae
co.ae
net.ae
org.ae
sch.ae
ac.ae
gov.ae
mil.ae

// aero : https://information.aero/registration/policies/dmp
aero
// 2LDs
airline.aero
airport.aero
// 2LDs (currently not accepting registration, seemingly never have)
// As of 2024-07, these are marked as reserved for potential 3LD
// registrations (clause 11 "allocated subdomains" in the 2006 TLD
// policy), but the relevant industry partners have not opened them up
// for registration. Current status can be determined from the TLD's
// policy document: 2LDs that are open for registration must list
// their policy in the TLD's policy. Any 2LD without such a policy is
// not open for registrations.
accident-investigation.aero
accident-prevention.aero
aerobatic.aero
aeroclub.aero
aerodrome.aero
agents.aero
air-surveillance.aero
air-traffic-control.aero
aircraft.aero
airtraffic.aero
ambulance.aero
association.aero
author.aero
ballooning.aero
broker.aero
caa.aero
cargo.aero
catering.aero
certification.aero
championship.aero
charter.aero
civilaviation.aero
club.aero
conference.aero
consultant.aero
consulting.aero
control.aero
council.aero
crew.aero
design.aero
dgca.aero
educator.aero
emergency.aero
engine.aero
engineer.aero
entertainment.aero
equipment.aero
exchange.aero
express.aero
federation.aero
flight.aero
freight.aero
fuel.aero
gliding.aero
government.aero
groundhandling.aero
group.aero
hanggliding.aero
homebuilt.aero
insurance.aero
journal.aero
journalist.aero
leasing.aero
logistics.aero
magazine.aero
maintenance.aero
marketplace.aero
media.aero
microlight.aero
modelling.aero
navigation.aero
parachuting.aero
paragliding.aero
passenger-association.aero
pilot.aero
press.aero
production.aero
recreation.aero
repbody.aero
res.aero
research.aero
rotorcraft.aero
safety.aero
scientist.aero
services.aero
show.aero
skydiving.aero
software.aero
student.aero
taxi.aero
trader.aero
trading.aero
trainer.aero
union.aero
workinggroup.aero
works.aero

// af : http://www.nic.af/help.jsp
af
gov.af
com.af
org.af
net.af
edu.af

// ag : http://www.nic.ag/prices.htm
ag
com.ag
org.ag
net.ag
co.ag
nom.ag

// ai : http://nic.com.ai/
ai
off.ai
com.ai
net.ai
org.ai

// al : http://www.ert.gov.al/ert_alb/faq_det.html?Id=31
al
com.al
edu.al
gov.al
mil.al
net.al
org.al

// am : https://www.amnic.net/policy/en/Policy_EN.pdf
am
co.am
com.am
commune.am
net.am
org.am

// ao : https://en.wikipedia.org/wiki/.ao
// http://www.dns.ao/REGISTR.DOC
ao
ed.ao
gv.ao
og.ao
co.ao
pb.ao
it.ao

// aq : https://en.wikipedia.org/wiki/.aq
aq

// ar : https://nic.ar/es/nic-argentina/normativa
ar
bet.ar
com.ar
coop.ar
edu.ar
gob.ar
gov.ar
int.ar
mil.ar
musica.ar
mutual.ar
net.ar
org.ar
senasa.ar
tur.ar

// arpa : https://en.wikipedia.org/wiki/.arpa
// Confirmed by registry <iana-questions@icann.org> 2008-06-18
arpa
e164.arpa
in-addr.arpa
ip6.arpa
iris.arpa
uri.arpa
urn.arpa

// as : https://en.wikipedia.org/wiki/.as
as
gov.as

// asia : https://en.wikipedia.org/wiki/.asia
asia

// at : https://en.wikipedia.org/wiki/.at
// Confirmed by registry <it@nic.at> 2008-06-17
at
ac.at
co.at
gv.at
or.at
sth.ac.at

// au : https://en.wikipedia.org/wiki/.au
// http://www.auda.org.au/
au
// 2LDs
com.au
net.au
org.au
edu.au
gov.au
asn.au
id.au
// Historic 2LDs (closed to new registration, but sites still exist)
info.au
conf.au
oz.au
// CGDNs - http://www.cgdn.org.au/
act.au
nsw.au
nt.au
qld.au
sa.au
tas.au
vic.au
wa.au
// 3LDs
act.edu.au
catholic.edu.au
// eq.edu.au - Removed at the request of the Queensland Department of Education
nsw.edu.au
nt.edu.au
qld.edu.au
sa.edu.au
tas.edu.au
vic.edu.au
wa.edu.au
// act.gov.au  Bug 984824 - Removed at request of Greg Tankard
// nsw.gov.au  Bug 547985 - Removed at request of <Shae.Donelan@services.nsw.gov.au>
// nt.gov.au  Bug 940478 - Removed at request of Greg Connors <Greg.Connors@nt.gov.au>
qld.gov.au
sa.gov.au
tas.gov.au
vic.gov.au
wa.gov.au
// 4LDs
// education.tas.edu.au - Removed at the request of the Department of Education Tasmania
schools.nsw.edu.au

// aw : https://en.wikipedia.org/wiki/.aw
aw
com.aw

// ax : https://en.wikipedia.org/wiki/.ax
ax

// az : https://en.wikipedia.org/wiki/.az
az
com.az
net.az
int.az
gov.az
org.az
edu.az
info.az
pp.az
mil.az
name.az
pro.az
biz.az

// ba : http://nic.ba/users_data/files/pravilnik_o_registraciji.pdf
ba
com.ba
edu.ba
gov.ba
mil.ba
net.ba
org.ba

// bb : https://en.wikipedia.org/wiki/.bb
bb
biz.bb
co.bb
com.bb
edu.bb
gov.bb
info.bb
net.bb
org.bb
store.bb
tv.bb

// bd : https://en.wikipedia.org/wiki/.bd
*.bd

// be : https://en.wikipedia.org/wiki/.be
// Confirmed by registry <tech@dns.be> 2008-06-08
be
ac.be

// bf : https://en.wikipedia.org/wiki/.bf
bf
gov.bf

// bg : https://en.wikipedia.org/wiki/.bg
// https://www.register.bg/user/static/rules/en/index.html
bg
a.bg
b.bg
c.bg
d.bg
e.bg
f.bg
g.bg
h.bg
i.bg
j.bg
k.bg
l.bg
m.bg
n.bg
o.bg
p.bg
q.bg
r.bg
s.bg
t.bg
u.bg
v.bg
w.bg
x.bg
y.bg
z.bg
0.bg
1.bg
2.bg
3.bg
4.bg
5.bg
6.bg
7.bg
8.bg
9.bg

// bh : https://en.wikipedia.org/wiki/.bh
bh
com.bh
edu.bh
net.bh
org.bh
gov.bh

// bi : https://en.wikipedia.org/wiki/.bi
// http://whois.nic.bi/
bi
co.bi
com.bi
edu.bi
or.bi
org.bi

// biz : https://en.wikipedia.org/wiki/.biz
biz

// bj : https://nic.bj/bj-suffixes.txt
// submitted by registry <contact@nic.bj>
bj
africa.bj
agro.bj
architectes.bj
assur.bj
avocats.bj
co.bj
com.bj
eco.bj
econo.bj
edu.bj
info.bj
loisirs.bj
money.bj
net.bj
org.bj
ote.bj
resto.bj
restaurant.bj
tourism.bj
univ.bj

// bm : http://www.bermudanic.bm/dnr-text.txt
bm
com.bm
edu.bm
gov.bm
net.bm
org.bm

// bn : http://www.bnnic.bn/faqs
bn
com.bn
edu.bn
gov.bn
net.bn
org.bn

// bo : https://nic.bo/delegacion2015.php#h-1.10
bo
com.bo
edu.bo
gob.bo
int.bo
org.bo
net.bo
mil.bo
tv.bo
web.bo
// Social Domains
academia.bo
agro.bo
arte.bo
blog.bo
bolivia.bo
ciencia.bo
cooperativa.bo
democracia.bo
deporte.bo
ecologia.bo
economia.bo
empresa.bo
indigena.bo
industria.bo
info.bo
medicina.bo
movimiento.bo
musica.bo
natural.bo
nombre.bo
noticias.bo
patria.bo
politica.bo
profesional.bo
plurinacional.bo
pueblo.bo
revista.bo
salud.bo
tecnologia.bo
tksat.bo
transporte.bo
wiki.bo

// br : http://registro.br/dominio/categoria.html
// Submitted by registry <fneves@registro.br>
br
9guacu.br
abc.br
adm.br
adv.br
agr.br
aju.br
am.br
anani.br
aparecida.br
app.br
arq.br
art.br
ato.br
b.br
barueri.br
belem.br
bhz.br
bib.br
bio.br
blog.br
bmd.br
boavista.br
bsb.br
campinagrande.br
campinas.br
caxias.br
cim.br
cng.br
cnt.br
com.br
contagem.br
coop.br
coz.br
cri.br
cuiaba.br
curitiba.br
def.br
des.br
det.br
dev.br
ecn.br
eco.br
edu.br
emp.br
enf.br
eng.br
esp.br
etc.br
eti.br
far.br
feira.br
flog.br
floripa.br
fm.br
fnd.br
fortal.br
fot.br
foz.br
fst.br
g12.br
geo.br
ggf.br
goiania.br
gov.br
// gov.br 26 states + df https://en.wikipedia.org/wiki/States_of_Brazil
ac.gov.br
al.gov.br
am.gov.br
ap.gov.br
ba.gov.br
ce.gov.br
df.gov.br
es.gov.br
go.gov.br
ma.gov.br
mg.gov.br
ms.gov.br
mt.gov.br
pa.gov.br
pb.gov.br
pe.gov.br
pi.gov.br
pr.gov.br
rj.gov.br
rn.gov.br
ro.gov.br
rr.gov.br
rs.gov.br
sc.gov.br
se.gov.br
sp.gov.br
to.gov.br
gru.br
imb.br
ind.br
inf.br
jab.br
jampa.br
jdf.br
joinville.br
jor.br
jus.br
leg.br
lel.br
log.br
londrina.br
macapa.br
maceio.br
manaus.br
maringa.br
mat.br
med.br
mil.br
morena.br
mp.br
mus.br
natal.br
net.br
niteroi.br
*.nom.br
not.br
ntr.br
odo.br
ong.br
org.br
osasco.br
palmas.br
poa.br
ppg.br
pro.br
psc.br
psi.br
pvh.br
qsl.br
radio.br
rec.br
recife.br
rep.br
ribeirao.br
rio.br
riobranco.br
riopreto.br
salvador.br
sampa.br
santamaria.br
santoandre.br
saobernardo.br
saogonca.br
seg.br
sjc.br
slg.br
slz.br
sorocaba.br
srv.br
taxi.br
tc.br
tec.br
teo.br
the.br
tmp.br
trd.br
tur.br
tv.br
udi.br
vet.br
vix.br
vlog.br
wiki.br
zlg.br

// bs : http://www.nic.bs/rules.html
bs
com.bs
net.bs
org.bs
edu.bs
gov.bs

// bt : https://en.wikipedia.org/wiki/.bt
bt
com.bt
edu.bt
gov.bt
net.bt
org.bt

// bv : No registrations at this time.
// Submitted by registry <jarle@uninett.no>
bv

// bw : https://en.wikipedia.org/wiki/.bw
// http://www.gobin.info/domainname/bw.doc
// list of other 2nd level tlds ?
bw
co.bw
org.bw

// by : https://en.wikipedia.org/wiki/.by
// http://tld.by/rules_2006_en.html
// list of other 2nd level tlds ?
by
gov.by
mil.by
// Official information does not indicate that com.by is a reserved
// second-level domain, but it's being used as one (see www.google.com.by and
// www.yahoo.com.by, for example), so we list it here for safety's sake.
com.by
// http://hoster.by/
of.by

// bz : https://en.wikipedia.org/wiki/.bz
// http://www.belizenic.bz/
bz
com.bz
net.bz
org.bz
edu.bz
gov.bz

// ca : https://en.wikipedia.org/wiki/.ca
ca
// ca geographical names
ab.ca
bc.ca
mb.ca
nb.ca
nf.ca
nl.ca
ns.ca
nt.ca
nu.ca
on.ca
pe.ca
qc.ca
sk.ca
yk.ca
// gc.ca: https://en.wikipedia.org/wiki/.gc.ca
// see also: http://registry.gc.ca/en/SubdomainFAQ
gc.ca

// cat : https://en.wikipedia.org/wiki/.cat
cat

// cc : https://en.wikipedia.org/wiki/.cc
cc

// cd : https://en.wikipedia.org/wiki/.cd
// see also: https://www.nic.cd/domain/insertDomain_2.jsp?act=1
cd
gov.cd

// cf : https://en.wikipedia.org/wiki/.cf
cf

// cg : https://en.wikipedia.org/wiki/.cg
cg

// ch : https://en.wikipedia.org/wiki/.ch
ch

// ci : https://en.wikipedia.org/wiki/.ci
// http://www.nic.ci/index.php?page=charte
ci
org.ci
or.ci
com.ci
co.ci
edu.ci
ed.ci
ac.ci
net.ci
go.ci
asso.ci
aéroport.ci
int.ci
presse.ci
md.ci
gouv.ci

// ck : https://en.wikipedia.org/wiki/.ck
*.ck
!www.ck

// cl : https://www.nic.cl
// Confirmed by .CL registry <hsalgado@nic.cl>
cl
co.cl
gob.cl
gov.cl
mil.cl

// cm : https://en.wikipedia.org/wiki/.cm plus bug 981927
cm
co.cm
com.cm
gov.cm
net.cm

// cn : https://en.wikipedia.org/wiki/.cn
// Submitted by registry <tanyaling@cnnic.cn>
cn
ac.cn
com.cn
edu.cn
gov.cn
net.cn
org.cn
mil.cn
公司.cn
网络.cn
網絡.cn
// cn geographic names
ah.cn
bj.cn
cq.cn
fj.cn
gd.cn
gs.cn
gz.cn
gx.cn
ha.cn
hb.cn
he.cn
hi.cn
hl.cn
hn.cn
jl.cn
js.cn
jx.cn
ln.cn
nm.cn
nx.cn
qh.cn
sc.cn
sd.cn
sh.cn
sn.cn
sx.cn
tj.cn
xj.cn
xz.cn
yn.cn
zj.cn
hk.cn
mo.cn
tw.cn

// co : https://en.wikipedia.org/wiki/.co
// Submitted by registry <tecnico@uniandes.edu.co>
co
arts.co
com.co
edu.co
firm.co
gov.co
info.co
int.co
mil.co
net.co
nom.co
org.co
rec.co
web.co

// com : https://en.wikipedia.org/wiki/.com
com

// coop : https://en.wikipedia.org/wiki/.coop
coop

// cr : http://www.nic.cr/niccr_publico/showRegistroDominiosScreen.do
cr
ac.cr
co.cr
ed.cr
fi.cr
go.cr
or.cr
sa.cr

// cu : https://en.wikipedia.org/wiki/.cu
cu
com.cu
edu.cu
org.cu
net.cu
gov.cu
inf.cu

// cv : https://en.wikipedia.org/wiki/.cv
// cv : http://www.dns.cv/tldcv_portal/do?com=DS;5446457100;111;+PAGE(4000018)+K-CAT-CODIGO(RDOM)+RCNT(100); <- registration rules
cv
com.cv
edu.cv
int.cv
nome.cv
org.cv

// cw : http://www.una.cw/cw_registry/
// Confirmed by registry <registry@una.net> 2013-03-26
cw
com.cw
edu.cw
net.cw
org.cw

// cx : https://en.wikipedia.org/wiki/.cx
// list of other 2nd level tlds ?
cx
gov.cx

// cy : http://www.nic.cy/
// Submitted by registry Panayiotou Fotia <cydns@ucy.ac.cy>
// namespace policies URL https://www.nic.cy/portal//sites/default/files/symfonia_gia_eggrafi.pdf
cy
ac.cy
biz.cy
com.cy
ekloges.cy
gov.cy
ltd.cy
mil.cy
net.cy
org.cy
press.cy
pro.cy
tm.cy

// cz : https://en.wikipedia.org/wiki/.cz
cz

// de : https://en.wikipedia.org/wiki/.de
// Confirmed by registry <ops@denic.de> (with technical
// reservations) 2008-07-01
de

// dj : https://en.wikipedia.org/wiki/.dj
dj

// dk : https://en.wikipedia.org/wiki/.dk
// Confirmed by registry <robert@dk-hostmaster.dk> 2008-06-17
dk

// dm : https://en.wikipedia.org/wiki/.dm
dm
com.dm
net.dm
org.dm
edu.dm
gov.dm

// do : https://en.wikipedia.org/wiki/.do
do
art.do
com.do
edu.do
gob.do
gov.do
mil.do
net.do
org.do
sld.do
web.do

// dz : http://www.nic.dz/images/pdf_nic/charte.pdf
dz
art.dz
asso.dz
com.dz
edu.dz
gov.dz
org.dz
net.dz
pol.dz
soc.dz
tm.dz

// ec : http://www.nic.ec/reg/paso1.asp
// Submitted by registry <vabboud@nic.ec>
ec
com.ec
info.ec
net.ec
fin.ec
k12.ec
med.ec
pro.ec
org.ec
edu.ec
gov.ec
gob.ec
mil.ec

// edu : https://en.wikipedia.org/wiki/.edu
edu

// ee : http://www.eenet.ee/EENet/dom_reeglid.html#lisa_B
ee
edu.ee
gov.ee
riik.ee
lib.ee
med.ee
com.ee
pri.ee
aip.ee
org.ee
fie.ee

// eg : https://en.wikipedia.org/wiki/.eg
eg
com.eg
edu.eg
eun.eg
gov.eg
mil.eg
name.eg
net.eg
org.eg
sci.eg

// er : https://en.wikipedia.org/wiki/.er
*.er

// es : https://www.nic.es/site_ingles/ingles/dominios/index.html
es
com.es
nom.es
org.es
gob.es
edu.es

// et : https://en.wikipedia.org/wiki/.et
et
com.et
gov.et
org.et
edu.et
biz.et
name.et
info.et
net.et

// eu : https://en.wikipedia.org/wiki/.eu
eu

// fi : https://www.iana.org/domains/root/db/fi.html
fi
// aland.fi : https://www.iana.org/domains/root/db/ax.html
// This domain is being phased out in favor of .ax. As there are still many
// domains under aland.fi, we still keep it on the list until aland.fi is
// completely removed.
aland.fi

// fj : http://domains.fj/
// Submitted by registry <garth.miller@cocca.org.nz> 2020-02-11
fj
ac.fj
biz.fj
com.fj
gov.fj
info.fj
mil.fj
name.fj
net.fj
org.fj
pro.fj

// fk : https://en.wikipedia.org/wiki/.fk
*.fk

// fm : https://en.wikipedia.org/wiki/.fm
com.fm
edu.fm
net.fm
org.fm
fm

// fo : https://en.wikipedia.org/wiki/.fo
fo

// fr : https://www.afnic.fr/ https://www.afnic.fr/wp-media/uploads/2022/12/afnic-naming-policy-2023-01-01.pdf
fr
asso.fr
com.fr
gouv.fr
nom.fr
prd.fr
tm.fr
// Other SLDs now selfmanaged out of AFNIC range. Former "domaines sectoriels", still registration suffixes
avoues.fr
cci.fr
greta.fr
huissier-justice.fr

// ga : https://en.wikipedia.org/wiki/.ga
ga

// gb : This registry is effectively dormant
// Submitted by registry <Damien.Shaw@ja.net>
gb

// gd : https://en.wikipedia.org/wiki/.gd
edu.gd
gov.gd
gd

// ge : http://www.nic.net.ge/policy_en.pdf
ge
com.ge
edu.ge
gov.ge
org.ge
mil.ge
net.ge
pvt.ge

// gf : https://en.wikipedia.org/wiki/.gf
gf

// gg : http://www.channelisles.net/register-domains/
// Confirmed by registry <nigel@channelisles.net> 2013-11-28
gg
co.gg
net.gg
org.gg

// gh : https://en.wikipedia.org/wiki/.gh
// see also: http://www.nic.gh/reg_now.php
// Although domains directly at second level are not possible at the moment,
// they have been possible for some time and may come back.
gh
com.gh
edu.gh
gov.gh
org.gh
mil.gh

// gi : http://www.nic.gi/rules.html
gi
com.gi
ltd.gi
gov.gi
mod.gi
edu.gi
org.gi

// gl : https://en.wikipedia.org/wiki/.gl
// http://nic.gl
gl
co.gl
com.gl
edu.gl
net.gl
org.gl

// gm : http://www.nic.gm/htmlpages%5Cgm-policy.htm
gm

// gn : http://psg.com/dns/gn/gn.txt
// Submitted by registry <randy@psg.com>
gn
ac.gn
com.gn
edu.gn
gov.gn
org.gn
net.gn

// gov : https://en.wikipedia.org/wiki/.gov
gov

// gp : http://www.nic.gp/index.php?lang=en
gp
com.gp
net.gp
mobi.gp
edu.gp
org.gp
asso.gp

// gq : https://en.wikipedia.org/wiki/.gq
gq

// gr : https://grweb.ics.forth.gr/english/1617-B-2005.html
// Submitted by registry <segred@ics.forth.gr>
gr
com.gr
edu.gr
net.gr
org.gr
gov.gr

// gs : https://en.wikipedia.org/wiki/.gs
gs

// gt : https://www.gt/sitio/registration_policy.php?lang=en
gt
com.gt
edu.gt
gob.gt
ind.gt
mil.gt
net.gt
org.gt

// gu : http://gadao.gov.gu/register.html
// University of Guam : https://www.uog.edu
// Submitted by uognoc@triton.uog.edu
gu
com.gu
edu.gu
gov.gu
guam.gu
info.gu
net.gu
org.gu
web.gu

// gw : https://en.wikipedia.org/wiki/.gw
// gw : https://nic.gw/regras/
gw

// gy : https://en.wikipedia.org/wiki/.gy
// http://registry.gy/
gy
co.gy
com.gy
edu.gy
gov.gy
net.gy
org.gy

// hk : https://www.hkirc.hk
// Submitted by registry <hk.tech@hkirc.hk>
hk
com.hk
edu.hk
gov.hk
idv.hk
net.hk
org.hk
公司.hk
教育.hk
敎育.hk
政府.hk
個人.hk
个人.hk
箇人.hk
網络.hk
网络.hk
组織.hk
網絡.hk
网絡.hk
组织.hk
組織.hk
組织.hk

// hm : https://en.wikipedia.org/wiki/.hm
hm

// hn : http://www.nic.hn/politicas/ps02,,05.html
hn
com.hn
edu.hn
org.hn
net.hn
mil.hn
gob.hn

// hr : http://www.dns.hr/documents/pdf/HRTLD-regulations.pdf
hr
iz.hr
from.hr
name.hr
com.hr

// ht : http://www.nic.ht/info/charte.cfm
ht
com.ht
shop.ht
firm.ht
info.ht
adult.ht
net.ht
pro.ht
org.ht
med.ht
art.ht
coop.ht
pol.ht
asso.ht
edu.ht
rel.ht
gouv.ht
perso.ht

// hu : http://www.domain.hu/domain/English/sld.html
// Confirmed by registry <pasztor@iszt.hu> 2008-06-12
hu
co.hu
info.hu
org.hu
priv.hu
sport.hu
tm.hu
2000.hu
agrar.hu
bolt.hu
casino.hu
city.hu
erotica.hu
erotika.hu
film.hu
forum.hu
games.hu
hotel.hu
ingatlan.hu
jogasz.hu
konyvelo.hu
lakas.hu
media.hu
news.hu
reklam.hu
sex.hu
shop.hu
suli.hu
szex.hu
tozsde.hu
utazas.hu
video.hu

// id : https://pandi.id/en/domain/registration-requirements/
id
ac.id
biz.id
co.id
desa.id
go.id
mil.id
my.id
net.id
or.id
ponpes.id
sch.id
web.id

// ie : https://en.wikipedia.org/wiki/.ie
ie
gov.ie

// il :         http://www.isoc.org.il/domains/
// see also:    https://en.isoc.org.il/il-cctld/registration-rules
// ISOC-IL      (operated by .il Registry)
il
ac.il
co.il
gov.il
idf.il
k12.il
muni.il
net.il
org.il
// xn--4dbrk0ce ("Israel", Hebrew) : IL
ישראל
// xn--4dbgdty6c.xn--4dbrk0ce.
אקדמיה.ישראל
// xn--5dbhl8d.xn--4dbrk0ce.
ישוב.ישראל
// xn--8dbq2a.xn--4dbrk0ce.
צהל.ישראל
// xn--hebda8b.xn--4dbrk0ce.
ממשל.ישראל

// im : https://www.nic.im/
// Submitted by registry <info@nic.im>
im
ac.im
co.im
com.im
ltd.co.im
net.im
org.im
plc.co.im
tt.im
tv.im

// in : https://en.wikipedia.org/wiki/.in
// see also: https://registry.in/policies
// Please note, that nic.in is not an official eTLD, but used by most
// government institutions.
in
5g.in
6g.in
ac.in
ai.in
am.in
bihar.in
biz.in
business.in
ca.in
cn.in
co.in
com.in
coop.in
cs.in
delhi.in
dr.in
edu.in
er.in
firm.in
gen.in
gov.in
gujarat.in
ind.in
info.in
int.in
internet.in
io.in
me.in
mil.in
net.in
nic.in
org.in
pg.in
post.in
pro.in
res.in
travel.in
tv.in
uk.in
up.in
us.in

// info : https://en.wikipedia.org/wiki/.info
info

// int : https://en.wikipedia.org/wiki/.int
// Confirmed by registry <iana-questions@icann.org> 2008-06-18
int
eu.int

// io : http://www.nic.io/rules.htm
// list of other 2nd level tlds ?
io
com.io

// iq : http://www.cmc.iq/english/iq/iqregister1.htm
iq
gov.iq
edu.iq
mil.iq
com.iq
org.iq
net.iq

// ir : http://www.nic.ir/Terms_and_Conditions_ir,_Appendix_1_Domain_Rules
// Also see http://www.nic.ir/Internationalized_Domain_Names
// Two <iran>.ir entries added at request of <tech-team@nic.ir>, 2010-04-16
ir
ac.ir
co.ir
gov.ir
id.ir
net.ir
org.ir
sch.ir
// xn--mgba3a4f16a.ir (<iran>.ir, Persian YEH)
ایران.ir
// xn--mgba3a4fra.ir (<iran>.ir, Arabic YEH)
ايران.ir

// is : http://www.isnic.is/domain/rules.php
// Confirmed by registry <marius@isgate.is> 2008-12-06
is
net.is
com.is
edu.is
gov.is
org.is
int.is

// it : https://en.wikipedia.org/wiki/.it
it
gov.it
edu.it
// Reserved geo-names (regions and provinces):
// https://www.nic.it/sites/default/files/archivio/docs/Regulation_assignation_v7.1.pdf
// Regions
abr.it
abruzzo.it
aosta-valley.it
aostavalley.it
bas.it
basilicata.it
cal.it
calabria.it
cam.it
campania.it
emilia-romagna.it
emiliaromagna.it
emr.it
friuli-v-giulia.it
friuli-ve-giulia.it
friuli-vegiulia.it
friuli-venezia-giulia.it
friuli-veneziagiulia.it
friuli-vgiulia.it
friuliv-giulia.it
friulive-giulia.it
friulivegiulia.it
friulivenezia-giulia.it
friuliveneziagiulia.it
friulivgiulia.it
fvg.it
laz.it
lazio.it
lig.it
liguria.it
lom.it
lombardia.it
lombardy.it
lucania.it
mar.it
marche.it
mol.it
molise.it
piedmont.it
piemonte.it
pmn.it
pug.it
puglia.it
sar.it
sardegna.it
sardinia.it
sic.it
sicilia.it
sicily.it
taa.it
tos.it
toscana.it
trentin-sud-tirol.it
trentin-süd-tirol.it
trentin-sudtirol.it
trentin-südtirol.it
trentin-sued-tirol.it
trentin-suedtirol.it
trentino-a-adige.it
trentino-aadige.it
trentino-alto-adige.it
trentino-altoadige.it
trentino-s-tirol.it
trentino-stirol.it
trentino-sud-tirol.it
trentino-süd-tirol.it
trentino-sudtirol.it
trentino-südtirol.it
trentino-sued-tirol.it
trentino-suedtirol.it
trentino.it
trentinoa-adige.it
trentinoaadige.it
trentinoalto-adige.it
trentinoaltoadige.it
trentinos-tirol.it
trentinostirol.it
trentinosud-tirol.it
trentinosüd-tirol.it
trentinosudtirol.it
trentinosüdtirol.it
trentinosued-tirol.it
trentinosuedtirol.it
trentinsud-tirol.it
trentinsüd-tirol.it
trentinsudtirol.it
trentinsüdtirol.it
trentinsued-tirol.it
trentinsuedtirol.it
tuscany.it
umb.it
umbria.it
val-d-aosta.it
val-daosta.it
vald-aosta.it
valdaosta.it
valle-aosta.it
valle-d-aosta.it
valle-daosta.it
valleaosta.it
valled-aosta.it
valledaosta.it
vallee-aoste.it
vallée-aoste.it
vallee-d-aoste.it
vallée-d-aoste.it
valleeaoste.it
valléeaoste.it
valleedaoste.it
valléedaoste.it
vao.it
vda.it
ven.it
veneto.it
// Provinces
ag.it
agrigento.it
al.it
alessandria.it
alto-adige.it
altoadige.it
an.it
ancona.it
andria-barletta-trani.it
andria-trani-barletta.it
andriabarlettatrani.it
andriatranibarletta.it
ao.it
aosta.it
aoste.it
ap.it
aq.it
aquila.it
ar.it
arezzo.it
ascoli-piceno.it
ascolipiceno.it
asti.it
at.it
av.it
avellino.it
ba.it
balsan-sudtirol.it
balsan-südtirol.it
balsan-suedtirol.it
balsan.it
bari.it
barletta-trani-andria.it
barlettatraniandria.it
belluno.it
benevento.it
bergamo.it
bg.it
bi.it
biella.it
bl.it
bn.it
bo.it
bologna.it
bolzano-altoadige.it
bolzano.it
bozen-sudtirol.it
bozen-südtirol.it
bozen-suedtirol.it
bozen.it
br.it
brescia.it
brindisi.it
bs.it
bt.it
bulsan-sudtirol.it
bulsan-südtirol.it
bulsan-suedtirol.it
bulsan.it
bz.it
ca.it
cagliari.it
caltanissetta.it
campidano-medio.it
campidanomedio.it
campobasso.it
carbonia-iglesias.it
carboniaiglesias.it
carrara-massa.it
carraramassa.it
caserta.it
catania.it
catanzaro.it
cb.it
ce.it
cesena-forli.it
cesena-forlì.it
cesenaforli.it
cesenaforlì.it
ch.it
chieti.it
ci.it
cl.it
cn.it
co.it
como.it
cosenza.it
cr.it
cremona.it
crotone.it
cs.it
ct.it
cuneo.it
cz.it
dell-ogliastra.it
dellogliastra.it
en.it
enna.it
fc.it
fe.it
fermo.it
ferrara.it
fg.it
fi.it
firenze.it
florence.it
fm.it
foggia.it
forli-cesena.it
forlì-cesena.it
forlicesena.it
forlìcesena.it
fr.it
frosinone.it
ge.it
genoa.it
genova.it
go.it
gorizia.it
gr.it
grosseto.it
iglesias-carbonia.it
iglesiascarbonia.it
im.it
imperia.it
is.it
isernia.it
kr.it
la-spezia.it
laquila.it
laspezia.it
latina.it
lc.it
le.it
lecce.it
lecco.it
li.it
livorno.it
lo.it
lodi.it
lt.it
lu.it
lucca.it
macerata.it
mantova.it
massa-carrara.it
massacarrara.it
matera.it
mb.it
mc.it
me.it
medio-campidano.it
mediocampidano.it
messina.it
mi.it
milan.it
milano.it
mn.it
mo.it
modena.it
monza-brianza.it
monza-e-della-brianza.it
monza.it
monzabrianza.it
monzaebrianza.it
monzaedellabrianza.it
ms.it
mt.it
na.it
naples.it
napoli.it
no.it
novara.it
nu.it
nuoro.it
og.it
ogliastra.it
olbia-tempio.it
olbiatempio.it
or.it
oristano.it
ot.it
pa.it
padova.it
padua.it
palermo.it
parma.it
pavia.it
pc.it
pd.it
pe.it
perugia.it
pesaro-urbino.it
pesarourbino.it
pescara.it
pg.it
pi.it
piacenza.it
pisa.it
pistoia.it
pn.it
po.it
pordenone.it
potenza.it
pr.it
prato.it
pt.it
pu.it
pv.it
pz.it
ra.it
ragusa.it
ravenna.it
rc.it
re.it
reggio-calabria.it
reggio-emilia.it
reggiocalabria.it
reggioemilia.it
rg.it
ri.it
rieti.it
rimini.it
rm.it
rn.it
ro.it
roma.it
rome.it
rovigo.it
sa.it
salerno.it
sassari.it
savona.it
si.it
siena.it
siracusa.it
so.it
sondrio.it
sp.it
sr.it
ss.it
suedtirol.it
südtirol.it
sv.it
ta.it
taranto.it
te.it
tempio-olbia.it
tempioolbia.it
teramo.it
terni.it
tn.it
to.it
torino.it
tp.it
tr.it
trani-andria-barletta.it
trani-barletta-andria.it
traniandriabarletta.it
tranibarlettaandria.it
trapani.it
trento.it
treviso.it
trieste.it
ts.it
turin.it
tv.it
ud.it
udine.it
urbino-pesaro.it
urbinopesaro.it
va.it
varese.it
vb.it
vc.it
ve.it
venezia.it
venice.it
verbania.it
vercelli.it
verona.it
vi.it
vibo-valentia.it
vibovalentia.it
vicenza.it
viterbo.it
vr.it
vs.it
vt.it
vv.it

// je : http://www.channelisles.net/register-domains/
// Confirmed by registry <nigel@channelisles.net> 2013-11-28
je
co.je
net.je
org.je

// jm : http://www.com.jm/register.html
*.jm

// jo : http://www.dns.jo/Registration_policy.aspx
jo
com.jo
org.jo
net.jo
edu.jo
sch.jo
gov.jo
mil.jo
name.jo

// jobs : https://en.wikipedia.org/wiki/.jobs
jobs

// jp : https://en.wikipedia.org/wiki/.jp
// http://jprs.co.jp/en/jpdomain.html
// Submitted by registry <info@jprs.jp>
jp
// jp organizational type names
ac.jp
ad.jp
co.jp
ed.jp
go.jp
gr.jp
lg.jp
ne.jp
or.jp
// jp prefecture type names
aichi.jp
akita.jp
aomori.jp
chiba.jp
ehime.jp
fukui.jp
fukuoka.jp
fukushima.jp
gifu.jp
gunma.jp
hiroshima.jp
hokkaido.jp
hyogo.jp
ibaraki.jp
ishikawa.jp
iwate.jp
kagawa.jp
kagoshima.jp
kanagawa.jp
kochi.jp
kumamoto.jp
kyoto.jp
mie.jp
miyagi.jp
miyazaki.jp
nagano.jp
nagasaki.jp
nara.jp
niigata.jp
oita.jp
okayama.jp
okinawa.jp
osaka.jp
saga.jp
saitama.jp
shiga.jp
shimane.jp
shizuoka.jp
tochigi.jp
tokushima.jp
tokyo.jp
tottori.jp
toyama.jp
wakayama.jp
yamagata.jp
yamaguchi.jp
yamanashi.jp
栃木.jp
愛知.jp
愛媛.jp
兵庫.jp
熊本.jp
茨城.jp
北海道.jp
千葉.jp
和歌山.jp
長崎.jp
長野.jp
新潟.jp
青森.jp
静岡.jp
東京.jp
石川.jp
埼玉.jp
三重.jp
京都.jp
佐賀.jp
大分.jp
大阪.jp
奈良.jp
宮城.jp
宮崎.jp
富山.jp
山口.jp
山形.jp
山梨.jp
岩手.jp
岐阜.jp
岡山.jp
島根.jp
広島.jp
徳島.jp
沖縄.jp
滋賀.jp
神奈川.jp
福井.jp
福岡.jp
福島.jp
秋田.jp
群馬.jp
香川.jp
高知.jp
鳥取.jp
鹿児島.jp
// jp geographic type names
// http://jprs.jp/doc/rule/saisoku-1.html
*.kawasaki.jp
*.kitakyushu.jp
*.kobe.jp
*.nagoya.jp
*.sapporo.jp
*.sendai.jp
*.yokohama.jp
!city.kawasaki.jp
!city.kitakyushu.jp
!city.kobe.jp
!city.nagoya.jp
!city.sapporo.jp
!city.sendai.jp
!city.yokohama.jp
// 4th level registration
aisai.aichi.jp
ama.aichi.jp
anjo.aichi.jp
asuke.aichi.jp
chiryu.aichi.jp
chita.aichi.jp
fuso.aichi.jp
gamagori.aichi.jp
handa.aichi.jp
hazu.aichi.jp
hekinan.aichi.jp
higashiura.aichi.jp
ichinomiya.aichi.jp
inazawa.aichi.jp
inuyama.aichi.jp
isshiki.aichi.jp
iwakura.aichi.jp
kanie.aichi.jp
kariya.aichi.jp
kasugai.aichi.jp
kira.aichi.jp
kiyosu.aichi.jp
komaki.aichi.jp
konan.aichi.jp
kota.aichi.jp
mihama.aichi.jp
miyoshi.aichi.jp
nishio.aichi.jp
nisshin.aichi.jp
obu.aichi.jp
oguchi.aichi.jp
oharu.aichi.jp
okazaki.aichi.jp
owariasahi.aichi.jp
seto.aichi.jp
shikatsu.aichi.jp
shinshiro.aichi.jp
shitara.aichi.jp
tahara.aichi.jp
takahama.aichi.jp
tobishima.aichi.jp
toei.aichi.jp
togo.aichi.jp
tokai.aichi.jp
tokoname.aichi.jp
toyoake.aichi.jp
toyohashi.aichi.jp
toyokawa.aichi.jp
toyone.aichi.jp
toyota.aichi.jp
tsushima.aichi.jp
yatomi.aichi.jp
akita.akita.jp
daisen.akita.jp
fujisato.akita.jp
gojome.akita.jp
hachirogata.akita.jp
happou.akita.jp
higashinaruse.akita.jp
honjo.akita.jp
honjyo.akita.jp
ikawa.akita.jp
kamikoani.akita.jp
kamioka.akita.jp
katagami.akita.jp
kazuno.akita.jp
kitaakita.akita.jp
kosaka.akita.jp
kyowa.akita.jp
misato.akita.jp
mitane.akita.jp
moriyoshi.akita.jp
nikaho.akita.jp
noshiro.akita.jp
odate.akita.jp
oga.akita.jp
ogata.akita.jp
semboku.akita.jp
yokote.akita.jp
yurihonjo.akita.jp
aomori.aomori.jp
gonohe.aomori.jp
hachinohe.aomori.jp
hashikami.aomori.jp
hiranai.aomori.jp
hirosaki.aomori.jp
itayanagi.aomori.jp
kuroishi.aomori.jp
misawa.aomori.jp
mutsu.aomori.jp
nakadomari.aomori.jp
noheji.aomori.jp
oirase.aomori.jp
owani.aomori.jp
rokunohe.aomori.jp
sannohe.aomori.jp
shichinohe.aomori.jp
shingo.aomori.jp
takko.aomori.jp
towada.aomori.jp
tsugaru.aomori.jp
tsuruta.aomori.jp
abiko.chiba.jp
asahi.chiba.jp
chonan.chiba.jp
chosei.chiba.jp
choshi.chiba.jp
chuo.chiba.jp
funabashi.chiba.jp
futtsu.chiba.jp
hanamigawa.chiba.jp
ichihara.chiba.jp
ichikawa.chiba.jp
ichinomiya.chiba.jp
inzai.chiba.jp
isumi.chiba.jp
kamagaya.chiba.jp
kamogawa.chiba.jp
kashiwa.chiba.jp
katori.chiba.jp
katsuura.chiba.jp
kimitsu.chiba.jp
kisarazu.chiba.jp
kozaki.chiba.jp
kujukuri.chiba.jp
kyonan.chiba.jp
matsudo.chiba.jp
midori.chiba.jp
mihama.chiba.jp
minamiboso.chiba.jp
mobara.chiba.jp
mutsuzawa.chiba.jp
nagara.chiba.jp
nagareyama.chiba.jp
narashino.chiba.jp
narita.chiba.jp
noda.chiba.jp
oamishirasato.chiba.jp
omigawa.chiba.jp
onjuku.chiba.jp
otaki.chiba.jp
sakae.chiba.jp
sakura.chiba.jp
shimofusa.chiba.jp
shirako.chiba.jp
shiroi.chiba.jp
shisui.chiba.jp
sodegaura.chiba.jp
sosa.chiba.jp
tako.chiba.jp
tateyama.chiba.jp
togane.chiba.jp
tohnosho.chiba.jp
tomisato.chiba.jp
urayasu.chiba.jp
yachimata.chiba.jp
yachiyo.chiba.jp
yokaichiba.chiba.jp
yokoshibahikari.chiba.jp
yotsukaido.chiba.jp
ainan.ehime.jp
honai.ehime.jp
ikata.ehime.jp
imabari.ehime.jp
iyo.ehime.jp
kamijima.ehime.jp
kihoku.ehime.jp
kumakogen.ehime.jp
masaki.ehime.jp
matsuno.ehime.jp
matsuyama.ehime.jp
namikata.ehime.jp
niihama.ehime.jp
ozu.ehime.jp
saijo.ehime.jp
seiyo.ehime.jp
shikokuchuo.ehime.jp
tobe.ehime.jp
toon.ehime.jp
uchiko.ehime.jp
uwajima.ehime.jp
yawatahama.ehime.jp
echizen.fukui.jp
eiheiji.fukui.jp
fukui.fukui.jp
ikeda.fukui.jp
katsuyama.fukui.jp
mihama.fukui.jp
minamiechizen.fukui.jp
obama.fukui.jp
ohi.fukui.jp
ono.fukui.jp
sabae.fukui.jp
sakai.fukui.jp
takahama.fukui.jp
tsuruga.fukui.jp
wakasa.fukui.jp
ashiya.fukuoka.jp
buzen.fukuoka.jp
chikugo.fukuoka.jp
chikuho.fukuoka.jp
chikujo.fukuoka.jp
chikushino.fukuoka.jp
chikuzen.fukuoka.jp
chuo.fukuoka.jp
dazaifu.fukuoka.jp
fukuchi.fukuoka.jp
hakata.fukuoka.jp
higashi.fukuoka.jp
hirokawa.fukuoka.jp
hisayama.fukuoka.jp
iizuka.fukuoka.jp
inatsuki.fukuoka.jp
kaho.fukuoka.jp
kasuga.fukuoka.jp
kasuya.fukuoka.jp
kawara.fukuoka.jp
keisen.fukuoka.jp
koga.fukuoka.jp
kurate.fukuoka.jp
kurogi.fukuoka.jp
kurume.fukuoka.jp
minami.fukuoka.jp
miyako.fukuoka.jp
miyama.fukuoka.jp
miyawaka.fukuoka.jp
mizumaki.fukuoka.jp
munakata.fukuoka.jp
nakagawa.fukuoka.jp
nakama.fukuoka.jp
nishi.fukuoka.jp
nogata.fukuoka.jp
ogori.fukuoka.jp
okagaki.fukuoka.jp
okawa.fukuoka.jp
oki.fukuoka.jp
omuta.fukuoka.jp
onga.fukuoka.jp
onojo.fukuoka.jp
oto.fukuoka.jp
saigawa.fukuoka.jp
sasaguri.fukuoka.jp
shingu.fukuoka.jp
shinyoshitomi.fukuoka.jp
shonai.fukuoka.jp
soeda.fukuoka.jp
sue.fukuoka.jp
tachiarai.fukuoka.jp
tagawa.fukuoka.jp
takata.fukuoka.jp
toho.fukuoka.jp
toyotsu.fukuoka.jp
tsuiki.fukuoka.jp
ukiha.fukuoka.jp
umi.fukuoka.jp
usui.fukuoka.jp
yamada.fukuoka.jp
yame.fukuoka.jp
yanagawa.fukuoka.jp
yukuhashi.fukuoka.jp
aizubange.fukushima.jp
aizumisato.fukushima.jp
aizuwakamatsu.fukushima.jp
asakawa.fukushima.jp
bandai.fukushima.jp
date.fukushima.jp
fukushima.fukushima.jp
furudono.fukushima.jp
futaba.fukushima.jp
hanawa.fukushima.jp
higashi.fukushima.jp
hirata.fukushima.jp
hirono.fukushima.jp
iitate.fukushima.jp
inawashiro.fukushima.jp
ishikawa.fukushima.jp
iwaki.fukushima.jp
izumizaki.fukushima.jp
kagamiishi.fukushima.jp
kaneyama.fukushima.jp
kawamata.fukushima.jp
kitakata.fukushima.jp
kitashiobara.fukushima.jp
koori.fukushima.jp
koriyama.fukushima.jp
kunimi.fukushima.jp
miharu.fukushima.jp
mishima.fukushima.jp
namie.fukushima.jp
nango.fukushima.jp
nishiaizu.fukushima.jp
nishigo.fukushima.jp
okuma.fukushima.jp
omotego.fukushima.jp
ono.fukushima.jp
otama.fukushima.jp
samegawa.fukushima.jp
shimogo.fukushima.jp
shirakawa.fukushima.jp
showa.fukushima.jp
soma.fukushima.jp
sukagawa.fukushima.jp
taishin.fukushima.jp
tamakawa.fukushima.jp
tanagura.fukushima.jp
tenei.fukushima.jp
yabuki.fukushima.jp
yamato.fukushima.jp
yamatsuri.fukushima.jp
yanaizu.fukushima.jp
yugawa.fukushima.jp
anpachi.gifu.jp
ena.gifu.jp
gifu.gifu.jp
ginan.gifu.jp
godo.gifu.jp
gujo.gifu.jp
hashima.gifu.jp
hichiso.gifu.jp
hida.gifu.jp
higashishirakawa.gifu.jp
ibigawa.gifu.jp
ikeda.gifu.jp
kakamigahara.gifu.jp
kani.gifu.jp
kasahara.gifu.jp
kasamatsu.gifu.jp
kawaue.gifu.jp
kitagata.gifu.jp
mino.gifu.jp
minokamo.gifu.jp
mitake.gifu.jp
mizunami.gifu.jp
motosu.gifu.jp
nakatsugawa.gifu.jp
ogaki.gifu.jp
sakahogi.gifu.jp
seki.gifu.jp
sekigahara.gifu.jp
shirakawa.gifu.jp
tajimi.gifu.jp
takayama.gifu.jp
tarui.gifu.jp
toki.gifu.jp
tomika.gifu.jp
wanouchi.gifu.jp
yamagata.gifu.jp
yaotsu.gifu.jp
yoro.gifu.jp
annaka.gunma.jp
chiyoda.gunma.jp
fujioka.gunma.jp
higashiagatsuma.gunma.jp
isesaki.gunma.jp
itakura.gunma.jp
kanna.gunma.jp
kanra.gunma.jp
katashina.gunma.jp
kawaba.gunma.jp
kiryu.gunma.jp
kusatsu.gunma.jp
maebashi.gunma.jp
meiwa.gunma.jp
midori.gunma.jp
minakami.gunma.jp
naganohara.gunma.jp
nakanojo.gunma.jp
nanmoku.gunma.jp
numata.gunma.jp
oizumi.gunma.jp
ora.gunma.jp
ota.gunma.jp
shibukawa.gunma.jp
shimonita.gunma.jp
shinto.gunma.jp
showa.gunma.jp
takasaki.gunma.jp
takayama.gunma.jp
tamamura.gunma.jp
tatebayashi.gunma.jp
tomioka.gunma.jp
tsukiyono.gunma.jp
tsumagoi.gunma.jp
ueno.gunma.jp
yoshioka.gunma.jp
asaminami.hiroshima.jp
daiwa.hiroshima.jp
etajima.hiroshima.jp
fuchu.hiroshima.jp
fukuyama.hiroshima.jp
hatsukaichi.hiroshima.jp
higashihiroshima.hiroshima.jp
hongo.hiroshima.jp
jinsekikogen.hiroshima.jp
kaita.hiroshima.jp
kui.hiroshima.jp
kumano.hiroshima.jp
kure.hiroshima.jp
mihara.hiroshima.jp
miyoshi.hiroshima.jp
naka.hiroshima.jp
onomichi.hiroshima.jp
osakikamijima.hiroshima.jp
otake.hiroshima.jp
saka.hiroshima.jp
sera.hiroshima.jp
seranishi.hiroshima.jp
shinichi.hiroshima.jp
shobara.hiroshima.jp
takehara.hiroshima.jp
abashiri.hokkaido.jp
abira.hokkaido.jp
aibetsu.hokkaido.jp
akabira.hokkaido.jp
akkeshi.hokkaido.jp
asahikawa.hokkaido.jp
ashibetsu.hokkaido.jp
ashoro.hokkaido.jp
assabu.hokkaido.jp
atsuma.hokkaido.jp
bibai.hokkaido.jp
biei.hokkaido.jp
bifuka.hokkaido.jp
bihoro.hokkaido.jp
biratori.hokkaido.jp
chippubetsu.hokkaido.jp
chitose.hokkaido.jp
date.hokkaido.jp
ebetsu.hokkaido.jp
embetsu.hokkaido.jp
eniwa.hokkaido.jp
erimo.hokkaido.jp
esan.hokkaido.jp
esashi.hokkaido.jp
fukagawa.hokkaido.jp
fukushima.hokkaido.jp
furano.hokkaido.jp
furubira.hokkaido.jp
haboro.hokkaido.jp
hakodate.hokkaido.jp
hamatonbetsu.hokkaido.jp
hidaka.hokkaido.jp
higashikagura.hokkaido.jp
higashikawa.hokkaido.jp
hiroo.hokkaido.jp
hokuryu.hokkaido.jp
hokuto.hokkaido.jp
honbetsu.hokkaido.jp
horokanai.hokkaido.jp
horonobe.hokkaido.jp
ikeda.hokkaido.jp
imakane.hokkaido.jp
ishikari.hokkaido.jp
iwamizawa.hokkaido.jp
iwanai.hokkaido.jp
kamifurano.hokkaido.jp
kamikawa.hokkaido.jp
kamishihoro.hokkaido.jp
kamisunagawa.hokkaido.jp
kamoenai.hokkaido.jp
kayabe.hokkaido.jp
kembuchi.hokkaido.jp
kikonai.hokkaido.jp
kimobetsu.hokkaido.jp
kitahiroshima.hokkaido.jp
kitami.hokkaido.jp
kiyosato.hokkaido.jp
koshimizu.hokkaido.jp
kunneppu.hokkaido.jp
kuriyama.hokkaido.jp
kuromatsunai.hokkaido.jp
kushiro.hokkaido.jp
kutchan.hokkaido.jp
kyowa.hokkaido.jp
mashike.hokkaido.jp
matsumae.hokkaido.jp
mikasa.hokkaido.jp
minamifurano.hokkaido.jp
mombetsu.hokkaido.jp
moseushi.hokkaido.jp
mukawa.hokkaido.jp
muroran.hokkaido.jp
naie.hokkaido.jp
nakagawa.hokkaido.jp
nakasatsunai.hokkaido.jp
nakatombetsu.hokkaido.jp
nanae.hokkaido.jp
nanporo.hokkaido.jp
nayoro.hokkaido.jp
nemuro.hokkaido.jp
niikappu.hokkaido.jp
niki.hokkaido.jp
nishiokoppe.hokkaido.jp
noboribetsu.hokkaido.jp
numata.hokkaido.jp
obihiro.hokkaido.jp
obira.hokkaido.jp
oketo.hokkaido.jp
okoppe.hokkaido.jp
otaru.hokkaido.jp
otobe.hokkaido.jp
otofuke.hokkaido.jp
otoineppu.hokkaido.jp
oumu.hokkaido.jp
ozora.hokkaido.jp
pippu.hokkaido.jp
rankoshi.hokkaido.jp
rebun.hokkaido.jp
rikubetsu.hokkaido.jp
rishiri.hokkaido.jp
rishirifuji.hokkaido.jp
saroma.hokkaido.jp
sarufutsu.hokkaido.jp
shakotan.hokkaido.jp
shari.hokkaido.jp
shibecha.hokkaido.jp
shibetsu.hokkaido.jp
shikabe.hokkaido.jp
shikaoi.hokkaido.jp
shimamaki.hokkaido.jp
shimizu.hokkaido.jp
shimokawa.hokkaido.jp
shinshinotsu.hokkaido.jp
shintoku.hokkaido.jp
shiranuka.hokkaido.jp
shiraoi.hokkaido.jp
shiriuchi.hokkaido.jp
sobetsu.hokkaido.jp
sunagawa.hokkaido.jp
taiki.hokkaido.jp
takasu.hokkaido.jp
takikawa.hokkaido.jp
takinoue.hokkaido.jp
teshikaga.hokkaido.jp
tobetsu.hokkaido.jp
tohma.hokkaido.jp
tomakomai.hokkaido.jp
tomari.hokkaido.jp
toya.hokkaido.jp
toyako.hokkaido.jp
toyotomi.hokkaido.jp
toyoura.hokkaido.jp
tsubetsu.hokkaido.jp
tsukigata.hokkaido.jp
urakawa.hokkaido.jp
urausu.hokkaido.jp
uryu.hokkaido.jp
utashinai.hokkaido.jp
wakkanai.hokkaido.jp
wassamu.hokkaido.jp
yakumo.hokkaido.jp
yoichi.hokkaido.jp
aioi.hyogo.jp
akashi.hyogo.jp
ako.hyogo.jp
amagasaki.hyogo.jp
aogaki.hyogo.jp
asago.hyogo.jp
ashiya.hyogo.jp
awaji.hyogo.jp
fukusaki.hyogo.jp
goshiki.hyogo.jp
harima.hyogo.jp
himeji.hyogo.jp
ichikawa.hyogo.jp
inagawa.hyogo.jp
itami.hyogo.jp
kakogawa.hyogo.jp
kamigori.hyogo.jp
kamikawa.hyogo.jp
kasai.hyogo.jp
kasuga.hyogo.jp
kawanishi.hyogo.jp
miki.hyogo.jp
minamiawaji.hyogo.jp
nishinomiya.hyogo.jp
nishiwaki.hyogo.jp
ono.hyogo.jp
sanda.hyogo.jp
sannan.hyogo.jp
sasayama.hyogo.jp
sayo.hyogo.jp
shingu.hyogo.jp
shinonsen.hyogo.jp
shiso.hyogo.jp
sumoto.hyogo.jp
taishi.hyogo.jp
taka.hyogo.jp
takarazuka.hyogo.jp
takasago.hyogo.jp
takino.hyogo.jp
tamba.hyogo.jp
tatsuno.hyogo.jp
toyooka.hyogo.jp
yabu.hyogo.jp
yashiro.hyogo.jp
yoka.hyogo.jp
yokawa.hyogo.jp
ami.ibaraki.jp
asahi.ibaraki.jp
bando.ibaraki.jp
chikusei.ibaraki.jp
daigo.ibaraki.jp
fujishiro.ibaraki.jp
hitachi.ibaraki.jp
hitachinaka.ibaraki.jp
hitachiomiya.ibaraki.jp
hitachiota.ibaraki.jp
ibaraki.ibaraki.jp
ina.ibaraki.jp
inashiki.ibaraki.jp
itako.ibaraki.jp
iwama.ibaraki.jp
joso.ibaraki.jp
kamisu.ibaraki.jp
kasama.ibaraki.jp
kashima.ibaraki.jp
kasumigaura.ibaraki.jp
koga.ibaraki.jp
miho.ibaraki.jp
mito.ibaraki.jp
moriya.ibaraki.jp
naka.ibaraki.jp
namegata.ibaraki.jp
oarai.ibaraki.jp
ogawa.ibaraki.jp
omitama.ibaraki.jp
ryugasaki.ibaraki.jp
sakai.ibaraki.jp
sakuragawa.ibaraki.jp
shimodate.ibaraki.jp
shimotsuma.ibaraki.jp
shirosato.ibaraki.jp
sowa.ibaraki.jp
suifu.ibaraki.jp
takahagi.ibaraki.jp
tamatsukuri.ibaraki.jp
tokai.ibaraki.jp
tomobe.ibaraki.jp
tone.ibaraki.jp
toride.ibaraki.jp
tsuchiura.ibaraki.jp
tsukuba.ibaraki.jp
uchihara.ibaraki.jp
ushiku.ibaraki.jp
yachiyo.ibaraki.jp
yamagata.ibaraki.jp
yawara.ibaraki.jp
yuki.ibaraki.jp
anamizu.ishikawa.jp
hakui.ishikawa.jp
hakusan.ishikawa.jp
kaga.ishikawa.jp
kahoku.ishikawa.jp
kanazawa.ishikawa.jp
kawakita.ishikawa.jp
komatsu.ishikawa.jp
nakanoto.ishikawa.jp
nanao.ishikawa.jp
nomi.ishikawa.jp
nonoichi.ishikawa.jp
noto.ishikawa.jp
shika.ishikawa.jp
suzu.ishikawa.jp
tsubata.ishikawa.jp
tsurugi.ishikawa.jp
uchinada.ishikawa.jp
wajima.ishikawa.jp
fudai.iwate.jp
fujisawa.iwate.jp
hanamaki.iwate.jp
hiraizumi.iwate.jp
hirono.iwate.jp
ichinohe.iwate.jp
ichinoseki.iwate.jp
iwaizumi.iwate.jp
iwate.iwate.jp
joboji.iwate.jp
kamaishi.iwate.jp
kanegasaki.iwate.jp
karumai.iwate.jp
kawai.iwate.jp
kitakami.iwate.jp
kuji.iwate.jp
kunohe.iwate.jp
kuzumaki.iwate.jp
miyako.iwate.jp
mizusawa.iwate.jp
morioka.iwate.jp
ninohe.iwate.jp
noda.iwate.jp
ofunato.iwate.jp
oshu.iwate.jp
otsuchi.iwate.jp
rikuzentakata.iwate.jp
shiwa.iwate.jp
shizukuishi.iwate.jp
sumita.iwate.jp
tanohata.iwate.jp
tono.iwate.jp
yahaba.iwate.jp
yamada.iwate.jp
ayagawa.kagawa.jp
higashikagawa.kagawa.jp
kanonji.kagawa.jp
kotohira.kagawa.jp
manno.kagawa.jp
marugame.kagawa.jp
mitoyo.kagawa.jp
naoshima.kagawa.jp
sanuki.kagawa.jp
tadotsu.kagawa.jp
takamatsu.kagawa.jp
tonosho.kagawa.jp
uchinomi.kagawa.jp
utazu.kagawa.jp
zentsuji.kagawa.jp
akune.kagoshima.jp
amami.kagoshima.jp
hioki.kagoshima.jp
isa.kagoshima.jp
isen.kagoshima.jp
izumi.kagoshima.jp
kagoshima.kagoshima.jp
kanoya.kagoshima.jp
kawanabe.kagoshima.jp
kinko.kagoshima.jp
kouyama.kagoshima.jp
makurazaki.kagoshima.jp
matsumoto.kagoshima.jp
minamitane.kagoshima.jp
nakatane.kagoshima.jp
nishinoomote.kagoshima.jp
satsumasendai.kagoshima.jp
soo.kagoshima.jp
tarumizu.kagoshima.jp
yusui.kagoshima.jp
aikawa.kanagawa.jp
atsugi.kanagawa.jp
ayase.kanagawa.jp
chigasaki.kanagawa.jp
ebina.kanagawa.jp
fujisawa.kanagawa.jp
hadano.kanagawa.jp
hakone.kanagawa.jp
hiratsuka.kanagawa.jp
isehara.kanagawa.jp
kaisei.kanagawa.jp
kamakura.kanagawa.jp
kiyokawa.kanagawa.jp
matsuda.kanagawa.jp
minamiashigara.kanagawa.jp
miura.kanagawa.jp
nakai.kanagawa.jp
ninomiya.kanagawa.jp
odawara.kanagawa.jp
oi.kanagawa.jp
oiso.kanagawa.jp
sagamihara.kanagawa.jp
samukawa.kanagawa.jp
tsukui.kanagawa.jp
yamakita.kanagawa.jp
yamato.kanagawa.jp
yokosuka.kanagawa.jp
yugawara.kanagawa.jp
zama.kanagawa.jp
zushi.kanagawa.jp
aki.kochi.jp
geisei.kochi.jp
hidaka.kochi.jp
higashitsuno.kochi.jp
ino.kochi.jp
kagami.kochi.jp
kami.kochi.jp
kitagawa.kochi.jp
kochi.kochi.jp
mihara.kochi.jp
motoyama.kochi.jp
muroto.kochi.jp
nahari.kochi.jp
nakamura.kochi.jp
nankoku.kochi.jp
nishitosa.kochi.jp
niyodogawa.kochi.jp
ochi.kochi.jp
okawa.kochi.jp
otoyo.kochi.jp
otsuki.kochi.jp
sakawa.kochi.jp
sukumo.kochi.jp
susaki.kochi.jp
tosa.kochi.jp
tosashimizu.kochi.jp
toyo.kochi.jp
tsuno.kochi.jp
umaji.kochi.jp
yasuda.kochi.jp
yusuhara.kochi.jp
amakusa.kumamoto.jp
arao.kumamoto.jp
aso.kumamoto.jp
choyo.kumamoto.jp
gyokuto.kumamoto.jp
kamiamakusa.kumamoto.jp
kikuchi.kumamoto.jp
kumamoto.kumamoto.jp
mashiki.kumamoto.jp
mifune.kumamoto.jp
minamata.kumamoto.jp
minamioguni.kumamoto.jp
nagasu.kumamoto.jp
nishihara.kumamoto.jp
oguni.kumamoto.jp
ozu.kumamoto.jp
sumoto.kumamoto.jp
takamori.kumamoto.jp
uki.kumamoto.jp
uto.kumamoto.jp
yamaga.kumamoto.jp
yamato.kumamoto.jp
yatsushiro.kumamoto.jp
ayabe.kyoto.jp
fukuchiyama.kyoto.jp
higashiyama.kyoto.jp
ide.kyoto.jp
ine.kyoto.jp
joyo.kyoto.jp
kameoka.kyoto.jp
kamo.kyoto.jp
kita.kyoto.jp
kizu.kyoto.jp
kumiyama.kyoto.jp
kyotamba.kyoto.jp
kyotanabe.kyoto.jp
kyotango.kyoto.jp
maizuru.kyoto.jp
minami.kyoto.jp
minamiyamashiro.kyoto.jp
miyazu.kyoto.jp
muko.kyoto.jp
nagaokakyo.kyoto.jp
nakagyo.kyoto.jp
nantan.kyoto.jp
oyamazaki.kyoto.jp
sakyo.kyoto.jp
seika.kyoto.jp
tanabe.kyoto.jp
uji.kyoto.jp
ujitawara.kyoto.jp
wazuka.kyoto.jp
yamashina.kyoto.jp
yawata.kyoto.jp
asahi.mie.jp
inabe.mie.jp
ise.mie.jp
kameyama.mie.jp
kawagoe.mie.jp
kiho.mie.jp
kisosaki.mie.jp
kiwa.mie.jp
komono.mie.jp
kumano.mie.jp
kuwana.mie.jp
matsusaka.mie.jp
meiwa.mie.jp
mihama.mie.jp
minamiise.mie.jp
misugi.mie.jp
miyama.mie.jp
nabari.mie.jp
shima.mie.jp
suzuka.mie.jp
tado.mie.jp
taiki.mie.jp
taki.mie.jp
tamaki.mie.jp
toba.mie.jp
tsu.mie.jp
udono.mie.jp
ureshino.mie.jp
watarai.mie.jp
yokkaichi.mie.jp
furukawa.miyagi.jp
higashimatsushima.miyagi.jp
ishinomaki.miyagi.jp
iwanuma.miyagi.jp
kakuda.miyagi.jp
kami.miyagi.jp
kawasaki.miyagi.jp
marumori.miyagi.jp
matsushima.miyagi.jp
minamisanriku.miyagi.jp
misato.miyagi.jp
murata.miyagi.jp
natori.miyagi.jp
ogawara.miyagi.jp
ohira.miyagi.jp
onagawa.miyagi.jp
osaki.miyagi.jp
rifu.miyagi.jp
semine.miyagi.jp
shibata.miyagi.jp
shichikashuku.miyagi.jp
shikama.miyagi.jp
shiogama.miyagi.jp
shiroishi.miyagi.jp
tagajo.miyagi.jp
taiwa.miyagi.jp
tome.miyagi.jp
tomiya.miyagi.jp
wakuya.miyagi.jp
watari.miyagi.jp
yamamoto.miyagi.jp
zao.miyagi.jp
aya.miyazaki.jp
ebino.miyazaki.jp
gokase.miyazaki.jp
hyuga.miyazaki.jp
kadogawa.miyazaki.jp
kawaminami.miyazaki.jp
kijo.miyazaki.jp
kitagawa.miyazaki.jp
kitakata.miyazaki.jp
kitaura.miyazaki.jp
kobayashi.miyazaki.jp
kunitomi.miyazaki.jp
kushima.miyazaki.jp
mimata.miyazaki.jp
miyakonojo.miyazaki.jp
miyazaki.miyazaki.jp
morotsuka.miyazaki.jp
nichinan.miyazaki.jp
nishimera.miyazaki.jp
nobeoka.miyazaki.jp
saito.miyazaki.jp
shiiba.miyazaki.jp
shintomi.miyazaki.jp
takaharu.miyazaki.jp
takanabe.miyazaki.jp
takazaki.miyazaki.jp
tsuno.miyazaki.jp
achi.nagano.jp
agematsu.nagano.jp
anan.nagano.jp
aoki.nagano.jp
asahi.nagano.jp
azumino.nagano.jp
chikuhoku.nagano.jp
chikuma.nagano.jp
chino.nagano.jp
fujimi.nagano.jp
hakuba.nagano.jp
hara.nagano.jp
hiraya.nagano.jp
iida.nagano.jp
iijima.nagano.jp
iiyama.nagano.jp
iizuna.nagano.jp
ikeda.nagano.jp
ikusaka.nagano.jp
ina.nagano.jp
karuizawa.nagano.jp
kawakami.nagano.jp
kiso.nagano.jp
kisofukushima.nagano.jp
kitaaiki.nagano.jp
komagane.nagano.jp
komoro.nagano.jp
matsukawa.nagano.jp
matsumoto.nagano.jp
miasa.nagano.jp
minamiaiki.nagano.jp
minamimaki.nagano.jp
minamiminowa.nagano.jp
minowa.nagano.jp
miyada.nagano.jp
miyota.nagano.jp
mochizuki.nagano.jp
nagano.nagano.jp
nagawa.nagano.jp
nagiso.nagano.jp
nakagawa.nagano.jp
nakano.nagano.jp
nozawaonsen.nagano.jp
obuse.nagano.jp
ogawa.nagano.jp
okaya.nagano.jp
omachi.nagano.jp
omi.nagano.jp
ookuwa.nagano.jp
ooshika.nagano.jp
otaki.nagano.jp
otari.nagano.jp
sakae.nagano.jp
sakaki.nagano.jp
saku.nagano.jp
sakuho.nagano.jp
shimosuwa.nagano.jp
shinanomachi.nagano.jp
shiojiri.nagano.jp
suwa.nagano.jp
suzaka.nagano.jp
takagi.nagano.jp
takamori.nagano.jp
takayama.nagano.jp
tateshina.nagano.jp
tatsuno.nagano.jp
togakushi.nagano.jp
togura.nagano.jp
tomi.nagano.jp
ueda.nagano.jp
wada.nagano.jp
yamagata.nagano.jp
yamanouchi.nagano.jp
yasaka.nagano.jp
yasuoka.nagano.jp
chijiwa.nagasaki.jp
futsu.nagasaki.jp
goto.nagasaki.jp
hasami.nagasaki.jp
hirado.nagasaki.jp
iki.nagasaki.jp
isahaya.nagasaki.jp
kawatana.nagasaki.jp
kuchinotsu.nagasaki.jp
matsuura.nagasaki.jp
nagasaki.nagasaki.jp
obama.nagasaki.jp
omura.nagasaki.jp
oseto.nagasaki.jp
saikai.nagasaki.jp
sasebo.nagasaki.jp
seihi.nagasaki.jp
shimabara.nagasaki.jp
shinkamigoto.nagasaki.jp
togitsu.nagasaki.jp
tsushima.nagasaki.jp
unzen.nagasaki.jp
ando.nara.jp
gose.nara.jp
heguri.nara.jp
higashiyoshino.nara.jp
ikaruga.nara.jp
ikoma.nara.jp
kamikitayama.nara.jp
kanmaki.nara.jp
kashiba.nara.jp
kashihara.nara.jp
katsuragi.nara.jp
kawai.nara.jp
kawakami.nara.jp
kawanishi.nara.jp
koryo.nara.jp
kurotaki.nara.jp
mitsue.nara.jp
miyake.nara.jp
nara.nara.jp
nosegawa.nara.jp
oji.nara.jp
ouda.nara.jp
oyodo.nara.jp
sakurai.nara.jp
sango.nara.jp
shimoichi.nara.jp
shimokitayama.nara.jp
shinjo.nara.jp
soni.nara.jp
takatori.nara.jp
tawaramoto.nara.jp
tenkawa.nara.jp
tenri.nara.jp
uda.nara.jp
yamatokoriyama.nara.jp
yamatotakada.nara.jp
yamazoe.nara.jp
yoshino.nara.jp
aga.niigata.jp
agano.niigata.jp
gosen.niigata.jp
itoigawa.niigata.jp
izumozaki.niigata.jp
joetsu.niigata.jp
kamo.niigata.jp
kariwa.niigata.jp
kashiwazaki.niigata.jp
minamiuonuma.niigata.jp
mitsuke.niigata.jp
muika.niigata.jp
murakami.niigata.jp
myoko.niigata.jp
nagaoka.niigata.jp
niigata.niigata.jp
ojiya.niigata.jp
omi.niigata.jp
sado.niigata.jp
sanjo.niigata.jp
seiro.niigata.jp
seirou.niigata.jp
sekikawa.niigata.jp
shibata.niigata.jp
tagami.niigata.jp
tainai.niigata.jp
tochio.niigata.jp
tokamachi.niigata.jp
tsubame.niigata.jp
tsunan.niigata.jp
uonuma.niigata.jp
yahiko.niigata.jp
yoita.niigata.jp
yuzawa.niigata.jp
beppu.oita.jp
bungoono.oita.jp
bungotakada.oita.jp
hasama.oita.jp
hiji.oita.jp
himeshima.oita.jp
hita.oita.jp
kamitsue.oita.jp
kokonoe.oita.jp
kuju.oita.jp
kunisaki.oita.jp
kusu.oita.jp
oita.oita.jp
saiki.oita.jp
taketa.oita.jp
tsukumi.oita.jp
usa.oita.jp
usuki.oita.jp
yufu.oita.jp
akaiwa.okayama.jp
asakuchi.okayama.jp
bizen.okayama.jp
hayashima.okayama.jp
ibara.okayama.jp
kagamino.okayama.jp
kasaoka.okayama.jp
kibichuo.okayama.jp
kumenan.okayama.jp
kurashiki.okayama.jp
maniwa.okayama.jp
misaki.okayama.jp
nagi.okayama.jp
niimi.okayama.jp
nishiawakura.okayama.jp
okayama.okayama.jp
satosho.okayama.jp
setouchi.okayama.jp
shinjo.okayama.jp
shoo.okayama.jp
soja.okayama.jp
takahashi.okayama.jp
tamano.okayama.jp
tsuyama.okayama.jp
wake.okayama.jp
yakage.okayama.jp
aguni.okinawa.jp
ginowan.okinawa.jp
ginoza.okinawa.jp
gushikami.okinawa.jp
haebaru.okinawa.jp
higashi.okinawa.jp
hirara.okinawa.jp
iheya.okinawa.jp
ishigaki.okinawa.jp
ishikawa.okinawa.jp
itoman.okinawa.jp
izena.okinawa.jp
kadena.okinawa.jp
kin.okinawa.jp
kitadaito.okinawa.jp
kitanakagusuku.okinawa.jp
kumejima.okinawa.jp
kunigami.okinawa.jp
minamidaito.okinawa.jp
motobu.okinawa.jp
nago.okinawa.jp
naha.okinawa.jp
nakagusuku.okinawa.jp
nakijin.okinawa.jp
nanjo.okinawa.jp
nishihara.okinawa.jp
ogimi.okinawa.jp
okinawa.okinawa.jp
onna.okinawa.jp
shimoji.okinawa.jp
taketomi.okinawa.jp
tarama.okinawa.jp
tokashiki.okinawa.jp
tomigusuku.okinawa.jp
tonaki.okinawa.jp
urasoe.okinawa.jp
uruma.okinawa.jp
yaese.okinawa.jp
yomitan.okinawa.jp
yonabaru.okinawa.jp
yonaguni.okinawa.jp
zamami.okinawa.jp
abeno.osaka.jp
chihayaakasaka.osaka.jp
chuo.osaka.jp
daito.osaka.jp
fujiidera.osaka.jp
habikino.osaka.jp
hannan.osaka.jp
higashiosaka.osaka.jp
higashisumiyoshi.osaka.jp
higashiyodogawa.osaka.jp
hirakata.osaka.jp
ibaraki.osaka.jp
ikeda.osaka.jp
izumi.osaka.jp
izumiotsu.osaka.jp
izumisano.osaka.jp
kadoma.osaka.jp
kaizuka.osaka.jp
kanan.osaka.jp
kashiwara.osaka.jp
katano.osaka.jp
kawachinagano.osaka.jp
kishiwada.osaka.jp
kita.osaka.jp
kumatori.osaka.jp
matsubara.osaka.jp
minato.osaka.jp
minoh.osaka.jp
misaki.osaka.jp
moriguchi.osaka.jp
neyagawa.osaka.jp
nishi.osaka.jp
nose.osaka.jp
osakasayama.osaka.jp
sakai.osaka.jp
sayama.osaka.jp
sennan.osaka.jp
settsu.osaka.jp
shijonawate.osaka.jp
shimamoto.osaka.jp
suita.osaka.jp
tadaoka.osaka.jp
taishi.osaka.jp
tajiri.osaka.jp
takaishi.osaka.jp
takatsuki.osaka.jp
tondabayashi.osaka.jp
toyonaka.osaka.jp
toyono.osaka.jp
yao.osaka.jp
ariake.saga.jp
arita.saga.jp
fukudomi.saga.jp
genkai.saga.jp
hamatama.saga.jp
hizen.saga.jp
imari.saga.jp
kamimine.saga.jp
kanzaki.saga.jp
karatsu.saga.jp
kashima.saga.jp
kitagata.saga.jp
kitahata.saga.jp
kiyama.saga.jp
kouhoku.saga.jp
kyuragi.saga.jp
nishiarita.saga.jp
ogi.saga.jp
omachi.saga.jp
ouchi.saga.jp
saga.saga.jp
shiroishi.saga.jp
taku.saga.jp
tara.saga.jp
tosu.saga.jp
yoshinogari.saga.jp
arakawa.saitama.jp
asaka.saitama.jp
chichibu.saitama.jp
fujimi.saitama.jp
fujimino.saitama.jp
fukaya.saitama.jp
hanno.saitama.jp
hanyu.saitama.jp
hasuda.saitama.jp
hatogaya.saitama.jp
hatoyama.saitama.jp
hidaka.saitama.jp
higashichichibu.saitama.jp
higashimatsuyama.saitama.jp
honjo.saitama.jp
ina.saitama.jp
iruma.saitama.jp
iwatsuki.saitama.jp
kamiizumi.saitama.jp
kamikawa.saitama.jp
kamisato.saitama.jp
kasukabe.saitama.jp
kawagoe.saitama.jp
kawaguchi.saitama.jp
kawajima.saitama.jp
kazo.saitama.jp
kitamoto.saitama.jp
koshigaya.saitama.jp
kounosu.saitama.jp
kuki.saitama.jp
kumagaya.saitama.jp
matsubushi.saitama.jp
minano.saitama.jp
misato.saitama.jp
miyashiro.saitama.jp
miyoshi.saitama.jp
moroyama.saitama.jp
nagatoro.saitama.jp
namegawa.saitama.jp
niiza.saitama.jp
ogano.saitama.jp
ogawa.saitama.jp
ogose.saitama.jp
okegawa.saitama.jp
omiya.saitama.jp
otaki.saitama.jp
ranzan.saitama.jp
ryokami.saitama.jp
saitama.saitama.jp
sakado.saitama.jp
satte.saitama.jp
sayama.saitama.jp
shiki.saitama.jp
shiraoka.saitama.jp
soka.saitama.jp
sugito.saitama.jp
toda.saitama.jp
tokigawa.saitama.jp
tokorozawa.saitama.jp
tsurugashima.saitama.jp
urawa.saitama.jp
warabi.saitama.jp
yashio.saitama.jp
yokoze.saitama.jp
yono.saitama.jp
yorii.saitama.jp
yoshida.saitama.jp
yoshikawa.saitama.jp
yoshimi.saitama.jp
aisho.shiga.jp
gamo.shiga.jp
higashiomi.shiga.jp
hikone.shiga.jp
koka.shiga.jp
konan.shiga.jp
kosei.shiga.jp
koto.shiga.jp
kusatsu.shiga.jp
maibara.shiga.jp
moriyama.shiga.jp
nagahama.shiga.jp
nishiazai.shiga.jp
notogawa.shiga.jp
omihachiman.shiga.jp
otsu.shiga.jp
ritto.shiga.jp
ryuoh.shiga.jp
takashima.shiga.jp
takatsuki.shiga.jp
torahime.shiga.jp
toyosato.shiga.jp
yasu.shiga.jp
akagi.shimane.jp
ama.shimane.jp
gotsu.shimane.jp
hamada.shimane.jp
higashiizumo.shimane.jp
hikawa.shimane.jp
hikimi.shimane.jp
izumo.shimane.jp
kakinoki.shimane.jp
masuda.shimane.jp
matsue.shimane.jp
misato.shimane.jp
nishinoshima.shimane.jp
ohda.shimane.jp
okinoshima.shimane.jp
okuizumo.shimane.jp
shimane.shimane.jp
tamayu.shimane.jp
tsuwano.shimane.jp
unnan.shimane.jp
yakumo.shimane.jp
yasugi.shimane.jp
yatsuka.shimane.jp
arai.shizuoka.jp
atami.shizuoka.jp
fuji.shizuoka.jp
fujieda.shizuoka.jp
fujikawa.shizuoka.jp
fujinomiya.shizuoka.jp
fukuroi.shizuoka.jp
gotemba.shizuoka.jp
haibara.shizuoka.jp
hamamatsu.shizuoka.jp
higashiizu.shizuoka.jp
ito.shizuoka.jp
iwata.shizuoka.jp
izu.shizuoka.jp
izunokuni.shizuoka.jp
kakegawa.shizuoka.jp
kannami.shizuoka.jp
kawanehon.shizuoka.jp
kawazu.shizuoka.jp
kikugawa.shizuoka.jp
kosai.shizuoka.jp
makinohara.shizuoka.jp
matsuzaki.shizuoka.jp
minamiizu.shizuoka.jp
mishima.shizuoka.jp
morimachi.shizuoka.jp
nishiizu.shizuoka.jp
numazu.shizuoka.jp
omaezaki.shizuoka.jp
shimada.shizuoka.jp
shimizu.shizuoka.jp
shimoda.shizuoka.jp
shizuoka.shizuoka.jp
susono.shizuoka.jp
yaizu.shizuoka.jp
yoshida.shizuoka.jp
ashikaga.tochigi.jp
bato.tochigi.jp
haga.tochigi.jp
ichikai.tochigi.jp
iwafune.tochigi.jp
kaminokawa.tochigi.jp
kanuma.tochigi.jp
karasuyama.tochigi.jp
kuroiso.tochigi.jp
mashiko.tochigi.jp
mibu.tochigi.jp
moka.tochigi.jp
motegi.tochigi.jp
nasu.tochigi.jp
nasushiobara.tochigi.jp
nikko.tochigi.jp
nishikata.tochigi.jp
nogi.tochigi.jp
ohira.tochigi.jp
ohtawara.tochigi.jp
oyama.tochigi.jp
sakura.tochigi.jp
sano.tochigi.jp
shimotsuke.tochigi.jp
shioya.tochigi.jp
takanezawa.tochigi.jp
tochigi.tochigi.jp
tsuga.tochigi.jp
ujiie.tochigi.jp
utsunomiya.tochigi.jp
yaita.tochigi.jp
aizumi.tokushima.jp
anan.tokushima.jp
ichiba.tokushima.jp
itano.tokushima.jp
kainan.tokushima.jp
komatsushima.tokushima.jp
matsushige.tokushima.jp
mima.tokushima.jp
minami.tokushima.jp
miyoshi.tokushima.jp
mugi.tokushima.jp
nakagawa.tokushima.jp
naruto.tokushima.jp
sanagochi.tokushima.jp
shishikui.tokushima.jp
tokushima.tokushima.jp
wajiki.tokushima.jp
adachi.tokyo.jp
akiruno.tokyo.jp
akishima.tokyo.jp
aogashima.tokyo.jp
arakawa.tokyo.jp
bunkyo.tokyo.jp
chiyoda.tokyo.jp
chofu.tokyo.jp
chuo.tokyo.jp
edogawa.tokyo.jp
fuchu.tokyo.jp
fussa.tokyo.jp
hachijo.tokyo.jp
hachioji.tokyo.jp
hamura.tokyo.jp
higashikurume.tokyo.jp
higashimurayama.tokyo.jp
higashiyamato.tokyo.jp
hino.tokyo.jp
hinode.tokyo.jp
hinohara.tokyo.jp
inagi.tokyo.jp
itabashi.tokyo.jp
katsushika.tokyo.jp
kita.tokyo.jp
kiyose.tokyo.jp
kodaira.tokyo.jp
koganei.tokyo.jp
kokubunji.tokyo.jp
komae.tokyo.jp
koto.tokyo.jp
kouzushima.tokyo.jp
kunitachi.tokyo.jp
machida.tokyo.jp
meguro.tokyo.jp
minato.tokyo.jp
mitaka.tokyo.jp
mizuho.tokyo.jp
musashimurayama.tokyo.jp
musashino.tokyo.jp
nakano.tokyo.jp
nerima.tokyo.jp
ogasawara.tokyo.jp
okutama.tokyo.jp
ome.tokyo.jp
oshima.tokyo.jp
ota.tokyo.jp
setagaya.tokyo.jp
shibuya.tokyo.jp
shinagawa.tokyo.jp
shinjuku.tokyo.jp
suginami.tokyo.jp
sumida.tokyo.jp
tachikawa.tokyo.jp
taito.tokyo.jp
tama.tokyo.jp
toshima.tokyo.jp
chizu.tottori.jp
hino.tottori.jp
kawahara.tottori.jp
koge.tottori.jp
kotoura.tottori.jp
misasa.tottori.jp
nanbu.tottori.jp
nichinan.tottori.jp
sakaiminato.tottori.jp
tottori.tottori.jp
wakasa.tottori.jp
yazu.tottori.jp
yonago.tottori.jp
asahi.toyama.jp
fuchu.toyama.jp
fukumitsu.toyama.jp
funahashi.toyama.jp
himi.toyama.jp
imizu.toyama.jp
inami.toyama.jp
johana.toyama.jp
kamiichi.toyama.jp
kurobe.toyama.jp
nakaniikawa.toyama.jp
namerikawa.toyama.jp
nanto.toyama.jp
nyuzen.toyama.jp
oyabe.toyama.jp
taira.toyama.jp
takaoka.toyama.jp
tateyama.toyama.jp
toga.toyama.jp
tonami.toyama.jp
toyama.toyama.jp
unazuki.toyama.jp
uozu.toyama.jp
yamada.toyama.jp
arida.wakayama.jp
aridagawa.wakayama.jp
gobo.wakayama.jp
hashimoto.wakayama.jp
hidaka.wakayama.jp
hirogawa.wakayama.jp
inami.wakayama.jp
iwade.wakayama.jp
kainan.wakayama.jp
kamitonda.wakayama.jp
katsuragi.wakayama.jp
kimino.wakayama.jp
kinokawa.wakayama.jp
kitayama.wakayama.jp
koya.wakayama.jp
koza.wakayama.jp
kozagawa.wakayama.jp
kudoyama.wakayama.jp
kushimoto.wakayama.jp
mihama.wakayama.jp
misato.wakayama.jp
nachikatsuura.wakayama.jp
shingu.wakayama.jp
shirahama.wakayama.jp
taiji.wakayama.jp
tanabe.wakayama.jp
wakayama.wakayama.jp
yuasa.wakayama.jp
yura.wakayama.jp
asahi.yamagata.jp
funagata.yamagata.jp
higashine.yamagata.jp
iide.yamagata.jp
kahoku.yamagata.jp
kaminoyama.yamagata.jp
kaneyama.yamagata.jp
kawanishi.yamagata.jp
mamurogawa.yamagata.jp
mikawa.yamagata.jp
murayama.yamagata.jp
nagai.yamagata.jp
nakayama.yamagata.jp
nanyo.yamagata.jp
nishikawa.yamagata.jp
obanazawa.yamagata.jp
oe.yamagata.jp
oguni.yamagata.jp
ohkura.yamagata.jp
oishida.yamagata.jp
sagae.yamagata.jp
sakata.yamagata.jp
sakegawa.yamagata.jp
shinjo.yamagata.jp
shirataka.yamagata.jp
shonai.yamagata.jp
takahata.yamagata.jp
tendo.yamagata.jp
tozawa.yamagata.jp
tsuruoka.yamagata.jp
yamagata.yamagata.jp
yamanobe.yamagata.jp
yonezawa.yamagata.jp
yuza.yamagata.jp
abu.yamaguchi.jp
hagi.yamaguchi.jp
hikari.yamaguchi.jp
hofu.yamaguchi.jp
iwakuni.yamaguchi.jp
kudamatsu.yamaguchi.jp
mitou.yamaguchi.jp
nagato.yamaguchi.jp
oshima.yamaguchi.jp
shimonoseki.yamaguchi.jp
shunan.yamaguchi.jp
tabuse.yamaguchi.jp
tokuyama.yamaguchi.jp
toyota.yamaguchi.jp
ube.yamaguchi.jp
yuu.yamaguchi.jp
chuo.yamanashi.jp
doshi.yamanashi.jp
fuefuki.yamanashi.jp
fujikawa.yamanashi.jp
fujikawaguchiko.yamanashi.jp
fujiyoshida.yamanashi.jp
hayakawa.yamanashi.jp
hokuto.yamanashi.jp
ichikawamisato.yamanashi.jp
kai.yamanashi.jp
kofu.yamanashi.jp
koshu.yamanashi.jp
kosuge.yamanashi.jp
minami-alps.yamanashi.jp
minobu.yamanashi.jp
nakamichi.yamanashi.jp
nanbu.yamanashi.jp
narusawa.yamanashi.jp
nirasaki.yamanashi.jp
nishikatsura.yamanashi.jp
oshino.yamanashi.jp
otsuki.yamanashi.jp
showa.yamanashi.jp
tabayama.yamanashi.jp
tsuru.yamanashi.jp
uenohara.yamanashi.jp
yamanakako.yamanashi.jp
yamanashi.yamanashi.jp

// ke : http://www.kenic.or.ke/index.php/en/ke-domains/ke-domains
ke
ac.ke
co.ke
go.ke
info.ke
me.ke
mobi.ke
ne.ke
or.ke
sc.ke

// kg : http://www.domain.kg/dmn_n.html
kg
org.kg
net.kg
com.kg
edu.kg
gov.kg
mil.kg

// kh : http://www.mptc.gov.kh/dns_registration.htm
*.kh

// ki : http://www.ki/dns/index.html
ki
edu.ki
biz.ki
net.ki
org.ki
gov.ki
info.ki
com.ki

// km : https://en.wikipedia.org/wiki/.km
// http://www.domaine.km/documents/charte.doc
km
org.km
nom.km
gov.km
prd.km
tm.km
edu.km
mil.km
ass.km
com.km
// These are only mentioned as proposed suggestions at domaine.km, but
// https://en.wikipedia.org/wiki/.km says they're available for registration:
coop.km
asso.km
presse.km
medecin.km
notaires.km
pharmaciens.km
veterinaire.km
gouv.km

// kn : https://en.wikipedia.org/wiki/.kn
// http://www.dot.kn/domainRules.html
kn
net.kn
org.kn
edu.kn
gov.kn

// kp : http://www.kcce.kp/en_index.php
kp
com.kp
edu.kp
gov.kp
org.kp
rep.kp
tra.kp

// kr : https://en.wikipedia.org/wiki/.kr
// see also: http://domain.nida.or.kr/eng/registration.jsp
kr
ac.kr
co.kr
es.kr
go.kr
hs.kr
kg.kr
mil.kr
ms.kr
ne.kr
or.kr
pe.kr
re.kr
sc.kr
// kr geographical names
busan.kr
chungbuk.kr
chungnam.kr
daegu.kr
daejeon.kr
gangwon.kr
gwangju.kr
gyeongbuk.kr
gyeonggi.kr
gyeongnam.kr
incheon.kr
jeju.kr
jeonbuk.kr
jeonnam.kr
seoul.kr
ulsan.kr

// kw : https://www.nic.kw/policies/
// Confirmed by registry <nic.tech@citra.gov.kw>
kw
com.kw
edu.kw
emb.kw
gov.kw
ind.kw
net.kw
org.kw

// ky : http://www.icta.ky/da_ky_reg_dom.php
// Confirmed by registry <kysupport@perimeterusa.com> 2008-06-17
ky
com.ky
edu.ky
net.ky
org.ky

// kz : https://en.wikipedia.org/wiki/.kz
// see also: http://www.nic.kz/rules/index.jsp
kz
org.kz
edu.kz
net.kz
gov.kz
mil.kz
com.kz

// la : https://en.wikipedia.org/wiki/.la
// Submitted by registry <gavin.brown@nic.la>
la
int.la
net.la
info.la
edu.la
gov.la
per.la
com.la
org.la

// lb : https://en.wikipedia.org/wiki/.lb
// Submitted by registry <randy@psg.com>
lb
com.lb
edu.lb
gov.lb
net.lb
org.lb

// lc : https://en.wikipedia.org/wiki/.lc
// see also: http://www.nic.lc/rules.htm
lc
com.lc
net.lc
co.lc
org.lc
edu.lc
gov.lc

// li : https://en.wikipedia.org/wiki/.li
li

// lk : https://www.nic.lk/index.php/domain-registration/lk-domain-naming-structure
lk
gov.lk
sch.lk
net.lk
int.lk
com.lk
org.lk
edu.lk
ngo.lk
soc.lk
web.lk
ltd.lk
assn.lk
grp.lk
hotel.lk
ac.lk

// lr : http://psg.com/dns/lr/lr.txt
// Submitted by registry <randy@psg.com>
lr
com.lr
edu.lr
gov.lr
org.lr
net.lr

// ls : http://www.nic.ls/
// Confirmed by registry <lsadmin@nic.ls>
ls
ac.ls
biz.ls
co.ls
edu.ls
gov.ls
info.ls
net.ls
org.ls
sc.ls

// lt : https://en.wikipedia.org/wiki/.lt
lt
// gov.lt : http://www.gov.lt/index_en.php
gov.lt

// lu : http://www.dns.lu/en/
lu

// lv : http://www.nic.lv/DNS/En/generic.php
lv
com.lv
edu.lv
gov.lv
org.lv
mil.lv
id.lv
net.lv
asn.lv
conf.lv

// ly : http://www.nic.ly/regulations.php
ly
com.ly
net.ly
gov.ly
plc.ly
edu.ly
sch.ly
med.ly
org.ly
id.ly

// ma : https://en.wikipedia.org/wiki/.ma
// http://www.anrt.ma/fr/admin/download/upload/file_fr782.pdf
ma
co.ma
net.ma
gov.ma
org.ma
ac.ma
press.ma

// mc : http://www.nic.mc/
mc
tm.mc
asso.mc

// md : https://en.wikipedia.org/wiki/.md
md

// me : https://en.wikipedia.org/wiki/.me
me
co.me
net.me
org.me
edu.me
ac.me
gov.me
its.me
priv.me

// mg : http://nic.mg/nicmg/?page_id=39
mg
org.mg
nom.mg
gov.mg
prd.mg
tm.mg
edu.mg
mil.mg
com.mg
co.mg

// mh : https://en.wikipedia.org/wiki/.mh
mh

// mil : https://en.wikipedia.org/wiki/.mil
mil

// mk : https://en.wikipedia.org/wiki/.mk
// see also: http://dns.marnet.net.mk/postapka.php
mk
com.mk
org.mk
net.mk
edu.mk
gov.mk
inf.mk
name.mk

// ml : http://www.gobin.info/domainname/ml-template.doc
// see also: https://en.wikipedia.org/wiki/.ml
ml
com.ml
edu.ml
gouv.ml
gov.ml
net.ml
org.ml
presse.ml

// mm : https://en.wikipedia.org/wiki/.mm
*.mm

// mn : https://en.wikipedia.org/wiki/.mn
mn
gov.mn
edu.mn
org.mn

// mo : http://www.monic.net.mo/
mo
com.mo
net.mo
org.mo
edu.mo
gov.mo

// mobi : https://en.wikipedia.org/wiki/.mobi
mobi

// mp : http://www.dot.mp/
// Confirmed by registry <dcamacho@saipan.com> 2008-06-17
mp

// mq : https://en.wikipedia.org/wiki/.mq
mq

// mr : https://en.wikipedia.org/wiki/.mr
mr
gov.mr

// ms : http://www.nic.ms/pdf/MS_Domain_Name_Rules.pdf
ms
com.ms
edu.ms
gov.ms
net.ms
org.ms

// mt : https://www.nic.org.mt/go/policy
// Submitted by registry <help@nic.org.mt>
mt
com.mt
edu.mt
net.mt
org.mt

// mu : https://en.wikipedia.org/wiki/.mu
mu
com.mu
net.mu
org.mu
gov.mu
ac.mu
co.mu
or.mu

// museum : https://welcome.museum/wp-content/uploads/2018/05/20180525-Registration-Policy-MUSEUM-EN_VF-2.pdf https://welcome.museum/buy-your-dot-museum-2/
museum

// mv : https://en.wikipedia.org/wiki/.mv
// "mv" included because, contra Wikipedia, google.mv exists.
mv
aero.mv
biz.mv
com.mv
coop.mv
edu.mv
gov.mv
info.mv
int.mv
mil.mv
museum.mv
name.mv
net.mv
org.mv
pro.mv

// mw : http://www.registrar.mw/
mw
ac.mw
biz.mw
co.mw
com.mw
coop.mw
edu.mw
gov.mw
int.mw
museum.mw
net.mw
org.mw

// mx : http://www.nic.mx/
// Submitted by registry <farias@nic.mx>
mx
com.mx
org.mx
gob.mx
edu.mx
net.mx

// my : http://www.mynic.my/
// Available strings: https://mynic.my/resources/domains/buying-a-domain/
my
biz.my
com.my
edu.my
gov.my
mil.my
name.my
net.my
org.my

// mz : http://www.uem.mz/
// Submitted by registry <antonio@uem.mz>
mz
ac.mz
adv.mz
co.mz
edu.mz
gov.mz
mil.mz
net.mz
org.mz

// na : http://www.na-nic.com.na/
// http://www.info.na/domain/
na
info.na
pro.na
name.na
school.na
or.na
dr.na
us.na
mx.na
ca.na
in.na
cc.na
tv.na
ws.na
mobi.na
co.na
com.na
org.na

// name : has 2nd-level tlds, but there's no list of them
name

// nc : http://www.cctld.nc/
nc
asso.nc
nom.nc

// ne : https://en.wikipedia.org/wiki/.ne
ne

// net : https://en.wikipedia.org/wiki/.net
net

// nf : https://en.wikipedia.org/wiki/.nf
nf
com.nf
net.nf
per.nf
rec.nf
web.nf
arts.nf
firm.nf
info.nf
other.nf
store.nf

// ng : http://www.nira.org.ng/index.php/join-us/register-ng-domain/189-nira-slds
ng
com.ng
edu.ng
gov.ng
i.ng
mil.ng
mobi.ng
name.ng
net.ng
org.ng
sch.ng

// ni : http://www.nic.ni/
ni
ac.ni
biz.ni
co.ni
com.ni
edu.ni
gob.ni
in.ni
info.ni
int.ni
mil.ni
net.ni
nom.ni
org.ni
web.ni

// nl : https://en.wikipedia.org/wiki/.nl
//      https://www.sidn.nl/
//      ccTLD for the Netherlands
nl

// no : https://www.norid.no/en/om-domenenavn/regelverk-for-no/
// Norid geographical second level domains : https://www.norid.no/en/om-domenenavn/regelverk-for-no/vedlegg-b/
// Norid category second level domains : https://www.norid.no/en/om-domenenavn/regelverk-for-no/vedlegg-c/
// Norid category second-level domains managed by parties other than Norid : https://www.norid.no/en/om-domenenavn/regelverk-for-no/vedlegg-d/
// RSS feed: https://teknisk.norid.no/en/feed/
no
// Norid category second level domains : https://www.norid.no/en/om-domenenavn/regelverk-for-no/vedlegg-c/
fhs.no
vgs.no
fylkesbibl.no
folkebibl.no
museum.no
idrett.no
priv.no
// Norid category second-level domains managed by parties other than Norid : https://www.norid.no/en/om-domenenavn/regelverk-for-no/vedlegg-d/
mil.no
stat.no
dep.no
kommune.no
herad.no
// Norid geographical second level domains : https://www.norid.no/en/om-domenenavn/regelverk-for-no/vedlegg-b/
// counties
aa.no
ah.no
bu.no
fm.no
hl.no
hm.no
jan-mayen.no
mr.no
nl.no
nt.no
of.no
ol.no
oslo.no
rl.no
sf.no
st.no
svalbard.no
tm.no
tr.no
va.no
vf.no
// primary and lower secondary schools per county
gs.aa.no
gs.ah.no
gs.bu.no
gs.fm.no
gs.hl.no
gs.hm.no
gs.jan-mayen.no
gs.mr.no
gs.nl.no
gs.nt.no
gs.of.no
gs.ol.no
gs.oslo.no
gs.rl.no
gs.sf.no
gs.st.no
gs.svalbard.no
gs.tm.no
gs.tr.no
gs.va.no
gs.vf.no
// cities
akrehamn.no
åkrehamn.no
algard.no
ålgård.no
arna.no
brumunddal.no
bryne.no
bronnoysund.no
brønnøysund.no
drobak.no
drøbak.no
egersund.no
fetsund.no
floro.no
florø.no
fredrikstad.no
hokksund.no
honefoss.no
hønefoss.no
jessheim.no
jorpeland.no
jørpeland.no
kirkenes.no
kopervik.no
krokstadelva.no
langevag.no
langevåg.no
leirvik.no
mjondalen.no
mjøndalen.no
mo-i-rana.no
mosjoen.no
mosjøen.no
nesoddtangen.no
orkanger.no
osoyro.no
osøyro.no
raholt.no
råholt.no
sandnessjoen.no
sandnessjøen.no
skedsmokorset.no
slattum.no
spjelkavik.no
stathelle.no
stavern.no
stjordalshalsen.no
stjørdalshalsen.no
tananger.no
tranby.no
vossevangen.no
// communities
afjord.no
åfjord.no
agdenes.no
al.no
ål.no
alesund.no
ålesund.no
alstahaug.no
alta.no
áltá.no
alaheadju.no
álaheadju.no
alvdal.no
amli.no
åmli.no
amot.no
åmot.no
andebu.no
andoy.no
andøy.no
andasuolo.no
ardal.no
årdal.no
aremark.no
arendal.no
ås.no
aseral.no
åseral.no
asker.no
askim.no
askvoll.no
askoy.no
askøy.no
asnes.no
åsnes.no
audnedaln.no
aukra.no
aure.no
aurland.no
aurskog-holand.no
aurskog-høland.no
austevoll.no
austrheim.no
averoy.no
averøy.no
balestrand.no
ballangen.no
balat.no
bálát.no
balsfjord.no
bahccavuotna.no
báhccavuotna.no
bamble.no
bardu.no
beardu.no
beiarn.no
bajddar.no
bájddar.no
baidar.no
báidár.no
berg.no
bergen.no
berlevag.no
berlevåg.no
bearalvahki.no
bearalváhki.no
bindal.no
birkenes.no
bjarkoy.no
bjarkøy.no
bjerkreim.no
bjugn.no
bodo.no
bodø.no
badaddja.no
bådåddjå.no
budejju.no
bokn.no
bremanger.no
bronnoy.no
brønnøy.no
bygland.no
bykle.no
barum.no
bærum.no
bo.telemark.no
bø.telemark.no
bo.nordland.no
bø.nordland.no
bievat.no
bievát.no
bomlo.no
bømlo.no
batsfjord.no
båtsfjord.no
bahcavuotna.no
báhcavuotna.no
dovre.no
drammen.no
drangedal.no
dyroy.no
dyrøy.no
donna.no
dønna.no
eid.no
eidfjord.no
eidsberg.no
eidskog.no
eidsvoll.no
eigersund.no
elverum.no
enebakk.no
engerdal.no
etne.no
etnedal.no
evenes.no
evenassi.no
evenášši.no
evje-og-hornnes.no
farsund.no
fauske.no
fuossko.no
fuoisku.no
fedje.no
fet.no
finnoy.no
finnøy.no
fitjar.no
fjaler.no
fjell.no
flakstad.no
flatanger.no
flekkefjord.no
flesberg.no
flora.no
fla.no
flå.no
folldal.no
forsand.no
fosnes.no
frei.no
frogn.no
froland.no
frosta.no
frana.no
fræna.no
froya.no
frøya.no
fusa.no
fyresdal.no
forde.no
førde.no
gamvik.no
gangaviika.no
gáŋgaviika.no
gaular.no
gausdal.no
gildeskal.no
gildeskål.no
giske.no
gjemnes.no
gjerdrum.no
gjerstad.no
gjesdal.no
gjovik.no
gjøvik.no
gloppen.no
gol.no
gran.no
grane.no
granvin.no
gratangen.no
grimstad.no
grong.no
kraanghke.no
kråanghke.no
grue.no
gulen.no
hadsel.no
halden.no
halsa.no
hamar.no
hamaroy.no
habmer.no
hábmer.no
hapmir.no
hápmir.no
hammerfest.no
hammarfeasta.no
hámmárfeasta.no
haram.no
hareid.no
harstad.no
hasvik.no
aknoluokta.no
ákŋoluokta.no
hattfjelldal.no
aarborte.no
haugesund.no
hemne.no
hemnes.no
hemsedal.no
heroy.more-og-romsdal.no
herøy.møre-og-romsdal.no
heroy.nordland.no
herøy.nordland.no
hitra.no
hjartdal.no
hjelmeland.no
hobol.no
hobøl.no
hof.no
hol.no
hole.no
holmestrand.no
holtalen.no
holtålen.no
hornindal.no
horten.no
hurdal.no
hurum.no
hvaler.no
hyllestad.no
hagebostad.no
hægebostad.no
hoyanger.no
høyanger.no
hoylandet.no
høylandet.no
ha.no
hå.no
ibestad.no
inderoy.no
inderøy.no
iveland.no
jevnaker.no
jondal.no
jolster.no
jølster.no
karasjok.no
karasjohka.no
kárášjohka.no
karlsoy.no
galsa.no
gálsá.no
karmoy.no
karmøy.no
kautokeino.no
guovdageaidnu.no
klepp.no
klabu.no
klæbu.no
kongsberg.no
kongsvinger.no
kragero.no
kragerø.no
kristiansand.no
kristiansund.no
krodsherad.no
krødsherad.no
kvalsund.no
rahkkeravju.no
ráhkkerávju.no
kvam.no
kvinesdal.no
kvinnherad.no
kviteseid.no
kvitsoy.no
kvitsøy.no
kvafjord.no
kvæfjord.no
giehtavuoatna.no
kvanangen.no
kvænangen.no
navuotna.no
návuotna.no
kafjord.no
kåfjord.no
gaivuotna.no
gáivuotna.no
larvik.no
lavangen.no
lavagis.no
loabat.no
loabát.no
lebesby.no
davvesiida.no
leikanger.no
leirfjord.no
leka.no
leksvik.no
lenvik.no
leangaviika.no
leaŋgaviika.no
lesja.no
levanger.no
lier.no
lierne.no
lillehammer.no
lillesand.no
lindesnes.no
lindas.no
lindås.no
lom.no
loppa.no
lahppi.no
láhppi.no
lund.no
lunner.no
luroy.no
lurøy.no
luster.no
lyngdal.no
lyngen.no
ivgu.no
lardal.no
lerdal.no
lærdal.no
lodingen.no
lødingen.no
lorenskog.no
lørenskog.no
loten.no
løten.no
malvik.no
masoy.no
måsøy.no
muosat.no
muosát.no
mandal.no
marker.no
marnardal.no
masfjorden.no
meland.no
meldal.no
melhus.no
meloy.no
meløy.no
meraker.no
meråker.no
moareke.no
moåreke.no
midsund.no
midtre-gauldal.no
modalen.no
modum.no
molde.no
moskenes.no
moss.no
mosvik.no
malselv.no
målselv.no
malatvuopmi.no
málatvuopmi.no
namdalseid.no
aejrie.no
namsos.no
namsskogan.no
naamesjevuemie.no
nååmesjevuemie.no
laakesvuemie.no
nannestad.no
narvik.no
narviika.no
naustdal.no
nedre-eiker.no
nes.akershus.no
nes.buskerud.no
nesna.no
nesodden.no
nesseby.no
unjarga.no
unjárga.no
nesset.no
nissedal.no
nittedal.no
nord-aurdal.no
nord-fron.no
nord-odal.no
norddal.no
nordkapp.no
davvenjarga.no
davvenjárga.no
nordre-land.no
nordreisa.no
raisa.no
ráisa.no
nore-og-uvdal.no
notodden.no
naroy.no
nærøy.no
notteroy.no
nøtterøy.no
odda.no
oksnes.no
øksnes.no
oppdal.no
oppegard.no
oppegård.no
orkdal.no
orland.no
ørland.no
orskog.no
ørskog.no
orsta.no
ørsta.no
os.hedmark.no
os.hordaland.no
osen.no
osteroy.no
osterøy.no
ostre-toten.no
østre-toten.no
overhalla.no
ovre-eiker.no
øvre-eiker.no
oyer.no
øyer.no
oygarden.no
øygarden.no
oystre-slidre.no
øystre-slidre.no
porsanger.no
porsangu.no
porsáŋgu.no
porsgrunn.no
radoy.no
radøy.no
rakkestad.no
rana.no
ruovat.no
randaberg.no
rauma.no
rendalen.no
rennebu.no
rennesoy.no
rennesøy.no
rindal.no
ringebu.no
ringerike.no
ringsaker.no
rissa.no
risor.no
risør.no
roan.no
rollag.no
rygge.no
ralingen.no
rælingen.no
rodoy.no
rødøy.no
romskog.no
rømskog.no
roros.no
røros.no
rost.no
røst.no
royken.no
røyken.no
royrvik.no
røyrvik.no
rade.no
råde.no
salangen.no
siellak.no
saltdal.no
salat.no
sálát.no
sálat.no
samnanger.no
sande.more-og-romsdal.no
sande.møre-og-romsdal.no
sande.vestfold.no
sandefjord.no
sandnes.no
sandoy.no
sandøy.no
sarpsborg.no
sauda.no
sauherad.no
sel.no
selbu.no
selje.no
seljord.no
sigdal.no
siljan.no
sirdal.no
skaun.no
skedsmo.no
ski.no
skien.no
skiptvet.no
skjervoy.no
skjervøy.no
skierva.no
skiervá.no
skjak.no
skjåk.no
skodje.no
skanland.no
skånland.no
skanit.no
skánit.no
smola.no
smøla.no
snillfjord.no
snasa.no
snåsa.no
snoasa.no
snaase.no
snåase.no
sogndal.no
sokndal.no
sola.no
solund.no
songdalen.no
sortland.no
spydeberg.no
stange.no
stavanger.no
steigen.no
steinkjer.no
stjordal.no
stjørdal.no
stokke.no
stor-elvdal.no
stord.no
stordal.no
storfjord.no
omasvuotna.no
strand.no
stranda.no
stryn.no
sula.no
suldal.no
sund.no
sunndal.no
surnadal.no
sveio.no
svelvik.no
sykkylven.no
sogne.no
søgne.no
somna.no
sømna.no
sondre-land.no
søndre-land.no
sor-aurdal.no
sør-aurdal.no
sor-fron.no
sør-fron.no
sor-odal.no
sør-odal.no
sor-varanger.no
sør-varanger.no
matta-varjjat.no
mátta-várjjat.no
sorfold.no
sørfold.no
sorreisa.no
sørreisa.no
sorum.no
sørum.no
tana.no
deatnu.no
time.no
tingvoll.no
tinn.no
tjeldsund.no
dielddanuorri.no
tjome.no
tjøme.no
tokke.no
tolga.no
torsken.no
tranoy.no
tranøy.no
tromso.no
tromsø.no
tromsa.no
romsa.no
trondheim.no
troandin.no
trysil.no
trana.no
træna.no
trogstad.no
trøgstad.no
tvedestrand.no
tydal.no
tynset.no
tysfjord.no
divtasvuodna.no
divttasvuotna.no
tysnes.no
tysvar.no
tysvær.no
tonsberg.no
tønsberg.no
ullensaker.no
ullensvang.no
ulvik.no
utsira.no
vadso.no
vadsø.no
cahcesuolo.no
čáhcesuolo.no
vaksdal.no
valle.no
vang.no
vanylven.no
vardo.no
vardø.no
varggat.no
várggát.no
vefsn.no
vaapste.no
vega.no
vegarshei.no
vegårshei.no
vennesla.no
verdal.no
verran.no
vestby.no
vestnes.no
vestre-slidre.no
vestre-toten.no
vestvagoy.no
vestvågøy.no
vevelstad.no
vik.no
vikna.no
vindafjord.no
volda.no
voss.no
varoy.no
værøy.no
vagan.no
vågan.no
voagat.no
vagsoy.no
vågsøy.no
vaga.no
vågå.no
valer.ostfold.no
våler.østfold.no
valer.hedmark.no
våler.hedmark.no

// np : http://www.mos.com.np/register.html
*.np

// nr : http://cenpac.net.nr/dns/index.html
// Submitted by registry <technician@cenpac.net.nr>
nr
biz.nr
info.nr
gov.nr
edu.nr
org.nr
net.nr
com.nr

// nu : https://en.wikipedia.org/wiki/.nu
nu

// nz : https://en.wikipedia.org/wiki/.nz
// Submitted by registry <jay@nzrs.net.nz>
nz
ac.nz
co.nz
cri.nz
geek.nz
gen.nz
govt.nz
health.nz
iwi.nz
kiwi.nz
maori.nz
mil.nz
māori.nz
net.nz
org.nz
parliament.nz
school.nz

// om : https://en.wikipedia.org/wiki/.om
om
co.om
com.om
edu.om
gov.om
med.om
museum.om
net.om
org.om
pro.om

// onion : https://tools.ietf.org/html/rfc7686
onion

// org : https://en.wikipedia.org/wiki/.org
org

// pa : http://www.nic.pa/
// Some additional second level "domains" resolve directly as hostnames, such as
// pannet.pa, so we add a rule for "pa".
pa
ac.pa
gob.pa
com.pa
org.pa
sld.pa
edu.pa
net.pa
ing.pa
abo.pa
med.pa
nom.pa

// pe : https://www.nic.pe/InformeFinalComision.pdf
pe
edu.pe
gob.pe
nom.pe
mil.pe
org.pe
com.pe
net.pe

// pf : http://www.gobin.info/domainname/formulaire-pf.pdf
pf
com.pf
org.pf
edu.pf

// pg : https://en.wikipedia.org/wiki/.pg
*.pg

// ph : http://www.domains.ph/FAQ2.asp
// Submitted by registry <jed@email.com.ph>
ph
com.ph
net.ph
org.ph
gov.ph
edu.ph
ngo.ph
mil.ph
i.ph

// pk : http://pk5.pknic.net.pk/pk5/msgNamepk.PK
pk
com.pk
net.pk
edu.pk
org.pk
fam.pk
biz.pk
web.pk
gov.pk
gob.pk
gok.pk
gon.pk
gop.pk
gos.pk
info.pk

// pl http://www.dns.pl/english/index.html
// Submitted by registry
pl
com.pl
net.pl
org.pl
// pl functional domains (http://www.dns.pl/english/index.html)
aid.pl
agro.pl
atm.pl
auto.pl
biz.pl
edu.pl
gmina.pl
gsm.pl
info.pl
mail.pl
miasta.pl
media.pl
mil.pl
nieruchomosci.pl
nom.pl
pc.pl
powiat.pl
priv.pl
realestate.pl
rel.pl
sex.pl
shop.pl
sklep.pl
sos.pl
szkola.pl
targi.pl
tm.pl
tourism.pl
travel.pl
turystyka.pl
// Government domains
gov.pl
ap.gov.pl
griw.gov.pl
ic.gov.pl
is.gov.pl
kmpsp.gov.pl
konsulat.gov.pl
kppsp.gov.pl
kwp.gov.pl
kwpsp.gov.pl
mup.gov.pl
mw.gov.pl
oia.gov.pl
oirm.gov.pl
oke.gov.pl
oow.gov.pl
oschr.gov.pl
oum.gov.pl
pa.gov.pl
pinb.gov.pl
piw.gov.pl
po.gov.pl
pr.gov.pl
psp.gov.pl
psse.gov.pl
pup.gov.pl
rzgw.gov.pl
sa.gov.pl
sdn.gov.pl
sko.gov.pl
so.gov.pl
sr.gov.pl
starostwo.gov.pl
ug.gov.pl
ugim.gov.pl
um.gov.pl
umig.gov.pl
upow.gov.pl
uppo.gov.pl
us.gov.pl
uw.gov.pl
uzs.gov.pl
wif.gov.pl
wiih.gov.pl
winb.gov.pl
wios.gov.pl
witd.gov.pl
wiw.gov.pl
wkz.gov.pl
wsa.gov.pl
wskr.gov.pl
wsse.gov.pl
wuoz.gov.pl
wzmiuw.gov.pl
zp.gov.pl
zpisdn.gov.pl
// pl regional domains (http://www.dns.pl/english/index.html)
augustow.pl
babia-gora.pl
bedzin.pl
beskidy.pl
bialowieza.pl
bialystok.pl
bielawa.pl
bieszczady.pl
boleslawiec.pl
bydgoszcz.pl
bytom.pl
cieszyn.pl
czeladz.pl
czest.pl
dlugoleka.pl
elblag.pl
elk.pl
glogow.pl
gniezno.pl
gorlice.pl
grajewo.pl
ilawa.pl
jaworzno.pl
jelenia-gora.pl
jgora.pl
kalisz.pl
kazimierz-dolny.pl
karpacz.pl
kartuzy.pl
kaszuby.pl
katowice.pl
kepno.pl
ketrzyn.pl
klodzko.pl
kobierzyce.pl
kolobrzeg.pl
konin.pl
konskowola.pl
kutno.pl
lapy.pl
lebork.pl
legnica.pl
lezajsk.pl
limanowa.pl
lomza.pl
lowicz.pl
lubin.pl
lukow.pl
malbork.pl
malopolska.pl
mazowsze.pl
mazury.pl
mielec.pl
mielno.pl
mragowo.pl
naklo.pl
nowaruda.pl
nysa.pl
olawa.pl
olecko.pl
olkusz.pl
olsztyn.pl
opoczno.pl
opole.pl
ostroda.pl
ostroleka.pl
ostrowiec.pl
ostrowwlkp.pl
pila.pl
pisz.pl
podhale.pl
podlasie.pl
polkowice.pl
pomorze.pl
pomorskie.pl
prochowice.pl
pruszkow.pl
przeworsk.pl
pulawy.pl
radom.pl
rawa-maz.pl
rybnik.pl
rzeszow.pl
sanok.pl
sejny.pl
slask.pl
slupsk.pl
sosnowiec.pl
stalowa-wola.pl
skoczow.pl
starachowice.pl
stargard.pl
suwalki.pl
swidnica.pl
swiebodzin.pl
swinoujscie.pl
szczecin.pl
szczytno.pl
tarnobrzeg.pl
tgory.pl
turek.pl
tychy.pl
ustka.pl
walbrzych.pl
warmia.pl
warszawa.pl
waw.pl
wegrow.pl
wielun.pl
wlocl.pl
wloclawek.pl
wodzislaw.pl
wolomin.pl
wroclaw.pl
zachpomor.pl
zagan.pl
zarow.pl
zgora.pl
zgorzelec.pl

// pm : https://www.afnic.fr/wp-media/uploads/2022/12/afnic-naming-policy-2023-01-01.pdf
pm

// pn : http://www.government.pn/PnRegistry/policies.htm
pn
gov.pn
co.pn
org.pn
edu.pn
net.pn

// post : https://en.wikipedia.org/wiki/.post
post

// pr : http://www.nic.pr/index.asp?f=1
pr
com.pr
net.pr
org.pr
gov.pr
edu.pr
isla.pr
pro.pr
biz.pr
info.pr
name.pr
// these aren't mentioned on nic.pr, but on https://en.wikipedia.org/wiki/.pr
est.pr
prof.pr
ac.pr

// pro : http://registry.pro/get-pro
pro
aaa.pro
aca.pro
acct.pro
avocat.pro
bar.pro
cpa.pro
eng.pro
jur.pro
law.pro
med.pro
recht.pro

// ps : https://en.wikipedia.org/wiki/.ps
// http://www.nic.ps/registration/policy.html#reg
ps
edu.ps
gov.ps
sec.ps
plo.ps
com.ps
org.ps
net.ps

// pt : https://www.dns.pt/en/domain/pt-terms-and-conditions-registration-rules/
pt
net.pt
gov.pt
org.pt
edu.pt
int.pt
publ.pt
com.pt
nome.pt

// pw : https://en.wikipedia.org/wiki/.pw
pw
co.pw
ne.pw
or.pw
ed.pw
go.pw
belau.pw

// py : http://www.nic.py/pautas.html#seccion_9
// Submitted by registry
py
com.py
coop.py
edu.py
gov.py
mil.py
net.py
org.py

// qa : http://domains.qa/en/
qa
com.qa
edu.qa
gov.qa
mil.qa
name.qa
net.qa
org.qa
sch.qa

// re : https://www.afnic.fr/wp-media/uploads/2022/12/afnic-naming-policy-2023-01-01.pdf
re
asso.re
com.re
nom.re

// ro : http://www.rotld.ro/
ro
arts.ro
com.ro
firm.ro
info.ro
nom.ro
nt.ro
org.ro
rec.ro
store.ro
tm.ro
www.ro

// rs : https://www.rnids.rs/en/domains/national-domains
rs
ac.rs
co.rs
edu.rs
gov.rs
in.rs
org.rs

// ru : https://cctld.ru/files/pdf/docs/en/rules_ru-rf.pdf
// Submitted by George Georgievsky <gug@cctld.ru>
ru

// rw : https://www.ricta.org.rw/sites/default/files/resources/registry_registrar_contract_0.pdf
rw
ac.rw
co.rw
coop.rw
gov.rw
mil.rw
net.rw
org.rw

// sa : http://www.nic.net.sa/
sa
com.sa
net.sa
org.sa
gov.sa
med.sa
pub.sa
edu.sa
sch.sa

// sb : http://www.sbnic.net.sb/
// Submitted by registry <lee.humphries@telekom.com.sb>
sb
com.sb
edu.sb
gov.sb
net.sb
org.sb

// sc : http://www.nic.sc/
sc
com.sc
gov.sc
net.sc
org.sc
edu.sc

// sd : http://www.isoc.sd/sudanic.isoc.sd/billing_pricing.htm
// Submitted by registry <admin@isoc.sd>
sd
com.sd
net.sd
org.sd
edu.sd
med.sd
tv.sd
gov.sd
info.sd

// se : https://en.wikipedia.org/wiki/.se
// Submitted by registry <patrik.wallstrom@iis.se>
se
a.se
ac.se
b.se
bd.se
brand.se
c.se
d.se
e.se
f.se
fh.se
fhsk.se
fhv.se
g.se
h.se
i.se
k.se
komforb.se
kommunalforbund.se
komvux.se
l.se
lanbib.se
m.se
n.se
naturbruksgymn.se
o.se
org.se
p.se
parti.se
pp.se
press.se
r.se
s.se
t.se
tm.se
u.se
w.se
x.se
y.se
z.se

// sg : http://www.nic.net.sg/page/registration-policies-procedures-and-guidelines
sg
com.sg
net.sg
org.sg
gov.sg
edu.sg
per.sg

// sh : http://nic.sh/rules.htm
sh
com.sh
net.sh
gov.sh
org.sh
mil.sh

// si : https://en.wikipedia.org/wiki/.si
si

// sj : No registrations at this time.
// Submitted by registry <jarle@uninett.no>
sj

// sk : https://en.wikipedia.org/wiki/.sk
// list of 2nd level domains ?
sk

// sl : http://www.nic.sl
// Submitted by registry <adam@neoip.com>
sl
com.sl
net.sl
edu.sl
gov.sl
org.sl

// sm : https://en.wikipedia.org/wiki/.sm
sm

// sn : https://en.wikipedia.org/wiki/.sn
sn
art.sn
com.sn
edu.sn
gouv.sn
org.sn
perso.sn
univ.sn

// so : http://sonic.so/policies/
so
com.so
edu.so
gov.so
me.so
net.so
org.so

// sr : https://en.wikipedia.org/wiki/.sr
sr

// ss : https://registry.nic.ss/
// Submitted by registry <technical@nic.ss>
ss
biz.ss
com.ss
edu.ss
gov.ss
me.ss
net.ss
org.ss
sch.ss

// st : http://www.nic.st/html/policyrules/
st
co.st
com.st
consulado.st
edu.st
embaixada.st
mil.st
net.st
org.st
principe.st
saotome.st
store.st

// su : https://en.wikipedia.org/wiki/.su
su

// sv : http://www.svnet.org.sv/niveldos.pdf
sv
com.sv
edu.sv
gob.sv
org.sv
red.sv

// sx : https://en.wikipedia.org/wiki/.sx
// Submitted by registry <jcvignes@openregistry.com>
sx
gov.sx

// sy : https://en.wikipedia.org/wiki/.sy
// see also: http://www.gobin.info/domainname/sy.doc
sy
edu.sy
gov.sy
net.sy
mil.sy
com.sy
org.sy

// sz : https://en.wikipedia.org/wiki/.sz
// http://www.sispa.org.sz/
sz
co.sz
ac.sz
org.sz

// tc : https://en.wikipedia.org/wiki/.tc
tc

// td : https://en.wikipedia.org/wiki/.td
td

// tel: https://en.wikipedia.org/wiki/.tel
// http://www.telnic.org/
tel

// tf : https://www.afnic.fr/wp-media/uploads/2022/12/afnic-naming-policy-2023-01-01.pdf
tf

// tg : https://en.wikipedia.org/wiki/.tg
// http://www.nic.tg/
tg

// th : https://en.wikipedia.org/wiki/.th
// Submitted by registry <krit@thains.co.th>
th
ac.th
co.th
go.th
in.th
mi.th
net.th
or.th

// tj : http://www.nic.tj/policy.html
tj
ac.tj
biz.tj
co.tj
com.tj
edu.tj
go.tj
gov.tj
int.tj
mil.tj
name.tj
net.tj
nic.tj
org.tj
test.tj
web.tj

// tk : https://en.wikipedia.org/wiki/.tk
tk

// tl : https://en.wikipedia.org/wiki/.tl
tl
gov.tl

// tm : http://www.nic.tm/local.html
tm
com.tm
co.tm
org.tm
net.tm
nom.tm
gov.tm
mil.tm
edu.tm

// tn : http://www.registre.tn/fr/
// https://whois.ati.tn/
tn
com.tn
ens.tn
fin.tn
gov.tn
ind.tn
info.tn
intl.tn
mincom.tn
nat.tn
net.tn
org.tn
perso.tn
tourism.tn

// to : https://en.wikipedia.org/wiki/.to
// Submitted by registry <egullich@colo.to>
to
com.to
gov.to
net.to
org.to
edu.to
mil.to

// tr : https://nic.tr/
// https://nic.tr/forms/eng/policies.pdf
// https://nic.tr/index.php?USRACTN=PRICELST
tr
av.tr
bbs.tr
bel.tr
biz.tr
com.tr
dr.tr
edu.tr
gen.tr
gov.tr
info.tr
mil.tr
k12.tr
kep.tr
name.tr
net.tr
org.tr
pol.tr
tel.tr
tsk.tr
tv.tr
web.tr
// Used by Northern Cyprus
nc.tr
// Used by government agencies of Northern Cyprus
gov.nc.tr

// tt : http://www.nic.tt/
tt
co.tt
com.tt
org.tt
net.tt
biz.tt
info.tt
pro.tt
int.tt
coop.tt
jobs.tt
mobi.tt
travel.tt
museum.tt
aero.tt
name.tt
gov.tt
edu.tt

// tv : https://en.wikipedia.org/wiki/.tv
// Not listing any 2LDs as reserved since none seem to exist in practice,
// Wikipedia notwithstanding.
tv

// tw : https://en.wikipedia.org/wiki/.tw
tw
edu.tw
gov.tw
mil.tw
com.tw
net.tw
org.tw
idv.tw
game.tw
ebiz.tw
club.tw
網路.tw
組織.tw
商業.tw

// tz : http://www.tznic.or.tz/index.php/domains
// Submitted by registry <manager@tznic.or.tz>
tz
ac.tz
co.tz
go.tz
hotel.tz
info.tz
me.tz
mil.tz
mobi.tz
ne.tz
or.tz
sc.tz
tv.tz

// ua : https://hostmaster.ua/policy/?ua
// Submitted by registry <dk@cctld.ua>
ua
// ua 2LD
com.ua
edu.ua
gov.ua
in.ua
net.ua
org.ua
// ua geographic names
// https://hostmaster.ua/2ld/
cherkassy.ua
cherkasy.ua
chernigov.ua
chernihiv.ua
chernivtsi.ua
chernovtsy.ua
ck.ua
cn.ua
cr.ua
crimea.ua
cv.ua
dn.ua
dnepropetrovsk.ua
dnipropetrovsk.ua
donetsk.ua
dp.ua
if.ua
ivano-frankivsk.ua
kh.ua
kharkiv.ua
kharkov.ua
kherson.ua
khmelnitskiy.ua
khmelnytskyi.ua
kiev.ua
kirovograd.ua
km.ua
kr.ua
kropyvnytskyi.ua
krym.ua
ks.ua
kv.ua
kyiv.ua
lg.ua
lt.ua
lugansk.ua
luhansk.ua
lutsk.ua
lv.ua
lviv.ua
mk.ua
mykolaiv.ua
nikolaev.ua
od.ua
odesa.ua
odessa.ua
pl.ua
poltava.ua
rivne.ua
rovno.ua
rv.ua
sb.ua
sebastopol.ua
sevastopol.ua
sm.ua
sumy.ua
te.ua
ternopil.ua
uz.ua
uzhgorod.ua
uzhhorod.ua
vinnica.ua
vinnytsia.ua
vn.ua
volyn.ua
yalta.ua
zakarpattia.ua
zaporizhzhe.ua
zaporizhzhia.ua
zhitomir.ua
zhytomyr.ua
zp.ua
zt.ua

// ug : https://www.registry.co.ug/
ug
co.ug
or.ug
ac.ug
sc.ug
go.ug
ne.ug
com.ug
org.ug

// uk : https://en.wikipedia.org/wiki/.uk
// Submitted by registry <Michael.Daly@nominet.org.uk>
uk
ac.uk
co.uk
gov.uk
ltd.uk
me.uk
net.uk
nhs.uk
org.uk
plc.uk
police.uk
*.sch.uk

// us : https://en.wikipedia.org/wiki/.us
us
dni.us
fed.us
isa.us
kids.us
nsn.us
// us geographic names
ak.us
al.us
ar.us
as.us
az.us
ca.us
co.us
ct.us
dc.us
de.us
fl.us
ga.us
gu.us
hi.us
ia.us
id.us
il.us
in.us
ks.us
ky.us
la.us
ma.us
md.us
me.us
mi.us
mn.us
mo.us
ms.us
mt.us
nc.us
nd.us
ne.us
nh.us
nj.us
nm.us
nv.us
ny.us
oh.us
ok.us
or.us
pa.us
pr.us
ri.us
sc.us
sd.us
tn.us
tx.us
ut.us
vi.us
vt.us
va.us
wa.us
wi.us
wv.us
wy.us
// The registrar notes several more specific domains available in each state,
// such as state.*.us, dst.*.us, etc., but resolution of these is somewhat
// haphazard; in some states these domains resolve as addresses, while in others
// only subdomains are available, or even nothing at all. We include the
// most common ones where it's clear that different sites are different
// entities.
k12.ak.us
k12.al.us
k12.ar.us
k12.as.us
k12.az.us
k12.ca.us
k12.co.us
k12.ct.us
k12.dc.us
k12.fl.us
k12.ga.us
k12.gu.us
// k12.hi.us  Bug 614565 - Hawaii has a state-wide DOE login
k12.ia.us
k12.id.us
k12.il.us
k12.in.us
k12.ks.us
k12.ky.us
k12.la.us
k12.ma.us
k12.md.us
k12.me.us
k12.mi.us
k12.mn.us
k12.mo.us
k12.ms.us
k12.mt.us
k12.nc.us
// k12.nd.us  Bug 1028347 - Removed at request of Travis Rosso <trossow@nd.gov>
k12.ne.us
k12.nh.us
k12.nj.us
k12.nm.us
k12.nv.us
k12.ny.us
k12.oh.us
k12.ok.us
k12.or.us
k12.pa.us
k12.pr.us
// k12.ri.us  Removed at request of Kim Cournoyer <netsupport@staff.ri.net>
k12.sc.us
// k12.sd.us  Bug 934131 - Removed at request of James Booze <James.Booze@k12.sd.us>
k12.tn.us
k12.tx.us
k12.ut.us
k12.vi.us
k12.vt.us
k12.va.us
k12.wa.us
k12.wi.us
// k12.wv.us  Bug 947705 - Removed at request of Verne Britton <verne@wvnet.edu>
k12.wy.us
cc.ak.us
cc.al.us
cc.ar.us
cc.as.us
cc.az.us
cc.ca.us
cc.co.us
cc.ct.us
cc.dc.us
cc.de.us
cc.fl.us
cc.ga.us
cc.gu.us
cc.hi.us
cc.ia.us
cc.id.us
cc.il.us
cc.in.us
cc.ks.us
cc.ky.us
cc.la.us
cc.ma.us
cc.md.us
cc.me.us
cc.mi.us
cc.mn.us
cc.mo.us
cc.ms.us
cc.mt.us
cc.nc.us
cc.nd.us
cc.ne.us
cc.nh.us
cc.nj.us
cc.nm.us
cc.nv.us
cc.ny.us
cc.oh.us
cc.ok.us
cc.or.us
cc.pa.us
cc.pr.us
cc.ri.us
cc.sc.us
cc.sd.us
cc.tn.us
cc.tx.us
cc.ut.us
cc.vi.us
cc.vt.us
cc.va.us
cc.wa.us
cc.wi.us
cc.wv.us
cc.wy.us
lib.ak.us
lib.al.us
lib.ar.us
lib.as.us
lib.az.us
lib.ca.us
lib.co.us
lib.ct.us
lib.dc.us
// lib.de.us  Issue #243 - Moved to Private section at request of Ed Moore <Ed.Moore@lib.de.us>
lib.fl.us
lib.ga.us
lib.gu.us
lib.hi.us
lib.ia.us
lib.id.us
lib.il.us
lib.in.us
lib.ks.us
lib.ky.us
lib.la.us
lib.ma.us
lib.md.us
lib.me.us
lib.mi.us
lib.mn.us
lib.mo.us
lib.ms.us
lib.mt.us
lib.nc.us
lib.nd.us
lib.ne.us
lib.nh.us
lib.nj.us
lib.nm.us
lib.nv.us
lib.ny.us
lib.oh.us
lib.ok.us
lib.or.us
lib.pa.us
lib.pr.us
lib.ri.us
lib.sc.us
lib.sd.us
lib.tn.us
lib.tx.us
lib.ut.us
lib.vi.us
lib.vt.us
lib.va.us
lib.wa.us
lib.wi.us
// lib.wv.us  Bug 941670 - Removed at request of Larry W Arnold <arnold@wvlc.lib.wv.us>
lib.wy.us
// k12.ma.us contains school districts in Massachusetts. The 4LDs are
//  managed independently except for private (PVT), charter (CHTR) and
//  parochial (PAROCH) schools.  Those are delegated directly to the
//  5LD operators.   <k12-ma-hostmaster _ at _ rsuc.gweep.net>
pvt.k12.ma.us
chtr.k12.ma.us
paroch.k12.ma.us
// Merit Network, Inc. maintains the registry for =~ /(k12|cc|lib).mi.us/ and the following
//    see also: http://domreg.merit.edu
//    see also: whois -h whois.domreg.merit.edu help
ann-arbor.mi.us
cog.mi.us
dst.mi.us
eaton.mi.us
gen.mi.us
mus.mi.us
tec.mi.us
washtenaw.mi.us

// uy : http://www.nic.org.uy/
uy
com.uy
edu.uy
gub.uy
mil.uy
net.uy
org.uy

// uz : http://www.reg.uz/
uz
co.uz
com.uz
net.uz
org.uz

// va : https://en.wikipedia.org/wiki/.va
va

// vc : https://en.wikipedia.org/wiki/.vc
// Submitted by registry <kshah@ca.afilias.info>
vc
com.vc
net.vc
org.vc
gov.vc
mil.vc
edu.vc

// ve : https://registro.nic.ve/
// Submitted by registry nic@nic.ve and nicve@conatel.gob.ve
ve
arts.ve
bib.ve
co.ve
com.ve
e12.ve
edu.ve
firm.ve
gob.ve
gov.ve
info.ve
int.ve
mil.ve
net.ve
nom.ve
org.ve
rar.ve
rec.ve
store.ve
tec.ve
web.ve

// vg : https://en.wikipedia.org/wiki/.vg
vg

// vi : http://www.nic.vi/newdomainform.htm
// http://www.nic.vi/Domain_Rules/body_domain_rules.html indicates some other
// TLDs are "reserved", such as edu.vi and gov.vi, but doesn't actually say they
// are available for registration (which they do not seem to be).
vi
co.vi
com.vi
k12.vi
net.vi
org.vi

// vn : https://www.vnnic.vn/en/domain/cctld-vn
// https://vnnic.vn/sites/default/files/tailieu/vn.cctld.domains.txt
vn
ac.vn
ai.vn
biz.vn
com.vn
edu.vn
gov.vn
health.vn
id.vn
info.vn
int.vn
io.vn
name.vn
net.vn
org.vn
pro.vn

// vn geographical names
angiang.vn
bacgiang.vn
backan.vn
baclieu.vn
bacninh.vn
baria-vungtau.vn
bentre.vn
binhdinh.vn
binhduong.vn
binhphuoc.vn
binhthuan.vn
camau.vn
cantho.vn
caobang.vn
daklak.vn
daknong.vn
danang.vn
dienbien.vn
dongnai.vn
dongthap.vn
gialai.vn
hagiang.vn
haiduong.vn
haiphong.vn
hanam.vn
hanoi.vn
hatinh.vn
haugiang.vn
hoabinh.vn
hungyen.vn
khanhhoa.vn
kiengiang.vn
kontum.vn
laichau.vn
lamdong.vn
langson.vn
laocai.vn
longan.vn
namdinh.vn
nghean.vn
ninhbinh.vn
ninhthuan.vn
phutho.vn
phuyen.vn
quangbinh.vn
quangnam.vn
quangngai.vn
quangninh.vn
quangtri.vn
soctrang.vn
sonla.vn
tayninh.vn
thaibinh.vn
thainguyen.vn
thanhhoa.vn
thanhphohochiminh.vn
thuathienhue.vn
tiengiang.vn
travinh.vn
tuyenquang.vn
vinhlong.vn
vinhphuc.vn
yenbai.vn

// vu : https://en.wikipedia.org/wiki/.vu
// http://www.vunic.vu/
vu
com.vu
edu.vu
net.vu
org.vu

// wf : https://www.afnic.fr/wp-media/uploads/2022/12/afnic-naming-policy-2023-01-01.pdf
wf

// ws : https://en.wikipedia.org/wiki/.ws
// http://samoanic.ws/index.dhtml
ws
com.ws
net.ws
org.ws
gov.ws
edu.ws

// yt : https://www.afnic.fr/wp-media/uploads/2022/12/afnic-naming-policy-2023-01-01.pdf
yt

// IDN ccTLDs
// When submitting patches, please maintain a sort by ISO 3166 ccTLD, then
// U-label, and follow this format:
// // A-Label ("<Latin renderings>", <language name>[, variant info]) : <ISO 3166 ccTLD>
// // [sponsoring org]
// U-Label

// xn--mgbaam7a8h ("Emerat", Arabic) : AE
// http://nic.ae/english/arabicdomain/rules.jsp
امارات

// xn--y9a3aq ("hye", Armenian) : AM
// ISOC AM (operated by .am Registry)
հայ

// xn--54b7fta0cc ("Bangla", Bangla) : BD
বাংলা

// xn--90ae ("bg", Bulgarian) : BG
бг

// xn--mgbcpq6gpa1a ("albahrain", Arabic) : BH
البحرين

// xn--90ais ("bel", Belarusian/Russian Cyrillic) : BY
// Operated by .by registry
бел

// xn--fiqs8s ("Zhongguo/China", Chinese, Simplified) : CN
// CNNIC
// http://cnnic.cn/html/Dir/2005/10/11/3218.htm
中国

// xn--fiqz9s ("Zhongguo/China", Chinese, Traditional) : CN
// CNNIC
// http://cnnic.cn/html/Dir/2005/10/11/3218.htm
中國

// xn--lgbbat1ad8j ("Algeria/Al Jazair", Arabic) : DZ
الجزائر

// xn--wgbh1c ("Egypt/Masr", Arabic) : EG
// http://www.dotmasr.eg/
مصر

// xn--e1a4c ("eu", Cyrillic) : EU
// https://eurid.eu
ею

// xn--qxa6a ("eu", Greek) : EU
// https://eurid.eu
ευ

// xn--mgbah1a3hjkrd ("Mauritania", Arabic) : MR
موريتانيا

// xn--node ("ge", Georgian Mkhedruli) : GE
გე

// xn--qxam ("el", Greek) : GR
// Hellenic Ministry of Infrastructure, Transport, and Networks
ελ

// xn--j6w193g ("Hong Kong", Chinese) : HK
// https://www.hkirc.hk
// Submitted by registry <hk.tech@hkirc.hk>
// https://www.hkirc.hk/content.jsp?id=30#!/34
香港
公司.香港
教育.香港
政府.香港
個人.香港
網絡.香港
組織.香港

// xn--2scrj9c ("Bharat", Kannada) : IN
// India
ಭಾರತ

// xn--3hcrj9c ("Bharat", Oriya) : IN
// India
ଭାରତ

// xn--45br5cyl ("Bharatam", Assamese) : IN
// India
ভাৰত

// xn--h2breg3eve ("Bharatam", Sanskrit) : IN
// India
भारतम्

// xn--h2brj9c8c ("Bharot", Santali) : IN
// India
भारोत

// xn--mgbgu82a ("Bharat", Sindhi) : IN
// India
ڀارت

// xn--rvc1e0am3e ("Bharatam", Malayalam) : IN
// India
ഭാരതം

// xn--h2brj9c ("Bharat", Devanagari) : IN
// India
भारत

// xn--mgbbh1a ("Bharat", Kashmiri) : IN
// India
بارت

// xn--mgbbh1a71e ("Bharat", Arabic) : IN
// India
بھارت

// xn--fpcrj9c3d ("Bharat", Telugu) : IN
// India
భారత్

// xn--gecrj9c ("Bharat", Gujarati) : IN
// India
ભારત

// xn--s9brj9c ("Bharat", Gurmukhi) : IN
// India
ਭਾਰਤ

// xn--45brj9c ("Bharat", Bengali) : IN
// India
ভারত

// xn--xkc2dl3a5ee0h ("India", Tamil) : IN
// India
இந்தியா

// xn--mgba3a4f16a ("Iran", Persian) : IR
ایران

// xn--mgba3a4fra ("Iran", Arabic) : IR
ايران

// xn--mgbtx2b ("Iraq", Arabic) : IQ
// Communications and Media Commission
عراق

// xn--mgbayh7gpa ("al-Ordon", Arabic) : JO
// National Information Technology Center (NITC)
// Royal Scientific Society, Al-Jubeiha
الاردن

// xn--3e0b707e ("Republic of Korea", Hangul) : KR
한국

// xn--80ao21a ("Kaz", Kazakh) : KZ
қаз

// xn--q7ce6a ("Lao", Lao) : LA
ລາວ

// xn--fzc2c9e2c ("Lanka", Sinhalese-Sinhala) : LK
// https://nic.lk
ලංකා

// xn--xkc2al3hye2a ("Ilangai", Tamil) : LK
// https://nic.lk
இலங்கை

// xn--mgbc0a9azcg ("Morocco/al-Maghrib", Arabic) : MA
المغرب

// xn--d1alf ("mkd", Macedonian) : MK
// MARnet
мкд

// xn--l1acc ("mon", Mongolian) : MN
мон

// xn--mix891f ("Macao", Chinese, Traditional) : MO
// MONIC / HNET Asia (Registry Operator for .mo)
澳門

// xn--mix082f ("Macao", Chinese, Simplified) : MO
澳门

// xn--mgbx4cd0ab ("Malaysia", Malay) : MY
مليسيا

// xn--mgb9awbf ("Oman", Arabic) : OM
عمان

// xn--mgbai9azgqp6j ("Pakistan", Urdu/Arabic) : PK
پاکستان

// xn--mgbai9a5eva00b ("Pakistan", Urdu/Arabic, variant) : PK
پاكستان

// xn--ygbi2ammx ("Falasteen", Arabic) : PS
// The Palestinian National Internet Naming Authority (PNINA)
// http://www.pnina.ps
فلسطين

// xn--90a3ac ("srb", Cyrillic) : RS
// https://www.rnids.rs/en/domains/national-domains
срб
пр.срб
орг.срб
обр.срб
од.срб
упр.срб
ак.срб

// xn--p1ai ("rf", Russian-Cyrillic) : RU
// https://cctld.ru/files/pdf/docs/en/rules_ru-rf.pdf
// Submitted by George Georgievsky <gug@cctld.ru>
рф

// xn--wgbl6a ("Qatar", Arabic) : QA
// http://www.ict.gov.qa/
قطر

// xn--mgberp4a5d4ar ("AlSaudiah", Arabic) : SA
// http://www.nic.net.sa/
السعودية

// xn--mgberp4a5d4a87g ("AlSaudiah", Arabic, variant)  : SA
السعودیة

// xn--mgbqly7c0a67fbc ("AlSaudiah", Arabic, variant) : SA
السعودیۃ

// xn--mgbqly7cvafr ("AlSaudiah", Arabic, variant) : SA
السعوديه

// xn--mgbpl2fh ("sudan", Arabic) : SD
// Operated by .sd registry
سودان

// xn--yfro4i67o Singapore ("Singapore", Chinese) : SG
新加坡

// xn--clchc0ea0b2g2a9gcd ("Singapore", Tamil) : SG
சிங்கப்பூர்

// xn--ogbpf8fl ("Syria", Arabic) : SY
سورية

// xn--mgbtf8fl ("Syria", Arabic, variant) : SY
سوريا

// xn--o3cw4h ("Thai", Thai) : TH
// http://www.thnic.co.th
ไทย
ศึกษา.ไทย
ธุรกิจ.ไทย
รัฐบาล.ไทย
ทหาร.ไทย
เน็ต.ไทย
องค์กร.ไทย

// xn--pgbs0dh ("Tunisia", Arabic) : TN
// http://nic.tn
تونس

// xn--kpry57d ("Taiwan", Chinese, Traditional) : TW
// http://www.twnic.net/english/dn/dn_07a.htm
台灣

// xn--kprw13d ("Taiwan", Chinese, Simplified) : TW
// http://www.twnic.net/english/dn/dn_07a.htm
台湾

// xn--nnx388a ("Taiwan", Chinese, variant) : TW
臺灣

// xn--j1amh ("ukr", Cyrillic) : UA
укр

// xn--mgb2ddes ("AlYemen", Arabic) : YE
اليمن

// xxx : http://icmregistry.com
xxx

// ye : http://www.y.net.ye/services/domain_name.htm
ye
com.ye
edu.ye
gov.ye
net.ye
mil.ye
org.ye

// za : https://www.zadna.org.za/content/page/domain-information/
ac.za
agric.za
alt.za
co.za
edu.za
gov.za
grondar.za
law.za
mil.za
net.za
ngo.za
nic.za
nis.za
nom.za
org.za
school.za
tm.za
web.za

// zm : https://zicta.zm/
// Submitted by registry <info@zicta.zm>
zm
ac.zm
biz.zm
co.zm
com.zm
edu.zm
gov.zm
info.zm
mil.zm
net.zm
org.zm
sch.zm

// zw : https://www.potraz.gov.zw/
// Confirmed by registry <bmtengwa@potraz.gov.zw> 2017-01-25
zw
ac.zw
co.zw
gov.zw
mil.zw
org.zw


// newGTLDs

// List of new gTLDs imported from https://www.icann.org/resources/registries/gtlds/v2/gtlds.json on 2024-07-12T15:14:39Z
// This list is auto-generated, don't edit it manually.
// aaa : American Automobile Association, Inc.
// https://www.iana.org/domains/root/db/aaa.html
aaa

// aarp : AARP
// https://www.iana.org/domains/root/db/aarp.html
aarp

// abb : ABB Ltd
// https://www.iana.org/domains/root/db/abb.html
abb

// abbott : Abbott Laboratories, Inc.
// https://www.iana.org/domains/root/db/abbott.html
abbott

// abbvie : AbbVie Inc.
// https://www.iana.org/domains/root/db/abbvie.html
abbvie

// abc : Disney Enterprises, Inc.
// https://www.iana.org/domains/root/db/abc.html
abc

// able : Able Inc.
// https://www.iana.org/domains/root/db/able.html
able

// abogado : Registry Services, LLC
// https://www.iana.org/domains/root/db/abogado.html
abogado

// abudhabi : Abu Dhabi Systems and Information Centre
// https://www.iana.org/domains/root/db/abudhabi.html
abudhabi

// academy : Binky Moon, LLC
// https://www.iana.org/domains/root/db/academy.html
academy

// accenture : Accenture plc
// https://www.iana.org/domains/root/db/accenture.html
accenture

// accountant : dot Accountant Limited
// https://www.iana.org/domains/root/db/accountant.html
accountant

// accountants : Binky Moon, LLC
// https://www.iana.org/domains/root/db/accountants.html
accountants

// aco : ACO Severin Ahlmann GmbH & Co. KG
// https://www.iana.org/domains/root/db/aco.html
aco

// actor : Dog Beach, LLC
// https://www.iana.org/domains/root/db/actor.html
actor

// ads : Charleston Road Registry Inc.
// https://www.iana.org/domains/root/db/ads.html
ads

// adult : ICM Registry AD LLC
// https://www.iana.org/domains/root/db/adult.html
adult

// aeg : Aktiebolaget Electrolux
// https://www.iana.org/domains/root/db/aeg.html
aeg

// aetna : Aetna Life Insurance Company
// https://www.iana.org/domains/root/db/aetna.html
aetna

// afl : Australian Football League
// https://www.iana.org/domains/root/db/afl.html
afl

// africa : ZA Central Registry NPC trading as Registry.Africa
// https://www.iana.org/domains/root/db/africa.html
africa

// agakhan : Fondation Aga Khan (Aga Khan Foundation)
// https://www.iana.org/domains/root/db/agakhan.html
agakhan

// agency : Binky Moon, LLC
// https://www.iana.org/domains/root/db/agency.html
agency

// aig : American International Group, Inc.
// https://www.iana.org/domains/root/db/aig.html
aig

// airbus : Airbus S.A.S.
// https://www.iana.org/domains/root/db/airbus.html
airbus

// airforce : Dog Beach, LLC
// https://www.iana.org/domains/root/db/airforce.html
airforce

// airtel : Bharti Airtel Limited
// https://www.iana.org/domains/root/db/airtel.html
airtel

// akdn : Fondation Aga Khan (Aga Khan Foundation)
// https://www.iana.org/domains/root/db/akdn.html
akdn

// alibaba : Alibaba Group Holding Limited
// https://www.iana.org/domains/root/db/alibaba.html
alibaba

// alipay : Alibaba Group Holding Limited
// https://www.iana.org/domains/root/db/alipay.html
alipay

// allfinanz : Allfinanz Deutsche Vermögensberatung Aktiengesellschaft
// https://www.iana.org/domains/root/db/allfinanz.html
allfinanz

// allstate : Allstate Fire and Casualty Insurance Company
// https://www.iana.org/domains/root/db/allstate.html
allstate

// ally : Ally Financial Inc.
// https://www.iana.org/domains/root/db/ally.html
ally

// alsace : Region Grand Est
// https://www.iana.org/domains/root/db/alsace.html
alsace

// alstom : ALSTOM
// https://www.iana.org/domains/root/db/alstom.html
alstom

// amazon : Amazon Registry Services, Inc.
// https://www.iana.org/domains/root/db/amazon.html
amazon

// americanexpress : American Express Travel Related Services Company, Inc.
// https://www.iana.org/domains/root/db/americanexpress.html
americanexpress

// americanfamily : AmFam, Inc.
// https://www.iana.org/domains/root/db/americanfamily.html
americanfamily

// amex : American Express Travel Related Services Company, Inc.
// https://www.iana.org/domains/root/db/amex.html
amex

// amfam : AmFam, Inc.
// https://www.iana.org/domains/root/db/amfam.html
amfam

// amica : Amica Mutual Insurance Company
// https://www.iana.org/domains/root/db/amica.html
amica

// amsterdam : Gemeente Amsterdam
// https://www.iana.org/domains/root/db/amsterdam.html
amsterdam

// analytics : Campus IP LLC
// https://www.iana.org/domains/root/db/analytics.html
analytics

// android : Charleston Road Registry Inc.
// https://www.iana.org/domains/root/db/android.html
android

// anquan : Beijing Qihu Keji Co., Ltd.
// https://www.iana.org/domains/root/db/anquan.html
anquan

// anz : Australia and New Zealand Banking Group Limited
// https://www.iana.org/domains/root/db/anz.html
anz

// aol : Yahoo Inc.
// https://www.iana.org/domains/root/db/aol.html
aol

// apartments : Binky Moon, LLC
// https://www.iana.org/domains/root/db/apartments.html
apartments

// app : Charleston Road Registry Inc.
// https://www.iana.org/domains/root/db/app.html
app

// apple : Apple Inc.
// https://www.iana.org/domains/root/db/apple.html
apple

// aquarelle : Aquarelle.com
// https://www.iana.org/domains/root/db/aquarelle.html
aquarelle

// arab : League of Arab States
// https://www.iana.org/domains/root/db/arab.html
arab

// aramco : Aramco Services Company
// https://www.iana.org/domains/root/db/aramco.html
aramco

// archi : Identity Digital Limited
// https://www.iana.org/domains/root/db/archi.html
archi

// army : Dog Beach, LLC
// https://www.iana.org/domains/root/db/army.html
army

// art : UK Creative Ideas Limited
// https://www.iana.org/domains/root/db/art.html
art

// arte : Association Relative à la Télévision Européenne G.E.I.E.
// https://www.iana.org/domains/root/db/arte.html
arte

// asda : Wal-Mart Stores, Inc.
// https://www.iana.org/domains/root/db/asda.html
asda

// associates : Binky Moon, LLC
// https://www.iana.org/domains/root/db/associates.html
associates

// athleta : The Gap, Inc.
// https://www.iana.org/domains/root/db/athleta.html
athleta

// attorney : Dog Beach, LLC
// https://www.iana.org/domains/root/db/attorney.html
attorney

// auction : Dog Beach, LLC
// https://www.iana.org/domains/root/db/auction.html
auction

// audi : AUDI Aktiengesellschaft
// https://www.iana.org/domains/root/db/audi.html
audi

// audible : Amazon Registry Services, Inc.
// https://www.iana.org/domains/root/db/audible.html
audible

// audio : XYZ.COM LLC
// https://www.iana.org/domains/root/db/audio.html
audio

// auspost : Australian Postal Corporation
// https://www.iana.org/domains/root/db/auspost.html
auspost

// author : Amazon Registry Services, Inc.
// https://www.iana.org/domains/root/db/author.html
author

// auto : XYZ.COM LLC
// https://www.iana.org/domains/root/db/auto.html
auto

// autos : XYZ.COM LLC
// https://www.iana.org/domains/root/db/autos.html
autos

// aws : AWS Registry LLC
// https://www.iana.org/domains/root/db/aws.html
aws

// axa : AXA Group Operations SAS
// https://www.iana.org/domains/root/db/axa.html
axa

// azure : Microsoft Corporation
// https://www.iana.org/domains/root/db/azure.html
azure

// baby : XYZ.COM LLC
// https://www.iana.org/domains/root/db/baby.html
baby

// baidu : Baidu, Inc.
// https://www.iana.org/domains/root/db/baidu.html
baidu

// banamex : Citigroup Inc.
// https://www.iana.org/domains/root/db/banamex.html
banamex

// band : Dog Beach, LLC
// https://www.iana.org/domains/root/db/band.html
band

// bank : fTLD Registry Services LLC
// https://www.iana.org/domains/root/db/bank.html
bank

// bar : Punto 2012 Sociedad Anonima Promotora de Inversion de Capital Variable
// https://www.iana.org/domains/root/db/bar.html
bar

// barcelona : Municipi de Barcelona
// https://www.iana.org/domains/root/db/barcelona.html
barcelona

// barclaycard : Barclays Bank PLC
// https://www.iana.org/domains/root/db/barclaycard.html
barclaycard

// barclays : Barclays Bank PLC
// https://www.iana.org/domains/root/db/barclays.html
barclays

// barefoot : Gallo Vineyards, Inc.
// https://www.iana.org/domains/root/db/barefoot.html
barefoot

// bargains : Binky Moon, LLC
// https://www.iana.org/domains/root/db/bargains.html
bargains

// baseball : MLB Advanced Media DH, LLC
// https://www.iana.org/domains/root/db/baseball.html
baseball

// basketball : Fédération Internationale de Basketball (FIBA)
// https://www.iana.org/domains/root/db/basketball.html
basketball

// bauhaus : Werkhaus GmbH
// https://www.iana.org/domains/root/db/bauhaus.html
bauhaus

// bayern : Bayern Connect GmbH
// https://www.iana.org/domains/root/db/bayern.html
bayern

// bbc : British Broadcasting Corporation
// https://www.iana.org/domains/root/db/bbc.html
bbc

// bbt : BB&T Corporation
// https://www.iana.org/domains/root/db/bbt.html
bbt

// bbva : BANCO BILBAO VIZCAYA ARGENTARIA, S.A.
// https://www.iana.org/domains/root/db/bbva.html
bbva

// bcg : The Boston Consulting Group, Inc.
// https://www.iana.org/domains/root/db/bcg.html
bcg

// bcn : Municipi de Barcelona
// https://www.iana.org/domains/root/db/bcn.html
bcn

// beats : Beats Electronics, LLC
// https://www.iana.org/domains/root/db/beats.html
beats

// beauty : XYZ.COM LLC
// https://www.iana.org/domains/root/db/beauty.html
beauty

// beer : Registry Services, LLC
// https://www.iana.org/domains/root/db/beer.html
beer

// bentley : Bentley Motors Limited
// https://www.iana.org/domains/root/db/bentley.html
bentley

// berlin : dotBERLIN GmbH & Co. KG
// https://www.iana.org/domains/root/db/berlin.html
berlin

// best : BestTLD Pty Ltd
// https://www.iana.org/domains/root/db/best.html
best

// bestbuy : BBY Solutions, Inc.
// https://www.iana.org/domains/root/db/bestbuy.html
bestbuy

// bet : Identity Digital Limited
// https://www.iana.org/domains/root/db/bet.html
bet

// bharti : Bharti Enterprises (Holding) Private Limited
// https://www.iana.org/domains/root/db/bharti.html
bharti

// bible : American Bible Society
// https://www.iana.org/domains/root/db/bible.html
bible

// bid : dot Bid Limited
// https://www.iana.org/domains/root/db/bid.html
bid

// bike : Binky Moon, LLC
// https://www.iana.org/domains/root/db/bike.html
bike

// bing : Microsoft Corporation
// https://www.iana.org/domains/root/db/bing.html
bing

// bingo : Binky Moon, LLC
// https://www.iana.org/domains/root/db/bingo.html
bingo

// bio : Identity Digital Limited
// https://www.iana.org/domains/root/db/bio.html
bio

// black : Identity Digital Limited
// https://www.iana.org/domains/root/db/black.html
black

// blackfriday : Registry Services, LLC
// https://www.iana.org/domains/root/db/blackfriday.html
blackfriday

// blockbuster : Dish DBS Corporation
// https://www.iana.org/domains/root/db/blockbuster.html
blockbuster

// blog : Knock Knock WHOIS There, LLC
// https://www.iana.org/domains/root/db/blog.html
blog

// bloomberg : Bloomberg IP Holdings LLC
// https://www.iana.org/domains/root/db/bloomberg.html
bloomberg

// blue : Identity Digital Limited
// https://www.iana.org/domains/root/db/blue.html
blue

// bms : Bristol-Myers Squibb Company
// https://www.iana.org/domains/root/db/bms.html
bms

// bmw : Bayerische Motoren Werke Aktiengesellschaft
// https://www.iana.org/domains/root/db/bmw.html
bmw

// bnpparibas : BNP Paribas
// https://www.iana.org/domains/root/db/bnpparibas.html
bnpparibas

// boats : XYZ.COM LLC
// https://www.iana.org/domains/root/db/boats.html
boats

// boehringer : Boehringer Ingelheim International GmbH
// https://www.iana.org/domains/root/db/boehringer.html
boehringer

// bofa : Bank of America Corporation
// https://www.iana.org/domains/root/db/bofa.html
bofa

// bom : Núcleo de Informação e Coordenação do Ponto BR - NIC.br
// https://www.iana.org/domains/root/db/bom.html
bom

// bond : ShortDot SA
// https://www.iana.org/domains/root/db/bond.html
bond

// boo : Charleston Road Registry Inc.
// https://www.iana.org/domains/root/db/boo.html
boo

// book : Amazon Registry Services, Inc.
// https://www.iana.org/domains/root/db/book.html
book

// booking : Booking.com B.V.
// https://www.iana.org/domains/root/db/booking.html
booking

// bosch : Robert Bosch GMBH
// https://www.iana.org/domains/root/db/bosch.html
bosch

// bostik : Bostik SA
// https://www.iana.org/domains/root/db/bostik.html
bostik

// boston : Registry Services, LLC
// https://www.iana.org/domains/root/db/boston.html
boston

// bot : Amazon Registry Services, Inc.
// https://www.iana.org/domains/root/db/bot.html
bot

// boutique : Binky Moon, LLC
// https://www.iana.org/domains/root/db/boutique.html
boutique

// box : Intercap Registry Inc.
// https://www.iana.org/domains/root/db/box.html
box

// bradesco : Banco Bradesco S.A.
// https://www.iana.org/domains/root/db/bradesco.html
bradesco

// bridgestone : Bridgestone Corporation
// https://www.iana.org/domains/root/db/bridgestone.html
bridgestone

// broadway : Celebrate Broadway, Inc.
// https://www.iana.org/domains/root/db/broadway.html
broadway

// broker : Dog Beach, LLC
// https://www.iana.org/domains/root/db/broker.html
broker

// brother : Brother Industries, Ltd.
// https://www.iana.org/domains/root/db/brother.html
brother

// brussels : DNS.be vzw
// https://www.iana.org/domains/root/db/brussels.html
brussels

// build : Plan Bee LLC
// https://www.iana.org/domains/root/db/build.html
build

// builders : Binky Moon, LLC
// https://www.iana.org/domains/root/db/builders.html
builders

// business : Binky Moon, LLC
// https://www.iana.org/domains/root/db/business.html
business

// buy : Amazon Registry Services, Inc.
// https://www.iana.org/domains/root/db/buy.html
buy

// buzz : DOTSTRATEGY CO.
// https://www.iana.org/domains/root/db/buzz.html
buzz

// bzh : Association www.bzh
// https://www.iana.org/domains/root/db/bzh.html
bzh

// cab : Binky Moon, LLC
// https://www.iana.org/domains/root/db/cab.html
cab

// cafe : Binky Moon, LLC
// https://www.iana.org/domains/root/db/cafe.html
cafe

// cal : Charleston Road Registry Inc.
// https://www.iana.org/domains/root/db/cal.html
cal

// call : Amazon Registry Services, Inc.
// https://www.iana.org/domains/root/db/call.html
call

// calvinklein : PVH gTLD Holdings LLC
// https://www.iana.org/domains/root/db/calvinklein.html
calvinklein

// cam : Cam Connecting SARL
// https://www.iana.org/domains/root/db/cam.html
cam

// camera : Binky Moon, LLC
// https://www.iana.org/domains/root/db/camera.html
camera

// camp : Binky Moon, LLC
// https://www.iana.org/domains/root/db/camp.html
camp

// canon : Canon Inc.
// https://www.iana.org/domains/root/db/canon.html
canon

// capetown : ZA Central Registry NPC trading as ZA Central Registry
// https://www.iana.org/domains/root/db/capetown.html
capetown

// capital : Binky Moon, LLC
// https://www.iana.org/domains/root/db/capital.html
capital

// capitalone : Capital One Financial Corporation
// https://www.iana.org/domains/root/db/capitalone.html
capitalone

// car : XYZ.COM LLC
// https://www.iana.org/domains/root/db/car.html
car

// caravan : Caravan International, Inc.
// https://www.iana.org/domains/root/db/caravan.html
caravan

// cards : Binky Moon, LLC
// https://www.iana.org/domains/root/db/cards.html
cards

// care : Binky Moon, LLC
// https://www.iana.org/domains/root/db/care.html
care

// career : dotCareer LLC
// https://www.iana.org/domains/root/db/career.html
career

// careers : Binky Moon, LLC
// https://www.iana.org/domains/root/db/careers.html
careers

// cars : XYZ.COM LLC
// https://www.iana.org/domains/root/db/cars.html
cars

// casa : Registry Services, LLC
// https://www.iana.org/domains/root/db/casa.html
casa

// case : Digity, LLC
// https://www.iana.org/domains/root/db/case.html
case

// cash : Binky Moon, LLC
// https://www.iana.org/domains/root/db/cash.html
cash

// casino : Binky Moon, LLC
// https://www.iana.org/domains/root/db/casino.html
casino

// catering : Binky Moon, LLC
// https://www.iana.org/domains/root/db/catering.html
catering

// catholic : Pontificium Consilium de Comunicationibus Socialibus (PCCS) (Pontifical Council for Social Communication)
// https://www.iana.org/domains/root/db/catholic.html
catholic

// cba : COMMONWEALTH BANK OF AUSTRALIA
// https://www.iana.org/domains/root/db/cba.html
cba

// cbn : The Christian Broadcasting Network, Inc.
// https://www.iana.org/domains/root/db/cbn.html
cbn

// cbre : CBRE, Inc.
// https://www.iana.org/domains/root/db/cbre.html
cbre

// center : Binky Moon, LLC
// https://www.iana.org/domains/root/db/center.html
center

// ceo : XYZ.COM LLC
// https://www.iana.org/domains/root/db/ceo.html
ceo

// cern : European Organization for Nuclear Research ("CERN")
// https://www.iana.org/domains/root/db/cern.html
cern

// cfa : CFA Institute
// https://www.iana.org/domains/root/db/cfa.html
cfa

// cfd : ShortDot SA
// https://www.iana.org/domains/root/db/cfd.html
cfd

// chanel : Chanel International B.V.
// https://www.iana.org/domains/root/db/chanel.html
chanel

// channel : Charleston Road Registry Inc.
// https://www.iana.org/domains/root/db/channel.html
channel

// charity : Public Interest Registry
// https://www.iana.org/domains/root/db/charity.html
charity

// chase : JPMorgan Chase Bank, National Association
// https://www.iana.org/domains/root/db/chase.html
chase

// chat : Binky Moon, LLC
// https://www.iana.org/domains/root/db/chat.html
chat

// cheap : Binky Moon, LLC
// https://www.iana.org/domains/root/db/cheap.html
cheap

// chintai : CHINTAI Corporation
// https://www.iana.org/domains/root/db/chintai.html
chintai

// christmas : XYZ.COM LLC
// https://www.iana.org/domains/root/db/christmas.html
christmas

// chrome : Charleston Road Registry Inc.
// https://www.iana.org/domains/root/db/chrome.html
chrome

// church : Binky Moon, LLC
// https://www.iana.org/domains/root/db/church.html
church

// cipriani : Hotel Cipriani Srl
// https://www.iana.org/domains/root/db/cipriani.html
cipriani

// circle : Amazon Registry Services, Inc.
// https://www.iana.org/domains/root/db/circle.html
circle

// cisco : Cisco Technology, Inc.
// https://www.iana.org/domains/root/db/cisco.html
cisco

// citadel : Citadel Domain LLC
// https://www.iana.org/domains/root/db/citadel.html
citadel

// citi : Citigroup Inc.
// https://www.iana.org/domains/root/db/citi.html
citi

// citic : CITIC Group Corporation
// https://www.iana.org/domains/root/db/citic.html
citic

// city : Binky Moon, LLC
// https://www.iana.org/domains/root/db/city.html
city

// claims : Binky Moon, LLC
// https://www.iana.org/domains/root/db/claims.html
claims

// cleaning : Binky Moon, LLC
// https://www.iana.org/domains/root/db/cleaning.html
cleaning

// click : Internet Naming Company LLC
// https://www.iana.org/domains/root/db/click.html
click

// clinic : Binky Moon, LLC
// https://www.iana.org/domains/root/db/clinic.html
clinic

// clinique : The Estée Lauder Companies Inc.
// https://www.iana.org/domains/root/db/clinique.html
clinique

// clothing : Binky Moon, LLC
// https://www.iana.org/domains/root/db/clothing.html
clothing

// cloud : Aruba PEC S.p.A.
// https://www.iana.org/domains/root/db/cloud.html
cloud

// club : Registry Services, LLC
// https://www.iana.org/domains/root/db/club.html
club

// clubmed : Club Méditerranée S.A.
// https://www.iana.org/domains/root/db/clubmed.html
clubmed

// coach : Binky Moon, LLC
// https://www.iana.org/domains/root/db/coach.html
coach

// codes : Binky Moon, LLC
// https://www.iana.org/domains/root/db/codes.html
codes

// coffee : Binky Moon, LLC
// https://www.iana.org/domains/root/db/coffee.html
coffee

// college : XYZ.COM LLC
// https://www.iana.org/domains/root/db/college.html
college

// cologne : dotKoeln GmbH
// https://www.iana.org/domains/root/db/cologne.html
cologne

// commbank : COMMONWEALTH BANK OF AUSTRALIA
// https://www.iana.org/domains/root/db/commbank.html
commbank

// community : Binky Moon, LLC
// https://www.iana.org/domains/root/db/community.html
community

// company : Binky Moon, LLC
// https://www.iana.org/domains/root/db/company.html
company

// compare : Registry Services, LLC
// https://www.iana.org/domains/root/db/compare.html
compare

// computer : Binky Moon, LLC
// https://www.iana.org/domains/root/db/computer.html
computer

// comsec : VeriSign, Inc.
// https://www.iana.org/domains/root/db/comsec.html
comsec

// condos : Binky Moon, LLC
// https://www.iana.org/domains/root/db/condos.html
condos

// construction : Binky Moon, LLC
// https://www.iana.org/domains/root/db/construction.html
construction

// consulting : Dog Beach, LLC
// https://www.iana.org/domains/root/db/consulting.html
consulting

// contact : Dog Beach, LLC
// https://www.iana.org/domains/root/db/contact.html
contact

// contractors : Binky Moon, LLC
// https://www.iana.org/domains/root/db/contractors.html
contractors

// cooking : Registry Services, LLC
// https://www.iana.org/domains/root/db/cooking.html
cooking

// cool : Binky Moon, LLC
// https://www.iana.org/domains/root/db/cool.html
cool

// corsica : Collectivité de Corse
// https://www.iana.org/domains/root/db/corsica.html
corsica

// country : Internet Naming Company LLC
// https://www.iana.org/domains/root/db/country.html
country

// coupon : Amazon Registry Services, Inc.
// https://www.iana.org/domains/root/db/coupon.html
coupon

// coupons : Binky Moon, LLC
// https://www.iana.org/domains/root/db/coupons.html
coupons

// courses : Registry Services, LLC
// https://www.iana.org/domains/root/db/courses.html
courses

// cpa : American Institute of Certified Public Accountants
// https://www.iana.org/domains/root/db/cpa.html
cpa

// credit : Binky Moon, LLC
// https://www.iana.org/domains/root/db/credit.html
credit

// creditcard : Binky Moon, LLC
// https://www.iana.org/domains/root/db/creditcard.html
creditcard

// creditunion : DotCooperation LLC
// https://www.iana.org/domains/root/db/creditunion.html
creditunion

// cricket : dot Cricket Limited
// https://www.iana.org/domains/root/db/cricket.html
cricket

// crown : Crown Equipment Corporation
// https://www.iana.org/domains/root/db/crown.html
crown

// crs : Federated Co-operatives Limited
// https://www.iana.org/domains/root/db/crs.html
crs

// cruise : Viking River Cruises (Bermuda) Ltd.
// https://www.iana.org/domains/root/db/cruise.html
cruise

// cruises : Binky Moon, LLC
// https://www.iana.org/domains/root/db/cruises.html
cruises

// cuisinella : SCHMIDT GROUPE S.A.S.
// https://www.iana.org/domains/root/db/cuisinella.html
cuisinella

// cymru : Nominet UK
// https://www.iana.org/domains/root/db/cymru.html
cymru

// cyou : ShortDot SA
// https://www.iana.org/domains/root/db/cyou.html
cyou

// dabur : Dabur India Limited
// https://www.iana.org/domains/root/db/dabur.html
dabur

// dad : Charleston Road Registry Inc.
// https://www.iana.org/domains/root/db/dad.html
dad

// dance : Dog Beach, LLC
// https://www.iana.org/domains/root/db/dance.html
dance

// data : Dish DBS Corporation
// https://www.iana.org/domains/root/db/data.html
data

// date : dot Date Limited
// https://www.iana.org/domains/root/db/date.html
date

// dating : Binky Moon, LLC
// https://www.iana.org/domains/root/db/dating.html
dating

// datsun : NISSAN MOTOR CO., LTD.
// https://www.iana.org/domains/root/db/datsun.html
datsun

// day : Charleston Road Registry Inc.
// https://www.iana.org/domains/root/db/day.html
day

// dclk : Charleston Road Registry Inc.
// https://www.iana.org/domains/root/db/dclk.html
dclk

// dds : Registry Services, LLC
// https://www.iana.org/domains/root/db/dds.html
dds

// deal : Amazon Registry Services, Inc.
// https://www.iana.org/domains/root/db/deal.html
deal

// dealer : Intercap Registry Inc.
// https://www.iana.org/domains/root/db/dealer.html
dealer

// deals : Binky Moon, LLC
// https://www.iana.org/domains/root/db/deals.html
deals

// degree : Dog Beach, LLC
// https://www.iana.org/domains/root/db/degree.html
degree

// delivery : Binky Moon, LLC
// https://www.iana.org/domains/root/db/delivery.html
delivery

// dell : Dell Inc.
// https://www.iana.org/domains/root/db/dell.html
dell

// deloitte : Deloitte Touche Tohmatsu
// https://www.iana.org/domains/root/db/deloitte.html
deloitte

// delta : Delta Air Lines, Inc.
// https://www.iana.org/domains/root/db/delta.html
delta

// democrat : Dog Beach, LLC
// https://www.iana.org/domains/root/db/democrat.html
democrat

// dental : Binky Moon, LLC
// https://www.iana.org/domains/root/db/dental.html
dental

// dentist : Dog Beach, LLC
// https://www.iana.org/domains/root/db/dentist.html
dentist

// desi
// https://www.iana.org/domains/root/db/desi.html
desi

// design : Registry Services, LLC
// https://www.iana.org/domains/root/db/design.html
design

// dev : Charleston Road Registry Inc.
// https://www.iana.org/domains/root/db/dev.html
dev

// dhl : Deutsche Post AG
// https://www.iana.org/domains/root/db/dhl.html
dhl

// diamonds : Binky Moon, LLC
// https://www.iana.org/domains/root/db/diamonds.html
diamonds

// diet : XYZ.COM LLC
// https://www.iana.org/domains/root/db/diet.html
diet

// digital : Binky Moon, LLC
// https://www.iana.org/domains/root/db/digital.html
digital

// direct : Binky Moon, LLC
// https://www.iana.org/domains/root/db/direct.html
direct

// directory : Binky Moon, LLC
// https://www.iana.org/domains/root/db/directory.html
directory

// discount : Binky Moon, LLC
// https://www.iana.org/domains/root/db/discount.html
discount

// discover : Discover Financial Services
// https://www.iana.org/domains/root/db/discover.html
discover

// dish : Dish DBS Corporation
// https://www.iana.org/domains/root/db/dish.html
dish

// diy : Internet Naming Company LLC
// https://www.iana.org/domains/root/db/diy.html
diy

// dnp : Dai Nippon Printing Co., Ltd.
// https://www.iana.org/domains/root/db/dnp.html
dnp

// docs : Charleston Road Registry Inc.
// https://www.iana.org/domains/root/db/docs.html
docs

// doctor : Binky Moon, LLC
// https://www.iana.org/domains/root/db/doctor.html
doctor

// dog : Binky Moon, LLC
// https://www.iana.org/domains/root/db/dog.html
dog

// domains : Binky Moon, LLC
// https://www.iana.org/domains/root/db/domains.html
domains

// dot : Dish DBS Corporation
// https://www.iana.org/domains/root/db/dot.html
dot

// download : dot Support Limited
// https://www.iana.org/domains/root/db/download.html
download

// drive : Charleston Road Registry Inc.
// https://www.iana.org/domains/root/db/drive.html
drive

// dtv : Dish DBS Corporation
// https://www.iana.org/domains/root/db/dtv.html
dtv

// dubai : Dubai Smart Government Department
// https://www.iana.org/domains/root/db/dubai.html
dubai

// dunlop : The Goodyear Tire & Rubber Company
// https://www.iana.org/domains/root/db/dunlop.html
dunlop

// dupont : DuPont Specialty Products USA, LLC
// https://www.iana.org/domains/root/db/dupont.html
dupont

// durban : ZA Central Registry NPC trading as ZA Central Registry
// https://www.iana.org/domains/root/db/durban.html
durban

// dvag : Deutsche Vermögensberatung Aktiengesellschaft DVAG
// https://www.iana.org/domains/root/db/dvag.html
dvag

// dvr : DISH Technologies L.L.C.
// https://www.iana.org/domains/root/db/dvr.html
dvr

// earth : Interlink Systems Innovation Institute K.K.
// https://www.iana.org/domains/root/db/earth.html
earth

// eat : Charleston Road Registry Inc.
// https://www.iana.org/domains/root/db/eat.html
eat

// eco : Big Room Inc.
// https://www.iana.org/domains/root/db/eco.html
eco

// edeka : EDEKA Verband kaufmännischer Genossenschaften e.V.
// https://www.iana.org/domains/root/db/edeka.html
edeka

// education : Binky Moon, LLC
// https://www.iana.org/domains/root/db/education.html
education

// email : Binky Moon, LLC
// https://www.iana.org/domains/root/db/email.html
email

// emerck : Merck KGaA
// https://www.iana.org/domains/root/db/emerck.html
emerck

// energy : Binky Moon, LLC
// https://www.iana.org/domains/root/db/energy.html
energy

// engineer : Dog Beach, LLC
// https://www.iana.org/domains/root/db/engineer.html
engineer

// engineering : Binky Moon, LLC
// https://www.iana.org/domains/root/db/engineering.html
engineering

// enterprises : Binky Moon, LLC
// https://www.iana.org/domains/root/db/enterprises.html
enterprises

// epson : Seiko Epson Corporation
// https://www.iana.org/domains/root/db/epson.html
epson

// equipment : Binky Moon, LLC
// https://www.iana.org/domains/root/db/equipment.html
equipment

// ericsson : Telefonaktiebolaget L M Ericsson
// https://www.iana.org/domains/root/db/ericsson.html
ericsson

// erni : ERNI Group Holding AG
// https://www.iana.org/domains/root/db/erni.html
erni

// esq : Charleston Road Registry Inc.
// https://www.iana.org/domains/root/db/esq.html
esq

// estate : Binky Moon, LLC
// https://www.iana.org/domains/root/db/estate.html
estate

// eurovision : European Broadcasting Union (EBU)
// https://www.iana.org/domains/root/db/eurovision.html
eurovision

// eus : Puntueus Fundazioa
// https://www.iana.org/domains/root/db/eus.html
eus

// events : Binky Moon, LLC
// https://www.iana.org/domains/root/db/events.html
events

// exchange : Binky Moon, LLC
// https://www.iana.org/domains/root/db/exchange.html
exchange

// expert : Binky Moon, LLC
// https://www.iana.org/domains/root/db/expert.html
expert

// exposed : Binky Moon, LLC
// https://www.iana.org/domains/root/db/exposed.html
exposed

// express : Binky Moon, LLC
// https://www.iana.org/domains/root/db/express.html
express

// extraspace : Extra Space Storage LLC
// https://www.iana.org/domains/root/db/extraspace.html
extraspace

// fage : Fage International S.A.
// https://www.iana.org/domains/root/db/fage.html
fage

// fail : Binky Moon, LLC
// https://www.iana.org/domains/root/db/fail.html
fail

// fairwinds : FairWinds Partners, LLC
// https://www.iana.org/domains/root/db/fairwinds.html
fairwinds

// faith : dot Faith Limited
// https://www.iana.org/domains/root/db/faith.html
faith

// family : Dog Beach, LLC
// https://www.iana.org/domains/root/db/family.html
family

// fan : Dog Beach, LLC
// https://www.iana.org/domains/root/db/fan.html
fan

// fans : ZDNS International Limited
// https://www.iana.org/domains/root/db/fans.html
fans

// farm : Binky Moon, LLC
// https://www.iana.org/domains/root/db/farm.html
farm

// farmers : Farmers Insurance Exchange
// https://www.iana.org/domains/root/db/farmers.html
farmers

// fashion : Registry Services, LLC
// https://www.iana.org/domains/root/db/fashion.html
fashion

// fast : Amazon Registry Services, Inc.
// https://www.iana.org/domains/root/db/fast.html
fast

// fedex : Federal Express Corporation
// https://www.iana.org/domains/root/db/fedex.html
fedex

// feedback : Top Level Spectrum, Inc.
// https://www.iana.org/domains/root/db/feedback.html
feedback

// ferrari : Fiat Chrysler Automobiles N.V.
// https://www.iana.org/domains/root/db/ferrari.html
ferrari

// ferrero : Ferrero Trading Lux S.A.
// https://www.iana.org/domains/root/db/ferrero.html
ferrero

// fidelity : Fidelity Brokerage Services LLC
// https://www.iana.org/domains/root/db/fidelity.html
fidelity

// fido : Rogers Communications Canada Inc.
// https://www.iana.org/domains/root/db/fido.html
fido

// film : Motion Picture Domain Registry Pty Ltd
// https://www.iana.org/domains/root/db/film.html
film

// final : Núcleo de Informação e Coordenação do Ponto BR - NIC.br
// https://www.iana.org/domains/root/db/final.html
final

// finance : Binky Moon, LLC
// https://www.iana.org/domains/root/db/finance.html
finance

// financial : Binky Moon, LLC
// https://www.iana.org/domains/root/db/financial.html
financial

// fire : Amazon Registry Services, Inc.
// https://www.iana.org/domains/root/db/fire.html
fire

// firestone : Bridgestone Licensing Services, Inc
// https://www.iana.org/domains/root/db/firestone.html
firestone

// firmdale : Firmdale Holdings Limited
// https://www.iana.org/domains/root/db/firmdale.html
firmdale

// fish : Binky Moon, LLC
// https://www.iana.org/domains/root/db/fish.html
fish

// fishing : Registry Services, LLC
// https://www.iana.org/domains/root/db/fishing.html
fishing

// fit : Registry Services, LLC
// https://www.iana.org/domains/root/db/fit.html
fit

// fitness : Binky Moon, LLC
// https://www.iana.org/domains/root/db/fitness.html
fitness

// flickr : Flickr, Inc.
// https://www.iana.org/domains/root/db/flickr.html
flickr

// flights : Binky Moon, LLC
// https://www.iana.org/domains/root/db/flights.html
flights

// flir : FLIR Systems, Inc.
// https://www.iana.org/domains/root/db/flir.html
flir

// florist : Binky Moon, LLC
// https://www.iana.org/domains/root/db/florist.html
florist

// flowers : XYZ.COM LLC
// https://www.iana.org/domains/root/db/flowers.html
flowers

// fly : Charleston Road Registry Inc.
// https://www.iana.org/domains/root/db/fly.html
fly

// foo : Charleston Road Registry Inc.
// https://www.iana.org/domains/root/db/foo.html
foo

// food : Internet Naming Company LLC
// https://www.iana.org/domains/root/db/food.html
food

// football : Binky Moon, LLC
// https://www.iana.org/domains/root/db/football.html
football

// ford : Ford Motor Company
// https://www.iana.org/domains/root/db/ford.html
ford

// forex : Dog Beach, LLC
// https://www.iana.org/domains/root/db/forex.html
forex

// forsale : Dog Beach, LLC
// https://www.iana.org/domains/root/db/forsale.html
forsale

// forum : Fegistry, LLC
// https://www.iana.org/domains/root/db/forum.html
forum

// foundation : Public Interest Registry
// https://www.iana.org/domains/root/db/foundation.html
foundation

// fox : FOX Registry, LLC
// https://www.iana.org/domains/root/db/fox.html
fox

// free : Amazon Registry Services, Inc.
// https://www.iana.org/domains/root/db/free.html
free

// fresenius : Fresenius Immobilien-Verwaltungs-GmbH
// https://www.iana.org/domains/root/db/fresenius.html
fresenius

// frl : FRLregistry B.V.
// https://www.iana.org/domains/root/db/frl.html
frl

// frogans : OP3FT
// https://www.iana.org/domains/root/db/frogans.html
frogans

// frontier : Frontier Communications Corporation
// https://www.iana.org/domains/root/db/frontier.html
frontier

// ftr : Frontier Communications Corporation
// https://www.iana.org/domains/root/db/ftr.html
ftr

// fujitsu : Fujitsu Limited
// https://www.iana.org/domains/root/db/fujitsu.html
fujitsu

// fun : Radix Technologies Inc.
// https://www.iana.org/domains/root/db/fun.html
fun

// fund : Binky Moon, LLC
// https://www.iana.org/domains/root/db/fund.html
fund

// furniture : Binky Moon, LLC
// https://www.iana.org/domains/root/db/furniture.html
furniture

// futbol : Dog Beach, LLC
// https://www.iana.org/domains/root/db/futbol.html
futbol

// fyi : Binky Moon, LLC
// https://www.iana.org/domains/root/db/fyi.html
fyi

// gal : Asociación puntoGAL
// https://www.iana.org/domains/root/db/gal.html
gal

// gallery : Binky Moon, LLC
// https://www.iana.org/domains/root/db/gallery.html
gallery

// gallo : Gallo Vineyards, Inc.
// https://www.iana.org/domains/root/db/gallo.html
gallo

// gallup : Gallup, Inc.
// https://www.iana.org/domains/root/db/gallup.html
gallup

// game : XYZ.COM LLC
// https://www.iana.org/domains/root/db/game.html
game

// games : Dog Beach, LLC
// https://www.iana.org/domains/root/db/games.html
games

// gap : The Gap, Inc.
// https://www.iana.org/domains/root/db/gap.html
gap

// garden : Registry Services, LLC
// https://www.iana.org/domains/root/db/garden.html
garden

// gay : Registry Services, LLC
// https://www.iana.org/domains/root/db/gay.html
gay

// gbiz : Charleston Road Registry Inc.
// https://www.iana.org/domains/root/db/gbiz.html
gbiz

// gdn : Joint Stock Company "Navigation-information systems"
// https://www.iana.org/domains/root/db/gdn.html
gdn

// gea : GEA Group Aktiengesellschaft
// https://www.iana.org/domains/root/db/gea.html
gea

// gent : Easyhost BV
// https://www.iana.org/domains/root/db/gent.html
gent

// genting : Resorts World Inc Pte. Ltd.
// https://www.iana.org/domains/root/db/genting.html
genting

// george : Wal-Mart Stores, Inc.
// https://www.iana.org/domains/root/db/george.html
george

// ggee : GMO Internet, Inc.
// https://www.iana.org/domains/root/db/ggee.html
ggee

// gift : DotGift, LLC
// https://www.iana.org/domains/root/db/gift.html
gift

// gifts : Binky Moon, LLC
// https://www.iana.org/domains/root/db/gifts.html
gifts

// gives : Public Interest Registry
// https://www.iana.org/domains/root/db/gives.html
gives

// giving : Public Interest Registry
// https://www.iana.org/domains/root/db/giving.html
giving

// glass : Binky Moon, LLC
// https://www.iana.org/domains/root/db/glass.html
glass

// gle : Charleston Road Registry Inc.
// https://www.iana.org/domains/root/db/gle.html
gle

// global : Identity Digital Limited
// https://www.iana.org/domains/root/db/global.html
global

// globo : Globo Comunicação e Participações S.A
// https://www.iana.org/domains/root/db/globo.html
globo

// gmail : Charleston Road Registry Inc.
// https://www.iana.org/domains/root/db/gmail.html
gmail

// gmbh : Binky Moon, LLC
// https://www.iana.org/domains/root/db/gmbh.html
gmbh

// gmo : GMO Internet, Inc.
// https://www.iana.org/domains/root/db/gmo.html
gmo

// gmx : 1&1 Mail & Media GmbH
// https://www.iana.org/domains/root/db/gmx.html
gmx

// godaddy : Go Daddy East, LLC
// https://www.iana.org/domains/root/db/godaddy.html
godaddy

// gold : Binky Moon, LLC
// https://www.iana.org/domains/root/db/gold.html
gold

// goldpoint : YODOBASHI CAMERA CO.,LTD.
// https://www.iana.org/domains/root/db/goldpoint.html
goldpoint

// golf : Binky Moon, LLC
// https://www.iana.org/domains/root/db/golf.html
golf

// goo : NTT DOCOMO, INC.
// https://www.iana.org/domains/root/db/goo.html
goo

// goodyear : The Goodyear Tire & Rubber Company
// https://www.iana.org/domains/root/db/goodyear.html
goodyear

// goog : Charleston Road Registry Inc.
// https://www.iana.org/domains/root/db/goog.html
goog

// google : Charleston Road Registry Inc.
// https://www.iana.org/domains/root/db/google.html
google

// gop : Republican State Leadership Committee, Inc.
// https://www.iana.org/domains/root/db/gop.html
gop

// got : Amazon Registry Services, Inc.
// https://www.iana.org/domains/root/db/got.html
got

// grainger : Grainger Registry Services, LLC
// https://www.iana.org/domains/root/db/grainger.html
grainger

// graphics : Binky Moon, LLC
// https://www.iana.org/domains/root/db/graphics.html
graphics

// gratis : Binky Moon, LLC
// https://www.iana.org/domains/root/db/gratis.html
gratis

// green : Identity Digital Limited
// https://www.iana.org/domains/root/db/green.html
green

// gripe : Binky Moon, LLC
// https://www.iana.org/domains/root/db/gripe.html
gripe

// grocery : Wal-Mart Stores, Inc.
// https://www.iana.org/domains/root/db/grocery.html
grocery

// group : Binky Moon, LLC
// https://www.iana.org/domains/root/db/group.html
group

// gucci : Guccio Gucci S.p.a.
// https://www.iana.org/domains/root/db/gucci.html
gucci

// guge : Charleston Road Registry Inc.
// https://www.iana.org/domains/root/db/guge.html
guge

// guide : Binky Moon, LLC
// https://www.iana.org/domains/root/db/guide.html
guide

// guitars : XYZ.COM LLC
// https://www.iana.org/domains/root/db/guitars.html
guitars

// guru : Binky Moon, LLC
// https://www.iana.org/domains/root/db/guru.html
guru

// hair : XYZ.COM LLC
// https://www.iana.org/domains/root/db/hair.html
hair

// hamburg : Hamburg Top-Level-Domain GmbH
// https://www.iana.org/domains/root/db/hamburg.html
hamburg

// hangout : Charleston Road Registry Inc.
// https://www.iana.org/domains/root/db/hangout.html
hangout

// haus : Dog Beach, LLC
// https://www.iana.org/domains/root/db/haus.html
haus

// hbo : HBO Registry Services, Inc.
// https://www.iana.org/domains/root/db/hbo.html
hbo

// hdfc : HOUSING DEVELOPMENT FINANCE CORPORATION LIMITED
// https://www.iana.org/domains/root/db/hdfc.html
hdfc

// hdfcbank : HDFC Bank Limited
// https://www.iana.org/domains/root/db/hdfcbank.html
hdfcbank

// health : Registry Services, LLC
// https://www.iana.org/domains/root/db/health.html
health

// healthcare : Binky Moon, LLC
// https://www.iana.org/domains/root/db/healthcare.html
healthcare

// help : Innovation service Limited
// https://www.iana.org/domains/root/db/help.html
help

// helsinki : City of Helsinki
// https://www.iana.org/domains/root/db/helsinki.html
helsinki

// here : Charleston Road Registry Inc.
// https://www.iana.org/domains/root/db/here.html
here

// hermes : HERMES INTERNATIONAL
// https://www.iana.org/domains/root/db/hermes.html
hermes

// hiphop : Dot Hip Hop, LLC
// https://www.iana.org/domains/root/db/hiphop.html
hiphop

// hisamitsu : Hisamitsu Pharmaceutical Co.,Inc.
// https://www.iana.org/domains/root/db/hisamitsu.html
hisamitsu

// hitachi : Hitachi, Ltd.
// https://www.iana.org/domains/root/db/hitachi.html
hitachi

// hiv : Internet Naming Company LLC
// https://www.iana.org/domains/root/db/hiv.html
hiv

// hkt : PCCW-HKT DataCom Services Limited
// https://www.iana.org/domains/root/db/hkt.html
hkt

// hockey : Binky Moon, LLC
// https://www.iana.org/domains/root/db/hockey.html
hockey

// holdings : Binky Moon, LLC
// https://www.iana.org/domains/root/db/holdings.html
holdings

// holiday : Binky Moon, LLC
// https://www.iana.org/domains/root/db/holiday.html
holiday

// homedepot : Home Depot Product Authority, LLC
// https://www.iana.org/domains/root/db/homedepot.html
homedepot

// homegoods : The TJX Companies, Inc.
// https://www.iana.org/domains/root/db/homegoods.html
homegoods

// homes : XYZ.COM LLC
// https://www.iana.org/domains/root/db/homes.html
homes

// homesense : The TJX Companies, Inc.
// https://www.iana.org/domains/root/db/homesense.html
homesense

// honda : Honda Motor Co., Ltd.
// https://www.iana.org/domains/root/db/honda.html
honda

// horse : Registry Services, LLC
// https://www.iana.org/domains/root/db/horse.html
horse

// hospital : Binky Moon, LLC
// https://www.iana.org/domains/root/db/hospital.html
hospital

// host : Radix Technologies Inc.
// https://www.iana.org/domains/root/db/host.html
host

// hosting : XYZ.COM LLC
// https://www.iana.org/domains/root/db/hosting.html
hosting

// hot : Amazon Registry Services, Inc.
// https://www.iana.org/domains/root/db/hot.html
hot

// hotels : Booking.com B.V.
// https://www.iana.org/domains/root/db/hotels.html
hotels

// hotmail : Microsoft Corporation
// https://www.iana.org/domains/root/db/hotmail.html
hotmail

// house : Binky Moon, LLC
// https://www.iana.org/domains/root/db/house.html
house

// how : Charleston Road Registry Inc.
// https://www.iana.org/domains/root/db/how.html
how

// hsbc : HSBC Global Services (UK) Limited
// https://www.iana.org/domains/root/db/hsbc.html
hsbc

// hughes : Hughes Satellite Systems Corporation
// https://www.iana.org/domains/root/db/hughes.html
hughes

// hyatt : Hyatt GTLD, L.L.C.
// https://www.iana.org/domains/root/db/hyatt.html
hyatt

// hyundai : Hyundai Motor Company
// https://www.iana.org/domains/root/db/hyundai.html
hyundai

// ibm : International Business Machines Corporation
// https://www.iana.org/domains/root/db/ibm.html
ibm

// icbc : Industrial and Commercial Bank of China Limited
// https://www.iana.org/domains/root/db/icbc.html
icbc

// ice : IntercontinentalExchange, Inc.
// https://www.iana.org/domains/root/db/ice.html
ice

// icu : ShortDot SA
// https://www.iana.org/domains/root/db/icu.html
icu

// ieee : IEEE Global LLC
// https://www.iana.org/domains/root/db/ieee.html
ieee

// ifm : ifm electronic gmbh
// https://www.iana.org/domains/root/db/ifm.html
ifm

// ikano : Ikano S.A.
// https://www.iana.org/domains/root/db/ikano.html
ikano

// imamat : Fondation Aga Khan (Aga Khan Foundation)
// https://www.iana.org/domains/root/db/imamat.html
imamat

// imdb : Amazon Registry Services, Inc.
// https://www.iana.org/domains/root/db/imdb.html
imdb

// immo : Binky Moon, LLC
// https://www.iana.org/domains/root/db/immo.html
immo

// immobilien : Dog Beach, LLC
// https://www.iana.org/domains/root/db/immobilien.html
immobilien

// inc : Intercap Registry Inc.
// https://www.iana.org/domains/root/db/inc.html
inc

// industries : Binky Moon, LLC
// https://www.iana.org/domains/root/db/industries.html
industries

// infiniti : NISSAN MOTOR CO., LTD.
// https://www.iana.org/domains/root/db/infiniti.html
infiniti

// ing : Charleston Road Registry Inc.
// https://www.iana.org/domains/root/db/ing.html
ing

// ink : Registry Services, LLC
// https://www.iana.org/domains/root/db/ink.html
ink

// institute : Binky Moon, LLC
// https://www.iana.org/domains/root/db/institute.html
institute

// insurance : fTLD Registry Services LLC
// https://www.iana.org/domains/root/db/insurance.html
insurance

// insure : Binky Moon, LLC
// https://www.iana.org/domains/root/db/insure.html
insure

// international : Binky Moon, LLC
// https://www.iana.org/domains/root/db/international.html
international

// intuit : Intuit Administrative Services, Inc.
// https://www.iana.org/domains/root/db/intuit.html
intuit

// investments : Binky Moon, LLC
// https://www.iana.org/domains/root/db/investments.html
investments

// ipiranga : Ipiranga Produtos de Petroleo S.A.
// https://www.iana.org/domains/root/db/ipiranga.html
ipiranga

// irish : Binky Moon, LLC
// https://www.iana.org/domains/root/db/irish.html
irish

// ismaili : Fondation Aga Khan (Aga Khan Foundation)
// https://www.iana.org/domains/root/db/ismaili.html
ismaili

// ist : Istanbul Metropolitan Municipality
// https://www.iana.org/domains/root/db/ist.html
ist

// istanbul : Istanbul Metropolitan Municipality
// https://www.iana.org/domains/root/db/istanbul.html
istanbul

// itau : Itau Unibanco Holding S.A.
// https://www.iana.org/domains/root/db/itau.html
itau

// itv : ITV Services Limited
// https://www.iana.org/domains/root/db/itv.html
itv

// jaguar : Jaguar Land Rover Ltd
// https://www.iana.org/domains/root/db/jaguar.html
jaguar

// java : Oracle Corporation
// https://www.iana.org/domains/root/db/java.html
java

// jcb : JCB Co., Ltd.
// https://www.iana.org/domains/root/db/jcb.html
jcb

// jeep : FCA US LLC.
// https://www.iana.org/domains/root/db/jeep.html
jeep

// jetzt : Binky Moon, LLC
// https://www.iana.org/domains/root/db/jetzt.html
jetzt

// jewelry : Binky Moon, LLC
// https://www.iana.org/domains/root/db/jewelry.html
jewelry

// jio : Reliance Industries Limited
// https://www.iana.org/domains/root/db/jio.html
jio

// jll : Jones Lang LaSalle Incorporated
// https://www.iana.org/domains/root/db/jll.html
jll

// jmp : Matrix IP LLC
// https://www.iana.org/domains/root/db/jmp.html
jmp

// jnj : Johnson & Johnson Services, Inc.
// https://www.iana.org/domains/root/db/jnj.html
jnj

// joburg : ZA Central Registry NPC trading as ZA Central Registry
// https://www.iana.org/domains/root/db/joburg.html
joburg

// jot : Amazon Registry Services, Inc.
// https://www.iana.org/domains/root/db/jot.html
jot

// joy : Amazon Registry Services, Inc.
// https://www.iana.org/domains/root/db/joy.html
joy

// jpmorgan : JPMorgan Chase Bank, National Association
// https://www.iana.org/domains/root/db/jpmorgan.html
jpmorgan

// jprs : Japan Registry Services Co., Ltd.
// https://www.iana.org/domains/root/db/jprs.html
jprs

// juegos : Dog Beach, LLC
// https://www.iana.org/domains/root/db/juegos.html
juegos

// juniper : JUNIPER NETWORKS, INC.
// https://www.iana.org/domains/root/db/juniper.html
juniper

// kaufen : Dog Beach, LLC
// https://www.iana.org/domains/root/db/kaufen.html
kaufen

// kddi : KDDI CORPORATION
// https://www.iana.org/domains/root/db/kddi.html
kddi

// kerryhotels : Kerry Trading Co. Limited
// https://www.iana.org/domains/root/db/kerryhotels.html
kerryhotels

// kerrylogistics : Kerry Trading Co. Limited
// https://www.iana.org/domains/root/db/kerrylogistics.html
kerrylogistics

// kerryproperties : Kerry Trading Co. Limited
// https://www.iana.org/domains/root/db/kerryproperties.html
kerryproperties

// kfh : Kuwait Finance House
// https://www.iana.org/domains/root/db/kfh.html
kfh

// kia : KIA MOTORS CORPORATION
// https://www.iana.org/domains/root/db/kia.html
kia

// kids : DotKids Foundation Limited
// https://www.iana.org/domains/root/db/kids.html
kids

// kim : Identity Digital Limited
// https://www.iana.org/domains/root/db/kim.html
kim

// kindle : Amazon Registry Services, Inc.
// https://www.iana.org/domains/root/db/kindle.html
kindle

// kitchen : Binky Moon, LLC
// https://www.iana.org/domains/root/db/kitchen.html
kitchen

// kiwi : DOT KIWI LIMITED
// https://www.iana.org/domains/root/db/kiwi.html
kiwi

// koeln : dotKoeln GmbH
// https://www.iana.org/domains/root/db/koeln.html
koeln

// komatsu : Komatsu Ltd.
// https://www.iana.org/domains/root/db/komatsu.html
komatsu

// kosher : Kosher Marketing Assets LLC
// https://www.iana.org/domains/root/db/kosher.html
kosher

// kpmg : KPMG International Cooperative (KPMG International Genossenschaft)
// https://www.iana.org/domains/root/db/kpmg.html
kpmg

// kpn : Koninklijke KPN N.V.
// https://www.iana.org/domains/root/db/kpn.html
kpn

// krd : KRG Department of Information Technology
// https://www.iana.org/domains/root/db/krd.html
krd

// kred : KredTLD Pty Ltd
// https://www.iana.org/domains/root/db/kred.html
kred

// kuokgroup : Kerry Trading Co. Limited
// https://www.iana.org/domains/root/db/kuokgroup.html
kuokgroup

// kyoto : Academic Institution: Kyoto Jyoho Gakuen
// https://www.iana.org/domains/root/db/kyoto.html
kyoto

// lacaixa : Fundación Bancaria Caixa d’Estalvis i Pensions de Barcelona, “la Caixa”
// https://www.iana.org/domains/root/db/lacaixa.html
lacaixa

// lamborghini : Automobili Lamborghini S.p.A.
// https://www.iana.org/domains/root/db/lamborghini.html
lamborghini

// lamer : The Estée Lauder Companies Inc.
// https://www.iana.org/domains/root/db/lamer.html
lamer

// lancaster : LANCASTER
// https://www.iana.org/domains/root/db/lancaster.html
lancaster

// land : Binky Moon, LLC
// https://www.iana.org/domains/root/db/land.html
land

// landrover : Jaguar Land Rover Ltd
// https://www.iana.org/domains/root/db/landrover.html
landrover

// lanxess : LANXESS Corporation
// https://www.iana.org/domains/root/db/lanxess.html
lanxess

// lasalle : Jones Lang LaSalle Incorporated
// https://www.iana.org/domains/root/db/lasalle.html
lasalle

// lat : XYZ.COM LLC
// https://www.iana.org/domains/root/db/lat.html
lat

// latino : Dish DBS Corporation
// https://www.iana.org/domains/root/db/latino.html
latino

// latrobe : La Trobe University
// https://www.iana.org/domains/root/db/latrobe.html
latrobe

// law : Registry Services, LLC
// https://www.iana.org/domains/root/db/law.html
law

// lawyer : Dog Beach, LLC
// https://www.iana.org/domains/root/db/lawyer.html
lawyer

// lds : IRI Domain Management, LLC
// https://www.iana.org/domains/root/db/lds.html
lds

// lease : Binky Moon, LLC
// https://www.iana.org/domains/root/db/lease.html
lease

// leclerc : A.C.D. LEC Association des Centres Distributeurs Edouard Leclerc
// https://www.iana.org/domains/root/db/leclerc.html
leclerc

// lefrak : LeFrak Organization, Inc.
// https://www.iana.org/domains/root/db/lefrak.html
lefrak

// legal : Binky Moon, LLC
// https://www.iana.org/domains/root/db/legal.html
legal

// lego : LEGO Juris A/S
// https://www.iana.org/domains/root/db/lego.html
lego

// lexus : TOYOTA MOTOR CORPORATION
// https://www.iana.org/domains/root/db/lexus.html
lexus

// lgbt : Identity Digital Limited
// https://www.iana.org/domains/root/db/lgbt.html
lgbt

// lidl : Schwarz Domains und Services GmbH & Co. KG
// https://www.iana.org/domains/root/db/lidl.html
lidl

// life : Binky Moon, LLC
// https://www.iana.org/domains/root/db/life.html
life

// lifeinsurance : American Council of Life Insurers
// https://www.iana.org/domains/root/db/lifeinsurance.html
lifeinsurance

// lifestyle : Internet Naming Company LLC
// https://www.iana.org/domains/root/db/lifestyle.html
lifestyle

// lighting : Binky Moon, LLC
// https://www.iana.org/domains/root/db/lighting.html
lighting

// like : Amazon Registry Services, Inc.
// https://www.iana.org/domains/root/db/like.html
like

// lilly : Eli Lilly and Company
// https://www.iana.org/domains/root/db/lilly.html
lilly

// limited : Binky Moon, LLC
// https://www.iana.org/domains/root/db/limited.html
limited

// limo : Binky Moon, LLC
// https://www.iana.org/domains/root/db/limo.html
limo

// lincoln : Ford Motor Company
// https://www.iana.org/domains/root/db/lincoln.html
lincoln

// link : Nova Registry Ltd
// https://www.iana.org/domains/root/db/link.html
link

// lipsy : Lipsy Ltd
// https://www.iana.org/domains/root/db/lipsy.html
lipsy

// live : Dog Beach, LLC
// https://www.iana.org/domains/root/db/live.html
live

// living : Internet Naming Company LLC
// https://www.iana.org/domains/root/db/living.html
living

// llc : Identity Digital Limited
// https://www.iana.org/domains/root/db/llc.html
llc

// llp : Intercap Registry Inc.
// https://www.iana.org/domains/root/db/llp.html
llp

// loan : dot Loan Limited
// https://www.iana.org/domains/root/db/loan.html
loan

// loans : Binky Moon, LLC
// https://www.iana.org/domains/root/db/loans.html
loans

// locker : Orange Domains LLC
// https://www.iana.org/domains/root/db/locker.html
locker

// locus : Locus Analytics LLC
// https://www.iana.org/domains/root/db/locus.html
locus

// lol : XYZ.COM LLC
// https://www.iana.org/domains/root/db/lol.html
lol

// london : Dot London Domains Limited
// https://www.iana.org/domains/root/db/london.html
london

// lotte : Lotte Holdings Co., Ltd.
// https://www.iana.org/domains/root/db/lotte.html
lotte

// lotto : Identity Digital Limited
// https://www.iana.org/domains/root/db/lotto.html
lotto

// love : Waterford Limited
// https://www.iana.org/domains/root/db/love.html
love

// lpl : LPL Holdings, Inc.
// https://www.iana.org/domains/root/db/lpl.html
lpl

// lplfinancial : LPL Holdings, Inc.
// https://www.iana.org/domains/root/db/lplfinancial.html
lplfinancial

// ltd : Binky Moon, LLC
// https://www.iana.org/domains/root/db/ltd.html
ltd

// ltda : InterNetX, Corp
// https://www.iana.org/domains/root/db/ltda.html
ltda

// lundbeck : H. Lundbeck A/S
// https://www.iana.org/domains/root/db/lundbeck.html
lundbeck

// luxe : Registry Services, LLC
// https://www.iana.org/domains/root/db/luxe.html
luxe

// luxury : Luxury Partners, LLC
// https://www.iana.org/domains/root/db/luxury.html
luxury

// madrid : Comunidad de Madrid
// https://www.iana.org/domains/root/db/madrid.html
madrid

// maif : Mutuelle Assurance Instituteur France (MAIF)
// https://www.iana.org/domains/root/db/maif.html
maif

// maison : Binky Moon, LLC
// https://www.iana.org/domains/root/db/maison.html
maison

// makeup : XYZ.COM LLC
// https://www.iana.org/domains/root/db/makeup.html
makeup

// man : MAN SE
// https://www.iana.org/domains/root/db/man.html
man

// management : Binky Moon, LLC
// https://www.iana.org/domains/root/db/management.html
management

// mango : PUNTO FA S.L.
// https://www.iana.org/domains/root/db/mango.html
mango

// map : Charleston Road Registry Inc.
// https://www.iana.org/domains/root/db/map.html
map

// market : Dog Beach, LLC
// https://www.iana.org/domains/root/db/market.html
market

// marketing : Binky Moon, LLC
// https://www.iana.org/domains/root/db/marketing.html
marketing

// markets : Dog Beach, LLC
// https://www.iana.org/domains/root/db/markets.html
markets

// marriott : Marriott Worldwide Corporation
// https://www.iana.org/domains/root/db/marriott.html
marriott

// marshalls : The TJX Companies, Inc.
// https://www.iana.org/domains/root/db/marshalls.html
marshalls

// mattel : Mattel Sites, Inc.
// https://www.iana.org/domains/root/db/mattel.html
mattel

// mba : Binky Moon, LLC
// https://www.iana.org/domains/root/db/mba.html
mba

// mckinsey : McKinsey Holdings, Inc.
// https://www.iana.org/domains/root/db/mckinsey.html
mckinsey

// med : Medistry LLC
// https://www.iana.org/domains/root/db/med.html
med

// media : Binky Moon, LLC
// https://www.iana.org/domains/root/db/media.html
media

// meet : Charleston Road Registry Inc.
// https://www.iana.org/domains/root/db/meet.html
meet

// melbourne : The Crown in right of the State of Victoria, represented by its Department of State Development, Business and Innovation
// https://www.iana.org/domains/root/db/melbourne.html
melbourne

// meme : Charleston Road Registry Inc.
// https://www.iana.org/domains/root/db/meme.html
meme

// memorial : Dog Beach, LLC
// https://www.iana.org/domains/root/db/memorial.html
memorial

// men : Exclusive Registry Limited
// https://www.iana.org/domains/root/db/men.html
men

// menu : Dot Menu Registry, LLC
// https://www.iana.org/domains/root/db/menu.html
menu

// merckmsd : MSD Registry Holdings, Inc.
// https://www.iana.org/domains/root/db/merckmsd.html
merckmsd

// miami : Registry Services, LLC
// https://www.iana.org/domains/root/db/miami.html
miami

// microsoft : Microsoft Corporation
// https://www.iana.org/domains/root/db/microsoft.html
microsoft

// mini : Bayerische Motoren Werke Aktiengesellschaft
// https://www.iana.org/domains/root/db/mini.html
mini

// mint : Intuit Administrative Services, Inc.
// https://www.iana.org/domains/root/db/mint.html
mint

// mit : Massachusetts Institute of Technology
// https://www.iana.org/domains/root/db/mit.html
mit

// mitsubishi : Mitsubishi Corporation
// https://www.iana.org/domains/root/db/mitsubishi.html
mitsubishi

// mlb : MLB Advanced Media DH, LLC
// https://www.iana.org/domains/root/db/mlb.html
mlb

// mls : The Canadian Real Estate Association
// https://www.iana.org/domains/root/db/mls.html
mls

// mma : MMA IARD
// https://www.iana.org/domains/root/db/mma.html
mma

// mobile : Dish DBS Corporation
// https://www.iana.org/domains/root/db/mobile.html
mobile

// moda : Dog Beach, LLC
// https://www.iana.org/domains/root/db/moda.html
moda

// moe : Interlink Systems Innovation Institute K.K.
// https://www.iana.org/domains/root/db/moe.html
moe

// moi : Amazon Registry Services, Inc.
// https://www.iana.org/domains/root/db/moi.html
moi

// mom : XYZ.COM LLC
// https://www.iana.org/domains/root/db/mom.html
mom

// monash : Monash University
// https://www.iana.org/domains/root/db/monash.html
monash

// money : Binky Moon, LLC
// https://www.iana.org/domains/root/db/money.html
money

// monster : XYZ.COM LLC
// https://www.iana.org/domains/root/db/monster.html
monster

// mormon : IRI Domain Management, LLC
// https://www.iana.org/domains/root/db/mormon.html
mormon

// mortgage : Dog Beach, LLC
// https://www.iana.org/domains/root/db/mortgage.html
mortgage

// moscow : Foundation for Assistance for Internet Technologies and Infrastructure Development (FAITID)
// https://www.iana.org/domains/root/db/moscow.html
moscow

// moto : Motorola Trademark Holdings, LLC
// https://www.iana.org/domains/root/db/moto.html
moto

// motorcycles : XYZ.COM LLC
// https://www.iana.org/domains/root/db/motorcycles.html
motorcycles

// mov : Charleston Road Registry Inc.
// https://www.iana.org/domains/root/db/mov.html
mov

// movie : Binky Moon, LLC
// https://www.iana.org/domains/root/db/movie.html
movie

// msd : MSD Registry Holdings, Inc.
// https://www.iana.org/domains/root/db/msd.html
msd

// mtn : MTN Dubai Limited
// https://www.iana.org/domains/root/db/mtn.html
mtn

// mtr : MTR Corporation Limited
// https://www.iana.org/domains/root/db/mtr.html
mtr

// music : DotMusic Limited
// https://www.iana.org/domains/root/db/music.html
music

// nab : National Australia Bank Limited
// https://www.iana.org/domains/root/db/nab.html
nab

// nagoya : GMO Registry, Inc.
// https://www.iana.org/domains/root/db/nagoya.html
nagoya

// navy : Dog Beach, LLC
// https://www.iana.org/domains/root/db/navy.html
navy

// nba : NBA REGISTRY, LLC
// https://www.iana.org/domains/root/db/nba.html
nba

// nec : NEC Corporation
// https://www.iana.org/domains/root/db/nec.html
nec

// netbank : COMMONWEALTH BANK OF AUSTRALIA
// https://www.iana.org/domains/root/db/netbank.html
netbank

// netflix : Netflix, Inc.
// https://www.iana.org/domains/root/db/netflix.html
netflix

// network : Binky Moon, LLC
// https://www.iana.org/domains/root/db/network.html
network

// neustar : NeuStar, Inc.
// https://www.iana.org/domains/root/db/neustar.html
neustar

// new : Charleston Road Registry Inc.
// https://www.iana.org/domains/root/db/new.html
new

// news : Dog Beach, LLC
// https://www.iana.org/domains/root/db/news.html
news

// next : Next plc
// https://www.iana.org/domains/root/db/next.html
next

// nextdirect : Next plc
// https://www.iana.org/domains/root/db/nextdirect.html
nextdirect

// nexus : Charleston Road Registry Inc.
// https://www.iana.org/domains/root/db/nexus.html
nexus

// nfl : NFL Reg Ops LLC
// https://www.iana.org/domains/root/db/nfl.html
nfl

// ngo : Public Interest Registry
// https://www.iana.org/domains/root/db/ngo.html
ngo

// nhk : Japan Broadcasting Corporation (NHK)
// https://www.iana.org/domains/root/db/nhk.html
nhk

// nico : DWANGO Co., Ltd.
// https://www.iana.org/domains/root/db/nico.html
nico

// nike : NIKE, Inc.
// https://www.iana.org/domains/root/db/nike.html
nike

// nikon : NIKON CORPORATION
// https://www.iana.org/domains/root/db/nikon.html
nikon

// ninja : Dog Beach, LLC
// https://www.iana.org/domains/root/db/ninja.html
ninja

// nissan : NISSAN MOTOR CO., LTD.
// https://www.iana.org/domains/root/db/nissan.html
nissan

// nissay : Nippon Life Insurance Company
// https://www.iana.org/domains/root/db/nissay.html
nissay

// nokia : Nokia Corporation
// https://www.iana.org/domains/root/db/nokia.html
nokia

// norton : NortonLifeLock Inc.
// https://www.iana.org/domains/root/db/norton.html
norton

// now : Amazon Registry Services, Inc.
// https://www.iana.org/domains/root/db/now.html
now

// nowruz : Asia Green IT System Bilgisayar San. ve Tic. Ltd. Sti.
// https://www.iana.org/domains/root/db/nowruz.html
nowruz

// nowtv : Starbucks (HK) Limited
// https://www.iana.org/domains/root/db/nowtv.html
nowtv

// nra : NRA Holdings Company, INC.
// https://www.iana.org/domains/root/db/nra.html
nra

// nrw : Minds + Machines GmbH
// https://www.iana.org/domains/root/db/nrw.html
nrw

// ntt : NIPPON TELEGRAPH AND TELEPHONE CORPORATION
// https://www.iana.org/domains/root/db/ntt.html
ntt

// nyc : The City of New York by and through the New York City Department of Information Technology & Telecommunications
// https://www.iana.org/domains/root/db/nyc.html
nyc

// obi : OBI Group Holding SE & Co. KGaA
// https://www.iana.org/domains/root/db/obi.html
obi

// observer : Fegistry, LLC
// https://www.iana.org/domains/root/db/observer.html
observer

// office : Microsoft Corporation
// https://www.iana.org/domains/root/db/office.html
office

// okinawa : BRregistry, Inc.
// https://www.iana.org/domains/root/db/okinawa.html
okinawa

// olayan : Competrol (Luxembourg) Sarl
// https://www.iana.org/domains/root/db/olayan.html
olayan

// olayangroup : Competrol (Luxembourg) Sarl
// https://www.iana.org/domains/root/db/olayangroup.html
olayangroup

// ollo : Dish DBS Corporation
// https://www.iana.org/domains/root/db/ollo.html
ollo

// omega : The Swatch Group Ltd
// https://www.iana.org/domains/root/db/omega.html
omega

// one : One.com A/S
// https://www.iana.org/domains/root/db/one.html
one

// ong : Public Interest Registry
// https://www.iana.org/domains/root/db/ong.html
ong

// onl : iRegistry GmbH
// https://www.iana.org/domains/root/db/onl.html
onl

// online : Radix Technologies Inc.
// https://www.iana.org/domains/root/db/online.html
online

// ooo : INFIBEAM AVENUES LIMITED
// https://www.iana.org/domains/root/db/ooo.html
ooo

// open : American Express Travel Related Services Company, Inc.
// https://www.iana.org/domains/root/db/open.html
open

// oracle : Oracle Corporation
// https://www.iana.org/domains/root/db/oracle.html
oracle

// orange : Orange Brand Services Limited
// https://www.iana.org/domains/root/db/orange.html
orange

// organic : Identity Digital Limited
// https://www.iana.org/domains/root/db/organic.html
organic

// origins : The Estée Lauder Companies Inc.
// https://www.iana.org/domains/root/db/origins.html
origins

// osaka : Osaka Registry Co., Ltd.
// https://www.iana.org/domains/root/db/osaka.html
osaka

// otsuka : Otsuka Holdings Co., Ltd.
// https://www.iana.org/domains/root/db/otsuka.html
otsuka

// ott : Dish DBS Corporation
// https://www.iana.org/domains/root/db/ott.html
ott

// ovh : MédiaBC
// https://www.iana.org/domains/root/db/ovh.html
ovh

// page : Charleston Road Registry Inc.
// https://www.iana.org/domains/root/db/page.html
page

// panasonic : Panasonic Holdings Corporation
// https://www.iana.org/domains/root/db/panasonic.html
panasonic

// paris : City of Paris
// https://www.iana.org/domains/root/db/paris.html
paris

// pars : Asia Green IT System Bilgisayar San. ve Tic. Ltd. Sti.
// https://www.iana.org/domains/root/db/pars.html
pars

// partners : Binky Moon, LLC
// https://www.iana.org/domains/root/db/partners.html
partners

// parts : Binky Moon, LLC
// https://www.iana.org/domains/root/db/parts.html
parts

// party : Blue Sky Registry Limited
// https://www.iana.org/domains/root/db/party.html
party

// pay : Amazon Registry Services, Inc.
// https://www.iana.org/domains/root/db/pay.html
pay

// pccw : PCCW Enterprises Limited
// https://www.iana.org/domains/root/db/pccw.html
pccw

// pet : Identity Digital Limited
// https://www.iana.org/domains/root/db/pet.html
pet

// pfizer : Pfizer Inc.
// https://www.iana.org/domains/root/db/pfizer.html
pfizer

// pharmacy : National Association of Boards of Pharmacy
// https://www.iana.org/domains/root/db/pharmacy.html
pharmacy

// phd : Charleston Road Registry Inc.
// https://www.iana.org/domains/root/db/phd.html
phd

// philips : Koninklijke Philips N.V.
// https://www.iana.org/domains/root/db/philips.html
philips

// phone : Dish DBS Corporation
// https://www.iana.org/domains/root/db/phone.html
phone

// photo : Registry Services, LLC
// https://www.iana.org/domains/root/db/photo.html
photo

// photography : Binky Moon, LLC
// https://www.iana.org/domains/root/db/photography.html
photography

// photos : Binky Moon, LLC
// https://www.iana.org/domains/root/db/photos.html
photos

// physio : PhysBiz Pty Ltd
// https://www.iana.org/domains/root/db/physio.html
physio

// pics : XYZ.COM LLC
// https://www.iana.org/domains/root/db/pics.html
pics

// pictet : Pictet Europe S.A.
// https://www.iana.org/domains/root/db/pictet.html
pictet

// pictures : Binky Moon, LLC
// https://www.iana.org/domains/root/db/pictures.html
pictures

// pid : Top Level Spectrum, Inc.
// https://www.iana.org/domains/root/db/pid.html
pid

// pin : Amazon Registry Services, Inc.
// https://www.iana.org/domains/root/db/pin.html
pin

// ping : Ping Registry Provider, Inc.
// https://www.iana.org/domains/root/db/ping.html
ping

// pink : Identity Digital Limited
// https://www.iana.org/domains/root/db/pink.html
pink

// pioneer : Pioneer Corporation
// https://www.iana.org/domains/root/db/pioneer.html
pioneer

// pizza : Binky Moon, LLC
// https://www.iana.org/domains/root/db/pizza.html
pizza

// place : Binky Moon, LLC
// https://www.iana.org/domains/root/db/place.html
place

// play : Charleston Road Registry Inc.
// https://www.iana.org/domains/root/db/play.html
play

// playstation : Sony Interactive Entertainment Inc.
// https://www.iana.org/domains/root/db/playstation.html
playstation

// plumbing : Binky Moon, LLC
// https://www.iana.org/domains/root/db/plumbing.html
plumbing

// plus : Binky Moon, LLC
// https://www.iana.org/domains/root/db/plus.html
plus

// pnc : PNC Domain Co., LLC
// https://www.iana.org/domains/root/db/pnc.html
pnc

// pohl : Deutsche Vermögensberatung Aktiengesellschaft DVAG
// https://www.iana.org/domains/root/db/pohl.html
pohl

// poker : Identity Digital Limited
// https://www.iana.org/domains/root/db/poker.html
poker

// politie : Politie Nederland
// https://www.iana.org/domains/root/db/politie.html
politie

// porn : ICM Registry PN LLC
// https://www.iana.org/domains/root/db/porn.html
porn

// pramerica : Prudential Financial, Inc.
// https://www.iana.org/domains/root/db/pramerica.html
pramerica

// praxi : Praxi S.p.A.
// https://www.iana.org/domains/root/db/praxi.html
praxi

// press : Radix Technologies Inc.
// https://www.iana.org/domains/root/db/press.html
press

// prime : Amazon Registry Services, Inc.
// https://www.iana.org/domains/root/db/prime.html
prime

// prod : Charleston Road Registry Inc.
// https://www.iana.org/domains/root/db/prod.html
prod

// productions : Binky Moon, LLC
// https://www.iana.org/domains/root/db/productions.html
productions

// prof : Charleston Road Registry Inc.
// https://www.iana.org/domains/root/db/prof.html
prof

// progressive : Progressive Casualty Insurance Company
// https://www.iana.org/domains/root/db/progressive.html
progressive

// promo : Identity Digital Limited
// https://www.iana.org/domains/root/db/promo.html
promo

// properties : Binky Moon, LLC
// https://www.iana.org/domains/root/db/properties.html
properties

// property : Digital Property Infrastructure Limited
// https://www.iana.org/domains/root/db/property.html
property

// protection : XYZ.COM LLC
// https://www.iana.org/domains/root/db/protection.html
protection

// pru : Prudential Financial, Inc.
// https://www.iana.org/domains/root/db/pru.html
pru

// prudential : Prudential Financial, Inc.
// https://www.iana.org/domains/root/db/prudential.html
prudential

// pub : Dog Beach, LLC
// https://www.iana.org/domains/root/db/pub.html
pub

// pwc : PricewaterhouseCoopers LLP
// https://www.iana.org/domains/root/db/pwc.html
pwc

// qpon : dotQPON LLC
// https://www.iana.org/domains/root/db/qpon.html
qpon

// quebec : PointQuébec Inc
// https://www.iana.org/domains/root/db/quebec.html
quebec

// quest : XYZ.COM LLC
// https://www.iana.org/domains/root/db/quest.html
quest

// racing : Premier Registry Limited
// https://www.iana.org/domains/root/db/racing.html
racing

// radio : European Broadcasting Union (EBU)
// https://www.iana.org/domains/root/db/radio.html
radio

// read : Amazon Registry Services, Inc.
// https://www.iana.org/domains/root/db/read.html
read

// realestate : dotRealEstate LLC
// https://www.iana.org/domains/root/db/realestate.html
realestate

// realtor : Real Estate Domains LLC
// https://www.iana.org/domains/root/db/realtor.html
realtor

// realty : Internet Naming Company LLC
// https://www.iana.org/domains/root/db/realty.html
realty

// recipes : Binky Moon, LLC
// https://www.iana.org/domains/root/db/recipes.html
recipes

// red : Identity Digital Limited
// https://www.iana.org/domains/root/db/red.html
red

// redstone : Redstone Haute Couture Co., Ltd.
// https://www.iana.org/domains/root/db/redstone.html
redstone

// redumbrella : Travelers TLD, LLC
// https://www.iana.org/domains/root/db/redumbrella.html
redumbrella

// rehab : Dog Beach, LLC
// https://www.iana.org/domains/root/db/rehab.html
rehab

// reise : Binky Moon, LLC
// https://www.iana.org/domains/root/db/reise.html
reise

// reisen : Binky Moon, LLC
// https://www.iana.org/domains/root/db/reisen.html
reisen

// reit : National Association of Real Estate Investment Trusts, Inc.
// https://www.iana.org/domains/root/db/reit.html
reit

// reliance : Reliance Industries Limited
// https://www.iana.org/domains/root/db/reliance.html
reliance

// ren : ZDNS International Limited
// https://www.iana.org/domains/root/db/ren.html
ren

// rent : XYZ.COM LLC
// https://www.iana.org/domains/root/db/rent.html
rent

// rentals : Binky Moon, LLC
// https://www.iana.org/domains/root/db/rentals.html
rentals

// repair : Binky Moon, LLC
// https://www.iana.org/domains/root/db/repair.html
repair

// report : Binky Moon, LLC
// https://www.iana.org/domains/root/db/report.html
report

// republican : Dog Beach, LLC
// https://www.iana.org/domains/root/db/republican.html
republican

// rest : Punto 2012 Sociedad Anonima Promotora de Inversion de Capital Variable
// https://www.iana.org/domains/root/db/rest.html
rest

// restaurant : Binky Moon, LLC
// https://www.iana.org/domains/root/db/restaurant.html
restaurant

// review : dot Review Limited
// https://www.iana.org/domains/root/db/review.html
review

// reviews : Dog Beach, LLC
// https://www.iana.org/domains/root/db/reviews.html
reviews

// rexroth : Robert Bosch GMBH
// https://www.iana.org/domains/root/db/rexroth.html
rexroth

// rich : iRegistry GmbH
// https://www.iana.org/domains/root/db/rich.html
rich

// richardli : Pacific Century Asset Management (HK) Limited
// https://www.iana.org/domains/root/db/richardli.html
richardli

// ricoh : Ricoh Company, Ltd.
// https://www.iana.org/domains/root/db/ricoh.html
ricoh

// ril : Reliance Industries Limited
// https://www.iana.org/domains/root/db/ril.html
ril

// rio : Empresa Municipal de Informática SA - IPLANRIO
// https://www.iana.org/domains/root/db/rio.html
rio

// rip : Dog Beach, LLC
// https://www.iana.org/domains/root/db/rip.html
rip

// rocks : Dog Beach, LLC
// https://www.iana.org/domains/root/db/rocks.html
rocks

// rodeo : Registry Services, LLC
// https://www.iana.org/domains/root/db/rodeo.html
rodeo

// rogers : Rogers Communications Canada Inc.
// https://www.iana.org/domains/root/db/rogers.html
rogers

// room : Amazon Registry Services, Inc.
// https://www.iana.org/domains/root/db/room.html
room

// rsvp : Charleston Road Registry Inc.
// https://www.iana.org/domains/root/db/rsvp.html
rsvp

// rugby : World Rugby Strategic Developments Limited
// https://www.iana.org/domains/root/db/rugby.html
rugby

// ruhr : dotSaarland GmbH
// https://www.iana.org/domains/root/db/ruhr.html
ruhr

// run : Binky Moon, LLC
// https://www.iana.org/domains/root/db/run.html
run

// rwe : RWE AG
// https://www.iana.org/domains/root/db/rwe.html
rwe

// ryukyu : BRregistry, Inc.
// https://www.iana.org/domains/root/db/ryukyu.html
ryukyu

// saarland : dotSaarland GmbH
// https://www.iana.org/domains/root/db/saarland.html
saarland

// safe : Amazon Registry Services, Inc.
// https://www.iana.org/domains/root/db/safe.html
safe

// safety : Safety Registry Services, LLC.
// https://www.iana.org/domains/root/db/safety.html
safety

// sakura : SAKURA Internet Inc.
// https://www.iana.org/domains/root/db/sakura.html
sakura

// sale : Dog Beach, LLC
// https://www.iana.org/domains/root/db/sale.html
sale

// salon : Binky Moon, LLC
// https://www.iana.org/domains/root/db/salon.html
salon

// samsclub : Wal-Mart Stores, Inc.
// https://www.iana.org/domains/root/db/samsclub.html
samsclub

// samsung : SAMSUNG SDS CO., LTD
// https://www.iana.org/domains/root/db/samsung.html
samsung

// sandvik : Sandvik AB
// https://www.iana.org/domains/root/db/sandvik.html
sandvik

// sandvikcoromant : Sandvik AB
// https://www.iana.org/domains/root/db/sandvikcoromant.html
sandvikcoromant

// sanofi : Sanofi
// https://www.iana.org/domains/root/db/sanofi.html
sanofi

// sap : SAP AG
// https://www.iana.org/domains/root/db/sap.html
sap

// sarl : Binky Moon, LLC
// https://www.iana.org/domains/root/db/sarl.html
sarl

// sas : Research IP LLC
// https://www.iana.org/domains/root/db/sas.html
sas

// save : Amazon Registry Services, Inc.
// https://www.iana.org/domains/root/db/save.html
save

// saxo : Saxo Bank A/S
// https://www.iana.org/domains/root/db/saxo.html
saxo

// sbi : STATE BANK OF INDIA
// https://www.iana.org/domains/root/db/sbi.html
sbi

// sbs : ShortDot SA
// https://www.iana.org/domains/root/db/sbs.html
sbs

// scb : The Siam Commercial Bank Public Company Limited ("SCB")
// https://www.iana.org/domains/root/db/scb.html
scb

// schaeffler : Schaeffler Technologies AG & Co. KG
// https://www.iana.org/domains/root/db/schaeffler.html
schaeffler

// schmidt : SCHMIDT GROUPE S.A.S.
// https://www.iana.org/domains/root/db/schmidt.html
schmidt

// scholarships : Scholarships.com, LLC
// https://www.iana.org/domains/root/db/scholarships.html
scholarships

// school : Binky Moon, LLC
// https://www.iana.org/domains/root/db/school.html
school

// schule : Binky Moon, LLC
// https://www.iana.org/domains/root/db/schule.html
schule

// schwarz : Schwarz Domains und Services GmbH & Co. KG
// https://www.iana.org/domains/root/db/schwarz.html
schwarz

// science : dot Science Limited
// https://www.iana.org/domains/root/db/science.html
science

// scot : Dot Scot Registry Limited
// https://www.iana.org/domains/root/db/scot.html
scot

// search : Charleston Road Registry Inc.
// https://www.iana.org/domains/root/db/search.html
search

// seat : SEAT, S.A. (Sociedad Unipersonal)
// https://www.iana.org/domains/root/db/seat.html
seat

// secure : Amazon Registry Services, Inc.
// https://www.iana.org/domains/root/db/secure.html
secure

// security : XYZ.COM LLC
// https://www.iana.org/domains/root/db/security.html
security

// seek : Seek Limited
// https://www.iana.org/domains/root/db/seek.html
seek

// select : Registry Services, LLC
// https://www.iana.org/domains/root/db/select.html
select

// sener : Sener Ingeniería y Sistemas, S.A.
// https://www.iana.org/domains/root/db/sener.html
sener

// services : Binky Moon, LLC
// https://www.iana.org/domains/root/db/services.html
services

// seven : Seven West Media Ltd
// https://www.iana.org/domains/root/db/seven.html
seven

// sew : SEW-EURODRIVE GmbH & Co KG
// https://www.iana.org/domains/root/db/sew.html
sew

// sex : ICM Registry SX LLC
// https://www.iana.org/domains/root/db/sex.html
sex

// sexy : Internet Naming Company LLC
// https://www.iana.org/domains/root/db/sexy.html
sexy

// sfr : Societe Francaise du Radiotelephone - SFR
// https://www.iana.org/domains/root/db/sfr.html
sfr

// shangrila : Shangri‐La International Hotel Management Limited
// https://www.iana.org/domains/root/db/shangrila.html
shangrila

// sharp : Sharp Corporation
// https://www.iana.org/domains/root/db/sharp.html
sharp

// shell : Shell Information Technology International Inc
// https://www.iana.org/domains/root/db/shell.html
shell

// shia : Asia Green IT System Bilgisayar San. ve Tic. Ltd. Sti.
// https://www.iana.org/domains/root/db/shia.html
shia

// shiksha : Identity Digital Limited
// https://www.iana.org/domains/root/db/shiksha.html
shiksha

// shoes : Binky Moon, LLC
// https://www.iana.org/domains/root/db/shoes.html
shoes

// shop : GMO Registry, Inc.
// https://www.iana.org/domains/root/db/shop.html
shop

// shopping : Binky Moon, LLC
// https://www.iana.org/domains/root/db/shopping.html
shopping

// shouji : Beijing Qihu Keji Co., Ltd.
// https://www.iana.org/domains/root/db/shouji.html
shouji

// show : Binky Moon, LLC
// https://www.iana.org/domains/root/db/show.html
show

// silk : Amazon Registry Services, Inc.
// https://www.iana.org/domains/root/db/silk.html
silk

// sina : Sina Corporation
// https://www.iana.org/domains/root/db/sina.html
sina

// singles : Binky Moon, LLC
// https://www.iana.org/domains/root/db/singles.html
singles

// site : Radix Technologies Inc.
// https://www.iana.org/domains/root/db/site.html
site

// ski : Identity Digital Limited
// https://www.iana.org/domains/root/db/ski.html
ski

// skin : XYZ.COM LLC
// https://www.iana.org/domains/root/db/skin.html
skin

// sky : Sky International AG
// https://www.iana.org/domains/root/db/sky.html
sky

// skype : Microsoft Corporation
// https://www.iana.org/domains/root/db/skype.html
skype

// sling : DISH Technologies L.L.C.
// https://www.iana.org/domains/root/db/sling.html
sling

// smart : Smart Communications, Inc. (SMART)
// https://www.iana.org/domains/root/db/smart.html
smart

// smile : Amazon Registry Services, Inc.
// https://www.iana.org/domains/root/db/smile.html
smile

// sncf : Société Nationale SNCF
// https://www.iana.org/domains/root/db/sncf.html
sncf

// soccer : Binky Moon, LLC
// https://www.iana.org/domains/root/db/soccer.html
soccer

// social : Dog Beach, LLC
// https://www.iana.org/domains/root/db/social.html
social

// softbank : SoftBank Group Corp.
// https://www.iana.org/domains/root/db/softbank.html
softbank

// software : Dog Beach, LLC
// https://www.iana.org/domains/root/db/software.html
software

// sohu : Sohu.com Limited
// https://www.iana.org/domains/root/db/sohu.html
sohu

// solar : Binky Moon, LLC
// https://www.iana.org/domains/root/db/solar.html
solar

// solutions : Binky Moon, LLC
// https://www.iana.org/domains/root/db/solutions.html
solutions

// song : Amazon Registry Services, Inc.
// https://www.iana.org/domains/root/db/song.html
song

// sony : Sony Corporation
// https://www.iana.org/domains/root/db/sony.html
sony

// soy : Charleston Road Registry Inc.
// https://www.iana.org/domains/root/db/soy.html
soy

// spa : Asia Spa and Wellness Promotion Council Limited
// https://www.iana.org/domains/root/db/spa.html
spa

// space : Radix Technologies Inc.
// https://www.iana.org/domains/root/db/space.html
space

// sport : SportAccord
// https://www.iana.org/domains/root/db/sport.html
sport

// spot : Amazon Registry Services, Inc.
// https://www.iana.org/domains/root/db/spot.html
spot

// srl : InterNetX, Corp
// https://www.iana.org/domains/root/db/srl.html
srl

// stada : STADA Arzneimittel AG
// https://www.iana.org/domains/root/db/stada.html
stada

// staples : Staples, Inc.
// https://www.iana.org/domains/root/db/staples.html
staples

// star : Star India Private Limited
// https://www.iana.org/domains/root/db/star.html
star

// statebank : STATE BANK OF INDIA
// https://www.iana.org/domains/root/db/statebank.html
statebank

// statefarm : State Farm Mutual Automobile Insurance Company
// https://www.iana.org/domains/root/db/statefarm.html
statefarm

// stc : Saudi Telecom Company
// https://www.iana.org/domains/root/db/stc.html
stc

// stcgroup : Saudi Telecom Company
// https://www.iana.org/domains/root/db/stcgroup.html
stcgroup

// stockholm : Stockholms kommun
// https://www.iana.org/domains/root/db/stockholm.html
stockholm

// storage : XYZ.COM LLC
// https://www.iana.org/domains/root/db/storage.html
storage

// store : Radix Technologies Inc.
// https://www.iana.org/domains/root/db/store.html
store

// stream : dot Stream Limited
// https://www.iana.org/domains/root/db/stream.html
stream

// studio : Dog Beach, LLC
// https://www.iana.org/domains/root/db/studio.html
studio

// study : Registry Services, LLC
// https://www.iana.org/domains/root/db/study.html
study

// style : Binky Moon, LLC
// https://www.iana.org/domains/root/db/style.html
style

// sucks : Vox Populi Registry Ltd.
// https://www.iana.org/domains/root/db/sucks.html
sucks

// supplies : Binky Moon, LLC
// https://www.iana.org/domains/root/db/supplies.html
supplies

// supply : Binky Moon, LLC
// https://www.iana.org/domains/root/db/supply.html
supply

// support : Binky Moon, LLC
// https://www.iana.org/domains/root/db/support.html
support

// surf : Registry Services, LLC
// https://www.iana.org/domains/root/db/surf.html
surf

// surgery : Binky Moon, LLC
// https://www.iana.org/domains/root/db/surgery.html
surgery

// suzuki : SUZUKI MOTOR CORPORATION
// https://www.iana.org/domains/root/db/suzuki.html
suzuki

// swatch : The Swatch Group Ltd
// https://www.iana.org/domains/root/db/swatch.html
swatch

// swiss : Swiss Confederation
// https://www.iana.org/domains/root/db/swiss.html
swiss

// sydney : State of New South Wales, Department of Premier and Cabinet
// https://www.iana.org/domains/root/db/sydney.html
sydney

// systems : Binky Moon, LLC
// https://www.iana.org/domains/root/db/systems.html
systems

// tab : Tabcorp Holdings Limited
// https://www.iana.org/domains/root/db/tab.html
tab

// taipei : Taipei City Government
// https://www.iana.org/domains/root/db/taipei.html
taipei

// talk : Amazon Registry Services, Inc.
// https://www.iana.org/domains/root/db/talk.html
talk

// taobao : Alibaba Group Holding Limited
// https://www.iana.org/domains/root/db/taobao.html
taobao

// target : Target Domain Holdings, LLC
// https://www.iana.org/domains/root/db/target.html
target

// tatamotors : Tata Motors Ltd
// https://www.iana.org/domains/root/db/tatamotors.html
tatamotors

// tatar : Limited Liability Company "Coordination Center of Regional Domain of Tatarstan Republic"
// https://www.iana.org/domains/root/db/tatar.html
tatar

// tattoo : Registry Services, LLC
// https://www.iana.org/domains/root/db/tattoo.html
tattoo

// tax : Binky Moon, LLC
// https://www.iana.org/domains/root/db/tax.html
tax

// taxi : Binky Moon, LLC
// https://www.iana.org/domains/root/db/taxi.html
taxi

// tci : Asia Green IT System Bilgisayar San. ve Tic. Ltd. Sti.
// https://www.iana.org/domains/root/db/tci.html
tci

// tdk : TDK Corporation
// https://www.iana.org/domains/root/db/tdk.html
tdk

// team : Binky Moon, LLC
// https://www.iana.org/domains/root/db/team.html
team

// tech : Radix Technologies Inc.
// https://www.iana.org/domains/root/db/tech.html
tech

// technology : Binky Moon, LLC
// https://www.iana.org/domains/root/db/technology.html
technology

// temasek : Temasek Holdings (Private) Limited
// https://www.iana.org/domains/root/db/temasek.html
temasek

// tennis : Binky Moon, LLC
// https://www.iana.org/domains/root/db/tennis.html
tennis

// teva : Teva Pharmaceutical Industries Limited
// https://www.iana.org/domains/root/db/teva.html
teva

// thd : Home Depot Product Authority, LLC
// https://www.iana.org/domains/root/db/thd.html
thd

// theater : Binky Moon, LLC
// https://www.iana.org/domains/root/db/theater.html
theater

// theatre : XYZ.COM LLC
// https://www.iana.org/domains/root/db/theatre.html
theatre

// tiaa : Teachers Insurance and Annuity Association of America
// https://www.iana.org/domains/root/db/tiaa.html
tiaa

// tickets : XYZ.COM LLC
// https://www.iana.org/domains/root/db/tickets.html
tickets

// tienda : Binky Moon, LLC
// https://www.iana.org/domains/root/db/tienda.html
tienda

// tips : Binky Moon, LLC
// https://www.iana.org/domains/root/db/tips.html
tips

// tires : Binky Moon, LLC
// https://www.iana.org/domains/root/db/tires.html
tires

// tirol : punkt Tirol GmbH
// https://www.iana.org/domains/root/db/tirol.html
tirol

// tjmaxx : The TJX Companies, Inc.
// https://www.iana.org/domains/root/db/tjmaxx.html
tjmaxx

// tjx : The TJX Companies, Inc.
// https://www.iana.org/domains/root/db/tjx.html
tjx

// tkmaxx : The TJX Companies, Inc.
// https://www.iana.org/domains/root/db/tkmaxx.html
tkmaxx

// tmall : Alibaba Group Holding Limited
// https://www.iana.org/domains/root/db/tmall.html
tmall

// today : Binky Moon, LLC
// https://www.iana.org/domains/root/db/today.html
today

// tokyo : GMO Registry, Inc.
// https://www.iana.org/domains/root/db/tokyo.html
tokyo

// tools : Binky Moon, LLC
// https://www.iana.org/domains/root/db/tools.html
tools

// top : .TOP Registry
// https://www.iana.org/domains/root/db/top.html
top

// toray : Toray Industries, Inc.
// https://www.iana.org/domains/root/db/toray.html
toray

// toshiba : TOSHIBA Corporation
// https://www.iana.org/domains/root/db/toshiba.html
toshiba

// total : TotalEnergies SE
// https://www.iana.org/domains/root/db/total.html
total

// tours : Binky Moon, LLC
// https://www.iana.org/domains/root/db/tours.html
tours

// town : Binky Moon, LLC
// https://www.iana.org/domains/root/db/town.html
town

// toyota : TOYOTA MOTOR CORPORATION
// https://www.iana.org/domains/root/db/toyota.html
toyota

// toys : Binky Moon, LLC
// https://www.iana.org/domains/root/db/toys.html
toys

// trade : Elite Registry Limited
// https://www.iana.org/domains/root/db/trade.html
trade

// trading : Dog Beach, LLC
// https://www.iana.org/domains/root/db/trading.html
trading

// training : Binky Moon, LLC
// https://www.iana.org/domains/root/db/training.html
training

// travel : Dog Beach, LLC
// https://www.iana.org/domains/root/db/travel.html
travel

// travelers : Travelers TLD, LLC
// https://www.iana.org/domains/root/db/travelers.html
travelers

// travelersinsurance : Travelers TLD, LLC
// https://www.iana.org/domains/root/db/travelersinsurance.html
travelersinsurance

// trust : Internet Naming Company LLC
// https://www.iana.org/domains/root/db/trust.html
trust

// trv : Travelers TLD, LLC
// https://www.iana.org/domains/root/db/trv.html
trv

// tube : Latin American Telecom LLC
// https://www.iana.org/domains/root/db/tube.html
tube

// tui : TUI AG
// https://www.iana.org/domains/root/db/tui.html
tui

// tunes : Amazon Registry Services, Inc.
// https://www.iana.org/domains/root/db/tunes.html
tunes

// tushu : Amazon Registry Services, Inc.
// https://www.iana.org/domains/root/db/tushu.html
tushu

// tvs : T V SUNDRAM IYENGAR  & SONS LIMITED
// https://www.iana.org/domains/root/db/tvs.html
tvs

// ubank : National Australia Bank Limited
// https://www.iana.org/domains/root/db/ubank.html
ubank

// ubs : UBS AG
// https://www.iana.org/domains/root/db/ubs.html
ubs

// unicom : China United Network Communications Corporation Limited
// https://www.iana.org/domains/root/db/unicom.html
unicom

// university : Binky Moon, LLC
// https://www.iana.org/domains/root/db/university.html
university

// uno : Radix Technologies Inc.
// https://www.iana.org/domains/root/db/uno.html
uno

// uol : UBN INTERNET LTDA.
// https://www.iana.org/domains/root/db/uol.html
uol

// ups : UPS Market Driver, Inc.
// https://www.iana.org/domains/root/db/ups.html
ups

// vacations : Binky Moon, LLC
// https://www.iana.org/domains/root/db/vacations.html
vacations

// vana : D3 Registry LLC
// https://www.iana.org/domains/root/db/vana.html
vana

// vanguard : The Vanguard Group, Inc.
// https://www.iana.org/domains/root/db/vanguard.html
vanguard

// vegas : Dot Vegas, Inc.
// https://www.iana.org/domains/root/db/vegas.html
vegas

// ventures : Binky Moon, LLC
// https://www.iana.org/domains/root/db/ventures.html
ventures

// verisign : VeriSign, Inc.
// https://www.iana.org/domains/root/db/verisign.html
verisign

// versicherung : tldbox GmbH
// https://www.iana.org/domains/root/db/versicherung.html
versicherung

// vet : Dog Beach, LLC
// https://www.iana.org/domains/root/db/vet.html
vet

// viajes : Binky Moon, LLC
// https://www.iana.org/domains/root/db/viajes.html
viajes

// video : Dog Beach, LLC
// https://www.iana.org/domains/root/db/video.html
video

// vig : VIENNA INSURANCE GROUP AG Wiener Versicherung Gruppe
// https://www.iana.org/domains/root/db/vig.html
vig

// viking : Viking River Cruises (Bermuda) Ltd.
// https://www.iana.org/domains/root/db/viking.html
viking

// villas : Binky Moon, LLC
// https://www.iana.org/domains/root/db/villas.html
villas

// vin : Binky Moon, LLC
// https://www.iana.org/domains/root/db/vin.html
vin

// vip : Registry Services, LLC
// https://www.iana.org/domains/root/db/vip.html
vip

// virgin : Virgin Enterprises Limited
// https://www.iana.org/domains/root/db/virgin.html
virgin

// visa : Visa Worldwide Pte. Limited
// https://www.iana.org/domains/root/db/visa.html
visa

// vision : Binky Moon, LLC
// https://www.iana.org/domains/root/db/vision.html
vision

// viva : Saudi Telecom Company
// https://www.iana.org/domains/root/db/viva.html
viva

// vivo : Telefonica Brasil S.A.
// https://www.iana.org/domains/root/db/vivo.html
vivo

// vlaanderen : DNS.be vzw
// https://www.iana.org/domains/root/db/vlaanderen.html
vlaanderen

// vodka : Registry Services, LLC
// https://www.iana.org/domains/root/db/vodka.html
vodka

// volvo : Volvo Holding Sverige Aktiebolag
// https://www.iana.org/domains/root/db/volvo.html
volvo

// vote : Monolith Registry LLC
// https://www.iana.org/domains/root/db/vote.html
vote

// voting : Valuetainment Corp.
// https://www.iana.org/domains/root/db/voting.html
voting

// voto : Monolith Registry LLC
// https://www.iana.org/domains/root/db/voto.html
voto

// voyage : Binky Moon, LLC
// https://www.iana.org/domains/root/db/voyage.html
voyage

// wales : Nominet UK
// https://www.iana.org/domains/root/db/wales.html
wales

// walmart : Wal-Mart Stores, Inc.
// https://www.iana.org/domains/root/db/walmart.html
walmart

// walter : Sandvik AB
// https://www.iana.org/domains/root/db/walter.html
walter

// wang : Zodiac Wang Limited
// https://www.iana.org/domains/root/db/wang.html
wang

// wanggou : Amazon Registry Services, Inc.
// https://www.iana.org/domains/root/db/wanggou.html
wanggou

// watch : Binky Moon, LLC
// https://www.iana.org/domains/root/db/watch.html
watch

// watches : Identity Digital Limited
// https://www.iana.org/domains/root/db/watches.html
watches

// weather : International Business Machines Corporation
// https://www.iana.org/domains/root/db/weather.html
weather

// weatherchannel : International Business Machines Corporation
// https://www.iana.org/domains/root/db/weatherchannel.html
weatherchannel

// webcam : dot Webcam Limited
// https://www.iana.org/domains/root/db/webcam.html
webcam

// weber : Saint-Gobain Weber SA
// https://www.iana.org/domains/root/db/weber.html
weber

// website : Radix Technologies Inc.
// https://www.iana.org/domains/root/db/website.html
website

// wed
// https://www.iana.org/domains/root/db/wed.html
wed

// wedding : Registry Services, LLC
// https://www.iana.org/domains/root/db/wedding.html
wedding

// weibo : Sina Corporation
// https://www.iana.org/domains/root/db/weibo.html
weibo

// weir : Weir Group IP Limited
// https://www.iana.org/domains/root/db/weir.html
weir

// whoswho : Who's Who Registry
// https://www.iana.org/domains/root/db/whoswho.html
whoswho

// wien : punkt.wien GmbH
// https://www.iana.org/domains/root/db/wien.html
wien

// wiki : Registry Services, LLC
// https://www.iana.org/domains/root/db/wiki.html
wiki

// williamhill : William Hill Organization Limited
// https://www.iana.org/domains/root/db/williamhill.html
williamhill

// win : First Registry Limited
// https://www.iana.org/domains/root/db/win.html
win

// windows : Microsoft Corporation
// https://www.iana.org/domains/root/db/windows.html
windows

// wine : Binky Moon, LLC
// https://www.iana.org/domains/root/db/wine.html
wine

// winners : The TJX Companies, Inc.
// https://www.iana.org/domains/root/db/winners.html
winners

// wme : William Morris Endeavor Entertainment, LLC
// https://www.iana.org/domains/root/db/wme.html
wme

// wolterskluwer : Wolters Kluwer N.V.
// https://www.iana.org/domains/root/db/wolterskluwer.html
wolterskluwer

// woodside : Woodside Petroleum Limited
// https://www.iana.org/domains/root/db/woodside.html
woodside

// work : Registry Services, LLC
// https://www.iana.org/domains/root/db/work.html
work

// works : Binky Moon, LLC
// https://www.iana.org/domains/root/db/works.html
works

// world : Binky Moon, LLC
// https://www.iana.org/domains/root/db/world.html
world

// wow : Amazon Registry Services, Inc.
// https://www.iana.org/domains/root/db/wow.html
wow

// wtc : World Trade Centers Association, Inc.
// https://www.iana.org/domains/root/db/wtc.html
wtc

// wtf : Binky Moon, LLC
// https://www.iana.org/domains/root/db/wtf.html
wtf

// xbox : Microsoft Corporation
// https://www.iana.org/domains/root/db/xbox.html
xbox

// xerox : Xerox DNHC LLC
// https://www.iana.org/domains/root/db/xerox.html
xerox

// xihuan : Beijing Qihu Keji Co., Ltd.
// https://www.iana.org/domains/root/db/xihuan.html
xihuan

// xin : Elegant Leader Limited
// https://www.iana.org/domains/root/db/xin.html
xin

// xn--11b4c3d : VeriSign Sarl
// https://www.iana.org/domains/root/db/xn--11b4c3d.html
कॉम

// xn--1ck2e1b : Amazon Registry Services, Inc.
// https://www.iana.org/domains/root/db/xn--1ck2e1b.html
セール

// xn--1qqw23a : Guangzhou YU Wei Information Technology Co., Ltd.
// https://www.iana.org/domains/root/db/xn--1qqw23a.html
佛山

// xn--30rr7y : Excellent First Limited
// https://www.iana.org/domains/root/db/xn--30rr7y.html
慈善

// xn--3bst00m : Eagle Horizon Limited
// https://www.iana.org/domains/root/db/xn--3bst00m.html
集团

// xn--3ds443g : TLD REGISTRY LIMITED OY
// https://www.iana.org/domains/root/db/xn--3ds443g.html
在线

// xn--3pxu8k : VeriSign Sarl
// https://www.iana.org/domains/root/db/xn--3pxu8k.html
点看

// xn--42c2d9a : VeriSign Sarl
// https://www.iana.org/domains/root/db/xn--42c2d9a.html
คอม

// xn--45q11c : Zodiac Gemini Ltd
// https://www.iana.org/domains/root/db/xn--45q11c.html
八卦

// xn--4gbrim : Helium TLDs Ltd
// https://www.iana.org/domains/root/db/xn--4gbrim.html
موقع

// xn--55qw42g : China Organizational Name Administration Center
// https://www.iana.org/domains/root/db/xn--55qw42g.html
公益

// xn--55qx5d : China Internet Network Information Center (CNNIC)
// https://www.iana.org/domains/root/db/xn--55qx5d.html
公司

// xn--5su34j936bgsg : Shangri‐La International Hotel Management Limited
// https://www.iana.org/domains/root/db/xn--5su34j936bgsg.html
香格里拉

// xn--5tzm5g : Global Website TLD Asia Limited
// https://www.iana.org/domains/root/db/xn--5tzm5g.html
网站

// xn--6frz82g : Identity Digital Limited
// https://www.iana.org/domains/root/db/xn--6frz82g.html
移动

// xn--6qq986b3xl : Tycoon Treasure Limited
// https://www.iana.org/domains/root/db/xn--6qq986b3xl.html
我爱你

// xn--80adxhks : Foundation for Assistance for Internet Technologies and Infrastructure Development (FAITID)
// https://www.iana.org/domains/root/db/xn--80adxhks.html
москва

// xn--80aqecdr1a : Pontificium Consilium de Comunicationibus Socialibus (PCCS) (Pontifical Council for Social Communication)
// https://www.iana.org/domains/root/db/xn--80aqecdr1a.html
католик

// xn--80asehdb : CORE Association
// https://www.iana.org/domains/root/db/xn--80asehdb.html
онлайн

// xn--80aswg : CORE Association
// https://www.iana.org/domains/root/db/xn--80aswg.html
сайт

// xn--8y0a063a : China United Network Communications Corporation Limited
// https://www.iana.org/domains/root/db/xn--8y0a063a.html
联通

// xn--9dbq2a : VeriSign Sarl
// https://www.iana.org/domains/root/db/xn--9dbq2a.html
קום

// xn--9et52u : RISE VICTORY LIMITED
// https://www.iana.org/domains/root/db/xn--9et52u.html
时尚

// xn--9krt00a : Sina Corporation
// https://www.iana.org/domains/root/db/xn--9krt00a.html
微博

// xn--b4w605ferd : Temasek Holdings (Private) Limited
// https://www.iana.org/domains/root/db/xn--b4w605ferd.html
淡马锡

// xn--bck1b9a5dre4c : Amazon Registry Services, Inc.
// https://www.iana.org/domains/root/db/xn--bck1b9a5dre4c.html
ファッション

// xn--c1avg : Public Interest Registry
// https://www.iana.org/domains/root/db/xn--c1avg.html
орг

// xn--c2br7g : VeriSign Sarl
// https://www.iana.org/domains/root/db/xn--c2br7g.html
नेट

// xn--cck2b3b : Amazon Registry Services, Inc.
// https://www.iana.org/domains/root/db/xn--cck2b3b.html
ストア

// xn--cckwcxetd : Amazon Registry Services, Inc.
// https://www.iana.org/domains/root/db/xn--cckwcxetd.html
アマゾン

// xn--cg4bki : SAMSUNG SDS CO., LTD
// https://www.iana.org/domains/root/db/xn--cg4bki.html
삼성

// xn--czr694b : Internet DotTrademark Organisation Limited
// https://www.iana.org/domains/root/db/xn--czr694b.html
商标

// xn--czrs0t : Binky Moon, LLC
// https://www.iana.org/domains/root/db/xn--czrs0t.html
商店

// xn--czru2d : Zodiac Aquarius Limited
// https://www.iana.org/domains/root/db/xn--czru2d.html
商城

// xn--d1acj3b : The Foundation for Network Initiatives “The Smart Internet”
// https://www.iana.org/domains/root/db/xn--d1acj3b.html
дети

// xn--eckvdtc9d : Amazon Registry Services, Inc.
// https://www.iana.org/domains/root/db/xn--eckvdtc9d.html
ポイント

// xn--efvy88h : Guangzhou YU Wei Information Technology Co., Ltd.
// https://www.iana.org/domains/root/db/xn--efvy88h.html
新闻

// xn--fct429k : Amazon Registry Services, Inc.
// https://www.iana.org/domains/root/db/xn--fct429k.html
家電

// xn--fhbei : VeriSign Sarl
// https://www.iana.org/domains/root/db/xn--fhbei.html
كوم

// xn--fiq228c5hs : TLD REGISTRY LIMITED OY
// https://www.iana.org/domains/root/db/xn--fiq228c5hs.html
中文网

// xn--fiq64b : CITIC Group Corporation
// https://www.iana.org/domains/root/db/xn--fiq64b.html
中信

// xn--fjq720a : Binky Moon, LLC
// https://www.iana.org/domains/root/db/xn--fjq720a.html
娱乐

// xn--flw351e : Charleston Road Registry Inc.
// https://www.iana.org/domains/root/db/xn--flw351e.html
谷歌

// xn--fzys8d69uvgm : PCCW Enterprises Limited
// https://www.iana.org/domains/root/db/xn--fzys8d69uvgm.html
電訊盈科

// xn--g2xx48c : Nawang Heli(Xiamen) Network Service Co., LTD.
// https://www.iana.org/domains/root/db/xn--g2xx48c.html
购物

// xn--gckr3f0f : Amazon Registry Services, Inc.
// https://www.iana.org/domains/root/db/xn--gckr3f0f.html
クラウド

// xn--gk3at1e : Amazon Registry Services, Inc.
// https://www.iana.org/domains/root/db/xn--gk3at1e.html
通販

// xn--hxt814e : Zodiac Taurus Limited
// https://www.iana.org/domains/root/db/xn--hxt814e.html
网店

// xn--i1b6b1a6a2e : Public Interest Registry
// https://www.iana.org/domains/root/db/xn--i1b6b1a6a2e.html
संगठन

// xn--imr513n : Internet DotTrademark Organisation Limited
// https://www.iana.org/domains/root/db/xn--imr513n.html
餐厅

// xn--io0a7i : China Internet Network Information Center (CNNIC)
// https://www.iana.org/domains/root/db/xn--io0a7i.html
网络

// xn--j1aef : VeriSign Sarl
// https://www.iana.org/domains/root/db/xn--j1aef.html
ком

// xn--jlq480n2rg : Amazon Registry Services, Inc.
// https://www.iana.org/domains/root/db/xn--jlq480n2rg.html
亚马逊

// xn--jvr189m : Amazon Registry Services, Inc.
// https://www.iana.org/domains/root/db/xn--jvr189m.html
食品

// xn--kcrx77d1x4a : Koninklijke Philips N.V.
// https://www.iana.org/domains/root/db/xn--kcrx77d1x4a.html
飞利浦

// xn--kput3i : Beijing RITT-Net Technology Development Co., Ltd
// https://www.iana.org/domains/root/db/xn--kput3i.html
手机

// xn--mgba3a3ejt : Aramco Services Company
// https://www.iana.org/domains/root/db/xn--mgba3a3ejt.html
ارامكو

// xn--mgba7c0bbn0a : Competrol (Luxembourg) Sarl
// https://www.iana.org/domains/root/db/xn--mgba7c0bbn0a.html
العليان

// xn--mgbab2bd : CORE Association
// https://www.iana.org/domains/root/db/xn--mgbab2bd.html
بازار

// xn--mgbca7dzdo : Abu Dhabi Systems and Information Centre
// https://www.iana.org/domains/root/db/xn--mgbca7dzdo.html
ابوظبي

// xn--mgbi4ecexp : Pontificium Consilium de Comunicationibus Socialibus (PCCS) (Pontifical Council for Social Communication)
// https://www.iana.org/domains/root/db/xn--mgbi4ecexp.html
كاثوليك

// xn--mgbt3dhd : Asia Green IT System Bilgisayar San. ve Tic. Ltd. Sti.
// https://www.iana.org/domains/root/db/xn--mgbt3dhd.html
همراه

// xn--mk1bu44c : VeriSign Sarl
// https://www.iana.org/domains/root/db/xn--mk1bu44c.html
닷컴

// xn--mxtq1m : Net-Chinese Co., Ltd.
// https://www.iana.org/domains/root/db/xn--mxtq1m.html
政府

// xn--ngbc5azd : International Domain Registry Pty. Ltd.
// https://www.iana.org/domains/root/db/xn--ngbc5azd.html
شبكة

// xn--ngbe9e0a : Kuwait Finance House
// https://www.iana.org/domains/root/db/xn--ngbe9e0a.html
بيتك

// xn--ngbrx : League of Arab States
// https://www.iana.org/domains/root/db/xn--ngbrx.html
عرب

// xn--nqv7f : Public Interest Registry
// https://www.iana.org/domains/root/db/xn--nqv7f.html
机构

// xn--nqv7fs00ema : Public Interest Registry
// https://www.iana.org/domains/root/db/xn--nqv7fs00ema.html
组织机构

// xn--nyqy26a : Stable Tone Limited
// https://www.iana.org/domains/root/db/xn--nyqy26a.html
健康

// xn--otu796d : Jiang Yu Liang Cai Technology Company Limited
// https://www.iana.org/domains/root/db/xn--otu796d.html
招聘

// xn--p1acf : Rusnames Limited
// https://www.iana.org/domains/root/db/xn--p1acf.html
рус

// xn--pssy2u : VeriSign Sarl
// https://www.iana.org/domains/root/db/xn--pssy2u.html
大拿

// xn--q9jyb4c : Charleston Road Registry Inc.
// https://www.iana.org/domains/root/db/xn--q9jyb4c.html
みんな

// xn--qcka1pmc : Charleston Road Registry Inc.
// https://www.iana.org/domains/root/db/xn--qcka1pmc.html
グーグル

// xn--rhqv96g : Stable Tone Limited
// https://www.iana.org/domains/root/db/xn--rhqv96g.html
世界

// xn--rovu88b : Amazon Registry Services, Inc.
// https://www.iana.org/domains/root/db/xn--rovu88b.html
書籍

// xn--ses554g : KNET Co., Ltd.
// https://www.iana.org/domains/root/db/xn--ses554g.html
网址

// xn--t60b56a : VeriSign Sarl
// https://www.iana.org/domains/root/db/xn--t60b56a.html
닷넷

// xn--tckwe : VeriSign Sarl
// https://www.iana.org/domains/root/db/xn--tckwe.html
コム

// xn--tiq49xqyj : Pontificium Consilium de Comunicationibus Socialibus (PCCS) (Pontifical Council for Social Communication)
// https://www.iana.org/domains/root/db/xn--tiq49xqyj.html
天主教

// xn--unup4y : Binky Moon, LLC
// https://www.iana.org/domains/root/db/xn--unup4y.html
游戏

// xn--vermgensberater-ctb : Deutsche Vermögensberatung Aktiengesellschaft DVAG
// https://www.iana.org/domains/root/db/xn--vermgensberater-ctb.html
vermögensberater

// xn--vermgensberatung-pwb : Deutsche Vermögensberatung Aktiengesellschaft DVAG
// https://www.iana.org/domains/root/db/xn--vermgensberatung-pwb.html
vermögensberatung

// xn--vhquv : Binky Moon, LLC
// https://www.iana.org/domains/root/db/xn--vhquv.html
企业

// xn--vuq861b : Beijing Tele-info Technology Co., Ltd.
// https://www.iana.org/domains/root/db/xn--vuq861b.html
信息

// xn--w4r85el8fhu5dnra : Kerry Trading Co. Limited
// https://www.iana.org/domains/root/db/xn--w4r85el8fhu5dnra.html
嘉里大酒店

// xn--w4rs40l : Kerry Trading Co. Limited
// https://www.iana.org/domains/root/db/xn--w4rs40l.html
嘉里

// xn--xhq521b : Guangzhou YU Wei Information Technology Co., Ltd.
// https://www.iana.org/domains/root/db/xn--xhq521b.html
广东

// xn--zfr164b : China Organizational Name Administration Center
// https://www.iana.org/domains/root/db/xn--zfr164b.html
政务

// xyz : XYZ.COM LLC
// https://www.iana.org/domains/root/db/xyz.html
xyz

// yachts : XYZ.COM LLC
// https://www.iana.org/domains/root/db/yachts.html
yachts

// yahoo : Yahoo Inc.
// https://www.iana.org/domains/root/db/yahoo.html
yahoo

// yamaxun : Amazon Registry Services, Inc.
// https://www.iana.org/domains/root/db/yamaxun.html
yamaxun

// yandex : Yandex Europe B.V.
// https://www.iana.org/domains/root/db/yandex.html
yandex

// yodobashi : YODOBASHI CAMERA CO.,LTD.
// https://www.iana.org/domains/root/db/yodobashi.html
yodobashi

// yoga : Registry Services, LLC
// https://www.iana.org/domains/root/db/yoga.html
yoga

// yokohama : GMO Registry, Inc.
// https://www.iana.org/domains/root/db/yokohama.html
yokohama

// you : Amazon Registry Services, Inc.
// https://www.iana.org/domains/root/db/you.html
you

// youtube : Charleston Road Registry Inc.
// https://www.iana.org/domains/root/db/youtube.html
youtube

// yun : Beijing Qihu Keji Co., Ltd.
// https://www.iana.org/domains/root/db/yun.html
yun

// zappos : Amazon Registry Services, Inc.
// https://www.iana.org/domains/root/db/zappos.html
zappos

// zara : Industria de Diseño Textil, S.A. (INDITEX, S.A.)
// https://www.iana.org/domains/root/db/zara.html
zara

// zero : Amazon Registry Services, Inc.
// https://www.iana.org/domains/root/db/zero.html
zero

// zip : Charleston Road Registry Inc.
// https://www.iana.org/domains/root/db/zip.html
zip

// zone : Binky Moon, LLC
// https://www.iana.org/domains/root/db/zone.html
zone

// zuerich : Kanton Zürich (Canton of Zurich)
// https://www.iana.org/domains/root/db/zuerich.html
zuerich


// ===END ICANN DOMAINS===
// ===BEGIN PRIVATE DOMAINS===
// (Note: these are in alphabetical order by company name)

// 12CHARS: https://12chars.com
// Submitted by Kenny Niehage <psl@12chars.com>
12chars.dev
12chars.it
12chars.pro

// 1GB LLC : https://www.1gb.ua/
// Submitted by 1GB LLC <noc@1gb.com.ua>
cc.ua
inf.ua
ltd.ua

// 611coin : https://611project.org/
611.to

// AAA workspace : https://aaa.vodka
// Submitted by Kirill Rezraf <admin@aaa.vodka>
aaa.vodka

// A2 Hosting
// Submitted by Tyler Hall <sysadmin@a2hosting.com>
a2hosted.com
cpserver.com

<<<<<<< HEAD
// Aaron Marais' Gitlab pages: https://lab.aaronleem.co.za
// Submitted by Aaron Marais <its_me@aaronleem.co.za>
graphox.us
=======
// accesso Technology Group, plc. : https://accesso.com/
// Submitted by accesso Team <accessoecommerce@accesso.com>
*.devcdnaccesso.com
>>>>>>> a181dd9c

// Acorn Labs : https://acorn.io
// Submitted by Craig Jellick <domains@acorn.io>
*.on-acorn.io

// ActiveTrail: https://www.activetrail.biz/
// Submitted by Ofer Kalaora <postmaster@activetrail.com>
activetrail.biz

// Adaptable.io : https://adaptable.io
// Submitted by Mark Terrel <support@adaptable.io>
adaptable.app

// Adobe : https://www.adobe.com/
// Submitted by Ian Boston <boston@adobe.com> and Lars Trieloff <trieloff@adobe.com>
adobeaemcloud.com
*.dev.adobeaemcloud.com
aem.live
hlx.live
adobeaemcloud.net
aem.page
hlx.page
hlx3.page

// Adobe Developer Platform : https://developer.adobe.com
// Submitted by Jesse MacFadyen<jessem@adobe.com>
adobeio-static.net
adobeioruntime.net

// Agnat sp. z o.o. : https://domena.pl
// Submitted by Przemyslaw Plewa <it-admin@domena.pl>
beep.pl

// Airkit : https://www.airkit.com/
// Submitted by Grant Cooksey <security@airkit.com>
airkitapps.com
airkitapps-au.com
airkitapps.eu

// Aiven: https://aiven.io/
// Submitted by Etienne Stalmans <security@aiven.io>
aivencloud.com

// Akamai : https://www.akamai.com/
// Submitted by Akamai Team <publicsuffixlist@akamai.com>
akadns.net
akamai.net
akamai-staging.net
akamaiedge.net
akamaiedge-staging.net
akamaihd.net
akamaihd-staging.net
akamaiorigin.net
akamaiorigin-staging.net
akamaized.net
akamaized-staging.net
edgekey.net
edgekey-staging.net
edgesuite.net
edgesuite-staging.net

// alboto.ca : http://alboto.ca
// Submitted by Anton Avramov <avramov@alboto.ca>
barsy.ca

// Alces Software Ltd : http://alces-software.com
// Submitted by Mark J. Titorenko <mark.titorenko@alces-software.com>
*.compute.estate
*.alces.network

// all-inkl.com : https://all-inkl.com
// Submitted by Werner Kaltofen <wk@all-inkl.com>
kasserver.com

// Altervista: https://www.altervista.org
// Submitted by Carlo Cannas <tech_staff@altervista.it>
altervista.org

// alwaysdata : https://www.alwaysdata.com
// Submitted by Cyril <admin@alwaysdata.com>
alwaysdata.net

// Amaze Software : https://amaze.co
// Submitted by Domain Admin <domainadmin@amaze.co>
myamaze.net

// Amazon : https://www.amazon.com/
// Submitted by AWS Security <psl-maintainers@amazon.com>
// Subsections of Amazon/subsidiaries will appear until "concludes" tag

// Amazon API Gateway
// Submitted by AWS Security <psl-maintainers@amazon.com>
// Reference: 9e37648f-a66c-4655-9ab1-5981f8737197
execute-api.cn-north-1.amazonaws.com.cn
execute-api.cn-northwest-1.amazonaws.com.cn
execute-api.af-south-1.amazonaws.com
execute-api.ap-east-1.amazonaws.com
execute-api.ap-northeast-1.amazonaws.com
execute-api.ap-northeast-2.amazonaws.com
execute-api.ap-northeast-3.amazonaws.com
execute-api.ap-south-1.amazonaws.com
execute-api.ap-south-2.amazonaws.com
execute-api.ap-southeast-1.amazonaws.com
execute-api.ap-southeast-2.amazonaws.com
execute-api.ap-southeast-3.amazonaws.com
execute-api.ap-southeast-4.amazonaws.com
execute-api.ca-central-1.amazonaws.com
execute-api.ca-west-1.amazonaws.com
execute-api.eu-central-1.amazonaws.com
execute-api.eu-central-2.amazonaws.com
execute-api.eu-north-1.amazonaws.com
execute-api.eu-south-1.amazonaws.com
execute-api.eu-south-2.amazonaws.com
execute-api.eu-west-1.amazonaws.com
execute-api.eu-west-2.amazonaws.com
execute-api.eu-west-3.amazonaws.com
execute-api.il-central-1.amazonaws.com
execute-api.me-central-1.amazonaws.com
execute-api.me-south-1.amazonaws.com
execute-api.sa-east-1.amazonaws.com
execute-api.us-east-1.amazonaws.com
execute-api.us-east-2.amazonaws.com
execute-api.us-gov-east-1.amazonaws.com
execute-api.us-gov-west-1.amazonaws.com
execute-api.us-west-1.amazonaws.com
execute-api.us-west-2.amazonaws.com

// Amazon CloudFront
// Submitted by Donavan Miller <donavanm@amazon.com>
// Reference: 54144616-fd49-4435-8535-19c6a601bdb3
cloudfront.net

// Amazon Cognito
// Submitted by AWS Security <psl-maintainers@amazon.com>
// Reference: cb38c251-c93d-4cda-81ec-e72c4f0fdb72
auth.af-south-1.amazoncognito.com
auth.ap-east-1.amazoncognito.com
auth.ap-northeast-1.amazoncognito.com
auth.ap-northeast-2.amazoncognito.com
auth.ap-northeast-3.amazoncognito.com
auth.ap-south-1.amazoncognito.com
auth.ap-south-2.amazoncognito.com
auth.ap-southeast-1.amazoncognito.com
auth.ap-southeast-2.amazoncognito.com
auth.ap-southeast-3.amazoncognito.com
auth.ap-southeast-4.amazoncognito.com
auth.ca-central-1.amazoncognito.com
auth.ca-west-1.amazoncognito.com
auth.eu-central-1.amazoncognito.com
auth.eu-central-2.amazoncognito.com
auth.eu-north-1.amazoncognito.com
auth.eu-south-1.amazoncognito.com
auth.eu-south-2.amazoncognito.com
auth.eu-west-1.amazoncognito.com
auth.eu-west-2.amazoncognito.com
auth.eu-west-3.amazoncognito.com
auth.il-central-1.amazoncognito.com
auth.me-central-1.amazoncognito.com
auth.me-south-1.amazoncognito.com
auth.sa-east-1.amazoncognito.com
auth.us-east-1.amazoncognito.com
auth-fips.us-east-1.amazoncognito.com
auth.us-east-2.amazoncognito.com
auth-fips.us-east-2.amazoncognito.com
auth-fips.us-gov-west-1.amazoncognito.com
auth.us-west-1.amazoncognito.com
auth-fips.us-west-1.amazoncognito.com
auth.us-west-2.amazoncognito.com
auth-fips.us-west-2.amazoncognito.com

// Amazon EC2
// Submitted by Luke Wells <psl-maintainers@amazon.com>
// Reference: 4c38fa71-58ac-4768-99e5-689c1767e537
*.compute.amazonaws.com.cn
*.compute.amazonaws.com
*.compute-1.amazonaws.com
us-east-1.amazonaws.com

// Amazon EMR
// Submitted by AWS Security <psl-maintainers@amazon.com>
// Reference: 82f43f9f-bbb8-400e-8349-854f5a62f20d
emrappui-prod.cn-north-1.amazonaws.com.cn
emrnotebooks-prod.cn-north-1.amazonaws.com.cn
emrstudio-prod.cn-north-1.amazonaws.com.cn
emrappui-prod.cn-northwest-1.amazonaws.com.cn
emrnotebooks-prod.cn-northwest-1.amazonaws.com.cn
emrstudio-prod.cn-northwest-1.amazonaws.com.cn
emrappui-prod.af-south-1.amazonaws.com
emrnotebooks-prod.af-south-1.amazonaws.com
emrstudio-prod.af-south-1.amazonaws.com
emrappui-prod.ap-east-1.amazonaws.com
emrnotebooks-prod.ap-east-1.amazonaws.com
emrstudio-prod.ap-east-1.amazonaws.com
emrappui-prod.ap-northeast-1.amazonaws.com
emrnotebooks-prod.ap-northeast-1.amazonaws.com
emrstudio-prod.ap-northeast-1.amazonaws.com
emrappui-prod.ap-northeast-2.amazonaws.com
emrnotebooks-prod.ap-northeast-2.amazonaws.com
emrstudio-prod.ap-northeast-2.amazonaws.com
emrappui-prod.ap-northeast-3.amazonaws.com
emrnotebooks-prod.ap-northeast-3.amazonaws.com
emrstudio-prod.ap-northeast-3.amazonaws.com
emrappui-prod.ap-south-1.amazonaws.com
emrnotebooks-prod.ap-south-1.amazonaws.com
emrstudio-prod.ap-south-1.amazonaws.com
emrappui-prod.ap-south-2.amazonaws.com
emrnotebooks-prod.ap-south-2.amazonaws.com
emrstudio-prod.ap-south-2.amazonaws.com
emrappui-prod.ap-southeast-1.amazonaws.com
emrnotebooks-prod.ap-southeast-1.amazonaws.com
emrstudio-prod.ap-southeast-1.amazonaws.com
emrappui-prod.ap-southeast-2.amazonaws.com
emrnotebooks-prod.ap-southeast-2.amazonaws.com
emrstudio-prod.ap-southeast-2.amazonaws.com
emrappui-prod.ap-southeast-3.amazonaws.com
emrnotebooks-prod.ap-southeast-3.amazonaws.com
emrstudio-prod.ap-southeast-3.amazonaws.com
emrappui-prod.ap-southeast-4.amazonaws.com
emrnotebooks-prod.ap-southeast-4.amazonaws.com
emrstudio-prod.ap-southeast-4.amazonaws.com
emrappui-prod.ca-central-1.amazonaws.com
emrnotebooks-prod.ca-central-1.amazonaws.com
emrstudio-prod.ca-central-1.amazonaws.com
emrappui-prod.ca-west-1.amazonaws.com
emrnotebooks-prod.ca-west-1.amazonaws.com
emrstudio-prod.ca-west-1.amazonaws.com
emrappui-prod.eu-central-1.amazonaws.com
emrnotebooks-prod.eu-central-1.amazonaws.com
emrstudio-prod.eu-central-1.amazonaws.com
emrappui-prod.eu-central-2.amazonaws.com
emrnotebooks-prod.eu-central-2.amazonaws.com
emrstudio-prod.eu-central-2.amazonaws.com
emrappui-prod.eu-north-1.amazonaws.com
emrnotebooks-prod.eu-north-1.amazonaws.com
emrstudio-prod.eu-north-1.amazonaws.com
emrappui-prod.eu-south-1.amazonaws.com
emrnotebooks-prod.eu-south-1.amazonaws.com
emrstudio-prod.eu-south-1.amazonaws.com
emrappui-prod.eu-south-2.amazonaws.com
emrnotebooks-prod.eu-south-2.amazonaws.com
emrstudio-prod.eu-south-2.amazonaws.com
emrappui-prod.eu-west-1.amazonaws.com
emrnotebooks-prod.eu-west-1.amazonaws.com
emrstudio-prod.eu-west-1.amazonaws.com
emrappui-prod.eu-west-2.amazonaws.com
emrnotebooks-prod.eu-west-2.amazonaws.com
emrstudio-prod.eu-west-2.amazonaws.com
emrappui-prod.eu-west-3.amazonaws.com
emrnotebooks-prod.eu-west-3.amazonaws.com
emrstudio-prod.eu-west-3.amazonaws.com
emrappui-prod.il-central-1.amazonaws.com
emrnotebooks-prod.il-central-1.amazonaws.com
emrstudio-prod.il-central-1.amazonaws.com
emrappui-prod.me-central-1.amazonaws.com
emrnotebooks-prod.me-central-1.amazonaws.com
emrstudio-prod.me-central-1.amazonaws.com
emrappui-prod.me-south-1.amazonaws.com
emrnotebooks-prod.me-south-1.amazonaws.com
emrstudio-prod.me-south-1.amazonaws.com
emrappui-prod.sa-east-1.amazonaws.com
emrnotebooks-prod.sa-east-1.amazonaws.com
emrstudio-prod.sa-east-1.amazonaws.com
emrappui-prod.us-east-1.amazonaws.com
emrnotebooks-prod.us-east-1.amazonaws.com
emrstudio-prod.us-east-1.amazonaws.com
emrappui-prod.us-east-2.amazonaws.com
emrnotebooks-prod.us-east-2.amazonaws.com
emrstudio-prod.us-east-2.amazonaws.com
emrappui-prod.us-gov-east-1.amazonaws.com
emrnotebooks-prod.us-gov-east-1.amazonaws.com
emrstudio-prod.us-gov-east-1.amazonaws.com
emrappui-prod.us-gov-west-1.amazonaws.com
emrnotebooks-prod.us-gov-west-1.amazonaws.com
emrstudio-prod.us-gov-west-1.amazonaws.com
emrappui-prod.us-west-1.amazonaws.com
emrnotebooks-prod.us-west-1.amazonaws.com
emrstudio-prod.us-west-1.amazonaws.com
emrappui-prod.us-west-2.amazonaws.com
emrnotebooks-prod.us-west-2.amazonaws.com
emrstudio-prod.us-west-2.amazonaws.com

// Amazon Managed Workflows for Apache Airflow
// Submitted by AWS Security <psl-maintainers@amazon.com>
// Reference: f5ea5d0a-ec6a-4f23-ac1c-553fbff13f5c
*.cn-north-1.airflow.amazonaws.com.cn
*.cn-northwest-1.airflow.amazonaws.com.cn
*.af-south-1.airflow.amazonaws.com
*.ap-east-1.airflow.amazonaws.com
*.ap-northeast-1.airflow.amazonaws.com
*.ap-northeast-2.airflow.amazonaws.com
*.ap-northeast-3.airflow.amazonaws.com
*.ap-south-1.airflow.amazonaws.com
*.ap-south-2.airflow.amazonaws.com
*.ap-southeast-1.airflow.amazonaws.com
*.ap-southeast-2.airflow.amazonaws.com
*.ap-southeast-3.airflow.amazonaws.com
*.ap-southeast-4.airflow.amazonaws.com
*.ca-central-1.airflow.amazonaws.com
*.ca-west-1.airflow.amazonaws.com
*.eu-central-1.airflow.amazonaws.com
*.eu-central-2.airflow.amazonaws.com
*.eu-north-1.airflow.amazonaws.com
*.eu-south-1.airflow.amazonaws.com
*.eu-south-2.airflow.amazonaws.com
*.eu-west-1.airflow.amazonaws.com
*.eu-west-2.airflow.amazonaws.com
*.eu-west-3.airflow.amazonaws.com
*.il-central-1.airflow.amazonaws.com
*.me-central-1.airflow.amazonaws.com
*.me-south-1.airflow.amazonaws.com
*.sa-east-1.airflow.amazonaws.com
*.us-east-1.airflow.amazonaws.com
*.us-east-2.airflow.amazonaws.com
*.us-west-1.airflow.amazonaws.com
*.us-west-2.airflow.amazonaws.com

// Amazon S3
// Submitted by AWS Security <psl-maintainers@amazon.com>
// Reference: cd5c8b3a-67b7-4b40-9236-c87ce81a3d10
s3.dualstack.cn-north-1.amazonaws.com.cn
s3-accesspoint.dualstack.cn-north-1.amazonaws.com.cn
s3-website.dualstack.cn-north-1.amazonaws.com.cn
s3.cn-north-1.amazonaws.com.cn
s3-accesspoint.cn-north-1.amazonaws.com.cn
s3-deprecated.cn-north-1.amazonaws.com.cn
s3-object-lambda.cn-north-1.amazonaws.com.cn
s3-website.cn-north-1.amazonaws.com.cn
s3.dualstack.cn-northwest-1.amazonaws.com.cn
s3-accesspoint.dualstack.cn-northwest-1.amazonaws.com.cn
s3.cn-northwest-1.amazonaws.com.cn
s3-accesspoint.cn-northwest-1.amazonaws.com.cn
s3-object-lambda.cn-northwest-1.amazonaws.com.cn
s3-website.cn-northwest-1.amazonaws.com.cn
s3.dualstack.af-south-1.amazonaws.com
s3-accesspoint.dualstack.af-south-1.amazonaws.com
s3-website.dualstack.af-south-1.amazonaws.com
s3.af-south-1.amazonaws.com
s3-accesspoint.af-south-1.amazonaws.com
s3-object-lambda.af-south-1.amazonaws.com
s3-website.af-south-1.amazonaws.com
s3.dualstack.ap-east-1.amazonaws.com
s3-accesspoint.dualstack.ap-east-1.amazonaws.com
s3.ap-east-1.amazonaws.com
s3-accesspoint.ap-east-1.amazonaws.com
s3-object-lambda.ap-east-1.amazonaws.com
s3-website.ap-east-1.amazonaws.com
s3.dualstack.ap-northeast-1.amazonaws.com
s3-accesspoint.dualstack.ap-northeast-1.amazonaws.com
s3-website.dualstack.ap-northeast-1.amazonaws.com
s3.ap-northeast-1.amazonaws.com
s3-accesspoint.ap-northeast-1.amazonaws.com
s3-object-lambda.ap-northeast-1.amazonaws.com
s3-website.ap-northeast-1.amazonaws.com
s3.dualstack.ap-northeast-2.amazonaws.com
s3-accesspoint.dualstack.ap-northeast-2.amazonaws.com
s3-website.dualstack.ap-northeast-2.amazonaws.com
s3.ap-northeast-2.amazonaws.com
s3-accesspoint.ap-northeast-2.amazonaws.com
s3-object-lambda.ap-northeast-2.amazonaws.com
s3-website.ap-northeast-2.amazonaws.com
s3.dualstack.ap-northeast-3.amazonaws.com
s3-accesspoint.dualstack.ap-northeast-3.amazonaws.com
s3-website.dualstack.ap-northeast-3.amazonaws.com
s3.ap-northeast-3.amazonaws.com
s3-accesspoint.ap-northeast-3.amazonaws.com
s3-object-lambda.ap-northeast-3.amazonaws.com
s3-website.ap-northeast-3.amazonaws.com
s3.dualstack.ap-south-1.amazonaws.com
s3-accesspoint.dualstack.ap-south-1.amazonaws.com
s3-website.dualstack.ap-south-1.amazonaws.com
s3.ap-south-1.amazonaws.com
s3-accesspoint.ap-south-1.amazonaws.com
s3-object-lambda.ap-south-1.amazonaws.com
s3-website.ap-south-1.amazonaws.com
s3.dualstack.ap-south-2.amazonaws.com
s3-accesspoint.dualstack.ap-south-2.amazonaws.com
s3.ap-south-2.amazonaws.com
s3-accesspoint.ap-south-2.amazonaws.com
s3-object-lambda.ap-south-2.amazonaws.com
s3-website.ap-south-2.amazonaws.com
s3.dualstack.ap-southeast-1.amazonaws.com
s3-accesspoint.dualstack.ap-southeast-1.amazonaws.com
s3-website.dualstack.ap-southeast-1.amazonaws.com
s3.ap-southeast-1.amazonaws.com
s3-accesspoint.ap-southeast-1.amazonaws.com
s3-object-lambda.ap-southeast-1.amazonaws.com
s3-website.ap-southeast-1.amazonaws.com
s3.dualstack.ap-southeast-2.amazonaws.com
s3-accesspoint.dualstack.ap-southeast-2.amazonaws.com
s3-website.dualstack.ap-southeast-2.amazonaws.com
s3.ap-southeast-2.amazonaws.com
s3-accesspoint.ap-southeast-2.amazonaws.com
s3-object-lambda.ap-southeast-2.amazonaws.com
s3-website.ap-southeast-2.amazonaws.com
s3.dualstack.ap-southeast-3.amazonaws.com
s3-accesspoint.dualstack.ap-southeast-3.amazonaws.com
s3.ap-southeast-3.amazonaws.com
s3-accesspoint.ap-southeast-3.amazonaws.com
s3-object-lambda.ap-southeast-3.amazonaws.com
s3-website.ap-southeast-3.amazonaws.com
s3.dualstack.ap-southeast-4.amazonaws.com
s3-accesspoint.dualstack.ap-southeast-4.amazonaws.com
s3.ap-southeast-4.amazonaws.com
s3-accesspoint.ap-southeast-4.amazonaws.com
s3-object-lambda.ap-southeast-4.amazonaws.com
s3-website.ap-southeast-4.amazonaws.com
s3.dualstack.ca-central-1.amazonaws.com
s3-accesspoint.dualstack.ca-central-1.amazonaws.com
s3-accesspoint-fips.dualstack.ca-central-1.amazonaws.com
s3-fips.dualstack.ca-central-1.amazonaws.com
s3-website.dualstack.ca-central-1.amazonaws.com
s3.ca-central-1.amazonaws.com
s3-accesspoint.ca-central-1.amazonaws.com
s3-accesspoint-fips.ca-central-1.amazonaws.com
s3-fips.ca-central-1.amazonaws.com
s3-object-lambda.ca-central-1.amazonaws.com
s3-website.ca-central-1.amazonaws.com
s3.dualstack.ca-west-1.amazonaws.com
s3-accesspoint.dualstack.ca-west-1.amazonaws.com
s3-accesspoint-fips.dualstack.ca-west-1.amazonaws.com
s3-fips.dualstack.ca-west-1.amazonaws.com
s3-website.dualstack.ca-west-1.amazonaws.com
s3.ca-west-1.amazonaws.com
s3-accesspoint.ca-west-1.amazonaws.com
s3-accesspoint-fips.ca-west-1.amazonaws.com
s3-fips.ca-west-1.amazonaws.com
s3-website.ca-west-1.amazonaws.com
s3.dualstack.eu-central-1.amazonaws.com
s3-accesspoint.dualstack.eu-central-1.amazonaws.com
s3-website.dualstack.eu-central-1.amazonaws.com
s3.eu-central-1.amazonaws.com
s3-accesspoint.eu-central-1.amazonaws.com
s3-object-lambda.eu-central-1.amazonaws.com
s3-website.eu-central-1.amazonaws.com
s3.dualstack.eu-central-2.amazonaws.com
s3-accesspoint.dualstack.eu-central-2.amazonaws.com
s3.eu-central-2.amazonaws.com
s3-accesspoint.eu-central-2.amazonaws.com
s3-object-lambda.eu-central-2.amazonaws.com
s3-website.eu-central-2.amazonaws.com
s3.dualstack.eu-north-1.amazonaws.com
s3-accesspoint.dualstack.eu-north-1.amazonaws.com
s3.eu-north-1.amazonaws.com
s3-accesspoint.eu-north-1.amazonaws.com
s3-object-lambda.eu-north-1.amazonaws.com
s3-website.eu-north-1.amazonaws.com
s3.dualstack.eu-south-1.amazonaws.com
s3-accesspoint.dualstack.eu-south-1.amazonaws.com
s3-website.dualstack.eu-south-1.amazonaws.com
s3.eu-south-1.amazonaws.com
s3-accesspoint.eu-south-1.amazonaws.com
s3-object-lambda.eu-south-1.amazonaws.com
s3-website.eu-south-1.amazonaws.com
s3.dualstack.eu-south-2.amazonaws.com
s3-accesspoint.dualstack.eu-south-2.amazonaws.com
s3.eu-south-2.amazonaws.com
s3-accesspoint.eu-south-2.amazonaws.com
s3-object-lambda.eu-south-2.amazonaws.com
s3-website.eu-south-2.amazonaws.com
s3.dualstack.eu-west-1.amazonaws.com
s3-accesspoint.dualstack.eu-west-1.amazonaws.com
s3-website.dualstack.eu-west-1.amazonaws.com
s3.eu-west-1.amazonaws.com
s3-accesspoint.eu-west-1.amazonaws.com
s3-deprecated.eu-west-1.amazonaws.com
s3-object-lambda.eu-west-1.amazonaws.com
s3-website.eu-west-1.amazonaws.com
s3.dualstack.eu-west-2.amazonaws.com
s3-accesspoint.dualstack.eu-west-2.amazonaws.com
s3.eu-west-2.amazonaws.com
s3-accesspoint.eu-west-2.amazonaws.com
s3-object-lambda.eu-west-2.amazonaws.com
s3-website.eu-west-2.amazonaws.com
s3.dualstack.eu-west-3.amazonaws.com
s3-accesspoint.dualstack.eu-west-3.amazonaws.com
s3-website.dualstack.eu-west-3.amazonaws.com
s3.eu-west-3.amazonaws.com
s3-accesspoint.eu-west-3.amazonaws.com
s3-object-lambda.eu-west-3.amazonaws.com
s3-website.eu-west-3.amazonaws.com
s3.dualstack.il-central-1.amazonaws.com
s3-accesspoint.dualstack.il-central-1.amazonaws.com
s3.il-central-1.amazonaws.com
s3-accesspoint.il-central-1.amazonaws.com
s3-object-lambda.il-central-1.amazonaws.com
s3-website.il-central-1.amazonaws.com
s3.dualstack.me-central-1.amazonaws.com
s3-accesspoint.dualstack.me-central-1.amazonaws.com
s3.me-central-1.amazonaws.com
s3-accesspoint.me-central-1.amazonaws.com
s3-object-lambda.me-central-1.amazonaws.com
s3-website.me-central-1.amazonaws.com
s3.dualstack.me-south-1.amazonaws.com
s3-accesspoint.dualstack.me-south-1.amazonaws.com
s3.me-south-1.amazonaws.com
s3-accesspoint.me-south-1.amazonaws.com
s3-object-lambda.me-south-1.amazonaws.com
s3-website.me-south-1.amazonaws.com
s3.amazonaws.com
s3-1.amazonaws.com
s3-ap-east-1.amazonaws.com
s3-ap-northeast-1.amazonaws.com
s3-ap-northeast-2.amazonaws.com
s3-ap-northeast-3.amazonaws.com
s3-ap-south-1.amazonaws.com
s3-ap-southeast-1.amazonaws.com
s3-ap-southeast-2.amazonaws.com
s3-ca-central-1.amazonaws.com
s3-eu-central-1.amazonaws.com
s3-eu-north-1.amazonaws.com
s3-eu-west-1.amazonaws.com
s3-eu-west-2.amazonaws.com
s3-eu-west-3.amazonaws.com
s3-external-1.amazonaws.com
s3-fips-us-gov-east-1.amazonaws.com
s3-fips-us-gov-west-1.amazonaws.com
mrap.accesspoint.s3-global.amazonaws.com
s3-me-south-1.amazonaws.com
s3-sa-east-1.amazonaws.com
s3-us-east-2.amazonaws.com
s3-us-gov-east-1.amazonaws.com
s3-us-gov-west-1.amazonaws.com
s3-us-west-1.amazonaws.com
s3-us-west-2.amazonaws.com
s3-website-ap-northeast-1.amazonaws.com
s3-website-ap-southeast-1.amazonaws.com
s3-website-ap-southeast-2.amazonaws.com
s3-website-eu-west-1.amazonaws.com
s3-website-sa-east-1.amazonaws.com
s3-website-us-east-1.amazonaws.com
s3-website-us-gov-west-1.amazonaws.com
s3-website-us-west-1.amazonaws.com
s3-website-us-west-2.amazonaws.com
s3.dualstack.sa-east-1.amazonaws.com
s3-accesspoint.dualstack.sa-east-1.amazonaws.com
s3-website.dualstack.sa-east-1.amazonaws.com
s3.sa-east-1.amazonaws.com
s3-accesspoint.sa-east-1.amazonaws.com
s3-object-lambda.sa-east-1.amazonaws.com
s3-website.sa-east-1.amazonaws.com
s3.dualstack.us-east-1.amazonaws.com
s3-accesspoint.dualstack.us-east-1.amazonaws.com
s3-accesspoint-fips.dualstack.us-east-1.amazonaws.com
s3-fips.dualstack.us-east-1.amazonaws.com
s3-website.dualstack.us-east-1.amazonaws.com
s3.us-east-1.amazonaws.com
s3-accesspoint.us-east-1.amazonaws.com
s3-accesspoint-fips.us-east-1.amazonaws.com
s3-deprecated.us-east-1.amazonaws.com
s3-fips.us-east-1.amazonaws.com
s3-object-lambda.us-east-1.amazonaws.com
s3-website.us-east-1.amazonaws.com
s3.dualstack.us-east-2.amazonaws.com
s3-accesspoint.dualstack.us-east-2.amazonaws.com
s3-accesspoint-fips.dualstack.us-east-2.amazonaws.com
s3-fips.dualstack.us-east-2.amazonaws.com
s3.us-east-2.amazonaws.com
s3-accesspoint.us-east-2.amazonaws.com
s3-accesspoint-fips.us-east-2.amazonaws.com
s3-deprecated.us-east-2.amazonaws.com
s3-fips.us-east-2.amazonaws.com
s3-object-lambda.us-east-2.amazonaws.com
s3-website.us-east-2.amazonaws.com
s3.dualstack.us-gov-east-1.amazonaws.com
s3-accesspoint.dualstack.us-gov-east-1.amazonaws.com
s3-accesspoint-fips.dualstack.us-gov-east-1.amazonaws.com
s3-fips.dualstack.us-gov-east-1.amazonaws.com
s3.us-gov-east-1.amazonaws.com
s3-accesspoint.us-gov-east-1.amazonaws.com
s3-accesspoint-fips.us-gov-east-1.amazonaws.com
s3-fips.us-gov-east-1.amazonaws.com
s3-object-lambda.us-gov-east-1.amazonaws.com
s3-website.us-gov-east-1.amazonaws.com
s3.dualstack.us-gov-west-1.amazonaws.com
s3-accesspoint.dualstack.us-gov-west-1.amazonaws.com
s3-accesspoint-fips.dualstack.us-gov-west-1.amazonaws.com
s3-fips.dualstack.us-gov-west-1.amazonaws.com
s3.us-gov-west-1.amazonaws.com
s3-accesspoint.us-gov-west-1.amazonaws.com
s3-accesspoint-fips.us-gov-west-1.amazonaws.com
s3-fips.us-gov-west-1.amazonaws.com
s3-object-lambda.us-gov-west-1.amazonaws.com
s3-website.us-gov-west-1.amazonaws.com
s3.dualstack.us-west-1.amazonaws.com
s3-accesspoint.dualstack.us-west-1.amazonaws.com
s3-accesspoint-fips.dualstack.us-west-1.amazonaws.com
s3-fips.dualstack.us-west-1.amazonaws.com
s3-website.dualstack.us-west-1.amazonaws.com
s3.us-west-1.amazonaws.com
s3-accesspoint.us-west-1.amazonaws.com
s3-accesspoint-fips.us-west-1.amazonaws.com
s3-fips.us-west-1.amazonaws.com
s3-object-lambda.us-west-1.amazonaws.com
s3-website.us-west-1.amazonaws.com
s3.dualstack.us-west-2.amazonaws.com
s3-accesspoint.dualstack.us-west-2.amazonaws.com
s3-accesspoint-fips.dualstack.us-west-2.amazonaws.com
s3-fips.dualstack.us-west-2.amazonaws.com
s3-website.dualstack.us-west-2.amazonaws.com
s3.us-west-2.amazonaws.com
s3-accesspoint.us-west-2.amazonaws.com
s3-accesspoint-fips.us-west-2.amazonaws.com
s3-deprecated.us-west-2.amazonaws.com
s3-fips.us-west-2.amazonaws.com
s3-object-lambda.us-west-2.amazonaws.com
s3-website.us-west-2.amazonaws.com

// Amazon SageMaker Ground Truth
// Submitted by AWS Security <psl-maintainers@amazon.com>
// Reference: 98dbfde4-7802-48c3-8751-b60f204e0d9c
labeling.ap-northeast-1.sagemaker.aws
labeling.ap-northeast-2.sagemaker.aws
labeling.ap-south-1.sagemaker.aws
labeling.ap-southeast-1.sagemaker.aws
labeling.ap-southeast-2.sagemaker.aws
labeling.ca-central-1.sagemaker.aws
labeling.eu-central-1.sagemaker.aws
labeling.eu-west-1.sagemaker.aws
labeling.eu-west-2.sagemaker.aws
labeling.us-east-1.sagemaker.aws
labeling.us-east-2.sagemaker.aws
labeling.us-west-2.sagemaker.aws

// Amazon SageMaker Notebook Instances
// Submitted by AWS Security <psl-maintainers@amazon.com>
// Reference: b5ea56df-669e-43cc-9537-14aa172f5dfc
notebook.af-south-1.sagemaker.aws
notebook.ap-east-1.sagemaker.aws
notebook.ap-northeast-1.sagemaker.aws
notebook.ap-northeast-2.sagemaker.aws
notebook.ap-northeast-3.sagemaker.aws
notebook.ap-south-1.sagemaker.aws
notebook.ap-south-2.sagemaker.aws
notebook.ap-southeast-1.sagemaker.aws
notebook.ap-southeast-2.sagemaker.aws
notebook.ap-southeast-3.sagemaker.aws
notebook.ap-southeast-4.sagemaker.aws
notebook.ca-central-1.sagemaker.aws
notebook-fips.ca-central-1.sagemaker.aws
notebook.ca-west-1.sagemaker.aws
notebook-fips.ca-west-1.sagemaker.aws
notebook.eu-central-1.sagemaker.aws
notebook.eu-central-2.sagemaker.aws
notebook.eu-north-1.sagemaker.aws
notebook.eu-south-1.sagemaker.aws
notebook.eu-south-2.sagemaker.aws
notebook.eu-west-1.sagemaker.aws
notebook.eu-west-2.sagemaker.aws
notebook.eu-west-3.sagemaker.aws
notebook.il-central-1.sagemaker.aws
notebook.me-central-1.sagemaker.aws
notebook.me-south-1.sagemaker.aws
notebook.sa-east-1.sagemaker.aws
notebook.us-east-1.sagemaker.aws
notebook-fips.us-east-1.sagemaker.aws
notebook.us-east-2.sagemaker.aws
notebook-fips.us-east-2.sagemaker.aws
notebook.us-gov-east-1.sagemaker.aws
notebook-fips.us-gov-east-1.sagemaker.aws
notebook.us-gov-west-1.sagemaker.aws
notebook-fips.us-gov-west-1.sagemaker.aws
notebook.us-west-1.sagemaker.aws
notebook-fips.us-west-1.sagemaker.aws
notebook.us-west-2.sagemaker.aws
notebook-fips.us-west-2.sagemaker.aws
notebook.cn-north-1.sagemaker.com.cn
notebook.cn-northwest-1.sagemaker.com.cn

// Amazon SageMaker Studio
// Submitted by AWS Security <psl-maintainers@amazon.com>
// Reference: 69c723d9-6e1a-4bff-a203-48eecd203183
studio.af-south-1.sagemaker.aws
studio.ap-east-1.sagemaker.aws
studio.ap-northeast-1.sagemaker.aws
studio.ap-northeast-2.sagemaker.aws
studio.ap-northeast-3.sagemaker.aws
studio.ap-south-1.sagemaker.aws
studio.ap-southeast-1.sagemaker.aws
studio.ap-southeast-2.sagemaker.aws
studio.ap-southeast-3.sagemaker.aws
studio.ca-central-1.sagemaker.aws
studio.eu-central-1.sagemaker.aws
studio.eu-north-1.sagemaker.aws
studio.eu-south-1.sagemaker.aws
studio.eu-south-2.sagemaker.aws
studio.eu-west-1.sagemaker.aws
studio.eu-west-2.sagemaker.aws
studio.eu-west-3.sagemaker.aws
studio.il-central-1.sagemaker.aws
studio.me-central-1.sagemaker.aws
studio.me-south-1.sagemaker.aws
studio.sa-east-1.sagemaker.aws
studio.us-east-1.sagemaker.aws
studio.us-east-2.sagemaker.aws
studio.us-gov-east-1.sagemaker.aws
studio-fips.us-gov-east-1.sagemaker.aws
studio.us-gov-west-1.sagemaker.aws
studio-fips.us-gov-west-1.sagemaker.aws
studio.us-west-1.sagemaker.aws
studio.us-west-2.sagemaker.aws
studio.cn-north-1.sagemaker.com.cn
studio.cn-northwest-1.sagemaker.com.cn

// Amazon SageMaker with MLflow
// Submited by: AWS Security <psl-maintainers@amazon.com>
// Reference: c19f92b3-a82a-452d-8189-831b572eea7e
*.experiments.sagemaker.aws

// Analytics on AWS
// Submitted by AWS Security <psl-maintainers@amazon.com>
// Reference: 955f9f40-a495-4e73-ae85-67b77ac9cadd
analytics-gateway.ap-northeast-1.amazonaws.com
analytics-gateway.ap-northeast-2.amazonaws.com
analytics-gateway.ap-south-1.amazonaws.com
analytics-gateway.ap-southeast-1.amazonaws.com
analytics-gateway.ap-southeast-2.amazonaws.com
analytics-gateway.eu-central-1.amazonaws.com
analytics-gateway.eu-west-1.amazonaws.com
analytics-gateway.us-east-1.amazonaws.com
analytics-gateway.us-east-2.amazonaws.com
analytics-gateway.us-west-2.amazonaws.com

// AWS Amplify
// Submitted by AWS Security <psl-maintainers@amazon.com>
// Reference: c35bed18-6f4f-424f-9298-5756f2f7d72b
amplifyapp.com

// AWS App Runner
// Submitted by AWS Security <psl-maintainers@amazon.com>
// Reference: 6828c008-ba5d-442f-ade5-48da4e7c2316
*.awsapprunner.com

// AWS Cloud9
// Submitted by: AWS Security <psl-maintainers@amazon.com>
// Reference: 30717f72-4007-4f0f-8ed4-864c6f2efec9
webview-assets.aws-cloud9.af-south-1.amazonaws.com
vfs.cloud9.af-south-1.amazonaws.com
webview-assets.cloud9.af-south-1.amazonaws.com
webview-assets.aws-cloud9.ap-east-1.amazonaws.com
vfs.cloud9.ap-east-1.amazonaws.com
webview-assets.cloud9.ap-east-1.amazonaws.com
webview-assets.aws-cloud9.ap-northeast-1.amazonaws.com
vfs.cloud9.ap-northeast-1.amazonaws.com
webview-assets.cloud9.ap-northeast-1.amazonaws.com
webview-assets.aws-cloud9.ap-northeast-2.amazonaws.com
vfs.cloud9.ap-northeast-2.amazonaws.com
webview-assets.cloud9.ap-northeast-2.amazonaws.com
webview-assets.aws-cloud9.ap-northeast-3.amazonaws.com
vfs.cloud9.ap-northeast-3.amazonaws.com
webview-assets.cloud9.ap-northeast-3.amazonaws.com
webview-assets.aws-cloud9.ap-south-1.amazonaws.com
vfs.cloud9.ap-south-1.amazonaws.com
webview-assets.cloud9.ap-south-1.amazonaws.com
webview-assets.aws-cloud9.ap-southeast-1.amazonaws.com
vfs.cloud9.ap-southeast-1.amazonaws.com
webview-assets.cloud9.ap-southeast-1.amazonaws.com
webview-assets.aws-cloud9.ap-southeast-2.amazonaws.com
vfs.cloud9.ap-southeast-2.amazonaws.com
webview-assets.cloud9.ap-southeast-2.amazonaws.com
webview-assets.aws-cloud9.ca-central-1.amazonaws.com
vfs.cloud9.ca-central-1.amazonaws.com
webview-assets.cloud9.ca-central-1.amazonaws.com
webview-assets.aws-cloud9.eu-central-1.amazonaws.com
vfs.cloud9.eu-central-1.amazonaws.com
webview-assets.cloud9.eu-central-1.amazonaws.com
webview-assets.aws-cloud9.eu-north-1.amazonaws.com
vfs.cloud9.eu-north-1.amazonaws.com
webview-assets.cloud9.eu-north-1.amazonaws.com
webview-assets.aws-cloud9.eu-south-1.amazonaws.com
vfs.cloud9.eu-south-1.amazonaws.com
webview-assets.cloud9.eu-south-1.amazonaws.com
webview-assets.aws-cloud9.eu-west-1.amazonaws.com
vfs.cloud9.eu-west-1.amazonaws.com
webview-assets.cloud9.eu-west-1.amazonaws.com
webview-assets.aws-cloud9.eu-west-2.amazonaws.com
vfs.cloud9.eu-west-2.amazonaws.com
webview-assets.cloud9.eu-west-2.amazonaws.com
webview-assets.aws-cloud9.eu-west-3.amazonaws.com
vfs.cloud9.eu-west-3.amazonaws.com
webview-assets.cloud9.eu-west-3.amazonaws.com
webview-assets.aws-cloud9.il-central-1.amazonaws.com
vfs.cloud9.il-central-1.amazonaws.com
webview-assets.aws-cloud9.me-south-1.amazonaws.com
vfs.cloud9.me-south-1.amazonaws.com
webview-assets.cloud9.me-south-1.amazonaws.com
webview-assets.aws-cloud9.sa-east-1.amazonaws.com
vfs.cloud9.sa-east-1.amazonaws.com
webview-assets.cloud9.sa-east-1.amazonaws.com
webview-assets.aws-cloud9.us-east-1.amazonaws.com
vfs.cloud9.us-east-1.amazonaws.com
webview-assets.cloud9.us-east-1.amazonaws.com
webview-assets.aws-cloud9.us-east-2.amazonaws.com
vfs.cloud9.us-east-2.amazonaws.com
webview-assets.cloud9.us-east-2.amazonaws.com
webview-assets.aws-cloud9.us-west-1.amazonaws.com
vfs.cloud9.us-west-1.amazonaws.com
webview-assets.cloud9.us-west-1.amazonaws.com
webview-assets.aws-cloud9.us-west-2.amazonaws.com
vfs.cloud9.us-west-2.amazonaws.com
webview-assets.cloud9.us-west-2.amazonaws.com

// AWS Directory Service
// Submitted by AWS Security <psl-maintainers@amazon.com>
// Reference: a13203e8-42dc-4045-a0d2-2ee67bed1068
awsapps.com

// AWS Elastic Beanstalk
// Submitted by AWS Security <psl-maintainers@amazon.com>
// Reference: bb5a965c-dec3-4967-aa22-e306ad064797
cn-north-1.eb.amazonaws.com.cn
cn-northwest-1.eb.amazonaws.com.cn
elasticbeanstalk.com
af-south-1.elasticbeanstalk.com
ap-east-1.elasticbeanstalk.com
ap-northeast-1.elasticbeanstalk.com
ap-northeast-2.elasticbeanstalk.com
ap-northeast-3.elasticbeanstalk.com
ap-south-1.elasticbeanstalk.com
ap-southeast-1.elasticbeanstalk.com
ap-southeast-2.elasticbeanstalk.com
ap-southeast-3.elasticbeanstalk.com
ca-central-1.elasticbeanstalk.com
eu-central-1.elasticbeanstalk.com
eu-north-1.elasticbeanstalk.com
eu-south-1.elasticbeanstalk.com
eu-west-1.elasticbeanstalk.com
eu-west-2.elasticbeanstalk.com
eu-west-3.elasticbeanstalk.com
il-central-1.elasticbeanstalk.com
me-south-1.elasticbeanstalk.com
sa-east-1.elasticbeanstalk.com
us-east-1.elasticbeanstalk.com
us-east-2.elasticbeanstalk.com
us-gov-east-1.elasticbeanstalk.com
us-gov-west-1.elasticbeanstalk.com
us-west-1.elasticbeanstalk.com
us-west-2.elasticbeanstalk.com

// (AWS) Elastic Load Balancing
// Submitted by Luke Wells <psl-maintainers@amazon.com>
// Reference: 12a3d528-1bac-4433-a359-a395867ffed2
*.elb.amazonaws.com.cn
*.elb.amazonaws.com

// AWS Global Accelerator
// Submitted by Daniel Massaguer <psl-maintainers@amazon.com>
// Reference: d916759d-a08b-4241-b536-4db887383a6a
awsglobalaccelerator.com

// AWS re:Post Private
// Submitted by AWS Security <psl-maintainers@amazon.com>
// Reference: 83385945-225f-416e-9aa0-ad0632bfdcee
*.private.repost.aws

// eero
// Submitted by Yue Kang <eero-dynamic-dns@amazon.com>
// Reference: 264afe70-f62c-4c02-8ab9-b5281ed24461
eero.online
eero-stage.online

// concludes Amazon

// Amune : https://amune.org/
// Submitted by Team Amune <cert@amune.org>
t3l3p0rt.net
tele.amune.org

// Apigee : https://apigee.com/
// Submitted by Apigee Security Team <security@apigee.com>
apigee.io

// Apis Networks: https://apisnetworks.com
// Submitted by Matt Saladna <matt@apisnetworks.com>
panel.dev

// Apphud : https://apphud.com
// Submitted by Alexander Selivanov <alex@apphud.com>
siiites.com

// Appspace : https://www.appspace.com
// Submitted by Appspace Security Team <security@appspace.com>
appspacehosted.com
appspaceusercontent.com

// Appudo UG (haftungsbeschränkt) : https://www.appudo.com
// Submitted by Alexander Hochbaum <admin@appudo.com>
appudo.net

// Aptible : https://www.aptible.com/
// Submitted by Thomas Orozco <thomas@aptible.com>
on-aptible.com

// Aquapal : https://aquapal.net/
// Submitted by Aki Ueno <admin@aquapal.net>
f5.si

// ASEINet : https://www.aseinet.com/
// Submitted by Asei SEKIGUCHI <mail@aseinet.com>
user.aseinet.ne.jp
gv.vc
d.gv.vc

// Asociación Amigos de la Informática "Euskalamiga" : http://encounter.eus/
// Submitted by Hector Martin <marcan@euskalencounter.org>
user.party.eus

// Association potager.org : https://potager.org/
// Submitted by Lunar <jardiniers@potager.org>
pimienta.org
poivron.org
potager.org
sweetpepper.org

// ASUSTOR Inc. : http://www.asustor.com
// Submitted by Vincent Tseng <vincenttseng@asustor.com>
myasustor.com

// Atlassian : https://atlassian.com
// Submitted by Sam Smyth <devloop@atlassian.com>
cdn.prod.atlassian-dev.net

// Authentick UG (haftungsbeschränkt) : https://authentick.net
// Submitted by Lukas Reschke <lukas@authentick.net>
translated.page

// Autocode : https://autocode.com
// Submitted by Jacob Lee <jacob@autocode.com>
autocode.dev

// AVM : https://avm.de
// Submitted by Andreas Weise <a.weise@avm.de>
myfritz.link
myfritz.net

// AVStack Pte. Ltd. : https://avstack.io
// Submitted by Jasper Hugo <jasper@avstack.io>
onavstack.net

// AW AdvisorWebsites.com Software Inc : https://advisorwebsites.com
// Submitted by James Kennedy <domains@advisorwebsites.com>
*.awdev.ca
*.advisor.ws

// AZ.pl sp. z.o.o: https://az.pl
// Submitted by Krzysztof Wolski <krzysztof.wolski@home.eu>
ecommerce-shop.pl

// b-data GmbH : https://www.b-data.io
// Submitted by Olivier Benz <olivier.benz@b-data.ch>
b-data.io

// Balena : https://www.balena.io
// Submitted by Petros Angelatos <petrosagg@balena.io>
balena-devices.com

// University of Banja Luka : https://unibl.org
// Domains for Republic of Srpska administrative entity.
// Submitted by Marko Ivanovic <kormang@hotmail.rs>
rs.ba

// Banzai Cloud
// Submitted by Janos Matyas <info@banzaicloud.com>
*.banzai.cloud
app.banzaicloud.io
*.backyards.banzaicloud.io

// BASE, Inc. : https://binc.jp
// Submitted by Yuya NAGASAWA <public-suffix-list@binc.jp>
base.ec
official.ec
buyshop.jp
fashionstore.jp
handcrafted.jp
kawaiishop.jp
supersale.jp
theshop.jp
shopselect.net
base.shop

// BeagleBoard.org Foundation : https://beagleboard.org
// Submitted by Jason Kridner <jkridner@beagleboard.org>
beagleboard.io

// Beget Ltd
// Submitted by Lev Nekrasov <lnekrasov@beget.com>
*.beget.app

// Besties : https://besties.house
// Submitted by Hazel Cora <hazy@besties.house>
pages.gay

// BetaInABox
// Submitted by Adrian <adrian@betainabox.com>
betainabox.com

// University of Bielsko-Biala regional domain: http://dns.bielsko.pl/
// Submitted by Marcin <dns@ath.bielsko.pl>
bielsko.pl

// BinaryLane : http://www.binarylane.com
// Submitted by Nathan O'Sullivan <nathan@mammoth.com.au>
bnr.la

// Bitbucket : http://bitbucket.org
// Submitted by Andy Ortlieb <aortlieb@atlassian.com>
bitbucket.io

// Blackbaud, Inc. : https://www.blackbaud.com
// Submitted by Paul Crowder <paul.crowder@blackbaud.com>
blackbaudcdn.net

// Blatech : http://www.blatech.net
// Submitted by Luke Bratch <luke@bratch.co.uk>
of.je

// Blue Bite, LLC : https://bluebite.com
// Submitted by Joshua Weiss <admin.engineering@bluebite.com>
bluebite.io

// Boomla : https://boomla.com
// Submitted by Tibor Halter <thalter@boomla.com>
boomla.net

// Boutir : https://www.boutir.com
// Submitted by Eric Ng Ka Ka <ngkaka@boutir.com>
boutir.com

// Boxfuse : https://boxfuse.com
// Submitted by Axel Fontaine <axel@boxfuse.com>
boxfuse.io

// bplaced : https://www.bplaced.net/
// Submitted by Miroslav Bozic <security@bplaced.net>
square7.ch
bplaced.com
bplaced.de
square7.de
bplaced.net
square7.net

// Brave : https://brave.com
// Submitted by Andrea Brancaleoni <abrancaleoni@brave.com>
*.s.brave.io

// Brendly : https://brendly.rs
// Submitted by Dusan Radovanovic <administracija@brendly.rs>
shop.brendly.hr
shop.brendly.rs

// BrowserSafetyMark
// Submitted by Dave Tharp <browsersafetymark.io@quicinc.com>
browsersafetymark.io

// Bytemark Hosting : https://www.bytemark.co.uk
// Submitted by Paul Cammish <paul.cammish@bytemark.co.uk>
uk0.bigv.io
dh.bytemark.co.uk
vm.bytemark.co.uk

// Caf.js Labs LLC : https://www.cafjs.com
// Submitted by Antonio Lain <antlai@cafjs.com>
cafjs.com

// callidomus : https://www.callidomus.com/
// Submitted by Marcus Popp <admin@callidomus.com>
mycd.eu

// Canva Pty Ltd : https://canva.com/
// Submitted by Joel Aquilina <publicsuffixlist@canva.com>
canva-apps.cn
*.my.canvasite.cn
canva-apps.com
*.my.canva.site

// Carrd : https://carrd.co
// Submitted by AJ <aj@carrd.co>
drr.ac
uwu.ai
carrd.co
crd.co
ju.mp

// CentralNic : http://www.centralnic.com/names/domains
// Submitted by registry <gavin.brown@centralnic.com>
za.bz
br.com
cn.com
de.com
eu.com
jpn.com
mex.com
ru.com
sa.com
uk.com
us.com
za.com
com.de
gb.net
hu.net
jp.net
se.net
uk.net
ae.org
com.se

// No longer operated by CentralNic, these entries should be adopted and/or removed by current operators
// Submitted by Gavin Brown <gavin.brown@centralnic.com>
ar.com
hu.com
kr.com
no.com
qc.com
uy.com

// Africa.com Web Solutions Ltd : https://registry.africa.com
// Submitted by Gavin Brown <gavin.brown@centralnic.com>
africa.com

// iDOT Services Limited : http://www.domain.gr.com
// Submitted by Gavin Brown <gavin.brown@centralnic.com>
gr.com

// Radix FZC : http://domains.in.net
// Submitted by Gavin Brown <gavin.brown@centralnic.com>
web.in
in.net

// US REGISTRY LLC : http://us.org
// Submitted by Gavin Brown <gavin.brown@centralnic.com>
us.org

// co.com Registry, LLC : https://registry.co.com
// Submitted by Gavin Brown <gavin.brown@centralnic.com>
co.com

// Roar Domains LLC : https://roar.basketball/
// Submitted by Gavin Brown <gavin.brown@centralnic.com>
aus.basketball
nz.basketball

// BRS Media : https://brsmedia.com/
// Submitted by Gavin Brown <gavin.brown@centralnic.com>
radio.am
radio.fm

// certmgr.org : https://certmgr.org
// Submitted by B. Blechschmidt <hostmaster@certmgr.org>
certmgr.org

// Cityhost LLC  : https://cityhost.ua
// Submitted by Maksym Rivtin <support@cityhost.net.ua>
cx.ua

// Civilized Discourse Construction Kit, Inc. : https://www.discourse.org/
// Submitted by Rishabh Nambiar & Michael Brown <team@discourse.org>
discourse.group
discourse.team

// Clever Cloud : https://www.clever-cloud.com/
// Submitted by Quentin Adam <noc@clever-cloud.com>
cleverapps.cc
*.services.clever-cloud.com
cleverapps.io
cleverapps.tech

// Clerk : https://www.clerk.dev
// Submitted by Colin Sidoti <systems@clerk.dev>
clerk.app
clerkstage.app
*.lcl.dev
*.lclstage.dev
*.stg.dev
*.stgstage.dev

// ClickRising : https://clickrising.com/
// Submitted by Umut Gumeli <infrastructure-publicsuffixlist@clickrising.com>
clickrising.net

// Cloud66 : https://www.cloud66.com/
// Submitted by Khash Sajadi <khash@cloud66.com>
c66.me
cloud66.ws
cloud66.zone

// CloudAccess.net : https://www.cloudaccess.net/
// Submitted by Pawel Panek <noc@cloudaccess.net>
jdevcloud.com
wpdevcloud.com
cloudaccess.host
freesite.host
cloudaccess.net

// cloudControl : https://www.cloudcontrol.com/
// Submitted by Tobias Wilken <tw@cloudcontrol.com>
cloudcontrolapp.com
cloudcontrolled.com

// Cloudera, Inc. : https://www.cloudera.com/
// Submitted by Kedarnath Waikar <security@cloudera.com>
*.cloudera.site

// Cloudflare, Inc. : https://www.cloudflare.com/
// Submitted by Cloudflare Team <publicsuffixlist@cloudflare.com>
cf-ipfs.com
cloudflare-ipfs.com
trycloudflare.com
pages.dev
r2.dev
workers.dev
cdn.cloudflareanycast.net
cdn.cloudflarecn.net
cdn.cloudflareglobal.net
cloudflare.net
cdn.cloudflare.net

// cloudscale.ch AG : https://www.cloudscale.ch/
// Submitted by Gaudenz Steinlin <support@cloudscale.ch>
cust.cloudscale.ch
objects.lpg.cloudscale.ch
objects.rma.cloudscale.ch

// Clovyr : https://clovyr.io
// Submitted by Patrick Nielsen <patrick@clovyr.io>
wnext.app

// co.ca : http://registry.co.ca/
co.ca

// Co & Co : https://co-co.nl/
// Submitted by Govert Versluis <govert@co-co.nl>
*.otap.co

// i-registry s.r.o. : http://www.i-registry.cz/
// Submitted by Martin Semrad <semrad@i-registry.cz>
co.cz

// CDN77.com : http://www.cdn77.com
// Submitted by Jan Krpes <jan.krpes@cdn77.com>
cdn77-storage.com
rsc.contentproxy9.cz
r.cdn77.net
cdn77-ssl.net
c.cdn77.org
rsc.cdn77.org
ssl.origin.cdn77-secure.org

// Cloud DNS Ltd : http://www.cloudns.net
// Submitted by Aleksander Hristov <noc@cloudns.net> & Boyan Peychev <boyan@cloudns.net>
cloudns.asia
cloudns.be
cloudns.biz
cloudns.cc
cloudns.ch
cloudns.cl
cloudns.club
dnsabr.com
cloudns.cx
cloudns.eu
cloudns.in
cloudns.info
dns-cloud.net
dns-dynamic.net
cloudns.nz
cloudns.org
cloudns.ph
cloudns.pro
cloudns.pw
cloudns.us

// CNPY : https://cnpy.gdn
// Submitted by Angelo Gladding <angelo@lahacker.net>
cnpy.gdn

// Codeberg e. V. : https://codeberg.org
// Submitted by Moritz Marquardt <git@momar.de>
codeberg.page

// CodeSandbox B.V. : https://codesandbox.io
// Submitted by Ives van Hoorne <abuse@codesandbox.io>
csb.app
preview.csb.app

// CoDNS B.V.
co.nl
co.no

// Combell.com : https://www.combell.com
// Submitted by Thomas Wouters <thomas.wouters@combellgroup.com>
webhosting.be
hosting-cluster.nl

// Convex : https://convex.dev/
// Submitted by James Cowling <security@convex.dev>
convex.site

// Coordination Center for TLD RU and XN--P1AI : https://cctld.ru/en/domains/domens_ru/reserved/
// Submitted by George Georgievsky <gug@cctld.ru>
ac.ru
edu.ru
gov.ru
int.ru
mil.ru
test.ru

// COSIMO GmbH : http://www.cosimo.de
// Submitted by Rene Marticke <rmarticke@cosimo.de>
dyn.cosidns.de
dnsupdater.de
dynamisches-dns.de
internet-dns.de
l-o-g-i-n.de
dynamic-dns.info
feste-ip.net
knx-server.net
static-access.net

// Craft Docs Ltd : https://www.craft.do/
// Submitted by Zsombor Fuszenecker <security@craft.do>
craft.me

// Craynic, s.r.o. : http://www.craynic.com/
// Submitted by Ales Krajnik <ales.krajnik@craynic.com>
realm.cz

// Crisp IM SAS : https://crisp.chat/
// Submitted by Baptiste Jamin <hostmaster@crisp.chat>
on.crisp.email

// Cryptonomic : https://cryptonomic.net/
// Submitted by Andrew Cady <public-suffix-list@cryptonomic.net>
*.cryptonomic.net

// Cupcake : https://cupcake.io/
// Submitted by Jonathan Rudenberg <jonathan@cupcake.io>
cupcake.is

// Curv UG : https://curv-labs.de/
// Submitted by Marvin Wiesner <Marvin@curv-labs.de>
curv.dev

// Customer OCI - Oracle Dyn https://cloud.oracle.com/home https://dyn.com/dns/
// Submitted by Gregory Drake <support@dyn.com>
// Note: This is intended to also include customer-oci.com due to wildcards implicitly including the current label
*.customer-oci.com
*.oci.customer-oci.com
*.ocp.customer-oci.com
*.ocs.customer-oci.com

// cyber_Folks S.A. : https://cyberfolks.pl
// Submitted by Bartlomiej Kida <security@cyberfolks.pl>
cfolks.pl

// cyon GmbH : https://www.cyon.ch/
// Submitted by Dominic Luechinger <dol@cyon.ch>
cyon.link
cyon.site

// Danger Science Group: https://dangerscience.com/
// Submitted by Skylar MacDonald <skylar@dangerscience.com>
platform0.app
fnwk.site
folionetwork.site

// Daplie, Inc : https://daplie.com
// Submitted by AJ ONeal <aj@daplie.com>
daplie.me
localhost.daplie.me

// Datto, Inc. : https://www.datto.com/
// Submitted by Philipp Heckel <ph@datto.com>
dattolocal.com
dattorelay.com
dattoweb.com
mydatto.com
dattolocal.net
mydatto.net

// Dansk.net : http://www.dansk.net/
// Submitted by Anani Voule <digital@digital.co.dk>
biz.dk
co.dk
firm.dk
reg.dk
store.dk

// dappnode.io : https://dappnode.io/
// Submitted by Abel Boldu / DAppNode Team <community@dappnode.io>
dyndns.dappnode.io

// dapps.earth : https://dapps.earth/
// Submitted by Daniil Burdakov <icqkill@gmail.com>
*.dapps.earth
*.bzz.dapps.earth

// Dark, Inc. : https://darklang.com
// Submitted by Paul Biggar <ops@darklang.com>
builtwithdark.com
darklang.io

// DataDetect, LLC. : https://datadetect.com
// Submitted by Andrew Banchich <abanchich@sceven.com>
demo.datadetect.com
instance.datadetect.com

// Datawire, Inc : https://www.datawire.io
// Submitted by Richard Li <secalert@datawire.io>
edgestack.me

// DDNS5 : https://ddns5.com
// Submitted by Cameron Elliott <cameron@cameronelliott.com>
ddns5.com

// Debian : https://www.debian.org/
// Submitted by Peter Palfrader / Debian Sysadmin Team <dsa-publicsuffixlist@debian.org>
debian.net

// Deno Land Inc : https://deno.com/
// Submitted by Luca Casonato <hostmaster@deno.com>
deno.dev
deno-staging.dev

// deSEC : https://desec.io/
// Submitted by Peter Thomassen <peter@desec.io>
dedyn.io

// Deta: https://www.deta.sh/
// Submitted by Aavash Shrestha <aavash@deta.sh>
deta.app
deta.dev

// dhosting.pl Sp. z o.o.: https://dhosting.pl/
// Submitted by Michal Kokoszkiewicz <bok@dhosting.pl>
dfirma.pl
dkonto.pl
you2.pl

// Diher Solutions : https://diher.solutions
// Submitted by Didi Hermawan <mail@diher.solutions>
*.rss.my.id
*.diher.solutions

// Discord Inc : https://discord.com
// Submitted by Sahn Lam <slam@discordapp.com>
discordsays.com
discordsez.com

// DNS Africa Ltd https://dns.business
// Submitted by Calvin Browne <calvin@dns.business>
jozi.biz

// DNShome : https://www.dnshome.de/
// Submitted by Norbert Auler <mail@dnshome.de>
dnshome.de

// DotArai : https://www.dotarai.com/
// Submitted by Atsadawat Netcharadsang <atsadawat@dotarai.co.th>
online.th
shop.th

// DrayTek Corp. : https://www.draytek.com/
// Submitted by Paul Fang <mis@draytek.com>
drayddns.com

// DreamCommerce : https://shoper.pl/
// Submitted by Konrad Kotarba <konrad.kotarba@dreamcommerce.com>
shoparena.pl

// DreamHost : http://www.dreamhost.com/
// Submitted by Andrew Farmer <andrew.farmer@dreamhost.com>
dreamhosters.com

// Dreamyoungs, Inc. : https://durumis.com
// Submitted by Infra Team <infra@durumis.com>
durumis.com

// Drobo : http://www.drobo.com/
// Submitted by Ricardo Padilha <rpadilha@drobo.com>
mydrobo.com

// Drud Holdings, LLC. : https://www.drud.com/
// Submitted by Kevin Bridges <kevin@drud.com>
drud.io
drud.us

// DuckDNS : http://www.duckdns.org/
// Submitted by Richard Harper <richard@duckdns.org>
duckdns.org

// Bip : https://bip.sh
// Submitted by Joel Kennedy <joel@bip.sh>
bip.sh

// bitbridge.net : Submitted by Craig Welch, abeliidev@gmail.com
bitbridge.net

// dy.fi : http://dy.fi/
// Submitted by Heikki Hannikainen <hessu@hes.iki.fi>
dy.fi
tunk.org

// DynDNS.com : http://www.dyndns.com/services/dns/dyndns/
dyndns.biz
for-better.biz
for-more.biz
for-some.biz
for-the.biz
selfip.biz
webhop.biz
ftpaccess.cc
game-server.cc
myphotos.cc
scrapping.cc
blogdns.com
cechire.com
dnsalias.com
dnsdojo.com
doesntexist.com
dontexist.com
doomdns.com
dyn-o-saur.com
dynalias.com
dyndns-at-home.com
dyndns-at-work.com
dyndns-blog.com
dyndns-free.com
dyndns-home.com
dyndns-ip.com
dyndns-mail.com
dyndns-office.com
dyndns-pics.com
dyndns-remote.com
dyndns-server.com
dyndns-web.com
dyndns-wiki.com
dyndns-work.com
est-a-la-maison.com
est-a-la-masion.com
est-le-patron.com
est-mon-blogueur.com
from-ak.com
from-al.com
from-ar.com
from-ca.com
from-ct.com
from-dc.com
from-de.com
from-fl.com
from-ga.com
from-hi.com
from-ia.com
from-id.com
from-il.com
from-in.com
from-ks.com
from-ky.com
from-ma.com
from-md.com
from-mi.com
from-mn.com
from-mo.com
from-ms.com
from-mt.com
from-nc.com
from-nd.com
from-ne.com
from-nh.com
from-nj.com
from-nm.com
from-nv.com
from-oh.com
from-ok.com
from-or.com
from-pa.com
from-pr.com
from-ri.com
from-sc.com
from-sd.com
from-tn.com
from-tx.com
from-ut.com
from-va.com
from-vt.com
from-wa.com
from-wi.com
from-wv.com
from-wy.com
getmyip.com
gotdns.com
hobby-site.com
homelinux.com
homeunix.com
iamallama.com
is-a-anarchist.com
is-a-blogger.com
is-a-bookkeeper.com
is-a-bulls-fan.com
is-a-caterer.com
is-a-chef.com
is-a-conservative.com
is-a-cpa.com
is-a-cubicle-slave.com
is-a-democrat.com
is-a-designer.com
is-a-doctor.com
is-a-financialadvisor.com
is-a-geek.com
is-a-green.com
is-a-guru.com
is-a-hard-worker.com
is-a-hunter.com
is-a-landscaper.com
is-a-lawyer.com
is-a-liberal.com
is-a-libertarian.com
is-a-llama.com
is-a-musician.com
is-a-nascarfan.com
is-a-nurse.com
is-a-painter.com
is-a-personaltrainer.com
is-a-photographer.com
is-a-player.com
is-a-republican.com
is-a-rockstar.com
is-a-socialist.com
is-a-student.com
is-a-teacher.com
is-a-techie.com
is-a-therapist.com
is-an-accountant.com
is-an-actor.com
is-an-actress.com
is-an-anarchist.com
is-an-artist.com
is-an-engineer.com
is-an-entertainer.com
is-certified.com
is-gone.com
is-into-anime.com
is-into-cars.com
is-into-cartoons.com
is-into-games.com
is-leet.com
is-not-certified.com
is-slick.com
is-uberleet.com
is-with-theband.com
isa-geek.com
isa-hockeynut.com
issmarterthanyou.com
likes-pie.com
likescandy.com
neat-url.com
saves-the-whales.com
selfip.com
sells-for-less.com
sells-for-u.com
servebbs.com
simple-url.com
space-to-rent.com
teaches-yoga.com
writesthisblog.com
ath.cx
fuettertdasnetz.de
isteingeek.de
istmein.de
lebtimnetz.de
leitungsen.de
traeumtgerade.de
barrel-of-knowledge.info
barrell-of-knowledge.info
dyndns.info
for-our.info
groks-the.info
groks-this.info
here-for-more.info
knowsitall.info
selfip.info
webhop.info
forgot.her.name
forgot.his.name
at-band-camp.net
blogdns.net
broke-it.net
buyshouses.net
dnsalias.net
dnsdojo.net
does-it.net
dontexist.net
dynalias.net
dynathome.net
endofinternet.net
from-az.net
from-co.net
from-la.net
from-ny.net
gets-it.net
ham-radio-op.net
homeftp.net
homeip.net
homelinux.net
homeunix.net
in-the-band.net
is-a-chef.net
is-a-geek.net
isa-geek.net
kicks-ass.net
office-on-the.net
podzone.net
scrapper-site.net
selfip.net
sells-it.net
servebbs.net
serveftp.net
thruhere.net
webhop.net
merseine.nu
mine.nu
shacknet.nu
blogdns.org
blogsite.org
boldlygoingnowhere.org
dnsalias.org
dnsdojo.org
doesntexist.org
dontexist.org
doomdns.org
dvrdns.org
dynalias.org
dyndns.org
go.dyndns.org
home.dyndns.org
endofinternet.org
endoftheinternet.org
from-me.org
game-host.org
gotdns.org
hobby-site.org
homedns.org
homeftp.org
homelinux.org
homeunix.org
is-a-bruinsfan.org
is-a-candidate.org
is-a-celticsfan.org
is-a-chef.org
is-a-geek.org
is-a-knight.org
is-a-linux-user.org
is-a-patsfan.org
is-a-soxfan.org
is-found.org
is-lost.org
is-saved.org
is-very-bad.org
is-very-evil.org
is-very-good.org
is-very-nice.org
is-very-sweet.org
isa-geek.org
kicks-ass.org
misconfused.org
podzone.org
readmyblog.org
selfip.org
sellsyourhome.org
servebbs.org
serveftp.org
servegame.org
stuff-4-sale.org
webhop.org
better-than.tv
dyndns.tv
on-the-web.tv
worse-than.tv
is-by.us
land-4-sale.us
stuff-4-sale.us
dyndns.ws
mypets.ws

// ddnss.de : https://www.ddnss.de/
// Submitted by Robert Niedziela <webmaster@ddnss.de>
ddnss.de
dyn.ddnss.de
dyndns.ddnss.de
dyn-ip24.de
dyndns1.de
home-webserver.de
dyn.home-webserver.de
myhome-server.de
ddnss.org

// Definima : http://www.definima.com/
// Submitted by Maxence Bitterli <maxence@definima.com>
definima.io
definima.net

// DigitalOcean App Platform : https://www.digitalocean.com/products/app-platform/
// Submitted by Braxton Huggins <psl-maintainers@digitalocean.com>
ondigitalocean.app

// DigitalOcean Spaces : https://www.digitalocean.com/products/spaces/
// Submitted by Robin H. Johnson <psl-maintainers@digitalocean.com>
*.digitaloceanspaces.com

// DigitalPlat : https://www.digitalplat.org/
// Submitted by Edward Hsing <contact@digitalplat.org>
us.kg

// dnstrace.pro : https://dnstrace.pro/
// Submitted by Chris Partridge <chris@partridge.tech>
bci.dnstrace.pro

// Dynu.com : https://www.dynu.com/
// Submitted by Sue Ye <sue@dynu.com>
ddnsfree.com
ddnsgeek.com
giize.com
gleeze.com
kozow.com
loseyourip.com
ooguy.com
theworkpc.com
casacam.net
dynu.net
accesscam.org
camdvr.org
freeddns.org
mywire.org
webredirect.org
myddns.rocks
blogsite.xyz

// dynv6 : https://dynv6.com
// Submitted by Dominik Menke <dom@digineo.de>
dynv6.net

// E4YOU spol. s.r.o. : https://e4you.cz/
// Submitted by Vladimir Dudr <info@e4you.cz>
e4.cz

// Easypanel : https://easypanel.io
// Submitted by Andrei Canta <andrei@easypanel.io>
easypanel.app
easypanel.host

// EasyWP : https://www.easywp.com
// Submitted by <infracloudteam@namecheap.com>
*.ewp.live

// eDirect Corp. : https://hosting.url.com.tw/
// Submitted by C.S. chang <cschang@corp.url.com.tw>
twmail.cc
twmail.net
twmail.org
mymailer.com.tw
url.tw

// Electromagnetic Field : https://www.emfcamp.org
// Submitted by <noc@emfcamp.org>
at.emf.camp

// Elefunc, Inc. : https://elefunc.com
// Submitted by Cetin Sert <domains@elefunc.com>
rt.ht

// Elementor : Elementor Ltd.
// Submitted by Anton Barkan <antonb@elementor.com>
elementor.cloud
elementor.cool

// En root‽ : https://en-root.org
// Submitted by Emmanuel Raviart <emmanuel@raviart.com>
en-root.fr

// Enalean SAS: https://www.enalean.com
// Submitted by Enalean Security Team <security@enalean.com>
mytuleap.com
tuleap-partners.com

// Encoretivity AB: https://encore.dev
// Submitted by André Eriksson <andre@encore.dev>
encr.app
encoreapi.com

// ECG Robotics, Inc: https://ecgrobotics.org
// Submitted by <frc1533@ecgrobotics.org>
onred.one
staging.onred.one

// encoway GmbH : https://www.encoway.de
// Submitted by Marcel Daus <cloudops@encoway.de>
eu.encoway.cloud

// EU.org https://eu.org/
// Submitted by Pierre Beyssac <hostmaster@eu.org>
eu.org
al.eu.org
asso.eu.org
at.eu.org
au.eu.org
be.eu.org
bg.eu.org
ca.eu.org
cd.eu.org
ch.eu.org
cn.eu.org
cy.eu.org
cz.eu.org
de.eu.org
dk.eu.org
edu.eu.org
ee.eu.org
es.eu.org
fi.eu.org
fr.eu.org
gr.eu.org
hr.eu.org
hu.eu.org
ie.eu.org
il.eu.org
in.eu.org
int.eu.org
is.eu.org
it.eu.org
jp.eu.org
kr.eu.org
lt.eu.org
lu.eu.org
lv.eu.org
mc.eu.org
me.eu.org
mk.eu.org
mt.eu.org
my.eu.org
net.eu.org
ng.eu.org
nl.eu.org
no.eu.org
nz.eu.org
paris.eu.org
pl.eu.org
pt.eu.org
q-a.eu.org
ro.eu.org
ru.eu.org
se.eu.org
si.eu.org
sk.eu.org
tr.eu.org
uk.eu.org
us.eu.org

// Eurobyte : https://eurobyte.ru
// Submitted by Evgeniy Subbotin <e.subbotin@eurobyte.ru>
eurodir.ru

// Evennode : http://www.evennode.com/
// Submitted by Michal Kralik <support@evennode.com>
eu-1.evennode.com
eu-2.evennode.com
eu-3.evennode.com
eu-4.evennode.com
us-1.evennode.com
us-2.evennode.com
us-3.evennode.com
us-4.evennode.com

// Evervault : https://evervault.com
// Submitted by Hannah Neary <engineering@evervault.com>
relay.evervault.app
relay.evervault.dev

// Expo : https://expo.dev/
// Submitted by James Ide <psl@expo.dev>
expo.app
staging.expo.app

// Fabrica Technologies, Inc. : https://www.fabrica.dev/
// Submitted by Eric Jiang <eric@fabrica.dev>
onfabrica.com

// FAITID : https://faitid.org/
// Submitted by Maxim Alzoba <tech.contact@faitid.org>
// https://www.flexireg.net/stat_info
ru.net
adygeya.ru
bashkiria.ru
bir.ru
cbg.ru
com.ru
dagestan.ru
grozny.ru
kalmykia.ru
kustanai.ru
marine.ru
mordovia.ru
msk.ru
mytis.ru
nalchik.ru
nov.ru
pyatigorsk.ru
spb.ru
vladikavkaz.ru
vladimir.ru
abkhazia.su
adygeya.su
aktyubinsk.su
arkhangelsk.su
armenia.su
ashgabad.su
azerbaijan.su
balashov.su
bashkiria.su
bryansk.su
bukhara.su
chimkent.su
dagestan.su
east-kazakhstan.su
exnet.su
georgia.su
grozny.su
ivanovo.su
jambyl.su
kalmykia.su
kaluga.su
karacol.su
karaganda.su
karelia.su
khakassia.su
krasnodar.su
kurgan.su
kustanai.su
lenug.su
mangyshlak.su
mordovia.su
msk.su
murmansk.su
nalchik.su
navoi.su
north-kazakhstan.su
nov.su
obninsk.su
penza.su
pokrovsk.su
sochi.su
spb.su
tashkent.su
termez.su
togliatti.su
troitsk.su
tselinograd.su
tula.su
tuva.su
vladikavkaz.su
vladimir.su
vologda.su

// Fancy Bits, LLC : http://getchannels.com
// Submitted by Aman Gupta <aman@getchannels.com>
channelsdvr.net
u.channelsdvr.net

// Fastly Inc. : http://www.fastly.com/
// Submitted by Fastly Security <security@fastly.com>
edgecompute.app
fastly-edge.com
fastly-terrarium.com
freetls.fastly.net
map.fastly.net
a.prod.fastly.net
global.prod.fastly.net
a.ssl.fastly.net
b.ssl.fastly.net
global.ssl.fastly.net
fastlylb.net
map.fastlylb.net

// Fastmail : https://www.fastmail.com/
// Submitted by Marc Bradshaw <marc@fastmailteam.com>
*.user.fm

// FASTVPS EESTI OU : https://fastvps.ru/
// Submitted by Likhachev Vasiliy <lihachev@fastvps.ru>
fastvps-server.com
fastvps.host
myfast.host
fastvps.site
myfast.space

// Fedora : https://fedoraproject.org/
// submitted by Patrick Uiterwijk <puiterwijk@fedoraproject.org>
fedorainfracloud.org
fedorapeople.org
cloud.fedoraproject.org
app.os.fedoraproject.org
app.os.stg.fedoraproject.org

// FearWorks Media Ltd. : https://fearworksmedia.co.uk
// submitted by Keith Fairley <domains@fearworksmedia.co.uk>
conn.uk
copro.uk
hosp.uk

// Fermax : https://fermax.com/
// submitted by Koen Van Isterdael <k.vanisterdael@fermax.be>
mydobiss.com

// FH Muenster : https://www.fh-muenster.de
// Submitted by Robin Naundorf <r.naundorf@fh-muenster.de>
fh-muenster.io

// Filegear Inc. : https://www.filegear.com
// Submitted by Jason Zhu <jason@owtware.com>
filegear.me

// Firebase, Inc.
// Submitted by Chris Raynor <chris@firebase.com>
firebaseapp.com

// Firewebkit : https://www.firewebkit.com
// Submitted by Majid Qureshi <mqureshi@amrayn.com>
fireweb.app

// FLAP : https://www.flap.cloud
// Submitted by Louis Chemineau <louis@chmn.me>
flap.id

// FlashDrive : https://flashdrive.io
// Submitted by Eric Chan <support@flashdrive.io>
fldrv.com

// FlutterFlow : https://flutterflow.io
// Submitted by Anton Emelyanov <anton@flutterflow.io>
flutterflow.app

// fly.io: https://fly.io
// Submitted by Kurt Mackey <kurt@fly.io>
fly.dev
shw.io
edgeapp.net

// Flynn : https://flynn.io
// Submitted by Jonathan Rudenberg <jonathan@flynn.io>
flynnhosting.net

// Forgerock : https://www.forgerock.com
// Submitted by Roderick Parr <roderick.parr@forgerock.com>
forgeblocks.com
id.forgerock.io

// Framer : https://www.framer.com
// Submitted by Koen Rouwhorst <security@framer.com>
framer.ai
framer.app
framercanvas.com
framer.media
framer.photos
framer.website
framer.wiki

// Frusky MEDIA&PR : https://www.frusky.de
// Submitted by Victor Pupynin <hallo@frusky.de>
*.frusky.de

// RavPage : https://www.ravpage.co.il
// Submitted by Roni Horowitz <roni@responder.co.il>
ravpage.co.il

// Frederik Braun https://frederik-braun.com
// Submitted by Frederik Braun <fb@frederik-braun.com>
0e.vc

// Freebox : http://www.freebox.fr
// Submitted by Romain Fliedel <rfliedel@freebox.fr>
freebox-os.com
freeboxos.com
fbx-os.fr
fbxos.fr
freebox-os.fr
freeboxos.fr

// freedesktop.org : https://www.freedesktop.org
// Submitted by Daniel Stone <daniel@fooishbar.org>
freedesktop.org

// freemyip.com : https://freemyip.com
// Submitted by Cadence <contact@freemyip.com>
freemyip.com

// FunkFeuer - Verein zur Förderung freier Netze : https://www.funkfeuer.at
// Submitted by Daniel A. Maierhofer <vorstand@funkfeuer.at>
wien.funkfeuer.at

// Future Versatile Group. : https://www.fvg-on.net/
// T.Kabu <webmaster@fvg-on.net>
daemon.asia
dix.asia
mydns.bz
0am.jp
0g0.jp
0j0.jp
0t0.jp
mydns.jp
pgw.jp
wjg.jp
keyword-on.net
live-on.net
server-on.net
mydns.tw
mydns.vc

// Futureweb GmbH : https://www.futureweb.at
// Submitted by Andreas Schnederle-Wagner <schnederle@futureweb.at>
*.futurecms.at
*.ex.futurecms.at
*.in.futurecms.at
futurehosting.at
futuremailing.at
*.ex.ortsinfo.at
*.kunden.ortsinfo.at
*.statics.cloud

// GCom Internet : https://www.gcom.net.au
// Submitted by Leo Julius <support@gcom.net.au>
aliases121.com

// GDS : https://www.gov.uk/service-manual/technology/managing-domain-names
// Submitted by Stephen Ford <hostmaster@digital.cabinet-office.gov.uk>
campaign.gov.uk
service.gov.uk
independent-commission.uk
independent-inquest.uk
independent-inquiry.uk
independent-panel.uk
independent-review.uk
public-inquiry.uk
royal-commission.uk

// CDDO : https://www.gov.uk/guidance/get-an-api-domain-on-govuk
// Submitted by Jamie Tanna <jamie.tanna@digital.cabinet-office.gov.uk>
api.gov.uk

// Gehirn Inc. : https://www.gehirn.co.jp/
// Submitted by Kohei YOSHIDA <tech@gehirn.co.jp>
gehirn.ne.jp
usercontent.jp

// Gentlent, Inc. : https://www.gentlent.com
// Submitted by Tom Klein <tom@gentlent.com>
gentapps.com
gentlentapis.com
lab.ms
cdn-edges.net

// Getlocalcert: https://www.getlocalcert.net
// Submitted by Robert Alexander <support@getlocalcert.net>
localcert.net
localhostcert.net
corpnet.work

// GignoSystemJapan: http://gsj.bz
// Submitted by GignoSystemJapan <kakutou-ec@gsj.bz>
gsj.bz

// GitHub, Inc.
// Submitted by Patrick Toomey <security@github.com>
githubusercontent.com
githubpreview.dev
github.io

// GitLab, Inc.
// Submitted by Alex Hanselka <alex@gitlab.com>
gitlab.io

// Gitplac.si - https://gitplac.si
// Submitted by Aljaž Starc <me@aljaxus.eu>
gitapp.si
gitpage.si

// Glitch, Inc : https://glitch.com
// Submitted by Mads Hartmann <mads@glitch.com>
glitch.me

// Global NOG Alliance : https://nogalliance.org/
// Submitted by Sander Steffann <sander@nogalliance.org>
nog.community

// Globe Hosting SRL : https://www.globehosting.com/
// Submitted by Gavin Brown <gavin.brown@centralnic.com>
co.ro
shop.ro

// GMO Pepabo, Inc. : https://pepabo.com/
// Submitted by Hosting Div <admin@pepabo.com>
lolipop.io
angry.jp
babyblue.jp
babymilk.jp
backdrop.jp
bambina.jp
bitter.jp
blush.jp
boo.jp
boy.jp
boyfriend.jp
but.jp
candypop.jp
capoo.jp
catfood.jp
cheap.jp
chicappa.jp
chillout.jp
chips.jp
chowder.jp
chu.jp
ciao.jp
cocotte.jp
coolblog.jp
cranky.jp
cutegirl.jp
daa.jp
deca.jp
deci.jp
digick.jp
egoism.jp
fakefur.jp
fem.jp
flier.jp
floppy.jp
fool.jp
frenchkiss.jp
girlfriend.jp
girly.jp
gloomy.jp
gonna.jp
greater.jp
hacca.jp
heavy.jp
her.jp
hiho.jp
hippy.jp
holy.jp
hungry.jp
icurus.jp
itigo.jp
jellybean.jp
kikirara.jp
kill.jp
kilo.jp
kuron.jp
littlestar.jp
lolipopmc.jp
lolitapunk.jp
lomo.jp
lovepop.jp
lovesick.jp
main.jp
mods.jp
mond.jp
mongolian.jp
moo.jp
namaste.jp
nikita.jp
nobushi.jp
noor.jp
oops.jp
parallel.jp
parasite.jp
pecori.jp
peewee.jp
penne.jp
pepper.jp
perma.jp
pigboat.jp
pinoko.jp
punyu.jp
pupu.jp
pussycat.jp
pya.jp
raindrop.jp
readymade.jp
sadist.jp
schoolbus.jp
secret.jp
staba.jp
stripper.jp
sub.jp
sunnyday.jp
thick.jp
tonkotsu.jp
under.jp
upper.jp
velvet.jp
verse.jp
versus.jp
vivian.jp
watson.jp
weblike.jp
whitesnow.jp
zombie.jp
heteml.net

// GoDaddy Registry : https://registry.godaddy
// Submitted by Rohan Durrant <tldns@registry.godaddy>
graphic.design

// GOV.UK Platform as a Service : https://www.cloud.service.gov.uk/
// Submitted by Tom Whitwell <gov-uk-paas-support@digital.cabinet-office.gov.uk>
cloudapps.digital
london.cloudapps.digital

// GOV.UK Pay : https://www.payments.service.gov.uk/
// Submitted by Richard Baker <richard.baker@digital.cabinet-office.gov.uk>
pymnt.uk

// GoIP DNS Services : http://www.goip.de
// Submitted by Christian Poulter <milchstrasse@goip.de>
goip.de

// Google, Inc.
// Submitted by Shannon McCabe <public-suffix-editors@google.com>
blogspot.ae
blogspot.al
blogspot.am
*.hosted.app
*.run.app
web.app
blogspot.com.ar
blogspot.co.at
blogspot.com.au
blogspot.ba
blogspot.be
blogspot.bg
blogspot.bj
blogspot.com.br
blogspot.com.by
blogspot.ca
blogspot.cf
blogspot.ch
blogspot.cl
blogspot.com.co
*.0emm.com
appspot.com
*.r.appspot.com
blogspot.com
codespot.com
googleapis.com
googlecode.com
pagespeedmobilizer.com
publishproxy.com
withgoogle.com
withyoutube.com
blogspot.cv
blogspot.com.cy
blogspot.cz
blogspot.de
*.gateway.dev
blogspot.dk
blogspot.com.ee
blogspot.com.eg
blogspot.com.es
blogspot.fi
blogspot.fr
cloud.goog
translate.goog
*.usercontent.goog
blogspot.gr
blogspot.hk
blogspot.hr
blogspot.hu
blogspot.co.id
blogspot.ie
blogspot.co.il
blogspot.in
blogspot.is
blogspot.it
blogspot.jp
blogspot.co.ke
blogspot.kr
blogspot.li
blogspot.lt
blogspot.lu
blogspot.md
blogspot.mk
blogspot.mr
blogspot.com.mt
blogspot.mx
blogspot.my
cloudfunctions.net
blogspot.com.ng
blogspot.nl
blogspot.no
blogspot.co.nz
blogspot.pe
blogspot.pt
blogspot.qa
blogspot.re
blogspot.ro
blogspot.rs
blogspot.ru
blogspot.se
blogspot.sg
blogspot.si
blogspot.sk
blogspot.sn
blogspot.td
blogspot.com.tr
blogspot.tw
blogspot.ug
blogspot.co.uk
blogspot.com.uy
blogspot.vn
blogspot.co.za

// Goupile : https://goupile.fr
// Submitted by Niels Martignene <hello@goupile.fr>
goupile.fr

// Government of the Netherlands: https://www.government.nl
// Submitted by <domeinnaam@minaz.nl>
gov.nl

// GrayJay Web Solutions Inc. : https://grayjaysports.ca
// Submitted by Matt Yamkowy <info@grayjaysports.ca>
grayjayleagues.com

// Group 53, LLC : https://www.group53.com
// Submitted by Tyler Todd <noc@nova53.net>
awsmppl.com

// GünstigBestellen : https://günstigbestellen.de
// Submitted by Furkan Akkoc <info@hendelzon.de>
günstigbestellen.de
günstigliefern.de

// Hakaran group: http://hakaran.cz
// Submitted by Arseniy Sokolov <security@hakaran.cz>
fin.ci
free.hr
caa.li
ua.rs
conf.se

// Handshake : https://handshake.org
// Submitted by Mike Damm <md@md.vc>
hs.run
hs.zone

// Hashbang : https://hashbang.sh
hashbang.sh

// Hasura : https://hasura.io
// Submitted by Shahidh K Muhammed <shahidh@hasura.io>
hasura.app
hasura-app.io

// Hatena Co., Ltd. : https://hatena.co.jp
// Submitted by Masato Nakamura <blog-developers@hatena.ne.jp>
hatenablog.com
hatenadiary.com
hateblo.jp
hatenablog.jp
hatenadiary.jp
hatenadiary.org

// Heilbronn University of Applied Sciences - Faculty Informatics (GitLab Pages): https://www.hs-heilbronn.de
// Submitted by Richard Zowalla <mi-admin@hs-heilbronn.de>
pages.it.hs-heilbronn.de

// Helio Networks : https://heliohost.org
// Submitted by Ben Frede <admin@heliohost.org>
helioho.st
heliohost.us

// HeiyuSpace: https://lazycat.cloud
// Submitted by Xia Bin <admin@lazycat.cloud>
heiyu.space

// Hepforge : https://www.hepforge.org
// Submitted by David Grellscheid <admin@hepforge.org>
hepforge.org

// Heroku : https://www.heroku.com/
// Submitted by Tom Maher <tmaher@heroku.com>
herokuapp.com
herokussl.com

// Hibernating Rhinos
// Submitted by Oren Eini <oren@ravendb.net>
ravendb.cloud
ravendb.community
development.run
ravendb.run

// home.pl S.A.: https://home.pl
// Submitted by Krzysztof Wolski <krzysztof.wolski@home.eu>
homesklep.pl

// Homebase : https://homebase.id/
// Submitted by Jason Babo <info@homebase.id>
*.kin.one
*.id.pub
*.kin.pub

// Hong Kong Productivity Council: https://www.hkpc.org/
// Submitted by SECaaS Team <summchan@hkpc.org>
secaas.hk

// Hoplix : https://www.hoplix.com
// Submitted by Danilo De Franco<info@hoplix.shop>
hoplix.shop


// HOSTBIP REGISTRY : https://www.hostbip.com/
// Submitted by Atanunu Igbunuroghene <publicsuffixlist@hostbip.com>
orx.biz
biz.gl
col.ng
firm.ng
gen.ng
ltd.ng
ngo.ng
edu.scot
sch.so

// HostFly : https://www.ie.ua
// Submitted by Bohdan Dub <support@hostfly.com.ua>
ie.ua

// HostyHosting (https://hostyhosting.com)
hostyhosting.io

// Hypernode B.V. : https://www.hypernode.com/
// Submitted by Cipriano Groenendal <security@nl.team.blue>
hypernode.io

// Häkkinen.fi
// Submitted by Eero Häkkinen <Eero+psl@Häkkinen.fi>
häkkinen.fi

// Ici la Lune : http://www.icilalune.com/
// Submitted by Simon Morvan <simon@icilalune.com>
*.moonscale.io
moonscale.net

// iki.fi
// Submitted by Hannu Aronsson <haa@iki.fi>
iki.fi

// iliad italia: https://www.iliad.it
// Submitted by Marios Makassikis <mmakassikis@freebox.fr>
ibxos.it
iliadboxos.it

// Incsub, LLC: https://incsub.com/
// Submitted by Aaron Edwards <sysadmins@incsub.com>
smushcdn.com
wphostedmail.com
wpmucdn.com
tempurl.host
wpmudev.host

// Individual Network Berlin e.V. : https://www.in-berlin.de/
// Submitted by Christian Seitz <chris@in-berlin.de>
dyn-berlin.de
in-berlin.de
in-brb.de
in-butter.de
in-dsl.de
in-vpn.de
in-dsl.net
in-vpn.net
in-dsl.org
in-vpn.org

// info.at : http://www.info.at/
biz.at
info.at

// info.cx : http://info.cx
// Submitted by June Slater <whois@igloo.to>
info.cx

// Interlegis : http://www.interlegis.leg.br
// Submitted by Gabriel Ferreira <registrobr@interlegis.leg.br>
ac.leg.br
al.leg.br
am.leg.br
ap.leg.br
ba.leg.br
ce.leg.br
df.leg.br
es.leg.br
go.leg.br
ma.leg.br
mg.leg.br
ms.leg.br
mt.leg.br
pa.leg.br
pb.leg.br
pe.leg.br
pi.leg.br
pr.leg.br
rj.leg.br
rn.leg.br
ro.leg.br
rr.leg.br
rs.leg.br
sc.leg.br
se.leg.br
sp.leg.br
to.leg.br

// intermetrics GmbH : https://pixolino.com/
// Submitted by Wolfgang Schwarz <admin@intermetrics.de>
pixolino.com

// Internet-Pro, LLP: https://netangels.ru/
// Submitted by Vasiliy Sheredeko <piphon@gmail.com>
na4u.ru

// iopsys software solutions AB : https://iopsys.eu/
// Submitted by Roman Azarenko <roman.azarenko@iopsys.eu>
iopsys.se

// IPiFony Systems, Inc. : https://www.ipifony.com/
// Submitted by Matthew Hardeman <mhardeman@ipifony.com>
ipifony.net

// is-a.dev : https://www.is-a.dev
// Submitted by William Harrison <admin@maintainers.is-a.dev>
is-a.dev

// ir.md : https://nic.ir.md
// Submitted by Ali Soizi <info@nic.ir.md>
ir.md

// IServ GmbH : https://iserv.de
// Submitted by Mario Hoberg <info@iserv.de>
iservschule.de
mein-iserv.de
schulplattform.de
schulserver.de
test-iserv.de
iserv.dev

// I-O DATA DEVICE, INC. : http://www.iodata.com/
// Submitted by Yuji Minagawa <domains-admin@iodata.jp>
iobb.net

// Jelastic, Inc. : https://jelastic.com/
// Submitted by Ihor Kolodyuk <ik@jelastic.com>
mel.cloudlets.com.au
cloud.interhostsolutions.be
mycloud.by
alp1.ae.flow.ch
appengine.flow.ch
es-1.axarnet.cloud
diadem.cloud
vip.jelastic.cloud
jele.cloud
it1.eur.aruba.jenv-aruba.cloud
it1.jenv-aruba.cloud
keliweb.cloud
cs.keliweb.cloud
oxa.cloud
tn.oxa.cloud
uk.oxa.cloud
primetel.cloud
uk.primetel.cloud
ca.reclaim.cloud
uk.reclaim.cloud
us.reclaim.cloud
ch.trendhosting.cloud
de.trendhosting.cloud
jele.club
amscompute.com
dopaas.com
paas.hosted-by-previder.com
rag-cloud.hosteur.com
rag-cloud-ch.hosteur.com
jcloud.ik-server.com
jcloud-ver-jpc.ik-server.com
demo.jelastic.com
kilatiron.com
paas.massivegrid.com
jed.wafaicloud.com
lon.wafaicloud.com
ryd.wafaicloud.com
j.scaleforce.com.cy
jelastic.dogado.eu
fi.cloudplatform.fi
demo.datacenter.fi
paas.datacenter.fi
jele.host
mircloud.host
paas.beebyte.io
sekd1.beebyteapp.io
jele.io
cloud-fr1.unispace.io
jc.neen.it
cloud.jelastic.open.tim.it
jcloud.kz
upaas.kazteleport.kz
cloudjiffy.net
fra1-de.cloudjiffy.net
west1-us.cloudjiffy.net
jls-sto1.elastx.net
jls-sto2.elastx.net
jls-sto3.elastx.net
faststacks.net
fr-1.paas.massivegrid.net
lon-1.paas.massivegrid.net
lon-2.paas.massivegrid.net
ny-1.paas.massivegrid.net
ny-2.paas.massivegrid.net
sg-1.paas.massivegrid.net
jelastic.saveincloud.net
nordeste-idc.saveincloud.net
j.scaleforce.net
jelastic.tsukaeru.net
sdscloud.pl
unicloud.pl
mircloud.ru
jelastic.regruhosting.ru
enscaled.sg
jele.site
jelastic.team
orangecloud.tn
j.layershift.co.uk
phx.enscaled.us
mircloud.us

// Jino : https://www.jino.ru
// Submitted by Sergey Ulyashin <ulyashin@jino.ru>
myjino.ru
*.hosting.myjino.ru
*.landing.myjino.ru
*.spectrum.myjino.ru
*.vps.myjino.ru

// Jotelulu S.L. : https://jotelulu.com
// Submitted by Daniel Fariña <ingenieria@jotelulu.com>
jotelulu.cloud

// JouwWeb B.V. : https://www.jouwweb.nl
// Submitted by Camilo Sperberg <tech@webador.com>
webadorsite.com
jouwweb.site

// Joyent : https://www.joyent.com/
// Submitted by Brian Bennett <brian.bennett@joyent.com>
*.cns.joyent.com
*.triton.zone

// JS.ORG : http://dns.js.org
// Submitted by Stefan Keim <admin@js.org>
js.org

// KaasHosting : http://www.kaashosting.nl/
// Submitted by Wouter Bakker <hostmaster@kaashosting.nl>
kaas.gg
khplay.nl

// Kakao : https://www.kakaocorp.com/
// Submitted by JaeYoong Lee <cec@kakaocorp.com>
ktistory.com

// Kapsi : https://kapsi.fi
// Submitted by Tomi Juntunen <erani@kapsi.fi>
kapsi.fi

// Keyweb AG : https://www.keyweb.de
// Submitted by Martin Dannehl <postmaster@keymachine.de>
keymachine.de

// KingHost : https://king.host
// Submitted by Felipe Keller Braz <felipebraz@kinghost.com.br>
kinghost.net
uni5.net

// KnightPoint Systems, LLC : http://www.knightpoint.com/
// Submitted by Roy Keene <rkeene@knightpoint.com>
knightpoint.systems

// KoobinEvent, SL: https://www.koobin.com
// Submitted by Iván Oliva <ivan.oliva@koobin.com>
koobin.events

// KUROKU LTD : https://kuroku.ltd/
// Submitted by DisposaBoy <security@oya.to>
oya.to

// Katholieke Universiteit Leuven: https://www.kuleuven.be
// Submitted by Abuse KU Leuven <abuse@kuleuven.be>
ezproxy.kuleuven.be
kuleuven.cloud

// .KRD : http://nic.krd/data/krd/Registration%20Policy.pdf
co.krd
edu.krd

// Krellian Ltd. : https://krellian.com
// Submitted by Ben Francis <ben@krellian.com>
webthings.io
krellian.net

// LCube - Professional hosting e.K. : https://www.lcube-webhosting.de
// Submitted by Lars Laehn <info@lcube.de>
git-repos.de
lcube-server.de
svn-repos.de

// Leadpages : https://www.leadpages.net
// Submitted by Greg Dallavalle <domains@leadpages.net>
leadpages.co
lpages.co
lpusercontent.com

// Lelux.fi : https://lelux.fi/
// Submitted by Lelux Admin <publisuffix@lelux.site>
lelux.site

// Libre IT Ltd : https://libre.nz
// Submitted by Tomas Maggio <support@libre.nz>
runcontainers.dev

// Lifetime Hosting : https://Lifetime.Hosting/
// Submitted by Mike Fillator <support@lifetime.hosting>
co.business
co.education
co.events
co.financial
co.network
co.place
co.technology

// linkyard ldt: https://www.linkyard.ch/
// Submitted by Mario Siegenthaler <mario.siegenthaler@linkyard.ch>
linkyard-cloud.ch
linkyard.cloud

// Linode : https://linode.com
// Submitted by <security@linode.com>
members.linode.com
*.nodebalancer.linode.com
*.linodeobjects.com
ip.linodeusercontent.com

// LiquidNet Ltd : http://www.liquidnetlimited.com/
// Submitted by Victor Velchev <admin@liquidnetlimited.com>
we.bs

// Localcert : https://localcert.dev
// Submitted by Lann Martin <security@localcert.dev>
*.user.localcert.dev

// localzone.xyz
// Submitted by Kenny Niehage <hello@yahe.sh>
localzone.xyz

// Log'in Line : https://www.loginline.com/
// Submitted by Rémi Mach <remi.mach@loginline.com>
loginline.app
loginline.dev
loginline.io
loginline.services
loginline.site

// Lokalized : https://lokalized.nl
// Submitted by Noah Taheij <noah@lokalized.nl>
servers.run

// Lõhmus Family, The
// Submitted by Heiki Lõhmus <hostmaster at lohmus dot me>
lohmus.me

// LubMAN UMCS Sp. z o.o : https://lubman.pl/
// Submitted by Ireneusz Maliszewski <ireneusz.maliszewski@lubman.pl>
krasnik.pl
leczna.pl
lubartow.pl
lublin.pl
poniatowa.pl
swidnik.pl

// Lug.org.uk : https://lug.org.uk
// Submitted by Jon Spriggs <admin@lug.org.uk>
glug.org.uk
lug.org.uk
lugs.org.uk

// Lukanet Ltd : https://lukanet.com
// Submitted by Anton Avramov <register@lukanet.com>
barsy.bg
barsy.club
barsycenter.com
barsyonline.com
barsy.de
barsy.dev
barsy.eu
barsy.gr
barsy.in
barsy.info
barsy.io
barsy.me
barsy.menu
barsyonline.menu
barsy.mobi
barsy.net
barsy.online
barsy.org
barsy.pro
barsy.pub
barsy.ro
barsy.rs
barsy.shop
barsyonline.shop
barsy.site
barsy.store
barsy.support
barsy.uk
barsy.co.uk
barsyonline.co.uk

// Magento Commerce
// Submitted by Damien Tournoud <dtournoud@magento.cloud>
*.magentosite.cloud

// May First - People Link : https://mayfirst.org/
// Submitted by Jamie McClelland <info@mayfirst.org>
mayfirst.info
mayfirst.org

// Mail.Ru Group : https://hb.cldmail.ru
// Submitted by Ilya Zaretskiy <zaretskiy@corp.mail.ru>
hb.cldmail.ru

// Maze Play: https://www.mazeplay.com
// Submitted by Adam Humpherys <adam@mws.dev>
mazeplay.com

// mcpe.me : https://mcpe.me
// Submitted by Noa Heyl <hi@noa.dev>
mcpe.me

// McHost : https://mchost.ru
// Submitted by Evgeniy Subbotin <e.subbotin@mchost.ru>
mcdir.me
mcdir.ru
vps.mcdir.ru
mcpre.ru

// Mediatech : https://mediatech.by
// Submitted by Evgeniy Kozhuhovskiy <ugenk@mediatech.by>
mediatech.by
mediatech.dev

// Medicom Health : https://medicomhealth.com
// Submitted by Michael Olson <molson@medicomhealth.com>
hra.health

// Memset hosting : https://www.memset.com
// Submitted by Tom Whitwell <domains@memset.com>
miniserver.com
memset.net

// Messerli Informatik AG : https://www.messerli.ch/
// Submitted by Ruben Schmidmeister <psl-maintainers@messerli.ch>
messerli.app

// Meta Platforms, Inc. : https://meta.com/
// Submitted by Jacob Cordero <public-suffix@meta.com>
atmeta.com
apps.fbsbx.com

// MetaCentrum, CESNET z.s.p.o. : https://www.metacentrum.cz/en/
// Submitted by Zdeněk Šustr <zdenek.sustr@cesnet.cz>
*.cloud.metacentrum.cz
custom.metacentrum.cz

// MetaCentrum, CESNET z.s.p.o. : https://www.metacentrum.cz/en/
// Submitted by Radim Janča <janca@cesnet.cz>
flt.cloud.muni.cz
usr.cloud.muni.cz

// Meteor Development Group : https://www.meteor.com/hosting
// Submitted by Pierre Carrier <pierre@meteor.com>
meteorapp.com
eu.meteorapp.com

// Michau Enterprises Limited : http://www.co.pl/
co.pl

// Microsoft Corporation : http://microsoft.com
// Submitted by Public Suffix List Admin <msftpsladmin@microsoft.com>
// Managed by Corporate Domains
// Microsoft Azure : https://home.azure
*.azurecontainer.io
azure-api.net
azure-mobile.net
azureedge.net
azurefd.net
azurestaticapps.net
1.azurestaticapps.net
2.azurestaticapps.net
3.azurestaticapps.net
4.azurestaticapps.net
5.azurestaticapps.net
6.azurestaticapps.net
7.azurestaticapps.net
centralus.azurestaticapps.net
eastasia.azurestaticapps.net
eastus2.azurestaticapps.net
westeurope.azurestaticapps.net
westus2.azurestaticapps.net
azurewebsites.net
cloudapp.net
trafficmanager.net
blob.core.windows.net
servicebus.windows.net

// minion.systems : http://minion.systems
// Submitted by Robert Böttinger <r@minion.systems>
csx.cc

// MobileEducation, LLC : https://joinforte.com
// Submitted by Grayson Martin <grayson.martin@mobileeducation.us>
forte.id

// MODX Systems LLC : https://modx.com
// Submitted by Elizabeth Southwell <elizabeth@modx.com>
modx.dev

// Mozilla Foundation : https://mozilla.org/
// Submitted by glob <glob@mozilla.com>
bmoattachments.org

// MSK-IX : https://www.msk-ix.ru/
// Submitted by Khannanov Roman <r.khannanov@msk-ix.ru>
net.ru
org.ru
pp.ru

// Mythic Beasts : https://www.mythic-beasts.com
// Submitted by Paul Cammish <kelduum@mythic-beasts.com>
hostedpi.com
caracal.mythic-beasts.com
customer.mythic-beasts.com
fentiger.mythic-beasts.com
lynx.mythic-beasts.com
ocelot.mythic-beasts.com
oncilla.mythic-beasts.com
onza.mythic-beasts.com
sphinx.mythic-beasts.com
vs.mythic-beasts.com
x.mythic-beasts.com
yali.mythic-beasts.com
cust.retrosnub.co.uk

// Nabu Casa : https://www.nabucasa.com
// Submitted by Paulus Schoutsen <infra@nabucasa.com>
ui.nabu.casa

// Net at Work Gmbh : https://www.netatwork.de
// Submitted by Jan Jaeschke <jan.jaeschke@netatwork.de>
cloud.nospamproxy.com

// Netfy Domains : https://netfy.domains
// Submitted by Suranga Ranasinghe <security@mavicsoft.com>
netfy.app

// Netlify : https://www.netlify.com
// Submitted by Jessica Parsons <jessica@netlify.com>
netlify.app

// Neustar Inc.
// Submitted by Trung Tran <Trung.Tran@neustar.biz>
4u.com

// NGO.US Registry : https://nic.ngo.us
// Submitted by Alstra Solutions Ltd. Networking Team <admin@alstra.org>
ngo.us

// ngrok : https://ngrok.com/
// Submitted by Alan Shreve <alan@ngrok.com>
ngrok.app
ngrok-free.app
ngrok.dev
ngrok-free.dev
ngrok.io
ap.ngrok.io
au.ngrok.io
eu.ngrok.io
in.ngrok.io
jp.ngrok.io
sa.ngrok.io
us.ngrok.io
ngrok.pizza
ngrok.pro

// Nicolaus Copernicus University in Torun - MSK TORMAN (https://www.man.torun.pl)
torun.pl

// Nimbus Hosting Ltd. : https://www.nimbushosting.co.uk/
// Submitted by Nicholas Ford <dev@nimbushosting.co.uk>
nh-serv.co.uk
nimsite.uk

// NFSN, Inc. : https://www.NearlyFreeSpeech.NET/
// Submitted by Jeff Wheelhouse <support@nearlyfreespeech.net>
nfshost.com

// NFT.Storage : https://nft.storage/
// Submitted by Vasco Santos <vasco.santos@protocol.ai> or <support@nft.storage>
ipfs.nftstorage.link

// Noop : https://noop.app
// Submitted by Nathaniel Schweinberg <noop@rearc.io>
*.developer.app
noop.app

// Northflank Ltd. : https://northflank.com/
// Submitted by Marco Suter <marco@northflank.com>
*.northflank.app
*.build.run
*.code.run
*.database.run
*.migration.run

// Noticeable : https://noticeable.io
// Submitted by Laurent Pellegrino <security@noticeable.io>
noticeable.news

// Notion Labs, Inc : https://www.notion.so/
// Submitted by Jess Yao <trust-core-team@makenotion.com>
notion.site

// Now-DNS : https://now-dns.com
// Submitted by Steve Russell <steve@now-dns.com>
dnsking.ch
mypi.co
n4t.co
001www.com
ddnslive.com
myiphost.com
forumz.info
16-b.it
32-b.it
64-b.it
soundcast.me
tcp4.me
dnsup.net
hicam.net
now-dns.net
ownip.net
vpndns.net
dynserv.org
now-dns.org
x443.pw
now-dns.top
ntdll.top
freeddns.us
crafting.xyz
zapto.xyz

// nsupdate.info : https://www.nsupdate.info/
// Submitted by Thomas Waldmann <info@nsupdate.info>
nsupdate.info
nerdpol.ovh

// No-IP.com : https://noip.com/
// Submitted by Deven Reza <publicsuffixlist@noip.com>
mmafan.biz
myftp.biz
no-ip.biz
no-ip.ca
fantasyleague.cc
gotdns.ch
3utilities.com
blogsyte.com
ciscofreak.com
damnserver.com
ddnsking.com
ditchyourip.com
dnsiskinky.com
dynns.com
geekgalaxy.com
health-carereform.com
homesecuritymac.com
homesecuritypc.com
myactivedirectory.com
mysecuritycamera.com
myvnc.com
net-freaks.com
onthewifi.com
point2this.com
quicksytes.com
securitytactics.com
servebeer.com
servecounterstrike.com
serveexchange.com
serveftp.com
servegame.com
servehalflife.com
servehttp.com
servehumour.com
serveirc.com
servemp3.com
servep2p.com
servepics.com
servequake.com
servesarcasm.com
stufftoread.com
unusualperson.com
workisboring.com
dvrcam.info
ilovecollege.info
no-ip.info
brasilia.me
ddns.me
dnsfor.me
hopto.me
loginto.me
noip.me
webhop.me
bounceme.net
ddns.net
eating-organic.net
mydissent.net
myeffect.net
mymediapc.net
mypsx.net
mysecuritycamera.net
nhlfan.net
no-ip.net
pgafan.net
privatizehealthinsurance.net
redirectme.net
serveblog.net
serveminecraft.net
sytes.net
cable-modem.org
collegefan.org
couchpotatofries.org
hopto.org
mlbfan.org
myftp.org
mysecuritycamera.org
nflfan.org
no-ip.org
read-books.org
ufcfan.org
zapto.org
no-ip.co.uk
golffan.us
noip.us
pointto.us

// NodeArt : https://nodeart.io
// Submitted by Konstantin Nosov <Nosov@nodeart.io>
stage.nodeart.io

// NYC.mn : http://www.information.nyc.mn
// Submitted by Matthew Brown <mattbrown@nyc.mn>
nyc.mn

// O3O.Foundation : https://o3o.foundation/
// Submitted by the prvcy.page Registry Team <psl@registry.prvcy.page>
prvcy.page

// Obl.ong : <https://obl.ong>
// Submitted by Reese Armstrong <team@obl.ong>
obl.ong

// Observable, Inc. : https://observablehq.com
// Submitted by Mike Bostock <dns@observablehq.com>
observablehq.cloud
static.observableusercontent.com

// OMG.LOL : <https://omg.lol>
// Submitted by Adam Newbold <adam@omg.lol>
omg.lol

// Omnibond Systems, LLC. : https://www.omnibond.com
// Submitted by Cole Estep <cole@omnibond.com>
cloudycluster.net

// OmniWe Limited: https://omniwe.com
// Submitted by Vicary Archangel <vicary@omniwe.com>
omniwe.site

// One.com: https://www.one.com/
// Submitted by Jacob Bunk Nielsen <jbn@one.com>
123webseite.at
123website.be
simplesite.com.br
123website.ch
simplesite.com
123webseite.de
123hjemmeside.dk
123miweb.es
123kotisivu.fi
123siteweb.fr
simplesite.gr
123homepage.it
123website.lu
123website.nl
123hjemmeside.no
service.one
simplesite.pl
123paginaweb.pt
123minsida.se

// Open Domains : https://open-domains.net
// Submitted by William Harrison <admin@open-domains.net>
is-cool.dev
is-not-a.dev
localplayer.dev
is-local.org

// Open Social : https://www.getopensocial.com/
// Submitted by Alexander Varwijk <security@getopensocial.com>
opensocial.site

// OpenCraft GmbH : http://opencraft.com/
// Submitted by Sven Marnach <sven@opencraft.com>
opencraft.hosting

// OpenResearch GmbH: https://openresearch.com/
// Submitted by Philipp Schmid <ops@openresearch.com>
orsites.com

// Opera Software, A.S.A.
// Submitted by Yngve Pettersen <yngve@opera.com>
operaunite.com

// Orange : https://www.orange.com
// Submitted by Alexandre Linte <alexandre.linte@orange.com>
tech.orange

// OsSav Technology Ltd. : https://ossav.com/
// TLD Nic: http://nic.can.re - TLD Whois Server: whois.can.re
// Submitted by OsSav Technology Ltd. <support@ossav.com>
can.re

// Oursky Limited : https://authgear.com/, https://skygear.io/
// Submitted by Authgear Team <hello@authgear.com>, Skygear Developer <hello@skygear.io>
authgear-staging.com
authgearapps.com
skygearapp.com

// OutSystems
// Submitted by Duarte Santos <domain-admin@outsystemscloud.com>
outsystemscloud.com

// OVHcloud: https://ovhcloud.com
// Submitted by Vincent Cassé <vincent.casse@ovhcloud.com>
*.hosting.ovh.net
*.webpaas.ovh.net

// OwnProvider GmbH: http://www.ownprovider.com
// Submitted by Jan Moennich <jan.moennich@ownprovider.com>
ownprovider.com
own.pm

// OwO : https://whats-th.is/
// Submitted by Dean Sheather <dean@deansheather.com>
*.owo.codes

// OX : http://www.ox.rs
// Submitted by Adam Grand <webmaster@mail.ox.rs>
ox.rs

// oy.lc
// Submitted by Charly Coste <changaco@changaco.oy.lc>
oy.lc

// Pagefog : https://pagefog.com/
// Submitted by Derek Myers <derek@pagefog.com>
pgfog.com

// PageXL : https://pagexl.com
// Submitted by Yann Guichard <yann@pagexl.com>
pagexl.com

// Paywhirl, Inc : https://paywhirl.com/
// Submitted by Daniel Netzer <dan@paywhirl.com>
*.paywhirl.com

// pcarrier.ca Software Inc: https://pcarrier.ca/
// Submitted by Pierre Carrier <pc@rrier.ca>
*.xmit.co
xmit.dev
madethis.site
srv.us
gh.srv.us
gl.srv.us

// .pl domains (grandfathered)
art.pl
gliwice.pl
krakow.pl
poznan.pl
wroc.pl
zakopane.pl

// Pantheon Systems, Inc. : https://pantheon.io/
// Submitted by Gary Dylina <gary@pantheon.io>
gotpantheon.com
pantheonsite.io

// Peplink | Pepwave : http://peplink.com/
// Submitted by Steve Leung <steveleung@peplink.com>
mypep.link

// Perspecta : https://perspecta.com/
// Submitted by Kenneth Van Alstyne <kvanalstyne@perspecta.com>
perspecta.cloud

// PE Ulyanov Kirill Sergeevich : https://airy.host
// Submitted by Kirill Ulyanov <k.ulyanov@airy.host>
lk3.ru

// Planet-Work : https://www.planet-work.com/
// Submitted by Frédéric VANNIÈRE <f.vanniere@planet-work.com>
on-web.fr

// Platform.sh : https://platform.sh
// Submitted by Nikola Kotur <nikola@platform.sh>
*.upsun.app
upsunapp.com
ent.platform.sh
eu.platform.sh
us.platform.sh
*.platformsh.site
*.tst.site

// Platter: https://platter.dev
// Submitted by Patrick Flor <patrick@platter.dev>
platter-app.com
platter-app.dev
platterp.us

// Pley AB : https://www.pley.com/
// Submitted by Henning Pohl <infra@pley.com>
pley.games

// Port53 : https://port53.io/
// Submitted by Maximilian Schieder <maxi@zeug.co>
dyn53.io

// Porter : https://porter.run/
// Submitted by Rudraksh MK <rudi@porter.run>
onporter.run

// Positive Codes Technology Company : http://co.bn/faq.html
// Submitted by Zulfais <pc@co.bn>
co.bn

// Postman, Inc : https://postman.com
// Submitted by Rahul Dhawan <security@postman.com>
postman-echo.com
pstmn.io
mock.pstmn.io
httpbin.org

// prequalifyme.today : https://prequalifyme.today
// Submitted by DeepakTiwari deepak@ivylead.io
prequalifyme.today

// prgmr.com : https://prgmr.com/
// Submitted by Sarah Newman <owner@prgmr.com>
xen.prgmr.com

// priv.at : http://www.nic.priv.at/
// Submitted by registry <lendl@nic.at>
priv.at

// Protocol Labs : https://protocol.ai/
// Submitted by Michael Burns <noc@protocol.ai>
*.dweb.link

// Protonet GmbH : http://protonet.io
// Submitted by Martin Meier <admin@protonet.io>
protonet.io

// Publication Presse Communication SARL : https://ppcom.fr
// Submitted by Yaacov Akiba Slama <admin@chirurgiens-dentistes-en-france.fr>
chirurgiens-dentistes-en-france.fr
byen.site

// pubtls.org: https://www.pubtls.org
// Submitted by Kor Nielsen <kor@pubtls.org>
pubtls.org

// PythonAnywhere LLP: https://www.pythonanywhere.com
// Submitted by Giles Thomas <giles@pythonanywhere.com>
pythonanywhere.com
eu.pythonanywhere.com

// QOTO, Org.
// Submitted by Jeffrey Phillips Freeman <jeffrey.freeman@qoto.org>
qoto.io

// Qualifio : https://qualifio.com/
// Submitted by Xavier De Cock <xdecock@gmail.com>
qualifioapp.com

// Quality Unit: https://qualityunit.com
// Submitted by Vasyl Tsalko <vtsalko@qualityunit.com>
ladesk.com

// QuickBackend: https://www.quickbackend.com
// Submitted by Dani Biro <dani@pymet.com>
qbuser.com

// Rad Web Hosting: https://radwebhosting.com
// Submitted by Scott Claeys <s.claeys@radwebhosting.com>
cloudsite.builders
myradweb.net
servername.us

// Raidboxes GmbH : https://raidboxes.de
// Submitted by Auke Tembrink <hostmaster@raidboxes.de>
myrdbx.io
site.rb-hosting.io

// Redgate Software: https://red-gate.com
// Submitted by Andrew Farries <andrew.farries@red-gate.com>
instances.spawn.cc

// Russian Academy of Sciences
// Submitted by Tech Support <support@rasnet.ru>
ras.ru

// QA2
// Submitted by Daniel Dent (https://www.danieldent.com/)
qa2.com

// QCX
// Submitted by Cassandra Beelen <cassandra@beelen.one>
qcx.io
*.sys.qcx.io

// QNAP System Inc : https://www.qnap.com
// Submitted by Nick Chang <cloudadmin@qnap.com>
myqnapcloud.cn
alpha-myqnapcloud.com
dev-myqnapcloud.com
mycloudnas.com
mynascloud.com
myqnapcloud.com

// Quip : https://quip.com
// Submitted by Patrick Linehan <plinehan@quip.com>
*.quipelements.com

// Qutheory LLC : http://qutheory.io
// Submitted by Jonas Schwartz <jonas@qutheory.io>
vapor.cloud
vaporcloud.io

// Rackmaze LLC : https://www.rackmaze.com
// Submitted by Kirill Pertsev <kika@rackmaze.com>
rackmaze.com
rackmaze.net

// Rancher Labs, Inc : https://rancher.com
// Submitted by Vincent Fiduccia <domains@rancher.com>
*.on-rancher.cloud
*.on-k3s.io
*.on-rio.io

// Read The Docs, Inc : https://www.readthedocs.org
// Submitted by David Fischer <team@readthedocs.org>
readthedocs.io

// Red Hat, Inc. OpenShift : https://openshift.redhat.com/
// Submitted by Tim Kramer <tkramer@rhcloud.com>
rhcloud.com

// Render : https://render.com
// Submitted by Anurag Goel <dev@render.com>
onrender.com
app.render.com

// Repl.it : https://repl.it
// Submitted by Lincoln Bergeson <psl@repl.it>
replit.app
id.replit.app
firewalledreplit.co
id.firewalledreplit.co
repl.co
id.repl.co
replit.dev
archer.replit.dev
bones.replit.dev
canary.replit.dev
global.replit.dev
hacker.replit.dev
id.replit.dev
janeway.replit.dev
kim.replit.dev
kira.replit.dev
kirk.replit.dev
odo.replit.dev
paris.replit.dev
picard.replit.dev
pike.replit.dev
prerelease.replit.dev
reed.replit.dev
riker.replit.dev
sisko.replit.dev
spock.replit.dev
staging.replit.dev
sulu.replit.dev
tarpit.replit.dev
teams.replit.dev
tucker.replit.dev
wesley.replit.dev
worf.replit.dev
repl.run

// Resin.io : https://resin.io
// Submitted by Tim Perry <tim@resin.io>
resindevice.io
devices.resinstaging.io

// RethinkDB : https://www.rethinkdb.com/
// Submitted by Chris Kastorff <info@rethinkdb.com>
hzc.io

// Revitalised Limited : http://www.revitalised.co.uk
// Submitted by Jack Price <jack@revitalised.co.uk>
wellbeingzone.eu
wellbeingzone.co.uk

// Rico Developments Limited : https://adimo.co
// Submitted by Colin Brown <hello@adimo.co>
adimo.co.uk

// Riseup Networks : https://riseup.net
// Submitted by Micah Anderson <micah@riseup.net>
itcouldbewor.se

// Rochester Institute of Technology : http://www.rit.edu/
// Submitted by Jennifer Herting <jchits@rit.edu>
git-pages.rit.edu

// Rocky Enterprise Software Foundation : https://resf.org
// Submitted by Neil Hanlon <neil@resf.org>
rocky.page

// Rusnames Limited: http://rusnames.ru/
// Submitted by Sergey Zotov <admin@rusnames.ru>
биз.рус
ком.рус
крым.рус
мир.рус
мск.рус
орг.рус
самара.рус
сочи.рус
спб.рус
я.рус

// SAKURA Internet Inc. : https://www.sakura.ad.jp/
// Submitted by Internet Service Department <rs-vendor-ml@sakura.ad.jp>
180r.com
dojin.com
sakuratan.com
sakuraweb.com
x0.com
2-d.jp
bona.jp
crap.jp
daynight.jp
eek.jp
flop.jp
halfmoon.jp
jeez.jp
matrix.jp
mimoza.jp
ivory.ne.jp
mail-box.ne.jp
mints.ne.jp
mokuren.ne.jp
opal.ne.jp
sakura.ne.jp
sumomo.ne.jp
topaz.ne.jp
netgamers.jp
nyanta.jp
o0o0.jp
rdy.jp
rgr.jp
rulez.jp
s3.isk01.sakurastorage.jp
s3.isk02.sakurastorage.jp
saloon.jp
sblo.jp
skr.jp
tank.jp
uh-oh.jp
undo.jp
rs.webaccel.jp
user.webaccel.jp
websozai.jp
xii.jp
squares.net
jpn.org
kirara.st
x0.to
from.tv
sakura.tv

// Salesforce.com, Inc. https://salesforce.com/
// Submitted by Salesforce Public Suffix List Team <public-suffix-list@salesforce.com>
*.builder.code.com
*.dev-builder.code.com
*.stg-builder.code.com
*.001.test.code-builder-stg.platform.salesforce.com
*.d.crm.dev
*.w.crm.dev
*.wa.crm.dev
*.wb.crm.dev
*.wc.crm.dev
*.wd.crm.dev
*.we.crm.dev
*.wf.crm.dev

// Sandstorm Development Group, Inc. : https://sandcats.io/
// Submitted by Asheesh Laroia <asheesh@sandstorm.io>
sandcats.io

// SBE network solutions GmbH : https://www.sbe.de/
// Submitted by Norman Meilick <nm@sbe.de>
logoip.com
logoip.de

// Scaleway : https://www.scaleway.com/
// Submitted by Rémy Léone <rleone@scaleway.com>
fr-par-1.baremetal.scw.cloud
fr-par-2.baremetal.scw.cloud
nl-ams-1.baremetal.scw.cloud
cockpit.fr-par.scw.cloud
fnc.fr-par.scw.cloud
functions.fnc.fr-par.scw.cloud
k8s.fr-par.scw.cloud
nodes.k8s.fr-par.scw.cloud
s3.fr-par.scw.cloud
s3-website.fr-par.scw.cloud
whm.fr-par.scw.cloud
priv.instances.scw.cloud
pub.instances.scw.cloud
k8s.scw.cloud
cockpit.nl-ams.scw.cloud
k8s.nl-ams.scw.cloud
nodes.k8s.nl-ams.scw.cloud
s3.nl-ams.scw.cloud
s3-website.nl-ams.scw.cloud
whm.nl-ams.scw.cloud
cockpit.pl-waw.scw.cloud
k8s.pl-waw.scw.cloud
nodes.k8s.pl-waw.scw.cloud
s3.pl-waw.scw.cloud
s3-website.pl-waw.scw.cloud
scalebook.scw.cloud
smartlabeling.scw.cloud
dedibox.fr

// schokokeks.org GbR : https://schokokeks.org/
// Submitted by Hanno Böck <hanno@schokokeks.org>
schokokeks.net

// Scottish Government: https://www.gov.scot
// Submitted by Martin Ellis <martin.ellis@gov.scot>
gov.scot
service.gov.scot

// Scry Security : http://www.scrysec.com
// Submitted by Shante Adam <shante@skyhat.io>
scrysec.com

// Scrypted : https://scrypted.app
// Submitted by Koushik Dutta <public-suffix-list@scrypted.app>
client.scrypted.io

// Securepoint GmbH : https://www.securepoint.de
// Submitted by Erik Anders <erik.anders@securepoint.de>
firewall-gateway.com
firewall-gateway.de
my-gateway.de
my-router.de
spdns.de
spdns.eu
firewall-gateway.net
my-firewall.org
myfirewall.org
spdns.org

// Seidat : https://www.seidat.com
// Submitted by Artem Kondratev <accounts@seidat.com>
seidat.net

// Sellfy : https://sellfy.com
// Submitted by Yuriy Romadin <contact@sellfy.com>
sellfy.store

// Senseering GmbH : https://www.senseering.de
// Submitted by Felix Mönckemeyer <f.moenckemeyer@senseering.de>
senseering.net

// Sendmsg: https://www.sendmsg.co.il
// Submitted by Assaf Stern <domains@comstar.co.il>
minisite.ms

// Servebolt AS: https://servebolt.com
// Submitted by Daniel Kjeserud <cloudops@servebolt.com>
servebolt.cloud

// Service Magnet : https://myservicemagnet.com
// Submitted by Dave Sanders <dave@myservicemagnet.com>
magnet.page

// Service Online LLC : http://drs.ua/
// Submitted by Serhii Bulakh <support@drs.ua>
biz.ua
co.ua
pp.ua

// Shanghai Accounting Society : https://www.sasf.org.cn
// Submitted by Information Administration <info@sasf.org.cn>
as.sh.cn

// Sheezy.Art : https://sheezy.art
// Submitted by Nyoom <admin@sheezy.art>
sheezy.games

// ShiftEdit : https://shiftedit.net/
// Submitted by Adam Jimenez <adam@shiftcreate.com>
shiftedit.io

// Shopblocks : http://www.shopblocks.com/
// Submitted by Alex Bowers <alex@shopblocks.com>
myshopblocks.com

// Shopify : https://www.shopify.com
// Submitted by Alex Richter <alex.richter@shopify.com>
myshopify.com

// Shopit : https://www.shopitcommerce.com/
// Submitted by Craig McMahon <craig@shopitcommerce.com>
shopitsite.com

// shopware AG : https://shopware.com
// Submitted by Jens Küper <cloud@shopware.com>
shopware.store

// Siemens Mobility GmbH
// Submitted by Oliver Graebner <security@mo-siemens.io>
mo-siemens.io

// SinaAppEngine : http://sae.sina.com.cn/
// Submitted by SinaAppEngine <saesupport@sinacloud.com>
1kapp.com
appchizi.com
applinzi.com
sinaapp.com
vipsinaapp.com

// Siteleaf : https://www.siteleaf.com/
// Submitted by Skylar Challand <support@siteleaf.com>
siteleaf.net

// Skyhat : http://www.skyhat.io
// Submitted by Shante Adam <shante@skyhat.io>
bounty-full.com
alpha.bounty-full.com
beta.bounty-full.com

// Smallregistry by Promopixel SARL: https://www.smallregistry.net
// Former AFNIC's SLDs
// Submitted by Jérôme Lipowicz <support@promopixel.com>
aeroport.fr
avocat.fr
chambagri.fr
chirurgiens-dentistes.fr
experts-comptables.fr
medecin.fr
notaires.fr
pharmacien.fr
port.fr
veterinaire.fr

// Small Technology Foundation : https://small-tech.org
// Submitted by Aral Balkan <aral@small-tech.org>
small-web.org

// Smoove.io : https://www.smoove.io/
// Submitted by Dan Kozak <dan@smoove.io>
vp4.me

// Snowflake Inc : https://www.snowflake.com/
// Submitted by Sam Haar <psl@snowflake.com>
*.snowflake.app
*.privatelink.snowflake.app
streamlit.app
streamlitapp.com

// Snowplow Analytics : https://snowplowanalytics.com/
// Submitted by Ian Streeter <ian@snowplowanalytics.com>
try-snowplow.com

// SourceHut : https://sourcehut.org
// Submitted by Drew DeVault <sir@cmpwn.com>
srht.site

// SparrowHost : https://sparrowhost.in/
// Submitted by Anant Pandey <info@sparrowhost.in>
ind.mom

// StackBlitz : https://stackblitz.com
// Submitted by Dominic Elm <hello@stackblitz.com>
w-corp-staticblitz.com
w-credentialless-staticblitz.com
w-staticblitz.com

// Stackhero : https://www.stackhero.io
// Submitted by Adrien Gillon <adrien+public-suffix-list@stackhero.io>
stackhero-network.com

// STACKIT : https://www.stackit.de/en/
// Submitted by STACKIT-DNS Team (Simon Stier) <stackit-dns@mail.schwarz>
runs.onstackit.cloud
stackit.gg
stackit.rocks
stackit.run
stackit.zone

// Staclar : https://staclar.com
// Submitted by Q Misell <q@staclar.com>
// Submitted by Matthias Merkel <matthias.merkel@staclar.com>
musician.io
novecore.site

// staticland : https://static.land
// Submitted by Seth Vincent <sethvincent@gmail.com>
static.land
dev.static.land
sites.static.land

// Storebase : https://www.storebase.io
// Submitted by Tony Schirmer <tony@storebase.io>
storebase.store

// Strapi : https://strapi.io/
// Submitted by Florent Baldino <security@strapi.io>
strapiapp.com
media.strapiapp.com

// Strategic System Consulting (eApps Hosting): https://www.eapps.com/
// Submitted by Alex Oancea <aoancea@cloudscale365.com>
vps-host.net
atl.jelastic.vps-host.net
njs.jelastic.vps-host.net
ric.jelastic.vps-host.net

// Sony Interactive Entertainment LLC : https://sie.com/
// Submitted by David Coles <david.coles@sony.com>
playstation-cloud.com

// SourceLair PC : https://www.sourcelair.com
// Submitted by Antonis Kalipetis <akalipetis@sourcelair.com>
apps.lair.io
*.stolos.io

// SpaceKit : https://www.spacekit.io/
// Submitted by Reza Akhavan <spacekit.io@gmail.com>
spacekit.io

// SpeedPartner GmbH: https://www.speedpartner.de/
// Submitted by Stefan Neufeind <info@speedpartner.de>
customer.speedpartner.de

// Spreadshop (sprd.net AG) : https://www.spreadshop.com/
// Submitted by Martin Breest <security@spreadshop.com>
myspreadshop.at
myspreadshop.com.au
myspreadshop.be
myspreadshop.ca
myspreadshop.ch
myspreadshop.com
myspreadshop.de
myspreadshop.dk
myspreadshop.es
myspreadshop.fi
myspreadshop.fr
myspreadshop.ie
myspreadshop.it
myspreadshop.net
myspreadshop.nl
myspreadshop.no
myspreadshop.pl
myspreadshop.se
myspreadshop.co.uk

// Standard Library : https://stdlib.com
// Submitted by Jacob Lee <jacob@stdlib.com>
api.stdlib.com

// stereosense GmbH : https://www.involve.me
// Submitted by Florian Burmann <publicsuffix@involve.me>
feedback.ac
forms.ac
assessments.cx
calculators.cx
funnels.cx
paynow.cx
quizzes.cx
researched.cx
tests.cx
surveys.so

// Storipress : https://storipress.com
// Submitted by Benno Liu <benno@storipress.com>
storipress.app

// Storj Labs Inc. : https://storj.io/
// Submitted by Philip Hutchins <hostmaster@storj.io>
storj.farm

// Streak : https://streak.com
// Submitted by Blake Kadatz <eng@streak.com>
streak-link.com
streaklinks.com
streakusercontent.com

// Studenten Net Twente : http://www.snt.utwente.nl/
// Submitted by Silke Hofstra <syscom@snt.utwente.nl>
utwente.io

// Student-Run Computing Facility : https://www.srcf.net/
// Submitted by Edwin Balani <sysadmins@srcf.net>
soc.srcf.net
user.srcf.net

// Sub 6 Limited: http://www.sub6.com
// Submitted by Dan Miller <dm@sub6.com>
temp-dns.com

// Supabase : https://supabase.io
// Submitted by Inian Parameshwaran <security@supabase.io>
supabase.co
supabase.in
supabase.net

// Symfony, SAS : https://symfony.com/
// Submitted by Fabien Potencier <fabien@symfony.com>
*.sensiosite.cloud
*.s5y.io

// Syncloud : https://syncloud.org
// Submitted by Boris Rybalkin <syncloud@syncloud.it>
syncloud.it

// Synology, Inc. : https://www.synology.com/
// Submitted by Rony Weng <ronyweng@synology.com>
dscloud.biz
direct.quickconnect.cn
dsmynas.com
familyds.com
diskstation.me
dscloud.me
i234.me
myds.me
synology.me
dscloud.mobi
dsmynas.net
familyds.net
dsmynas.org
familyds.org
direct.quickconnect.to
vpnplus.to

// Tabit Technologies Ltd. : https://tabit.cloud/
// Submitted by Oren Agiv <oren@tabit.cloud>
mytabit.com
mytabit.co.il
tabitorder.co.il

// TAIFUN Software AG : http://taifun-software.de
// Submitted by Bjoern Henke <dev-server@taifun-software.de>
taifun-dns.de

// Tailscale Inc. : https://www.tailscale.com
// Submitted by David Anderson <danderson@tailscale.com>
beta.tailscale.net
ts.net
*.c.ts.net

// TASK geographical domains (https://www.task.gda.pl/uslugi/dns)
gda.pl
gdansk.pl
gdynia.pl
med.pl
sopot.pl

// tawk.to, Inc : https://www.tawk.to
// Submitted by tawk.to developer team <dev-accounts@tawk.to>
p.tawk.email
p.tawkto.email

// team.blue https://team.blue
// Submitted by Cedric Dubois <cedric.dubois@team.blue>
site.tb-hosting.com

// Teckids e.V. : https://www.teckids.org
// Submitted by Dominik George <dominik.george@teckids.org>
edugit.io
s3.teckids.org

// Telebit : https://telebit.cloud
// Submitted by AJ ONeal <aj@telebit.cloud>
telebit.app
telebit.io
*.telebit.xyz

// Thingdust AG : https://thingdust.com/
// Submitted by Adrian Imboden <adi@thingdust.com>
*.firenet.ch
*.svc.firenet.ch
reservd.com
thingdustdata.com
cust.dev.thingdust.io
reservd.dev.thingdust.io
cust.disrec.thingdust.io
reservd.disrec.thingdust.io
cust.prod.thingdust.io
cust.testing.thingdust.io
reservd.testing.thingdust.io

// ticket i/O GmbH : https://ticket.io
// Submitted by Christian Franke <it@ticket.io>
tickets.io

// Tlon.io : https://tlon.io
// Submitted by Mark Staarink <mark@tlon.io>
arvo.network
azimuth.network
tlon.network

// Tor Project, Inc. : https://torproject.org
// Submitted by Antoine Beaupré <anarcat@torproject.org>
torproject.net
pages.torproject.net

// TownNews.com : http://www.townnews.com
// Submitted by Dustin Ward <dward@townnews.com>
bloxcms.com
townnews-staging.com

// TrafficPlex GmbH : https://www.trafficplex.de/
// Submitted by Phillipp Röll <phillipp.roell@trafficplex.de>
12hp.at
2ix.at
4lima.at
lima-city.at
12hp.ch
2ix.ch
4lima.ch
lima-city.ch
trafficplex.cloud
de.cool
12hp.de
2ix.de
4lima.de
lima-city.de
1337.pictures
clan.rip
lima-city.rocks
webspace.rocks
lima.zone

// TransIP : https://www.transip.nl
// Submitted by Rory Breuk <rbreuk@transip.nl>
*.transurl.be
*.transurl.eu
*.transurl.nl

// TransIP: https://www.transip.nl
// Submitted by Cedric Dubois <cedric.dubois@team.blue>
site.transip.me

// TuxFamily : http://tuxfamily.org
// Submitted by TuxFamily administrators <adm@staff.tuxfamily.org>
tuxfamily.org

// TwoDNS : https://www.twodns.de/
// Submitted by TwoDNS-Support <support@two-dns.de>
dd-dns.de
dray-dns.de
draydns.de
dyn-vpn.de
dynvpn.de
mein-vigor.de
my-vigor.de
my-wan.de
syno-ds.de
synology-diskstation.de
synology-ds.de
diskstation.eu
diskstation.org

// Typedream : https://typedream.com
// Submitted by Putri Karunia <putri@typedream.com>
typedream.app

// Typeform : https://www.typeform.com
// Submitted by Sergi Ferriz <sergi.ferriz@typeform.com>
pro.typeform.com

// Uberspace : https://uberspace.de
// Submitted by Moritz Werner <mwerner@jonaspasche.com>
*.uberspace.de
uber.space

// UDR Limited : http://www.udr.hk.com
// Submitted by registry <hostmaster@udr.hk.com>
hk.com
inc.hk
ltd.hk
hk.org

// UK Intis Telecom LTD : https://it.com
// Submitted by ITComdomains <to@it.com>
it.com

// Unison Computing, PBC : https://unison.cloud
// Submitted by Simon Højberg <security@unison.cloud>
unison-services.cloud

// UNIVERSAL DOMAIN REGISTRY : https://www.udr.org.yt/
// see also: whois -h whois.udr.org.yt help
// Submitted by Atanunu Igbunuroghene <publicsuffixlist@udr.org.yt>
name.pm
sch.tf
biz.wf
sch.wf
org.yt

// United Gameserver GmbH : https://united-gameserver.de
// Submitted by Stefan Schwarz <sysadm@united-gameserver.de>
virtual-user.de
virtualuser.de

// Upli : https://upli.io
// Submitted by Lenny Bakkalian <lenny.bakkalian@gmail.com>
upli.io

// urown.net : https://urown.net
// Submitted by Hostmaster <hostmaster@urown.net>
urown.cloud
dnsupdate.info

// .US
// Submitted by Ed Moore <Ed.Moore@lib.de.us>
lib.de.us

// Val Town, Inc : https://val.town/
// Submitted by Tom MacWright <security@val.town>
express.val.run
web.val.run

// VeryPositive SIA : http://very.lv
// Submitted by Danko Aleksejevs <danko@very.lv>
2038.io

// Vercel, Inc : https://vercel.com/
// Submitted by Connor Davis <security@vercel.com>
vercel.app
vercel.dev
now.sh

// Viprinet Europe GmbH : http://www.viprinet.com
// Submitted by Simon Kissel <hostmaster@viprinet.com>
router.management

// Virtual-Info : https://www.virtual-info.info/
// Submitted by Adnan RIHAN <hostmaster@v-info.info>
v-info.info

// Voorloper.com: https://voorloper.com
// Submitted by Nathan van Bakel <info@voorloper.com>
voorloper.cloud

// V.UA Domain Administrator : https://domain.v.ua/
// Submitted by Serhii Rostilo <sergey@rostilo.kiev.ua>
v.ua

// Vultr Objects : https://www.vultr.com/products/object-storage/
// Submitted by Niels Maumenee <storage@vultr.com>
*.vultrobjects.com

// Waffle Computer Inc., Ltd. : https://docs.waffleinfo.com
// Submitted by Masayuki Note <masa@blade.wafflecell.com>
wafflecell.com

// Webflow, Inc. : https://www.webflow.com
// Submitted by Webflow Security Team <security@webflow.com>
webflow.io
webflowtest.io

// WebHare bv: https://www.webhare.com/
// Submitted by Arnold Hendriks <info@webhare.com>
*.webhare.dev

// WebHotelier Technologies Ltd: https://www.webhotelier.net/
// Submitted by Apostolos Tsakpinis <apostolos.tsakpinis@gmail.com>
bookonline.app
hotelwithflight.com
reserve-online.com
reserve-online.net

// WebPros International, LLC : https://webpros.com/
// Submitted by Nicolas Rochelemagne <public.suffix@webpros.com>
cprapid.com
pleskns.com
wp2.host
pdns.page
plesk.page
wpsquared.site

// WebWaddle Ltd: https://webwaddle.com/
// Submitted by Merlin Glander <hostmaster@webwaddle.com>
*.wadl.top

// WeDeploy by Liferay, Inc. : https://www.wedeploy.com
// Submitted by Henrique Vicente <security@wedeploy.com>
wedeploy.io
wedeploy.me
wedeploy.sh

// Western Digital Technologies, Inc : https://www.wdc.com
// Submitted by Jung Jin <jungseok.jin@wdc.com>
remotewd.com

// Whatbox Inc. : https://whatbox.ca/
// Submitted by Anthony Ryan <servers@whatbox.ca>
box.ca

// WIARD Enterprises : https://wiardweb.com
// Submitted by Kidd Hustle <kiddhustle@wiardweb.com>
pages.wiardweb.com

// Wikimedia Labs : https://wikitech.wikimedia.org
// Submitted by Arturo Borrero Gonzalez <aborrero@wikimedia.org>
toolforge.org
wmcloud.org
wmflabs.org

// WISP : https://wisp.gg
// Submitted by Stepan Fedotov <stepan@wisp.gg>
panel.gg
daemon.panel.gg

// Wix.com, Inc. : https://www.wix.com
// Submitted by Shahar Talmi / Alon Kochba <publicsuffixlist@wix.com>
wixsite.com
wixstudio.com
editorx.io
wixstudio.io
wix.run

// Wizard Zines : https://wizardzines.com
// Submitted by Julia Evans <julia@wizardzines.com>
messwithdns.com

// WoltLab GmbH : https://www.woltlab.com
// Submitted by Tim Düsterhus <security@woltlab.cloud>
woltlab-demo.com
myforum.community
community-pro.de
diskussionsbereich.de
community-pro.net
meinforum.net

// Woods Valldata : https://www.woodsvalldata.co.uk/
// Submitted by Chris Whittle <chris.whittle@woodsvalldata.co.uk>
affinitylottery.org.uk
raffleentry.org.uk
weeklylottery.org.uk

// WP Engine : https://wpengine.com/
// Submitted by Michael Smith <michael.smith@wpengine.com>
// Submitted by Brandon DuRette <brandon.durette@wpengine.com>
wpenginepowered.com
js.wpenginepowered.com

// XenonCloud GbR: https://xenoncloud.net
// Submitted by Julian Uphoff <publicsuffixlist@xenoncloud.net>
half.host

// XnBay Technology : http://www.xnbay.com/
// Submitted by XnBay Developer <developer.xncloud@gmail.com>
xnbay.com
u2.xnbay.com
u2-local.xnbay.com

// XS4ALL Internet bv : https://www.xs4all.nl/
// Submitted by Daniel Mostertman <unixbeheer+publicsuffix@xs4all.net>
cistron.nl
demon.nl
xs4all.space

// Yandex.Cloud LLC: https://cloud.yandex.com
// Submitted by Alexander Lodin <security+psl@yandex-team.ru>
yandexcloud.net
storage.yandexcloud.net
website.yandexcloud.net

// YesCourse Pty Ltd : https://yescourse.com
// Submitted by Atul Bhouraskar <atul@yescourse.com>
official.academy

// Yola : https://www.yola.com/
// Submitted by Stefano Rivera <stefano@yola.com>
yolasite.com

// Yombo : https://yombo.net
// Submitted by Mitch Schwenk <mitch@yombo.net>
ybo.faith
yombo.me
homelink.one
ybo.party
ybo.review
ybo.science
ybo.trade

// Yunohost : https://yunohost.org
// Submitted by Valentin Grimaud <security@yunohost.org>
ynh.fr
nohost.me
noho.st

// ZaNiC : http://www.za.net/
// Submitted by registry <hostmaster@nic.za.net>
za.net
za.org

// ZAP-Hosting GmbH & Co. KG : https://zap-hosting.com
// Submitted by Julian Alker <security@zap-hosting.com>
zap.cloud

// Zeabur : https://zeabur.com/
// Submitted by Zeabur Team <contact@zeabur.com>
zeabur.app

// Zine EOOD : https://zine.bg/
// Submitted by Martin Angelov <martin@zine.bg>
bss.design

// Zitcom A/S : https://www.zitcom.dk
// Submitted by Emil Stahl <esp@zitcom.dk>
basicserver.io
virtualserver.io
enterprisecloud.nu

// ===END PRIVATE DOMAINS===<|MERGE_RESOLUTION|>--- conflicted
+++ resolved
@@ -11210,16 +11210,6 @@
 a2hosted.com
 cpserver.com
 
-<<<<<<< HEAD
-// Aaron Marais' Gitlab pages: https://lab.aaronleem.co.za
-// Submitted by Aaron Marais <its_me@aaronleem.co.za>
-graphox.us
-=======
-// accesso Technology Group, plc. : https://accesso.com/
-// Submitted by accesso Team <accessoecommerce@accesso.com>
-*.devcdnaccesso.com
->>>>>>> a181dd9c
-
 // Acorn Labs : https://acorn.io
 // Submitted by Craig Jellick <domains@acorn.io>
 *.on-acorn.io
