// This Source Code Form is subject to the terms of the Mozilla Public
// License, v. 2.0. If a copy of the MPL was not distributed with this
// file, You can obtain one at https://mozilla.org/MPL/2.0/.

// Please pull this list from, and only from https://publicsuffix.org/list/public_suffix_list.dat,
// rather than any other VCS sites. Pulling from any other URL is not guaranteed to be supported.

// Instructions on pulling and using this list can be found at https://publicsuffix.org/list/.

// ===BEGIN ICANN DOMAINS===

// ac : https://en.wikipedia.org/wiki/.ac
ac
com.ac
edu.ac
gov.ac
net.ac
mil.ac
org.ac

// ad : https://en.wikipedia.org/wiki/.ad
ad
nom.ad

// ae : https://en.wikipedia.org/wiki/.ae
// see also: "Domain Name Eligibility Policy" at http://www.aeda.ae/eng/aepolicy.php
ae
co.ae
net.ae
org.ae
sch.ae
ac.ae
gov.ae
mil.ae

// aero : see https://www.information.aero/index.php?id=66
aero
accident-investigation.aero
accident-prevention.aero
aerobatic.aero
aeroclub.aero
aerodrome.aero
agents.aero
aircraft.aero
airline.aero
airport.aero
air-surveillance.aero
airtraffic.aero
air-traffic-control.aero
ambulance.aero
amusement.aero
association.aero
author.aero
ballooning.aero
broker.aero
caa.aero
cargo.aero
catering.aero
certification.aero
championship.aero
charter.aero
civilaviation.aero
club.aero
conference.aero
consultant.aero
consulting.aero
control.aero
council.aero
crew.aero
design.aero
dgca.aero
educator.aero
emergency.aero
engine.aero
engineer.aero
entertainment.aero
equipment.aero
exchange.aero
express.aero
federation.aero
flight.aero
fuel.aero
gliding.aero
government.aero
groundhandling.aero
group.aero
hanggliding.aero
homebuilt.aero
insurance.aero
journal.aero
journalist.aero
leasing.aero
logistics.aero
magazine.aero
maintenance.aero
media.aero
microlight.aero
modelling.aero
navigation.aero
parachuting.aero
paragliding.aero
passenger-association.aero
pilot.aero
press.aero
production.aero
recreation.aero
repbody.aero
res.aero
research.aero
rotorcraft.aero
safety.aero
scientist.aero
services.aero
show.aero
skydiving.aero
software.aero
student.aero
trader.aero
trading.aero
trainer.aero
union.aero
workinggroup.aero
works.aero

// af : http://www.nic.af/help.jsp
af
gov.af
com.af
org.af
net.af
edu.af

// ag : http://www.nic.ag/prices.htm
ag
com.ag
org.ag
net.ag
co.ag
nom.ag

// ai : http://nic.com.ai/
ai
off.ai
com.ai
net.ai
org.ai

// al : http://www.ert.gov.al/ert_alb/faq_det.html?Id=31
al
com.al
edu.al
gov.al
mil.al
net.al
org.al

// am : https://www.amnic.net/policy/en/Policy_EN.pdf
am
co.am
com.am
commune.am
net.am
org.am

// ao : https://en.wikipedia.org/wiki/.ao
// http://www.dns.ao/REGISTR.DOC
ao
ed.ao
gv.ao
og.ao
co.ao
pb.ao
it.ao

// aq : https://en.wikipedia.org/wiki/.aq
aq

// ar : https://nic.ar/es/nic-argentina/normativa
ar
bet.ar
com.ar
coop.ar
edu.ar
gob.ar
gov.ar
int.ar
mil.ar
musica.ar
mutual.ar
net.ar
org.ar
senasa.ar
tur.ar

// arpa : https://en.wikipedia.org/wiki/.arpa
// Confirmed by registry <iana-questions@icann.org> 2008-06-18
arpa
e164.arpa
in-addr.arpa
ip6.arpa
iris.arpa
uri.arpa
urn.arpa

// as : https://en.wikipedia.org/wiki/.as
as
gov.as

// asia : https://en.wikipedia.org/wiki/.asia
asia

// at : https://en.wikipedia.org/wiki/.at
// Confirmed by registry <it@nic.at> 2008-06-17
at
ac.at
co.at
gv.at
or.at
sth.ac.at

// au : https://en.wikipedia.org/wiki/.au
// http://www.auda.org.au/
au
// 2LDs
com.au
net.au
org.au
edu.au
gov.au
asn.au
id.au
// Historic 2LDs (closed to new registration, but sites still exist)
info.au
conf.au
oz.au
// CGDNs - http://www.cgdn.org.au/
act.au
nsw.au
nt.au
qld.au
sa.au
tas.au
vic.au
wa.au
// 3LDs
act.edu.au
catholic.edu.au
// eq.edu.au - Removed at the request of the Queensland Department of Education
nsw.edu.au
nt.edu.au
qld.edu.au
sa.edu.au
tas.edu.au
vic.edu.au
wa.edu.au
// act.gov.au  Bug 984824 - Removed at request of Greg Tankard
// nsw.gov.au  Bug 547985 - Removed at request of <Shae.Donelan@services.nsw.gov.au>
// nt.gov.au  Bug 940478 - Removed at request of Greg Connors <Greg.Connors@nt.gov.au>
qld.gov.au
sa.gov.au
tas.gov.au
vic.gov.au
wa.gov.au
// 4LDs
// education.tas.edu.au - Removed at the request of the Department of Education Tasmania
schools.nsw.edu.au

// aw : https://en.wikipedia.org/wiki/.aw
aw
com.aw

// ax : https://en.wikipedia.org/wiki/.ax
ax

// az : https://en.wikipedia.org/wiki/.az
az
com.az
net.az
int.az
gov.az
org.az
edu.az
info.az
pp.az
mil.az
name.az
pro.az
biz.az

// ba : http://nic.ba/users_data/files/pravilnik_o_registraciji.pdf
ba
com.ba
edu.ba
gov.ba
mil.ba
net.ba
org.ba

// bb : https://en.wikipedia.org/wiki/.bb
bb
biz.bb
co.bb
com.bb
edu.bb
gov.bb
info.bb
net.bb
org.bb
store.bb
tv.bb

// bd : https://en.wikipedia.org/wiki/.bd
*.bd

// be : https://en.wikipedia.org/wiki/.be
// Confirmed by registry <tech@dns.be> 2008-06-08
be
ac.be

// bf : https://en.wikipedia.org/wiki/.bf
bf
gov.bf

// bg : https://en.wikipedia.org/wiki/.bg
// https://www.register.bg/user/static/rules/en/index.html
bg
a.bg
b.bg
c.bg
d.bg
e.bg
f.bg
g.bg
h.bg
i.bg
j.bg
k.bg
l.bg
m.bg
n.bg
o.bg
p.bg
q.bg
r.bg
s.bg
t.bg
u.bg
v.bg
w.bg
x.bg
y.bg
z.bg
0.bg
1.bg
2.bg
3.bg
4.bg
5.bg
6.bg
7.bg
8.bg
9.bg

// bh : https://en.wikipedia.org/wiki/.bh
bh
com.bh
edu.bh
net.bh
org.bh
gov.bh

// bi : https://en.wikipedia.org/wiki/.bi
// http://whois.nic.bi/
bi
co.bi
com.bi
edu.bi
or.bi
org.bi

// biz : https://en.wikipedia.org/wiki/.biz
biz

// bj : https://en.wikipedia.org/wiki/.bj
bj
asso.bj
barreau.bj
gouv.bj

// bm : http://www.bermudanic.bm/dnr-text.txt
bm
com.bm
edu.bm
gov.bm
net.bm
org.bm

// bn : http://www.bnnic.bn/faqs
bn
com.bn
edu.bn
gov.bn
net.bn
org.bn

// bo : https://nic.bo/delegacion2015.php#h-1.10
bo
com.bo
edu.bo
gob.bo
int.bo
org.bo
net.bo
mil.bo
tv.bo
web.bo
// Social Domains
academia.bo
agro.bo
arte.bo
blog.bo
bolivia.bo
ciencia.bo
cooperativa.bo
democracia.bo
deporte.bo
ecologia.bo
economia.bo
empresa.bo
indigena.bo
industria.bo
info.bo
medicina.bo
movimiento.bo
musica.bo
natural.bo
nombre.bo
noticias.bo
patria.bo
politica.bo
profesional.bo
plurinacional.bo
pueblo.bo
revista.bo
salud.bo
tecnologia.bo
tksat.bo
transporte.bo
wiki.bo

// br : http://registro.br/dominio/categoria.html
// Submitted by registry <fneves@registro.br>
br
9guacu.br
abc.br
adm.br
adv.br
agr.br
aju.br
am.br
anani.br
aparecida.br
app.br
arq.br
art.br
ato.br
b.br
barueri.br
belem.br
bhz.br
bib.br
bio.br
blog.br
bmd.br
boavista.br
bsb.br
campinagrande.br
campinas.br
caxias.br
cim.br
cng.br
cnt.br
com.br
contagem.br
coop.br
coz.br
cri.br
cuiaba.br
curitiba.br
def.br
des.br
det.br
dev.br
ecn.br
eco.br
edu.br
emp.br
enf.br
eng.br
esp.br
etc.br
eti.br
far.br
feira.br
flog.br
floripa.br
fm.br
fnd.br
fortal.br
fot.br
foz.br
fst.br
g12.br
geo.br
ggf.br
goiania.br
gov.br
// gov.br 26 states + df https://en.wikipedia.org/wiki/States_of_Brazil
ac.gov.br
al.gov.br
am.gov.br
ap.gov.br
ba.gov.br
ce.gov.br
df.gov.br
es.gov.br
go.gov.br
ma.gov.br
mg.gov.br
ms.gov.br
mt.gov.br
pa.gov.br
pb.gov.br
pe.gov.br
pi.gov.br
pr.gov.br
rj.gov.br
rn.gov.br
ro.gov.br
rr.gov.br
rs.gov.br
sc.gov.br
se.gov.br
sp.gov.br
to.gov.br
gru.br
imb.br
ind.br
inf.br
jab.br
jampa.br
jdf.br
joinville.br
jor.br
jus.br
leg.br
lel.br
log.br
londrina.br
macapa.br
maceio.br
manaus.br
maringa.br
mat.br
med.br
mil.br
morena.br
mp.br
mus.br
natal.br
net.br
niteroi.br
*.nom.br
not.br
ntr.br
odo.br
ong.br
org.br
osasco.br
palmas.br
poa.br
ppg.br
pro.br
psc.br
psi.br
pvh.br
qsl.br
radio.br
rec.br
recife.br
rep.br
ribeirao.br
rio.br
riobranco.br
riopreto.br
salvador.br
sampa.br
santamaria.br
santoandre.br
saobernardo.br
saogonca.br
seg.br
sjc.br
slg.br
slz.br
sorocaba.br
srv.br
taxi.br
tc.br
tec.br
teo.br
the.br
tmp.br
trd.br
tur.br
tv.br
udi.br
vet.br
vix.br
vlog.br
wiki.br
zlg.br

// bs : http://www.nic.bs/rules.html
bs
com.bs
net.bs
org.bs
edu.bs
gov.bs

// bt : https://en.wikipedia.org/wiki/.bt
bt
com.bt
edu.bt
gov.bt
net.bt
org.bt

// bv : No registrations at this time.
// Submitted by registry <jarle@uninett.no>
bv

// bw : https://en.wikipedia.org/wiki/.bw
// http://www.gobin.info/domainname/bw.doc
// list of other 2nd level tlds ?
bw
co.bw
org.bw

// by : https://en.wikipedia.org/wiki/.by
// http://tld.by/rules_2006_en.html
// list of other 2nd level tlds ?
by
gov.by
mil.by
// Official information does not indicate that com.by is a reserved
// second-level domain, but it's being used as one (see www.google.com.by and
// www.yahoo.com.by, for example), so we list it here for safety's sake.
com.by

// http://hoster.by/
of.by

// bz : https://en.wikipedia.org/wiki/.bz
// http://www.belizenic.bz/
bz
com.bz
net.bz
org.bz
edu.bz
gov.bz

// ca : https://en.wikipedia.org/wiki/.ca
ca
// ca geographical names
ab.ca
bc.ca
mb.ca
nb.ca
nf.ca
nl.ca
ns.ca
nt.ca
nu.ca
on.ca
pe.ca
qc.ca
sk.ca
yk.ca
// gc.ca: https://en.wikipedia.org/wiki/.gc.ca
// see also: http://registry.gc.ca/en/SubdomainFAQ
gc.ca

// cat : https://en.wikipedia.org/wiki/.cat
cat

// cc : https://en.wikipedia.org/wiki/.cc
cc

// cd : https://en.wikipedia.org/wiki/.cd
// see also: https://www.nic.cd/domain/insertDomain_2.jsp?act=1
cd
gov.cd

// cf : https://en.wikipedia.org/wiki/.cf
cf

// cg : https://en.wikipedia.org/wiki/.cg
cg

// ch : https://en.wikipedia.org/wiki/.ch
ch

// ci : https://en.wikipedia.org/wiki/.ci
// http://www.nic.ci/index.php?page=charte
ci
org.ci
or.ci
com.ci
co.ci
edu.ci
ed.ci
ac.ci
net.ci
go.ci
asso.ci
aéroport.ci
int.ci
presse.ci
md.ci
gouv.ci

// ck : https://en.wikipedia.org/wiki/.ck
*.ck
!www.ck

// cl : https://www.nic.cl
// Confirmed by .CL registry <hsalgado@nic.cl>
cl
co.cl
gob.cl
gov.cl
mil.cl

// cm : https://en.wikipedia.org/wiki/.cm plus bug 981927
cm
co.cm
com.cm
gov.cm
net.cm

// cn : https://en.wikipedia.org/wiki/.cn
// Submitted by registry <tanyaling@cnnic.cn>
cn
ac.cn
com.cn
edu.cn
gov.cn
net.cn
org.cn
mil.cn
公司.cn
网络.cn
網絡.cn
// cn geographic names
ah.cn
bj.cn
cq.cn
fj.cn
gd.cn
gs.cn
gz.cn
gx.cn
ha.cn
hb.cn
he.cn
hi.cn
hl.cn
hn.cn
jl.cn
js.cn
jx.cn
ln.cn
nm.cn
nx.cn
qh.cn
sc.cn
sd.cn
sh.cn
sn.cn
sx.cn
tj.cn
xj.cn
xz.cn
yn.cn
zj.cn
hk.cn
mo.cn
tw.cn

// co : https://en.wikipedia.org/wiki/.co
// Submitted by registry <tecnico@uniandes.edu.co>
co
arts.co
com.co
edu.co
firm.co
gov.co
info.co
int.co
mil.co
net.co
nom.co
org.co
rec.co
web.co

// com : https://en.wikipedia.org/wiki/.com
com

// coop : https://en.wikipedia.org/wiki/.coop
coop

// cr : http://www.nic.cr/niccr_publico/showRegistroDominiosScreen.do
cr
ac.cr
co.cr
ed.cr
fi.cr
go.cr
or.cr
sa.cr

// cu : https://en.wikipedia.org/wiki/.cu
cu
com.cu
edu.cu
org.cu
net.cu
gov.cu
inf.cu

// cv : https://en.wikipedia.org/wiki/.cv
// cv : http://www.dns.cv/tldcv_portal/do?com=DS;5446457100;111;+PAGE(4000018)+K-CAT-CODIGO(RDOM)+RCNT(100); <- registration rules
cv
com.cv
edu.cv
int.cv
nome.cv
org.cv

// cw : http://www.una.cw/cw_registry/
// Confirmed by registry <registry@una.net> 2013-03-26
cw
com.cw
edu.cw
net.cw
org.cw

// cx : https://en.wikipedia.org/wiki/.cx
// list of other 2nd level tlds ?
cx
gov.cx

// cy : http://www.nic.cy/
// Submitted by registry Panayiotou Fotia <cydns@ucy.ac.cy>
cy
ac.cy
biz.cy
com.cy
ekloges.cy
gov.cy
ltd.cy
name.cy
net.cy
org.cy
parliament.cy
press.cy
pro.cy
tm.cy

// cz : https://en.wikipedia.org/wiki/.cz
cz

// de : https://en.wikipedia.org/wiki/.de
// Confirmed by registry <ops@denic.de> (with technical
// reservations) 2008-07-01
de

// dj : https://en.wikipedia.org/wiki/.dj
dj

// dk : https://en.wikipedia.org/wiki/.dk
// Confirmed by registry <robert@dk-hostmaster.dk> 2008-06-17
dk

// dm : https://en.wikipedia.org/wiki/.dm
dm
com.dm
net.dm
org.dm
edu.dm
gov.dm

// do : https://en.wikipedia.org/wiki/.do
do
art.do
com.do
edu.do
gob.do
gov.do
mil.do
net.do
org.do
sld.do
web.do

// dz : http://www.nic.dz/images/pdf_nic/charte.pdf
dz
art.dz
asso.dz
com.dz
edu.dz
gov.dz
org.dz
net.dz
pol.dz
soc.dz
tm.dz

// ec : http://www.nic.ec/reg/paso1.asp
// Submitted by registry <vabboud@nic.ec>
ec
com.ec
info.ec
net.ec
fin.ec
k12.ec
med.ec
pro.ec
org.ec
edu.ec
gov.ec
gob.ec
mil.ec

// edu : https://en.wikipedia.org/wiki/.edu
edu

// ee : http://www.eenet.ee/EENet/dom_reeglid.html#lisa_B
ee
edu.ee
gov.ee
riik.ee
lib.ee
med.ee
com.ee
pri.ee
aip.ee
org.ee
fie.ee

// eg : https://en.wikipedia.org/wiki/.eg
eg
com.eg
edu.eg
eun.eg
gov.eg
mil.eg
name.eg
net.eg
org.eg
sci.eg

// er : https://en.wikipedia.org/wiki/.er
*.er

// es : https://www.nic.es/site_ingles/ingles/dominios/index.html
es
com.es
nom.es
org.es
gob.es
edu.es

// et : https://en.wikipedia.org/wiki/.et
et
com.et
gov.et
org.et
edu.et
biz.et
name.et
info.et
net.et

// eu : https://en.wikipedia.org/wiki/.eu
eu

// fi : https://en.wikipedia.org/wiki/.fi
fi
// aland.fi : https://en.wikipedia.org/wiki/.ax
// This domain is being phased out in favor of .ax. As there are still many
// domains under aland.fi, we still keep it on the list until aland.fi is
// completely removed.
// TODO: Check for updates (expected to be phased out around Q1/2009)
aland.fi

// fj : http://domains.fj/
// Submitted by registry <garth.miller@cocca.org.nz> 2020-02-11
fj
ac.fj
biz.fj
com.fj
gov.fj
info.fj
mil.fj
name.fj
net.fj
org.fj
pro.fj

// fk : https://en.wikipedia.org/wiki/.fk
*.fk

// fm : https://en.wikipedia.org/wiki/.fm
com.fm
edu.fm
net.fm
org.fm
fm

// fo : https://en.wikipedia.org/wiki/.fo
fo

// fr : http://www.afnic.fr/
// domaines descriptifs : https://www.afnic.fr/medias/documents/Cadre_legal/Afnic_Naming_Policy_12122016_VEN.pdf
fr
asso.fr
com.fr
gouv.fr
nom.fr
prd.fr
tm.fr
// domaines sectoriels : https://www.afnic.fr/en/products-and-services/the-fr-tld/sector-based-fr-domains-4.html
aeroport.fr
avocat.fr
avoues.fr
cci.fr
chambagri.fr
chirurgiens-dentistes.fr
experts-comptables.fr
geometre-expert.fr
greta.fr
huissier-justice.fr
medecin.fr
notaires.fr
pharmacien.fr
port.fr
veterinaire.fr

// ga : https://en.wikipedia.org/wiki/.ga
ga

// gb : This registry is effectively dormant
// Submitted by registry <Damien.Shaw@ja.net>
gb

// gd : https://en.wikipedia.org/wiki/.gd
edu.gd
gov.gd
gd

// ge : http://www.nic.net.ge/policy_en.pdf
ge
com.ge
edu.ge
gov.ge
org.ge
mil.ge
net.ge
pvt.ge

// gf : https://en.wikipedia.org/wiki/.gf
gf

// gg : http://www.channelisles.net/register-domains/
// Confirmed by registry <nigel@channelisles.net> 2013-11-28
gg
co.gg
net.gg
org.gg

// gh : https://en.wikipedia.org/wiki/.gh
// see also: http://www.nic.gh/reg_now.php
// Although domains directly at second level are not possible at the moment,
// they have been possible for some time and may come back.
gh
com.gh
edu.gh
gov.gh
org.gh
mil.gh

// gi : http://www.nic.gi/rules.html
gi
com.gi
ltd.gi
gov.gi
mod.gi
edu.gi
org.gi

// gl : https://en.wikipedia.org/wiki/.gl
// http://nic.gl
gl
co.gl
com.gl
edu.gl
net.gl
org.gl

// gm : http://www.nic.gm/htmlpages%5Cgm-policy.htm
gm

// gn : http://psg.com/dns/gn/gn.txt
// Submitted by registry <randy@psg.com>
gn
ac.gn
com.gn
edu.gn
gov.gn
org.gn
net.gn

// gov : https://en.wikipedia.org/wiki/.gov
gov

// gp : http://www.nic.gp/index.php?lang=en
gp
com.gp
net.gp
mobi.gp
edu.gp
org.gp
asso.gp

// gq : https://en.wikipedia.org/wiki/.gq
gq

// gr : https://grweb.ics.forth.gr/english/1617-B-2005.html
// Submitted by registry <segred@ics.forth.gr>
gr
com.gr
edu.gr
net.gr
org.gr
gov.gr

// gs : https://en.wikipedia.org/wiki/.gs
gs

// gt : https://www.gt/sitio/registration_policy.php?lang=en
gt
com.gt
edu.gt
gob.gt
ind.gt
mil.gt
net.gt
org.gt

// gu : http://gadao.gov.gu/register.html
// University of Guam : https://www.uog.edu
// Submitted by uognoc@triton.uog.edu
gu
com.gu
edu.gu
gov.gu
guam.gu
info.gu
net.gu
org.gu
web.gu

// gw : https://en.wikipedia.org/wiki/.gw
// gw : https://nic.gw/regras/
gw

// gy : https://en.wikipedia.org/wiki/.gy
// http://registry.gy/
gy
co.gy
com.gy
edu.gy
gov.gy
net.gy
org.gy

// hk : https://www.hkirc.hk
// Submitted by registry <hk.tech@hkirc.hk>
hk
com.hk
edu.hk
gov.hk
idv.hk
net.hk
org.hk
公司.hk
教育.hk
敎育.hk
政府.hk
個人.hk
个人.hk
箇人.hk
網络.hk
网络.hk
组織.hk
網絡.hk
网絡.hk
组织.hk
組織.hk
組织.hk

// hm : https://en.wikipedia.org/wiki/.hm
hm

// hn : http://www.nic.hn/politicas/ps02,,05.html
hn
com.hn
edu.hn
org.hn
net.hn
mil.hn
gob.hn

// hr : http://www.dns.hr/documents/pdf/HRTLD-regulations.pdf
hr
iz.hr
from.hr
name.hr
com.hr

// ht : http://www.nic.ht/info/charte.cfm
ht
com.ht
shop.ht
firm.ht
info.ht
adult.ht
net.ht
pro.ht
org.ht
med.ht
art.ht
coop.ht
pol.ht
asso.ht
edu.ht
rel.ht
gouv.ht
perso.ht

// hu : http://www.domain.hu/domain/English/sld.html
// Confirmed by registry <pasztor@iszt.hu> 2008-06-12
hu
co.hu
info.hu
org.hu
priv.hu
sport.hu
tm.hu
2000.hu
agrar.hu
bolt.hu
casino.hu
city.hu
erotica.hu
erotika.hu
film.hu
forum.hu
games.hu
hotel.hu
ingatlan.hu
jogasz.hu
konyvelo.hu
lakas.hu
media.hu
news.hu
reklam.hu
sex.hu
shop.hu
suli.hu
szex.hu
tozsde.hu
utazas.hu
video.hu

// id : https://pandi.id/en/domain/registration-requirements/
id
ac.id
biz.id
co.id
desa.id
go.id
mil.id
my.id
net.id
or.id
ponpes.id
sch.id
web.id

// ie : https://en.wikipedia.org/wiki/.ie
ie
gov.ie

// il : http://www.isoc.org.il/domains/
il
ac.il
co.il
gov.il
idf.il
k12.il
muni.il
net.il
org.il

// im : https://www.nic.im/
// Submitted by registry <info@nic.im>
im
ac.im
co.im
com.im
ltd.co.im
net.im
org.im
plc.co.im
tt.im
tv.im

// in : https://en.wikipedia.org/wiki/.in
// see also: https://registry.in/Policies
// Please note, that nic.in is not an official eTLD, but used by most
// government institutions.
in
co.in
firm.in
net.in
org.in
gen.in
ind.in
nic.in
ac.in
edu.in
res.in
gov.in
mil.in

// info : https://en.wikipedia.org/wiki/.info
info

// int : https://en.wikipedia.org/wiki/.int
// Confirmed by registry <iana-questions@icann.org> 2008-06-18
int
eu.int

// io : http://www.nic.io/rules.html
// list of other 2nd level tlds ?
io
com.io

// iq : http://www.cmc.iq/english/iq/iqregister1.htm
iq
gov.iq
edu.iq
mil.iq
com.iq
org.iq
net.iq

// ir : http://www.nic.ir/Terms_and_Conditions_ir,_Appendix_1_Domain_Rules
// Also see http://www.nic.ir/Internationalized_Domain_Names
// Two <iran>.ir entries added at request of <tech-team@nic.ir>, 2010-04-16
ir
ac.ir
co.ir
gov.ir
id.ir
net.ir
org.ir
sch.ir
// xn--mgba3a4f16a.ir (<iran>.ir, Persian YEH)
ایران.ir
// xn--mgba3a4fra.ir (<iran>.ir, Arabic YEH)
ايران.ir

// is : http://www.isnic.is/domain/rules.php
// Confirmed by registry <marius@isgate.is> 2008-12-06
is
net.is
com.is
edu.is
gov.is
org.is
int.is

// it : https://en.wikipedia.org/wiki/.it
it
gov.it
edu.it
// Reserved geo-names (regions and provinces):
// https://www.nic.it/sites/default/files/archivio/docs/Regulation_assignation_v7.1.pdf
// Regions
abr.it
abruzzo.it
aosta-valley.it
aostavalley.it
bas.it
basilicata.it
cal.it
calabria.it
cam.it
campania.it
emilia-romagna.it
emiliaromagna.it
emr.it
friuli-v-giulia.it
friuli-ve-giulia.it
friuli-vegiulia.it
friuli-venezia-giulia.it
friuli-veneziagiulia.it
friuli-vgiulia.it
friuliv-giulia.it
friulive-giulia.it
friulivegiulia.it
friulivenezia-giulia.it
friuliveneziagiulia.it
friulivgiulia.it
fvg.it
laz.it
lazio.it
lig.it
liguria.it
lom.it
lombardia.it
lombardy.it
lucania.it
mar.it
marche.it
mol.it
molise.it
piedmont.it
piemonte.it
pmn.it
pug.it
puglia.it
sar.it
sardegna.it
sardinia.it
sic.it
sicilia.it
sicily.it
taa.it
tos.it
toscana.it
trentin-sud-tirol.it
trentin-süd-tirol.it
trentin-sudtirol.it
trentin-südtirol.it
trentin-sued-tirol.it
trentin-suedtirol.it
trentino-a-adige.it
trentino-aadige.it
trentino-alto-adige.it
trentino-altoadige.it
trentino-s-tirol.it
trentino-stirol.it
trentino-sud-tirol.it
trentino-süd-tirol.it
trentino-sudtirol.it
trentino-südtirol.it
trentino-sued-tirol.it
trentino-suedtirol.it
trentino.it
trentinoa-adige.it
trentinoaadige.it
trentinoalto-adige.it
trentinoaltoadige.it
trentinos-tirol.it
trentinostirol.it
trentinosud-tirol.it
trentinosüd-tirol.it
trentinosudtirol.it
trentinosüdtirol.it
trentinosued-tirol.it
trentinosuedtirol.it
trentinsud-tirol.it
trentinsüd-tirol.it
trentinsudtirol.it
trentinsüdtirol.it
trentinsued-tirol.it
trentinsuedtirol.it
tuscany.it
umb.it
umbria.it
val-d-aosta.it
val-daosta.it
vald-aosta.it
valdaosta.it
valle-aosta.it
valle-d-aosta.it
valle-daosta.it
valleaosta.it
valled-aosta.it
valledaosta.it
vallee-aoste.it
vallée-aoste.it
vallee-d-aoste.it
vallée-d-aoste.it
valleeaoste.it
valléeaoste.it
valleedaoste.it
valléedaoste.it
vao.it
vda.it
ven.it
veneto.it
// Provinces
ag.it
agrigento.it
al.it
alessandria.it
alto-adige.it
altoadige.it
an.it
ancona.it
andria-barletta-trani.it
andria-trani-barletta.it
andriabarlettatrani.it
andriatranibarletta.it
ao.it
aosta.it
aoste.it
ap.it
aq.it
aquila.it
ar.it
arezzo.it
ascoli-piceno.it
ascolipiceno.it
asti.it
at.it
av.it
avellino.it
ba.it
balsan-sudtirol.it
balsan-südtirol.it
balsan-suedtirol.it
balsan.it
bari.it
barletta-trani-andria.it
barlettatraniandria.it
belluno.it
benevento.it
bergamo.it
bg.it
bi.it
biella.it
bl.it
bn.it
bo.it
bologna.it
bolzano-altoadige.it
bolzano.it
bozen-sudtirol.it
bozen-südtirol.it
bozen-suedtirol.it
bozen.it
br.it
brescia.it
brindisi.it
bs.it
bt.it
bulsan-sudtirol.it
bulsan-südtirol.it
bulsan-suedtirol.it
bulsan.it
bz.it
ca.it
cagliari.it
caltanissetta.it
campidano-medio.it
campidanomedio.it
campobasso.it
carbonia-iglesias.it
carboniaiglesias.it
carrara-massa.it
carraramassa.it
caserta.it
catania.it
catanzaro.it
cb.it
ce.it
cesena-forli.it
cesena-forlì.it
cesenaforli.it
cesenaforlì.it
ch.it
chieti.it
ci.it
cl.it
cn.it
co.it
como.it
cosenza.it
cr.it
cremona.it
crotone.it
cs.it
ct.it
cuneo.it
cz.it
dell-ogliastra.it
dellogliastra.it
en.it
enna.it
fc.it
fe.it
fermo.it
ferrara.it
fg.it
fi.it
firenze.it
florence.it
fm.it
foggia.it
forli-cesena.it
forlì-cesena.it
forlicesena.it
forlìcesena.it
fr.it
frosinone.it
ge.it
genoa.it
genova.it
go.it
gorizia.it
gr.it
grosseto.it
iglesias-carbonia.it
iglesiascarbonia.it
im.it
imperia.it
is.it
isernia.it
kr.it
la-spezia.it
laquila.it
laspezia.it
latina.it
lc.it
le.it
lecce.it
lecco.it
li.it
livorno.it
lo.it
lodi.it
lt.it
lu.it
lucca.it
macerata.it
mantova.it
massa-carrara.it
massacarrara.it
matera.it
mb.it
mc.it
me.it
medio-campidano.it
mediocampidano.it
messina.it
mi.it
milan.it
milano.it
mn.it
mo.it
modena.it
monza-brianza.it
monza-e-della-brianza.it
monza.it
monzabrianza.it
monzaebrianza.it
monzaedellabrianza.it
ms.it
mt.it
na.it
naples.it
napoli.it
no.it
novara.it
nu.it
nuoro.it
og.it
ogliastra.it
olbia-tempio.it
olbiatempio.it
or.it
oristano.it
ot.it
pa.it
padova.it
padua.it
palermo.it
parma.it
pavia.it
pc.it
pd.it
pe.it
perugia.it
pesaro-urbino.it
pesarourbino.it
pescara.it
pg.it
pi.it
piacenza.it
pisa.it
pistoia.it
pn.it
po.it
pordenone.it
potenza.it
pr.it
prato.it
pt.it
pu.it
pv.it
pz.it
ra.it
ragusa.it
ravenna.it
rc.it
re.it
reggio-calabria.it
reggio-emilia.it
reggiocalabria.it
reggioemilia.it
rg.it
ri.it
rieti.it
rimini.it
rm.it
rn.it
ro.it
roma.it
rome.it
rovigo.it
sa.it
salerno.it
sassari.it
savona.it
si.it
siena.it
siracusa.it
so.it
sondrio.it
sp.it
sr.it
ss.it
suedtirol.it
südtirol.it
sv.it
ta.it
taranto.it
te.it
tempio-olbia.it
tempioolbia.it
teramo.it
terni.it
tn.it
to.it
torino.it
tp.it
tr.it
trani-andria-barletta.it
trani-barletta-andria.it
traniandriabarletta.it
tranibarlettaandria.it
trapani.it
trento.it
treviso.it
trieste.it
ts.it
turin.it
tv.it
ud.it
udine.it
urbino-pesaro.it
urbinopesaro.it
va.it
varese.it
vb.it
vc.it
ve.it
venezia.it
venice.it
verbania.it
vercelli.it
verona.it
vi.it
vibo-valentia.it
vibovalentia.it
vicenza.it
viterbo.it
vr.it
vs.it
vt.it
vv.it

// je : http://www.channelisles.net/register-domains/
// Confirmed by registry <nigel@channelisles.net> 2013-11-28
je
co.je
net.je
org.je

// jm : http://www.com.jm/register.html
*.jm

// jo : http://www.dns.jo/Registration_policy.aspx
jo
com.jo
org.jo
net.jo
edu.jo
sch.jo
gov.jo
mil.jo
name.jo

// jobs : https://en.wikipedia.org/wiki/.jobs
jobs

// jp : https://en.wikipedia.org/wiki/.jp
// http://jprs.co.jp/en/jpdomain.html
// Submitted by registry <info@jprs.jp>
jp
// jp organizational type names
ac.jp
ad.jp
co.jp
ed.jp
go.jp
gr.jp
lg.jp
ne.jp
or.jp
// jp prefecture type names
aichi.jp
akita.jp
aomori.jp
chiba.jp
ehime.jp
fukui.jp
fukuoka.jp
fukushima.jp
gifu.jp
gunma.jp
hiroshima.jp
hokkaido.jp
hyogo.jp
ibaraki.jp
ishikawa.jp
iwate.jp
kagawa.jp
kagoshima.jp
kanagawa.jp
kochi.jp
kumamoto.jp
kyoto.jp
mie.jp
miyagi.jp
miyazaki.jp
nagano.jp
nagasaki.jp
nara.jp
niigata.jp
oita.jp
okayama.jp
okinawa.jp
osaka.jp
saga.jp
saitama.jp
shiga.jp
shimane.jp
shizuoka.jp
tochigi.jp
tokushima.jp
tokyo.jp
tottori.jp
toyama.jp
wakayama.jp
yamagata.jp
yamaguchi.jp
yamanashi.jp
栃木.jp
愛知.jp
愛媛.jp
兵庫.jp
熊本.jp
茨城.jp
北海道.jp
千葉.jp
和歌山.jp
長崎.jp
長野.jp
新潟.jp
青森.jp
静岡.jp
東京.jp
石川.jp
埼玉.jp
三重.jp
京都.jp
佐賀.jp
大分.jp
大阪.jp
奈良.jp
宮城.jp
宮崎.jp
富山.jp
山口.jp
山形.jp
山梨.jp
岩手.jp
岐阜.jp
岡山.jp
島根.jp
広島.jp
徳島.jp
沖縄.jp
滋賀.jp
神奈川.jp
福井.jp
福岡.jp
福島.jp
秋田.jp
群馬.jp
香川.jp
高知.jp
鳥取.jp
鹿児島.jp
// jp geographic type names
// http://jprs.jp/doc/rule/saisoku-1.html
*.kawasaki.jp
*.kitakyushu.jp
*.kobe.jp
*.nagoya.jp
*.sapporo.jp
*.sendai.jp
*.yokohama.jp
!city.kawasaki.jp
!city.kitakyushu.jp
!city.kobe.jp
!city.nagoya.jp
!city.sapporo.jp
!city.sendai.jp
!city.yokohama.jp
// 4th level registration
aisai.aichi.jp
ama.aichi.jp
anjo.aichi.jp
asuke.aichi.jp
chiryu.aichi.jp
chita.aichi.jp
fuso.aichi.jp
gamagori.aichi.jp
handa.aichi.jp
hazu.aichi.jp
hekinan.aichi.jp
higashiura.aichi.jp
ichinomiya.aichi.jp
inazawa.aichi.jp
inuyama.aichi.jp
isshiki.aichi.jp
iwakura.aichi.jp
kanie.aichi.jp
kariya.aichi.jp
kasugai.aichi.jp
kira.aichi.jp
kiyosu.aichi.jp
komaki.aichi.jp
konan.aichi.jp
kota.aichi.jp
mihama.aichi.jp
miyoshi.aichi.jp
nishio.aichi.jp
nisshin.aichi.jp
obu.aichi.jp
oguchi.aichi.jp
oharu.aichi.jp
okazaki.aichi.jp
owariasahi.aichi.jp
seto.aichi.jp
shikatsu.aichi.jp
shinshiro.aichi.jp
shitara.aichi.jp
tahara.aichi.jp
takahama.aichi.jp
tobishima.aichi.jp
toei.aichi.jp
togo.aichi.jp
tokai.aichi.jp
tokoname.aichi.jp
toyoake.aichi.jp
toyohashi.aichi.jp
toyokawa.aichi.jp
toyone.aichi.jp
toyota.aichi.jp
tsushima.aichi.jp
yatomi.aichi.jp
akita.akita.jp
daisen.akita.jp
fujisato.akita.jp
gojome.akita.jp
hachirogata.akita.jp
happou.akita.jp
higashinaruse.akita.jp
honjo.akita.jp
honjyo.akita.jp
ikawa.akita.jp
kamikoani.akita.jp
kamioka.akita.jp
katagami.akita.jp
kazuno.akita.jp
kitaakita.akita.jp
kosaka.akita.jp
kyowa.akita.jp
misato.akita.jp
mitane.akita.jp
moriyoshi.akita.jp
nikaho.akita.jp
noshiro.akita.jp
odate.akita.jp
oga.akita.jp
ogata.akita.jp
semboku.akita.jp
yokote.akita.jp
yurihonjo.akita.jp
aomori.aomori.jp
gonohe.aomori.jp
hachinohe.aomori.jp
hashikami.aomori.jp
hiranai.aomori.jp
hirosaki.aomori.jp
itayanagi.aomori.jp
kuroishi.aomori.jp
misawa.aomori.jp
mutsu.aomori.jp
nakadomari.aomori.jp
noheji.aomori.jp
oirase.aomori.jp
owani.aomori.jp
rokunohe.aomori.jp
sannohe.aomori.jp
shichinohe.aomori.jp
shingo.aomori.jp
takko.aomori.jp
towada.aomori.jp
tsugaru.aomori.jp
tsuruta.aomori.jp
abiko.chiba.jp
asahi.chiba.jp
chonan.chiba.jp
chosei.chiba.jp
choshi.chiba.jp
chuo.chiba.jp
funabashi.chiba.jp
futtsu.chiba.jp
hanamigawa.chiba.jp
ichihara.chiba.jp
ichikawa.chiba.jp
ichinomiya.chiba.jp
inzai.chiba.jp
isumi.chiba.jp
kamagaya.chiba.jp
kamogawa.chiba.jp
kashiwa.chiba.jp
katori.chiba.jp
katsuura.chiba.jp
kimitsu.chiba.jp
kisarazu.chiba.jp
kozaki.chiba.jp
kujukuri.chiba.jp
kyonan.chiba.jp
matsudo.chiba.jp
midori.chiba.jp
mihama.chiba.jp
minamiboso.chiba.jp
mobara.chiba.jp
mutsuzawa.chiba.jp
nagara.chiba.jp
nagareyama.chiba.jp
narashino.chiba.jp
narita.chiba.jp
noda.chiba.jp
oamishirasato.chiba.jp
omigawa.chiba.jp
onjuku.chiba.jp
otaki.chiba.jp
sakae.chiba.jp
sakura.chiba.jp
shimofusa.chiba.jp
shirako.chiba.jp
shiroi.chiba.jp
shisui.chiba.jp
sodegaura.chiba.jp
sosa.chiba.jp
tako.chiba.jp
tateyama.chiba.jp
togane.chiba.jp
tohnosho.chiba.jp
tomisato.chiba.jp
urayasu.chiba.jp
yachimata.chiba.jp
yachiyo.chiba.jp
yokaichiba.chiba.jp
yokoshibahikari.chiba.jp
yotsukaido.chiba.jp
ainan.ehime.jp
honai.ehime.jp
ikata.ehime.jp
imabari.ehime.jp
iyo.ehime.jp
kamijima.ehime.jp
kihoku.ehime.jp
kumakogen.ehime.jp
masaki.ehime.jp
matsuno.ehime.jp
matsuyama.ehime.jp
namikata.ehime.jp
niihama.ehime.jp
ozu.ehime.jp
saijo.ehime.jp
seiyo.ehime.jp
shikokuchuo.ehime.jp
tobe.ehime.jp
toon.ehime.jp
uchiko.ehime.jp
uwajima.ehime.jp
yawatahama.ehime.jp
echizen.fukui.jp
eiheiji.fukui.jp
fukui.fukui.jp
ikeda.fukui.jp
katsuyama.fukui.jp
mihama.fukui.jp
minamiechizen.fukui.jp
obama.fukui.jp
ohi.fukui.jp
ono.fukui.jp
sabae.fukui.jp
sakai.fukui.jp
takahama.fukui.jp
tsuruga.fukui.jp
wakasa.fukui.jp
ashiya.fukuoka.jp
buzen.fukuoka.jp
chikugo.fukuoka.jp
chikuho.fukuoka.jp
chikujo.fukuoka.jp
chikushino.fukuoka.jp
chikuzen.fukuoka.jp
chuo.fukuoka.jp
dazaifu.fukuoka.jp
fukuchi.fukuoka.jp
hakata.fukuoka.jp
higashi.fukuoka.jp
hirokawa.fukuoka.jp
hisayama.fukuoka.jp
iizuka.fukuoka.jp
inatsuki.fukuoka.jp
kaho.fukuoka.jp
kasuga.fukuoka.jp
kasuya.fukuoka.jp
kawara.fukuoka.jp
keisen.fukuoka.jp
koga.fukuoka.jp
kurate.fukuoka.jp
kurogi.fukuoka.jp
kurume.fukuoka.jp
minami.fukuoka.jp
miyako.fukuoka.jp
miyama.fukuoka.jp
miyawaka.fukuoka.jp
mizumaki.fukuoka.jp
munakata.fukuoka.jp
nakagawa.fukuoka.jp
nakama.fukuoka.jp
nishi.fukuoka.jp
nogata.fukuoka.jp
ogori.fukuoka.jp
okagaki.fukuoka.jp
okawa.fukuoka.jp
oki.fukuoka.jp
omuta.fukuoka.jp
onga.fukuoka.jp
onojo.fukuoka.jp
oto.fukuoka.jp
saigawa.fukuoka.jp
sasaguri.fukuoka.jp
shingu.fukuoka.jp
shinyoshitomi.fukuoka.jp
shonai.fukuoka.jp
soeda.fukuoka.jp
sue.fukuoka.jp
tachiarai.fukuoka.jp
tagawa.fukuoka.jp
takata.fukuoka.jp
toho.fukuoka.jp
toyotsu.fukuoka.jp
tsuiki.fukuoka.jp
ukiha.fukuoka.jp
umi.fukuoka.jp
usui.fukuoka.jp
yamada.fukuoka.jp
yame.fukuoka.jp
yanagawa.fukuoka.jp
yukuhashi.fukuoka.jp
aizubange.fukushima.jp
aizumisato.fukushima.jp
aizuwakamatsu.fukushima.jp
asakawa.fukushima.jp
bandai.fukushima.jp
date.fukushima.jp
fukushima.fukushima.jp
furudono.fukushima.jp
futaba.fukushima.jp
hanawa.fukushima.jp
higashi.fukushima.jp
hirata.fukushima.jp
hirono.fukushima.jp
iitate.fukushima.jp
inawashiro.fukushima.jp
ishikawa.fukushima.jp
iwaki.fukushima.jp
izumizaki.fukushima.jp
kagamiishi.fukushima.jp
kaneyama.fukushima.jp
kawamata.fukushima.jp
kitakata.fukushima.jp
kitashiobara.fukushima.jp
koori.fukushima.jp
koriyama.fukushima.jp
kunimi.fukushima.jp
miharu.fukushima.jp
mishima.fukushima.jp
namie.fukushima.jp
nango.fukushima.jp
nishiaizu.fukushima.jp
nishigo.fukushima.jp
okuma.fukushima.jp
omotego.fukushima.jp
ono.fukushima.jp
otama.fukushima.jp
samegawa.fukushima.jp
shimogo.fukushima.jp
shirakawa.fukushima.jp
showa.fukushima.jp
soma.fukushima.jp
sukagawa.fukushima.jp
taishin.fukushima.jp
tamakawa.fukushima.jp
tanagura.fukushima.jp
tenei.fukushima.jp
yabuki.fukushima.jp
yamato.fukushima.jp
yamatsuri.fukushima.jp
yanaizu.fukushima.jp
yugawa.fukushima.jp
anpachi.gifu.jp
ena.gifu.jp
gifu.gifu.jp
ginan.gifu.jp
godo.gifu.jp
gujo.gifu.jp
hashima.gifu.jp
hichiso.gifu.jp
hida.gifu.jp
higashishirakawa.gifu.jp
ibigawa.gifu.jp
ikeda.gifu.jp
kakamigahara.gifu.jp
kani.gifu.jp
kasahara.gifu.jp
kasamatsu.gifu.jp
kawaue.gifu.jp
kitagata.gifu.jp
mino.gifu.jp
minokamo.gifu.jp
mitake.gifu.jp
mizunami.gifu.jp
motosu.gifu.jp
nakatsugawa.gifu.jp
ogaki.gifu.jp
sakahogi.gifu.jp
seki.gifu.jp
sekigahara.gifu.jp
shirakawa.gifu.jp
tajimi.gifu.jp
takayama.gifu.jp
tarui.gifu.jp
toki.gifu.jp
tomika.gifu.jp
wanouchi.gifu.jp
yamagata.gifu.jp
yaotsu.gifu.jp
yoro.gifu.jp
annaka.gunma.jp
chiyoda.gunma.jp
fujioka.gunma.jp
higashiagatsuma.gunma.jp
isesaki.gunma.jp
itakura.gunma.jp
kanna.gunma.jp
kanra.gunma.jp
katashina.gunma.jp
kawaba.gunma.jp
kiryu.gunma.jp
kusatsu.gunma.jp
maebashi.gunma.jp
meiwa.gunma.jp
midori.gunma.jp
minakami.gunma.jp
naganohara.gunma.jp
nakanojo.gunma.jp
nanmoku.gunma.jp
numata.gunma.jp
oizumi.gunma.jp
ora.gunma.jp
ota.gunma.jp
shibukawa.gunma.jp
shimonita.gunma.jp
shinto.gunma.jp
showa.gunma.jp
takasaki.gunma.jp
takayama.gunma.jp
tamamura.gunma.jp
tatebayashi.gunma.jp
tomioka.gunma.jp
tsukiyono.gunma.jp
tsumagoi.gunma.jp
ueno.gunma.jp
yoshioka.gunma.jp
asaminami.hiroshima.jp
daiwa.hiroshima.jp
etajima.hiroshima.jp
fuchu.hiroshima.jp
fukuyama.hiroshima.jp
hatsukaichi.hiroshima.jp
higashihiroshima.hiroshima.jp
hongo.hiroshima.jp
jinsekikogen.hiroshima.jp
kaita.hiroshima.jp
kui.hiroshima.jp
kumano.hiroshima.jp
kure.hiroshima.jp
mihara.hiroshima.jp
miyoshi.hiroshima.jp
naka.hiroshima.jp
onomichi.hiroshima.jp
osakikamijima.hiroshima.jp
otake.hiroshima.jp
saka.hiroshima.jp
sera.hiroshima.jp
seranishi.hiroshima.jp
shinichi.hiroshima.jp
shobara.hiroshima.jp
takehara.hiroshima.jp
abashiri.hokkaido.jp
abira.hokkaido.jp
aibetsu.hokkaido.jp
akabira.hokkaido.jp
akkeshi.hokkaido.jp
asahikawa.hokkaido.jp
ashibetsu.hokkaido.jp
ashoro.hokkaido.jp
assabu.hokkaido.jp
atsuma.hokkaido.jp
bibai.hokkaido.jp
biei.hokkaido.jp
bifuka.hokkaido.jp
bihoro.hokkaido.jp
biratori.hokkaido.jp
chippubetsu.hokkaido.jp
chitose.hokkaido.jp
date.hokkaido.jp
ebetsu.hokkaido.jp
embetsu.hokkaido.jp
eniwa.hokkaido.jp
erimo.hokkaido.jp
esan.hokkaido.jp
esashi.hokkaido.jp
fukagawa.hokkaido.jp
fukushima.hokkaido.jp
furano.hokkaido.jp
furubira.hokkaido.jp
haboro.hokkaido.jp
hakodate.hokkaido.jp
hamatonbetsu.hokkaido.jp
hidaka.hokkaido.jp
higashikagura.hokkaido.jp
higashikawa.hokkaido.jp
hiroo.hokkaido.jp
hokuryu.hokkaido.jp
hokuto.hokkaido.jp
honbetsu.hokkaido.jp
horokanai.hokkaido.jp
horonobe.hokkaido.jp
ikeda.hokkaido.jp
imakane.hokkaido.jp
ishikari.hokkaido.jp
iwamizawa.hokkaido.jp
iwanai.hokkaido.jp
kamifurano.hokkaido.jp
kamikawa.hokkaido.jp
kamishihoro.hokkaido.jp
kamisunagawa.hokkaido.jp
kamoenai.hokkaido.jp
kayabe.hokkaido.jp
kembuchi.hokkaido.jp
kikonai.hokkaido.jp
kimobetsu.hokkaido.jp
kitahiroshima.hokkaido.jp
kitami.hokkaido.jp
kiyosato.hokkaido.jp
koshimizu.hokkaido.jp
kunneppu.hokkaido.jp
kuriyama.hokkaido.jp
kuromatsunai.hokkaido.jp
kushiro.hokkaido.jp
kutchan.hokkaido.jp
kyowa.hokkaido.jp
mashike.hokkaido.jp
matsumae.hokkaido.jp
mikasa.hokkaido.jp
minamifurano.hokkaido.jp
mombetsu.hokkaido.jp
moseushi.hokkaido.jp
mukawa.hokkaido.jp
muroran.hokkaido.jp
naie.hokkaido.jp
nakagawa.hokkaido.jp
nakasatsunai.hokkaido.jp
nakatombetsu.hokkaido.jp
nanae.hokkaido.jp
nanporo.hokkaido.jp
nayoro.hokkaido.jp
nemuro.hokkaido.jp
niikappu.hokkaido.jp
niki.hokkaido.jp
nishiokoppe.hokkaido.jp
noboribetsu.hokkaido.jp
numata.hokkaido.jp
obihiro.hokkaido.jp
obira.hokkaido.jp
oketo.hokkaido.jp
okoppe.hokkaido.jp
otaru.hokkaido.jp
otobe.hokkaido.jp
otofuke.hokkaido.jp
otoineppu.hokkaido.jp
oumu.hokkaido.jp
ozora.hokkaido.jp
pippu.hokkaido.jp
rankoshi.hokkaido.jp
rebun.hokkaido.jp
rikubetsu.hokkaido.jp
rishiri.hokkaido.jp
rishirifuji.hokkaido.jp
saroma.hokkaido.jp
sarufutsu.hokkaido.jp
shakotan.hokkaido.jp
shari.hokkaido.jp
shibecha.hokkaido.jp
shibetsu.hokkaido.jp
shikabe.hokkaido.jp
shikaoi.hokkaido.jp
shimamaki.hokkaido.jp
shimizu.hokkaido.jp
shimokawa.hokkaido.jp
shinshinotsu.hokkaido.jp
shintoku.hokkaido.jp
shiranuka.hokkaido.jp
shiraoi.hokkaido.jp
shiriuchi.hokkaido.jp
sobetsu.hokkaido.jp
sunagawa.hokkaido.jp
taiki.hokkaido.jp
takasu.hokkaido.jp
takikawa.hokkaido.jp
takinoue.hokkaido.jp
teshikaga.hokkaido.jp
tobetsu.hokkaido.jp
tohma.hokkaido.jp
tomakomai.hokkaido.jp
tomari.hokkaido.jp
toya.hokkaido.jp
toyako.hokkaido.jp
toyotomi.hokkaido.jp
toyoura.hokkaido.jp
tsubetsu.hokkaido.jp
tsukigata.hokkaido.jp
urakawa.hokkaido.jp
urausu.hokkaido.jp
uryu.hokkaido.jp
utashinai.hokkaido.jp
wakkanai.hokkaido.jp
wassamu.hokkaido.jp
yakumo.hokkaido.jp
yoichi.hokkaido.jp
aioi.hyogo.jp
akashi.hyogo.jp
ako.hyogo.jp
amagasaki.hyogo.jp
aogaki.hyogo.jp
asago.hyogo.jp
ashiya.hyogo.jp
awaji.hyogo.jp
fukusaki.hyogo.jp
goshiki.hyogo.jp
harima.hyogo.jp
himeji.hyogo.jp
ichikawa.hyogo.jp
inagawa.hyogo.jp
itami.hyogo.jp
kakogawa.hyogo.jp
kamigori.hyogo.jp
kamikawa.hyogo.jp
kasai.hyogo.jp
kasuga.hyogo.jp
kawanishi.hyogo.jp
miki.hyogo.jp
minamiawaji.hyogo.jp
nishinomiya.hyogo.jp
nishiwaki.hyogo.jp
ono.hyogo.jp
sanda.hyogo.jp
sannan.hyogo.jp
sasayama.hyogo.jp
sayo.hyogo.jp
shingu.hyogo.jp
shinonsen.hyogo.jp
shiso.hyogo.jp
sumoto.hyogo.jp
taishi.hyogo.jp
taka.hyogo.jp
takarazuka.hyogo.jp
takasago.hyogo.jp
takino.hyogo.jp
tamba.hyogo.jp
tatsuno.hyogo.jp
toyooka.hyogo.jp
yabu.hyogo.jp
yashiro.hyogo.jp
yoka.hyogo.jp
yokawa.hyogo.jp
ami.ibaraki.jp
asahi.ibaraki.jp
bando.ibaraki.jp
chikusei.ibaraki.jp
daigo.ibaraki.jp
fujishiro.ibaraki.jp
hitachi.ibaraki.jp
hitachinaka.ibaraki.jp
hitachiomiya.ibaraki.jp
hitachiota.ibaraki.jp
ibaraki.ibaraki.jp
ina.ibaraki.jp
inashiki.ibaraki.jp
itako.ibaraki.jp
iwama.ibaraki.jp
joso.ibaraki.jp
kamisu.ibaraki.jp
kasama.ibaraki.jp
kashima.ibaraki.jp
kasumigaura.ibaraki.jp
koga.ibaraki.jp
miho.ibaraki.jp
mito.ibaraki.jp
moriya.ibaraki.jp
naka.ibaraki.jp
namegata.ibaraki.jp
oarai.ibaraki.jp
ogawa.ibaraki.jp
omitama.ibaraki.jp
ryugasaki.ibaraki.jp
sakai.ibaraki.jp
sakuragawa.ibaraki.jp
shimodate.ibaraki.jp
shimotsuma.ibaraki.jp
shirosato.ibaraki.jp
sowa.ibaraki.jp
suifu.ibaraki.jp
takahagi.ibaraki.jp
tamatsukuri.ibaraki.jp
tokai.ibaraki.jp
tomobe.ibaraki.jp
tone.ibaraki.jp
toride.ibaraki.jp
tsuchiura.ibaraki.jp
tsukuba.ibaraki.jp
uchihara.ibaraki.jp
ushiku.ibaraki.jp
yachiyo.ibaraki.jp
yamagata.ibaraki.jp
yawara.ibaraki.jp
yuki.ibaraki.jp
anamizu.ishikawa.jp
hakui.ishikawa.jp
hakusan.ishikawa.jp
kaga.ishikawa.jp
kahoku.ishikawa.jp
kanazawa.ishikawa.jp
kawakita.ishikawa.jp
komatsu.ishikawa.jp
nakanoto.ishikawa.jp
nanao.ishikawa.jp
nomi.ishikawa.jp
nonoichi.ishikawa.jp
noto.ishikawa.jp
shika.ishikawa.jp
suzu.ishikawa.jp
tsubata.ishikawa.jp
tsurugi.ishikawa.jp
uchinada.ishikawa.jp
wajima.ishikawa.jp
fudai.iwate.jp
fujisawa.iwate.jp
hanamaki.iwate.jp
hiraizumi.iwate.jp
hirono.iwate.jp
ichinohe.iwate.jp
ichinoseki.iwate.jp
iwaizumi.iwate.jp
iwate.iwate.jp
joboji.iwate.jp
kamaishi.iwate.jp
kanegasaki.iwate.jp
karumai.iwate.jp
kawai.iwate.jp
kitakami.iwate.jp
kuji.iwate.jp
kunohe.iwate.jp
kuzumaki.iwate.jp
miyako.iwate.jp
mizusawa.iwate.jp
morioka.iwate.jp
ninohe.iwate.jp
noda.iwate.jp
ofunato.iwate.jp
oshu.iwate.jp
otsuchi.iwate.jp
rikuzentakata.iwate.jp
shiwa.iwate.jp
shizukuishi.iwate.jp
sumita.iwate.jp
tanohata.iwate.jp
tono.iwate.jp
yahaba.iwate.jp
yamada.iwate.jp
ayagawa.kagawa.jp
higashikagawa.kagawa.jp
kanonji.kagawa.jp
kotohira.kagawa.jp
manno.kagawa.jp
marugame.kagawa.jp
mitoyo.kagawa.jp
naoshima.kagawa.jp
sanuki.kagawa.jp
tadotsu.kagawa.jp
takamatsu.kagawa.jp
tonosho.kagawa.jp
uchinomi.kagawa.jp
utazu.kagawa.jp
zentsuji.kagawa.jp
akune.kagoshima.jp
amami.kagoshima.jp
hioki.kagoshima.jp
isa.kagoshima.jp
isen.kagoshima.jp
izumi.kagoshima.jp
kagoshima.kagoshima.jp
kanoya.kagoshima.jp
kawanabe.kagoshima.jp
kinko.kagoshima.jp
kouyama.kagoshima.jp
makurazaki.kagoshima.jp
matsumoto.kagoshima.jp
minamitane.kagoshima.jp
nakatane.kagoshima.jp
nishinoomote.kagoshima.jp
satsumasendai.kagoshima.jp
soo.kagoshima.jp
tarumizu.kagoshima.jp
yusui.kagoshima.jp
aikawa.kanagawa.jp
atsugi.kanagawa.jp
ayase.kanagawa.jp
chigasaki.kanagawa.jp
ebina.kanagawa.jp
fujisawa.kanagawa.jp
hadano.kanagawa.jp
hakone.kanagawa.jp
hiratsuka.kanagawa.jp
isehara.kanagawa.jp
kaisei.kanagawa.jp
kamakura.kanagawa.jp
kiyokawa.kanagawa.jp
matsuda.kanagawa.jp
minamiashigara.kanagawa.jp
miura.kanagawa.jp
nakai.kanagawa.jp
ninomiya.kanagawa.jp
odawara.kanagawa.jp
oi.kanagawa.jp
oiso.kanagawa.jp
sagamihara.kanagawa.jp
samukawa.kanagawa.jp
tsukui.kanagawa.jp
yamakita.kanagawa.jp
yamato.kanagawa.jp
yokosuka.kanagawa.jp
yugawara.kanagawa.jp
zama.kanagawa.jp
zushi.kanagawa.jp
aki.kochi.jp
geisei.kochi.jp
hidaka.kochi.jp
higashitsuno.kochi.jp
ino.kochi.jp
kagami.kochi.jp
kami.kochi.jp
kitagawa.kochi.jp
kochi.kochi.jp
mihara.kochi.jp
motoyama.kochi.jp
muroto.kochi.jp
nahari.kochi.jp
nakamura.kochi.jp
nankoku.kochi.jp
nishitosa.kochi.jp
niyodogawa.kochi.jp
ochi.kochi.jp
okawa.kochi.jp
otoyo.kochi.jp
otsuki.kochi.jp
sakawa.kochi.jp
sukumo.kochi.jp
susaki.kochi.jp
tosa.kochi.jp
tosashimizu.kochi.jp
toyo.kochi.jp
tsuno.kochi.jp
umaji.kochi.jp
yasuda.kochi.jp
yusuhara.kochi.jp
amakusa.kumamoto.jp
arao.kumamoto.jp
aso.kumamoto.jp
choyo.kumamoto.jp
gyokuto.kumamoto.jp
kamiamakusa.kumamoto.jp
kikuchi.kumamoto.jp
kumamoto.kumamoto.jp
mashiki.kumamoto.jp
mifune.kumamoto.jp
minamata.kumamoto.jp
minamioguni.kumamoto.jp
nagasu.kumamoto.jp
nishihara.kumamoto.jp
oguni.kumamoto.jp
ozu.kumamoto.jp
sumoto.kumamoto.jp
takamori.kumamoto.jp
uki.kumamoto.jp
uto.kumamoto.jp
yamaga.kumamoto.jp
yamato.kumamoto.jp
yatsushiro.kumamoto.jp
ayabe.kyoto.jp
fukuchiyama.kyoto.jp
higashiyama.kyoto.jp
ide.kyoto.jp
ine.kyoto.jp
joyo.kyoto.jp
kameoka.kyoto.jp
kamo.kyoto.jp
kita.kyoto.jp
kizu.kyoto.jp
kumiyama.kyoto.jp
kyotamba.kyoto.jp
kyotanabe.kyoto.jp
kyotango.kyoto.jp
maizuru.kyoto.jp
minami.kyoto.jp
minamiyamashiro.kyoto.jp
miyazu.kyoto.jp
muko.kyoto.jp
nagaokakyo.kyoto.jp
nakagyo.kyoto.jp
nantan.kyoto.jp
oyamazaki.kyoto.jp
sakyo.kyoto.jp
seika.kyoto.jp
tanabe.kyoto.jp
uji.kyoto.jp
ujitawara.kyoto.jp
wazuka.kyoto.jp
yamashina.kyoto.jp
yawata.kyoto.jp
asahi.mie.jp
inabe.mie.jp
ise.mie.jp
kameyama.mie.jp
kawagoe.mie.jp
kiho.mie.jp
kisosaki.mie.jp
kiwa.mie.jp
komono.mie.jp
kumano.mie.jp
kuwana.mie.jp
matsusaka.mie.jp
meiwa.mie.jp
mihama.mie.jp
minamiise.mie.jp
misugi.mie.jp
miyama.mie.jp
nabari.mie.jp
shima.mie.jp
suzuka.mie.jp
tado.mie.jp
taiki.mie.jp
taki.mie.jp
tamaki.mie.jp
toba.mie.jp
tsu.mie.jp
udono.mie.jp
ureshino.mie.jp
watarai.mie.jp
yokkaichi.mie.jp
furukawa.miyagi.jp
higashimatsushima.miyagi.jp
ishinomaki.miyagi.jp
iwanuma.miyagi.jp
kakuda.miyagi.jp
kami.miyagi.jp
kawasaki.miyagi.jp
marumori.miyagi.jp
matsushima.miyagi.jp
minamisanriku.miyagi.jp
misato.miyagi.jp
murata.miyagi.jp
natori.miyagi.jp
ogawara.miyagi.jp
ohira.miyagi.jp
onagawa.miyagi.jp
osaki.miyagi.jp
rifu.miyagi.jp
semine.miyagi.jp
shibata.miyagi.jp
shichikashuku.miyagi.jp
shikama.miyagi.jp
shiogama.miyagi.jp
shiroishi.miyagi.jp
tagajo.miyagi.jp
taiwa.miyagi.jp
tome.miyagi.jp
tomiya.miyagi.jp
wakuya.miyagi.jp
watari.miyagi.jp
yamamoto.miyagi.jp
zao.miyagi.jp
aya.miyazaki.jp
ebino.miyazaki.jp
gokase.miyazaki.jp
hyuga.miyazaki.jp
kadogawa.miyazaki.jp
kawaminami.miyazaki.jp
kijo.miyazaki.jp
kitagawa.miyazaki.jp
kitakata.miyazaki.jp
kitaura.miyazaki.jp
kobayashi.miyazaki.jp
kunitomi.miyazaki.jp
kushima.miyazaki.jp
mimata.miyazaki.jp
miyakonojo.miyazaki.jp
miyazaki.miyazaki.jp
morotsuka.miyazaki.jp
nichinan.miyazaki.jp
nishimera.miyazaki.jp
nobeoka.miyazaki.jp
saito.miyazaki.jp
shiiba.miyazaki.jp
shintomi.miyazaki.jp
takaharu.miyazaki.jp
takanabe.miyazaki.jp
takazaki.miyazaki.jp
tsuno.miyazaki.jp
achi.nagano.jp
agematsu.nagano.jp
anan.nagano.jp
aoki.nagano.jp
asahi.nagano.jp
azumino.nagano.jp
chikuhoku.nagano.jp
chikuma.nagano.jp
chino.nagano.jp
fujimi.nagano.jp
hakuba.nagano.jp
hara.nagano.jp
hiraya.nagano.jp
iida.nagano.jp
iijima.nagano.jp
iiyama.nagano.jp
iizuna.nagano.jp
ikeda.nagano.jp
ikusaka.nagano.jp
ina.nagano.jp
karuizawa.nagano.jp
kawakami.nagano.jp
kiso.nagano.jp
kisofukushima.nagano.jp
kitaaiki.nagano.jp
komagane.nagano.jp
komoro.nagano.jp
matsukawa.nagano.jp
matsumoto.nagano.jp
miasa.nagano.jp
minamiaiki.nagano.jp
minamimaki.nagano.jp
minamiminowa.nagano.jp
minowa.nagano.jp
miyada.nagano.jp
miyota.nagano.jp
mochizuki.nagano.jp
nagano.nagano.jp
nagawa.nagano.jp
nagiso.nagano.jp
nakagawa.nagano.jp
nakano.nagano.jp
nozawaonsen.nagano.jp
obuse.nagano.jp
ogawa.nagano.jp
okaya.nagano.jp
omachi.nagano.jp
omi.nagano.jp
ookuwa.nagano.jp
ooshika.nagano.jp
otaki.nagano.jp
otari.nagano.jp
sakae.nagano.jp
sakaki.nagano.jp
saku.nagano.jp
sakuho.nagano.jp
shimosuwa.nagano.jp
shinanomachi.nagano.jp
shiojiri.nagano.jp
suwa.nagano.jp
suzaka.nagano.jp
takagi.nagano.jp
takamori.nagano.jp
takayama.nagano.jp
tateshina.nagano.jp
tatsuno.nagano.jp
togakushi.nagano.jp
togura.nagano.jp
tomi.nagano.jp
ueda.nagano.jp
wada.nagano.jp
yamagata.nagano.jp
yamanouchi.nagano.jp
yasaka.nagano.jp
yasuoka.nagano.jp
chijiwa.nagasaki.jp
futsu.nagasaki.jp
goto.nagasaki.jp
hasami.nagasaki.jp
hirado.nagasaki.jp
iki.nagasaki.jp
isahaya.nagasaki.jp
kawatana.nagasaki.jp
kuchinotsu.nagasaki.jp
matsuura.nagasaki.jp
nagasaki.nagasaki.jp
obama.nagasaki.jp
omura.nagasaki.jp
oseto.nagasaki.jp
saikai.nagasaki.jp
sasebo.nagasaki.jp
seihi.nagasaki.jp
shimabara.nagasaki.jp
shinkamigoto.nagasaki.jp
togitsu.nagasaki.jp
tsushima.nagasaki.jp
unzen.nagasaki.jp
ando.nara.jp
gose.nara.jp
heguri.nara.jp
higashiyoshino.nara.jp
ikaruga.nara.jp
ikoma.nara.jp
kamikitayama.nara.jp
kanmaki.nara.jp
kashiba.nara.jp
kashihara.nara.jp
katsuragi.nara.jp
kawai.nara.jp
kawakami.nara.jp
kawanishi.nara.jp
koryo.nara.jp
kurotaki.nara.jp
mitsue.nara.jp
miyake.nara.jp
nara.nara.jp
nosegawa.nara.jp
oji.nara.jp
ouda.nara.jp
oyodo.nara.jp
sakurai.nara.jp
sango.nara.jp
shimoichi.nara.jp
shimokitayama.nara.jp
shinjo.nara.jp
soni.nara.jp
takatori.nara.jp
tawaramoto.nara.jp
tenkawa.nara.jp
tenri.nara.jp
uda.nara.jp
yamatokoriyama.nara.jp
yamatotakada.nara.jp
yamazoe.nara.jp
yoshino.nara.jp
aga.niigata.jp
agano.niigata.jp
gosen.niigata.jp
itoigawa.niigata.jp
izumozaki.niigata.jp
joetsu.niigata.jp
kamo.niigata.jp
kariwa.niigata.jp
kashiwazaki.niigata.jp
minamiuonuma.niigata.jp
mitsuke.niigata.jp
muika.niigata.jp
murakami.niigata.jp
myoko.niigata.jp
nagaoka.niigata.jp
niigata.niigata.jp
ojiya.niigata.jp
omi.niigata.jp
sado.niigata.jp
sanjo.niigata.jp
seiro.niigata.jp
seirou.niigata.jp
sekikawa.niigata.jp
shibata.niigata.jp
tagami.niigata.jp
tainai.niigata.jp
tochio.niigata.jp
tokamachi.niigata.jp
tsubame.niigata.jp
tsunan.niigata.jp
uonuma.niigata.jp
yahiko.niigata.jp
yoita.niigata.jp
yuzawa.niigata.jp
beppu.oita.jp
bungoono.oita.jp
bungotakada.oita.jp
hasama.oita.jp
hiji.oita.jp
himeshima.oita.jp
hita.oita.jp
kamitsue.oita.jp
kokonoe.oita.jp
kuju.oita.jp
kunisaki.oita.jp
kusu.oita.jp
oita.oita.jp
saiki.oita.jp
taketa.oita.jp
tsukumi.oita.jp
usa.oita.jp
usuki.oita.jp
yufu.oita.jp
akaiwa.okayama.jp
asakuchi.okayama.jp
bizen.okayama.jp
hayashima.okayama.jp
ibara.okayama.jp
kagamino.okayama.jp
kasaoka.okayama.jp
kibichuo.okayama.jp
kumenan.okayama.jp
kurashiki.okayama.jp
maniwa.okayama.jp
misaki.okayama.jp
nagi.okayama.jp
niimi.okayama.jp
nishiawakura.okayama.jp
okayama.okayama.jp
satosho.okayama.jp
setouchi.okayama.jp
shinjo.okayama.jp
shoo.okayama.jp
soja.okayama.jp
takahashi.okayama.jp
tamano.okayama.jp
tsuyama.okayama.jp
wake.okayama.jp
yakage.okayama.jp
aguni.okinawa.jp
ginowan.okinawa.jp
ginoza.okinawa.jp
gushikami.okinawa.jp
haebaru.okinawa.jp
higashi.okinawa.jp
hirara.okinawa.jp
iheya.okinawa.jp
ishigaki.okinawa.jp
ishikawa.okinawa.jp
itoman.okinawa.jp
izena.okinawa.jp
kadena.okinawa.jp
kin.okinawa.jp
kitadaito.okinawa.jp
kitanakagusuku.okinawa.jp
kumejima.okinawa.jp
kunigami.okinawa.jp
minamidaito.okinawa.jp
motobu.okinawa.jp
nago.okinawa.jp
naha.okinawa.jp
nakagusuku.okinawa.jp
nakijin.okinawa.jp
nanjo.okinawa.jp
nishihara.okinawa.jp
ogimi.okinawa.jp
okinawa.okinawa.jp
onna.okinawa.jp
shimoji.okinawa.jp
taketomi.okinawa.jp
tarama.okinawa.jp
tokashiki.okinawa.jp
tomigusuku.okinawa.jp
tonaki.okinawa.jp
urasoe.okinawa.jp
uruma.okinawa.jp
yaese.okinawa.jp
yomitan.okinawa.jp
yonabaru.okinawa.jp
yonaguni.okinawa.jp
zamami.okinawa.jp
abeno.osaka.jp
chihayaakasaka.osaka.jp
chuo.osaka.jp
daito.osaka.jp
fujiidera.osaka.jp
habikino.osaka.jp
hannan.osaka.jp
higashiosaka.osaka.jp
higashisumiyoshi.osaka.jp
higashiyodogawa.osaka.jp
hirakata.osaka.jp
ibaraki.osaka.jp
ikeda.osaka.jp
izumi.osaka.jp
izumiotsu.osaka.jp
izumisano.osaka.jp
kadoma.osaka.jp
kaizuka.osaka.jp
kanan.osaka.jp
kashiwara.osaka.jp
katano.osaka.jp
kawachinagano.osaka.jp
kishiwada.osaka.jp
kita.osaka.jp
kumatori.osaka.jp
matsubara.osaka.jp
minato.osaka.jp
minoh.osaka.jp
misaki.osaka.jp
moriguchi.osaka.jp
neyagawa.osaka.jp
nishi.osaka.jp
nose.osaka.jp
osakasayama.osaka.jp
sakai.osaka.jp
sayama.osaka.jp
sennan.osaka.jp
settsu.osaka.jp
shijonawate.osaka.jp
shimamoto.osaka.jp
suita.osaka.jp
tadaoka.osaka.jp
taishi.osaka.jp
tajiri.osaka.jp
takaishi.osaka.jp
takatsuki.osaka.jp
tondabayashi.osaka.jp
toyonaka.osaka.jp
toyono.osaka.jp
yao.osaka.jp
ariake.saga.jp
arita.saga.jp
fukudomi.saga.jp
genkai.saga.jp
hamatama.saga.jp
hizen.saga.jp
imari.saga.jp
kamimine.saga.jp
kanzaki.saga.jp
karatsu.saga.jp
kashima.saga.jp
kitagata.saga.jp
kitahata.saga.jp
kiyama.saga.jp
kouhoku.saga.jp
kyuragi.saga.jp
nishiarita.saga.jp
ogi.saga.jp
omachi.saga.jp
ouchi.saga.jp
saga.saga.jp
shiroishi.saga.jp
taku.saga.jp
tara.saga.jp
tosu.saga.jp
yoshinogari.saga.jp
arakawa.saitama.jp
asaka.saitama.jp
chichibu.saitama.jp
fujimi.saitama.jp
fujimino.saitama.jp
fukaya.saitama.jp
hanno.saitama.jp
hanyu.saitama.jp
hasuda.saitama.jp
hatogaya.saitama.jp
hatoyama.saitama.jp
hidaka.saitama.jp
higashichichibu.saitama.jp
higashimatsuyama.saitama.jp
honjo.saitama.jp
ina.saitama.jp
iruma.saitama.jp
iwatsuki.saitama.jp
kamiizumi.saitama.jp
kamikawa.saitama.jp
kamisato.saitama.jp
kasukabe.saitama.jp
kawagoe.saitama.jp
kawaguchi.saitama.jp
kawajima.saitama.jp
kazo.saitama.jp
kitamoto.saitama.jp
koshigaya.saitama.jp
kounosu.saitama.jp
kuki.saitama.jp
kumagaya.saitama.jp
matsubushi.saitama.jp
minano.saitama.jp
misato.saitama.jp
miyashiro.saitama.jp
miyoshi.saitama.jp
moroyama.saitama.jp
nagatoro.saitama.jp
namegawa.saitama.jp
niiza.saitama.jp
ogano.saitama.jp
ogawa.saitama.jp
ogose.saitama.jp
okegawa.saitama.jp
omiya.saitama.jp
otaki.saitama.jp
ranzan.saitama.jp
ryokami.saitama.jp
saitama.saitama.jp
sakado.saitama.jp
satte.saitama.jp
sayama.saitama.jp
shiki.saitama.jp
shiraoka.saitama.jp
soka.saitama.jp
sugito.saitama.jp
toda.saitama.jp
tokigawa.saitama.jp
tokorozawa.saitama.jp
tsurugashima.saitama.jp
urawa.saitama.jp
warabi.saitama.jp
yashio.saitama.jp
yokoze.saitama.jp
yono.saitama.jp
yorii.saitama.jp
yoshida.saitama.jp
yoshikawa.saitama.jp
yoshimi.saitama.jp
aisho.shiga.jp
gamo.shiga.jp
higashiomi.shiga.jp
hikone.shiga.jp
koka.shiga.jp
konan.shiga.jp
kosei.shiga.jp
koto.shiga.jp
kusatsu.shiga.jp
maibara.shiga.jp
moriyama.shiga.jp
nagahama.shiga.jp
nishiazai.shiga.jp
notogawa.shiga.jp
omihachiman.shiga.jp
otsu.shiga.jp
ritto.shiga.jp
ryuoh.shiga.jp
takashima.shiga.jp
takatsuki.shiga.jp
torahime.shiga.jp
toyosato.shiga.jp
yasu.shiga.jp
akagi.shimane.jp
ama.shimane.jp
gotsu.shimane.jp
hamada.shimane.jp
higashiizumo.shimane.jp
hikawa.shimane.jp
hikimi.shimane.jp
izumo.shimane.jp
kakinoki.shimane.jp
masuda.shimane.jp
matsue.shimane.jp
misato.shimane.jp
nishinoshima.shimane.jp
ohda.shimane.jp
okinoshima.shimane.jp
okuizumo.shimane.jp
shimane.shimane.jp
tamayu.shimane.jp
tsuwano.shimane.jp
unnan.shimane.jp
yakumo.shimane.jp
yasugi.shimane.jp
yatsuka.shimane.jp
arai.shizuoka.jp
atami.shizuoka.jp
fuji.shizuoka.jp
fujieda.shizuoka.jp
fujikawa.shizuoka.jp
fujinomiya.shizuoka.jp
fukuroi.shizuoka.jp
gotemba.shizuoka.jp
haibara.shizuoka.jp
hamamatsu.shizuoka.jp
higashiizu.shizuoka.jp
ito.shizuoka.jp
iwata.shizuoka.jp
izu.shizuoka.jp
izunokuni.shizuoka.jp
kakegawa.shizuoka.jp
kannami.shizuoka.jp
kawanehon.shizuoka.jp
kawazu.shizuoka.jp
kikugawa.shizuoka.jp
kosai.shizuoka.jp
makinohara.shizuoka.jp
matsuzaki.shizuoka.jp
minamiizu.shizuoka.jp
mishima.shizuoka.jp
morimachi.shizuoka.jp
nishiizu.shizuoka.jp
numazu.shizuoka.jp
omaezaki.shizuoka.jp
shimada.shizuoka.jp
shimizu.shizuoka.jp
shimoda.shizuoka.jp
shizuoka.shizuoka.jp
susono.shizuoka.jp
yaizu.shizuoka.jp
yoshida.shizuoka.jp
ashikaga.tochigi.jp
bato.tochigi.jp
haga.tochigi.jp
ichikai.tochigi.jp
iwafune.tochigi.jp
kaminokawa.tochigi.jp
kanuma.tochigi.jp
karasuyama.tochigi.jp
kuroiso.tochigi.jp
mashiko.tochigi.jp
mibu.tochigi.jp
moka.tochigi.jp
motegi.tochigi.jp
nasu.tochigi.jp
nasushiobara.tochigi.jp
nikko.tochigi.jp
nishikata.tochigi.jp
nogi.tochigi.jp
ohira.tochigi.jp
ohtawara.tochigi.jp
oyama.tochigi.jp
sakura.tochigi.jp
sano.tochigi.jp
shimotsuke.tochigi.jp
shioya.tochigi.jp
takanezawa.tochigi.jp
tochigi.tochigi.jp
tsuga.tochigi.jp
ujiie.tochigi.jp
utsunomiya.tochigi.jp
yaita.tochigi.jp
aizumi.tokushima.jp
anan.tokushima.jp
ichiba.tokushima.jp
itano.tokushima.jp
kainan.tokushima.jp
komatsushima.tokushima.jp
matsushige.tokushima.jp
mima.tokushima.jp
minami.tokushima.jp
miyoshi.tokushima.jp
mugi.tokushima.jp
nakagawa.tokushima.jp
naruto.tokushima.jp
sanagochi.tokushima.jp
shishikui.tokushima.jp
tokushima.tokushima.jp
wajiki.tokushima.jp
adachi.tokyo.jp
akiruno.tokyo.jp
akishima.tokyo.jp
aogashima.tokyo.jp
arakawa.tokyo.jp
bunkyo.tokyo.jp
chiyoda.tokyo.jp
chofu.tokyo.jp
chuo.tokyo.jp
edogawa.tokyo.jp
fuchu.tokyo.jp
fussa.tokyo.jp
hachijo.tokyo.jp
hachioji.tokyo.jp
hamura.tokyo.jp
higashikurume.tokyo.jp
higashimurayama.tokyo.jp
higashiyamato.tokyo.jp
hino.tokyo.jp
hinode.tokyo.jp
hinohara.tokyo.jp
inagi.tokyo.jp
itabashi.tokyo.jp
katsushika.tokyo.jp
kita.tokyo.jp
kiyose.tokyo.jp
kodaira.tokyo.jp
koganei.tokyo.jp
kokubunji.tokyo.jp
komae.tokyo.jp
koto.tokyo.jp
kouzushima.tokyo.jp
kunitachi.tokyo.jp
machida.tokyo.jp
meguro.tokyo.jp
minato.tokyo.jp
mitaka.tokyo.jp
mizuho.tokyo.jp
musashimurayama.tokyo.jp
musashino.tokyo.jp
nakano.tokyo.jp
nerima.tokyo.jp
ogasawara.tokyo.jp
okutama.tokyo.jp
ome.tokyo.jp
oshima.tokyo.jp
ota.tokyo.jp
setagaya.tokyo.jp
shibuya.tokyo.jp
shinagawa.tokyo.jp
shinjuku.tokyo.jp
suginami.tokyo.jp
sumida.tokyo.jp
tachikawa.tokyo.jp
taito.tokyo.jp
tama.tokyo.jp
toshima.tokyo.jp
chizu.tottori.jp
hino.tottori.jp
kawahara.tottori.jp
koge.tottori.jp
kotoura.tottori.jp
misasa.tottori.jp
nanbu.tottori.jp
nichinan.tottori.jp
sakaiminato.tottori.jp
tottori.tottori.jp
wakasa.tottori.jp
yazu.tottori.jp
yonago.tottori.jp
asahi.toyama.jp
fuchu.toyama.jp
fukumitsu.toyama.jp
funahashi.toyama.jp
himi.toyama.jp
imizu.toyama.jp
inami.toyama.jp
johana.toyama.jp
kamiichi.toyama.jp
kurobe.toyama.jp
nakaniikawa.toyama.jp
namerikawa.toyama.jp
nanto.toyama.jp
nyuzen.toyama.jp
oyabe.toyama.jp
taira.toyama.jp
takaoka.toyama.jp
tateyama.toyama.jp
toga.toyama.jp
tonami.toyama.jp
toyama.toyama.jp
unazuki.toyama.jp
uozu.toyama.jp
yamada.toyama.jp
arida.wakayama.jp
aridagawa.wakayama.jp
gobo.wakayama.jp
hashimoto.wakayama.jp
hidaka.wakayama.jp
hirogawa.wakayama.jp
inami.wakayama.jp
iwade.wakayama.jp
kainan.wakayama.jp
kamitonda.wakayama.jp
katsuragi.wakayama.jp
kimino.wakayama.jp
kinokawa.wakayama.jp
kitayama.wakayama.jp
koya.wakayama.jp
koza.wakayama.jp
kozagawa.wakayama.jp
kudoyama.wakayama.jp
kushimoto.wakayama.jp
mihama.wakayama.jp
misato.wakayama.jp
nachikatsuura.wakayama.jp
shingu.wakayama.jp
shirahama.wakayama.jp
taiji.wakayama.jp
tanabe.wakayama.jp
wakayama.wakayama.jp
yuasa.wakayama.jp
yura.wakayama.jp
asahi.yamagata.jp
funagata.yamagata.jp
higashine.yamagata.jp
iide.yamagata.jp
kahoku.yamagata.jp
kaminoyama.yamagata.jp
kaneyama.yamagata.jp
kawanishi.yamagata.jp
mamurogawa.yamagata.jp
mikawa.yamagata.jp
murayama.yamagata.jp
nagai.yamagata.jp
nakayama.yamagata.jp
nanyo.yamagata.jp
nishikawa.yamagata.jp
obanazawa.yamagata.jp
oe.yamagata.jp
oguni.yamagata.jp
ohkura.yamagata.jp
oishida.yamagata.jp
sagae.yamagata.jp
sakata.yamagata.jp
sakegawa.yamagata.jp
shinjo.yamagata.jp
shirataka.yamagata.jp
shonai.yamagata.jp
takahata.yamagata.jp
tendo.yamagata.jp
tozawa.yamagata.jp
tsuruoka.yamagata.jp
yamagata.yamagata.jp
yamanobe.yamagata.jp
yonezawa.yamagata.jp
yuza.yamagata.jp
abu.yamaguchi.jp
hagi.yamaguchi.jp
hikari.yamaguchi.jp
hofu.yamaguchi.jp
iwakuni.yamaguchi.jp
kudamatsu.yamaguchi.jp
mitou.yamaguchi.jp
nagato.yamaguchi.jp
oshima.yamaguchi.jp
shimonoseki.yamaguchi.jp
shunan.yamaguchi.jp
tabuse.yamaguchi.jp
tokuyama.yamaguchi.jp
toyota.yamaguchi.jp
ube.yamaguchi.jp
yuu.yamaguchi.jp
chuo.yamanashi.jp
doshi.yamanashi.jp
fuefuki.yamanashi.jp
fujikawa.yamanashi.jp
fujikawaguchiko.yamanashi.jp
fujiyoshida.yamanashi.jp
hayakawa.yamanashi.jp
hokuto.yamanashi.jp
ichikawamisato.yamanashi.jp
kai.yamanashi.jp
kofu.yamanashi.jp
koshu.yamanashi.jp
kosuge.yamanashi.jp
minami-alps.yamanashi.jp
minobu.yamanashi.jp
nakamichi.yamanashi.jp
nanbu.yamanashi.jp
narusawa.yamanashi.jp
nirasaki.yamanashi.jp
nishikatsura.yamanashi.jp
oshino.yamanashi.jp
otsuki.yamanashi.jp
showa.yamanashi.jp
tabayama.yamanashi.jp
tsuru.yamanashi.jp
uenohara.yamanashi.jp
yamanakako.yamanashi.jp
yamanashi.yamanashi.jp

// ke : http://www.kenic.or.ke/index.php/en/ke-domains/ke-domains
ke
ac.ke
co.ke
go.ke
info.ke
me.ke
mobi.ke
ne.ke
or.ke
sc.ke

// kg : http://www.domain.kg/dmn_n.html
kg
org.kg
net.kg
com.kg
edu.kg
gov.kg
mil.kg

// kh : http://www.mptc.gov.kh/dns_registration.htm
*.kh

// ki : http://www.ki/dns/index.html
ki
edu.ki
biz.ki
net.ki
org.ki
gov.ki
info.ki
com.ki

// km : https://en.wikipedia.org/wiki/.km
// http://www.domaine.km/documents/charte.doc
km
org.km
nom.km
gov.km
prd.km
tm.km
edu.km
mil.km
ass.km
com.km
// These are only mentioned as proposed suggestions at domaine.km, but
// https://en.wikipedia.org/wiki/.km says they're available for registration:
coop.km
asso.km
presse.km
medecin.km
notaires.km
pharmaciens.km
veterinaire.km
gouv.km

// kn : https://en.wikipedia.org/wiki/.kn
// http://www.dot.kn/domainRules.html
kn
net.kn
org.kn
edu.kn
gov.kn

// kp : http://www.kcce.kp/en_index.php
kp
com.kp
edu.kp
gov.kp
org.kp
rep.kp
tra.kp

// kr : https://en.wikipedia.org/wiki/.kr
// see also: http://domain.nida.or.kr/eng/registration.jsp
kr
ac.kr
co.kr
es.kr
go.kr
hs.kr
kg.kr
mil.kr
ms.kr
ne.kr
or.kr
pe.kr
re.kr
sc.kr
// kr geographical names
busan.kr
chungbuk.kr
chungnam.kr
daegu.kr
daejeon.kr
gangwon.kr
gwangju.kr
gyeongbuk.kr
gyeonggi.kr
gyeongnam.kr
incheon.kr
jeju.kr
jeonbuk.kr
jeonnam.kr
seoul.kr
ulsan.kr

// kw : https://www.nic.kw/policies/
// Confirmed by registry <nic.tech@citra.gov.kw>
kw
com.kw
edu.kw
emb.kw
gov.kw
ind.kw
net.kw
org.kw

// ky : http://www.icta.ky/da_ky_reg_dom.php
// Confirmed by registry <kysupport@perimeterusa.com> 2008-06-17
ky
edu.ky
gov.ky
com.ky
org.ky
net.ky

// kz : https://en.wikipedia.org/wiki/.kz
// see also: http://www.nic.kz/rules/index.jsp
kz
org.kz
edu.kz
net.kz
gov.kz
mil.kz
com.kz

// la : https://en.wikipedia.org/wiki/.la
// Submitted by registry <gavin.brown@nic.la>
la
int.la
net.la
info.la
edu.la
gov.la
per.la
com.la
org.la

// lb : https://en.wikipedia.org/wiki/.lb
// Submitted by registry <randy@psg.com>
lb
com.lb
edu.lb
gov.lb
net.lb
org.lb

// lc : https://en.wikipedia.org/wiki/.lc
// see also: http://www.nic.lc/rules.htm
lc
com.lc
net.lc
co.lc
org.lc
edu.lc
gov.lc

// li : https://en.wikipedia.org/wiki/.li
li

// lk : https://www.nic.lk/index.php/domain-registration/lk-domain-naming-structure
lk
gov.lk
sch.lk
net.lk
int.lk
com.lk
org.lk
edu.lk
ngo.lk
soc.lk
web.lk
ltd.lk
assn.lk
grp.lk
hotel.lk
ac.lk

// lr : http://psg.com/dns/lr/lr.txt
// Submitted by registry <randy@psg.com>
lr
com.lr
edu.lr
gov.lr
org.lr
net.lr

// ls : http://www.nic.ls/
// Confirmed by registry <lsadmin@nic.ls>
ls
ac.ls
biz.ls
co.ls
edu.ls
gov.ls
info.ls
net.ls
org.ls
sc.ls

// lt : https://en.wikipedia.org/wiki/.lt
lt
// gov.lt : http://www.gov.lt/index_en.php
gov.lt

// lu : http://www.dns.lu/en/
lu

// lv : http://www.nic.lv/DNS/En/generic.php
lv
com.lv
edu.lv
gov.lv
org.lv
mil.lv
id.lv
net.lv
asn.lv
conf.lv

// ly : http://www.nic.ly/regulations.php
ly
com.ly
net.ly
gov.ly
plc.ly
edu.ly
sch.ly
med.ly
org.ly
id.ly

// ma : https://en.wikipedia.org/wiki/.ma
// http://www.anrt.ma/fr/admin/download/upload/file_fr782.pdf
ma
co.ma
net.ma
gov.ma
org.ma
ac.ma
press.ma

// mc : http://www.nic.mc/
mc
tm.mc
asso.mc

// md : https://en.wikipedia.org/wiki/.md
md

// me : https://en.wikipedia.org/wiki/.me
me
co.me
net.me
org.me
edu.me
ac.me
gov.me
its.me
priv.me

// mg : http://nic.mg/nicmg/?page_id=39
mg
org.mg
nom.mg
gov.mg
prd.mg
tm.mg
edu.mg
mil.mg
com.mg
co.mg

// mh : https://en.wikipedia.org/wiki/.mh
mh

// mil : https://en.wikipedia.org/wiki/.mil
mil

// mk : https://en.wikipedia.org/wiki/.mk
// see also: http://dns.marnet.net.mk/postapka.php
mk
com.mk
org.mk
net.mk
edu.mk
gov.mk
inf.mk
name.mk

// ml : http://www.gobin.info/domainname/ml-template.doc
// see also: https://en.wikipedia.org/wiki/.ml
ml
com.ml
edu.ml
gouv.ml
gov.ml
net.ml
org.ml
presse.ml

// mm : https://en.wikipedia.org/wiki/.mm
*.mm

// mn : https://en.wikipedia.org/wiki/.mn
mn
gov.mn
edu.mn
org.mn

// mo : http://www.monic.net.mo/
mo
com.mo
net.mo
org.mo
edu.mo
gov.mo

// mobi : https://en.wikipedia.org/wiki/.mobi
mobi

// mp : http://www.dot.mp/
// Confirmed by registry <dcamacho@saipan.com> 2008-06-17
mp

// mq : https://en.wikipedia.org/wiki/.mq
mq

// mr : https://en.wikipedia.org/wiki/.mr
mr
gov.mr

// ms : http://www.nic.ms/pdf/MS_Domain_Name_Rules.pdf
ms
com.ms
edu.ms
gov.ms
net.ms
org.ms

// mt : https://www.nic.org.mt/go/policy
// Submitted by registry <help@nic.org.mt>
mt
com.mt
edu.mt
net.mt
org.mt

// mu : https://en.wikipedia.org/wiki/.mu
mu
com.mu
net.mu
org.mu
gov.mu
ac.mu
co.mu
or.mu

// museum : http://about.museum/naming/
// http://index.museum/
museum
academy.museum
agriculture.museum
air.museum
airguard.museum
alabama.museum
alaska.museum
amber.museum
ambulance.museum
american.museum
americana.museum
americanantiques.museum
americanart.museum
amsterdam.museum
and.museum
annefrank.museum
anthro.museum
anthropology.museum
antiques.museum
aquarium.museum
arboretum.museum
archaeological.museum
archaeology.museum
architecture.museum
art.museum
artanddesign.museum
artcenter.museum
artdeco.museum
arteducation.museum
artgallery.museum
arts.museum
artsandcrafts.museum
asmatart.museum
assassination.museum
assisi.museum
association.museum
astronomy.museum
atlanta.museum
austin.museum
australia.museum
automotive.museum
aviation.museum
axis.museum
badajoz.museum
baghdad.museum
bahn.museum
bale.museum
baltimore.museum
barcelona.museum
baseball.museum
basel.museum
baths.museum
bauern.museum
beauxarts.museum
beeldengeluid.museum
bellevue.museum
bergbau.museum
berkeley.museum
berlin.museum
bern.museum
bible.museum
bilbao.museum
bill.museum
birdart.museum
birthplace.museum
bonn.museum
boston.museum
botanical.museum
botanicalgarden.museum
botanicgarden.museum
botany.museum
brandywinevalley.museum
brasil.museum
bristol.museum
british.museum
britishcolumbia.museum
broadcast.museum
brunel.museum
brussel.museum
brussels.museum
bruxelles.museum
building.museum
burghof.museum
bus.museum
bushey.museum
cadaques.museum
california.museum
cambridge.museum
can.museum
canada.museum
capebreton.museum
carrier.museum
cartoonart.museum
casadelamoneda.museum
castle.museum
castres.museum
celtic.museum
center.museum
chattanooga.museum
cheltenham.museum
chesapeakebay.museum
chicago.museum
children.museum
childrens.museum
childrensgarden.museum
chiropractic.museum
chocolate.museum
christiansburg.museum
cincinnati.museum
cinema.museum
circus.museum
civilisation.museum
civilization.museum
civilwar.museum
clinton.museum
clock.museum
coal.museum
coastaldefence.museum
cody.museum
coldwar.museum
collection.museum
colonialwilliamsburg.museum
coloradoplateau.museum
columbia.museum
columbus.museum
communication.museum
communications.museum
community.museum
computer.museum
computerhistory.museum
comunicações.museum
contemporary.museum
contemporaryart.museum
convent.museum
copenhagen.museum
corporation.museum
correios-e-telecomunicações.museum
corvette.museum
costume.museum
countryestate.museum
county.museum
crafts.museum
cranbrook.museum
creation.museum
cultural.museum
culturalcenter.museum
culture.museum
cyber.museum
cymru.museum
dali.museum
dallas.museum
database.museum
ddr.museum
decorativearts.museum
delaware.museum
delmenhorst.museum
denmark.museum
depot.museum
design.museum
detroit.museum
dinosaur.museum
discovery.museum
dolls.museum
donostia.museum
durham.museum
eastafrica.museum
eastcoast.museum
education.museum
educational.museum
egyptian.museum
eisenbahn.museum
elburg.museum
elvendrell.museum
embroidery.museum
encyclopedic.museum
england.museum
entomology.museum
environment.museum
environmentalconservation.museum
epilepsy.museum
essex.museum
estate.museum
ethnology.museum
exeter.museum
exhibition.museum
family.museum
farm.museum
farmequipment.museum
farmers.museum
farmstead.museum
field.museum
figueres.museum
filatelia.museum
film.museum
fineart.museum
finearts.museum
finland.museum
flanders.museum
florida.museum
force.museum
fortmissoula.museum
fortworth.museum
foundation.museum
francaise.museum
frankfurt.museum
franziskaner.museum
freemasonry.museum
freiburg.museum
fribourg.museum
frog.museum
fundacio.museum
furniture.museum
gallery.museum
garden.museum
gateway.museum
geelvinck.museum
gemological.museum
geology.museum
georgia.museum
giessen.museum
glas.museum
glass.museum
gorge.museum
grandrapids.museum
graz.museum
guernsey.museum
halloffame.museum
hamburg.museum
handson.museum
harvestcelebration.museum
hawaii.museum
health.museum
heimatunduhren.museum
hellas.museum
helsinki.museum
hembygdsforbund.museum
heritage.museum
histoire.museum
historical.museum
historicalsociety.museum
historichouses.museum
historisch.museum
historisches.museum
history.museum
historyofscience.museum
horology.museum
house.museum
humanities.museum
illustration.museum
imageandsound.museum
indian.museum
indiana.museum
indianapolis.museum
indianmarket.museum
intelligence.museum
interactive.museum
iraq.museum
iron.museum
isleofman.museum
jamison.museum
jefferson.museum
jerusalem.museum
jewelry.museum
jewish.museum
jewishart.museum
jfk.museum
journalism.museum
judaica.museum
judygarland.museum
juedisches.museum
juif.museum
karate.museum
karikatur.museum
kids.museum
koebenhavn.museum
koeln.museum
kunst.museum
kunstsammlung.museum
kunstunddesign.museum
labor.museum
labour.museum
lajolla.museum
lancashire.museum
landes.museum
lans.museum
läns.museum
larsson.museum
lewismiller.museum
lincoln.museum
linz.museum
living.museum
livinghistory.museum
localhistory.museum
london.museum
losangeles.museum
louvre.museum
loyalist.museum
lucerne.museum
luxembourg.museum
luzern.museum
mad.museum
madrid.museum
mallorca.museum
manchester.museum
mansion.museum
mansions.museum
manx.museum
marburg.museum
maritime.museum
maritimo.museum
maryland.museum
marylhurst.museum
media.museum
medical.museum
medizinhistorisches.museum
meeres.museum
memorial.museum
mesaverde.museum
michigan.museum
midatlantic.museum
military.museum
mill.museum
miners.museum
mining.museum
minnesota.museum
missile.museum
missoula.museum
modern.museum
moma.museum
money.museum
monmouth.museum
monticello.museum
montreal.museum
moscow.museum
motorcycle.museum
muenchen.museum
muenster.museum
mulhouse.museum
muncie.museum
museet.museum
museumcenter.museum
museumvereniging.museum
music.museum
national.museum
nationalfirearms.museum
nationalheritage.museum
nativeamerican.museum
naturalhistory.museum
naturalhistorymuseum.museum
naturalsciences.museum
nature.museum
naturhistorisches.museum
natuurwetenschappen.museum
naumburg.museum
naval.museum
nebraska.museum
neues.museum
newhampshire.museum
newjersey.museum
newmexico.museum
newport.museum
newspaper.museum
newyork.museum
niepce.museum
norfolk.museum
north.museum
nrw.museum
nyc.museum
nyny.museum
oceanographic.museum
oceanographique.museum
omaha.museum
online.museum
ontario.museum
openair.museum
oregon.museum
oregontrail.museum
otago.museum
oxford.museum
pacific.museum
paderborn.museum
palace.museum
paleo.museum
palmsprings.museum
panama.museum
paris.museum
pasadena.museum
pharmacy.museum
philadelphia.museum
philadelphiaarea.museum
philately.museum
phoenix.museum
photography.museum
pilots.museum
pittsburgh.museum
planetarium.museum
plantation.museum
plants.museum
plaza.museum
portal.museum
portland.museum
portlligat.museum
posts-and-telecommunications.museum
preservation.museum
presidio.museum
press.museum
project.museum
public.museum
pubol.museum
quebec.museum
railroad.museum
railway.museum
research.museum
resistance.museum
riodejaneiro.museum
rochester.museum
rockart.museum
roma.museum
russia.museum
saintlouis.museum
salem.museum
salvadordali.museum
salzburg.museum
sandiego.museum
sanfrancisco.museum
santabarbara.museum
santacruz.museum
santafe.museum
saskatchewan.museum
satx.museum
savannahga.museum
schlesisches.museum
schoenbrunn.museum
schokoladen.museum
school.museum
schweiz.museum
science.museum
scienceandhistory.museum
scienceandindustry.museum
sciencecenter.museum
sciencecenters.museum
science-fiction.museum
sciencehistory.museum
sciences.museum
sciencesnaturelles.museum
scotland.museum
seaport.museum
settlement.museum
settlers.museum
shell.museum
sherbrooke.museum
sibenik.museum
silk.museum
ski.museum
skole.museum
society.museum
sologne.museum
soundandvision.museum
southcarolina.museum
southwest.museum
space.museum
spy.museum
square.museum
stadt.museum
stalbans.museum
starnberg.museum
state.museum
stateofdelaware.museum
station.museum
steam.museum
steiermark.museum
stjohn.museum
stockholm.museum
stpetersburg.museum
stuttgart.museum
suisse.museum
surgeonshall.museum
surrey.museum
svizzera.museum
sweden.museum
sydney.museum
tank.museum
tcm.museum
technology.museum
telekommunikation.museum
television.museum
texas.museum
textile.museum
theater.museum
time.museum
timekeeping.museum
topology.museum
torino.museum
touch.museum
town.museum
transport.museum
tree.museum
trolley.museum
trust.museum
trustee.museum
uhren.museum
ulm.museum
undersea.museum
university.museum
usa.museum
usantiques.museum
usarts.museum
uscountryestate.museum
usculture.museum
usdecorativearts.museum
usgarden.museum
ushistory.museum
ushuaia.museum
uslivinghistory.museum
utah.museum
uvic.museum
valley.museum
vantaa.museum
versailles.museum
viking.museum
village.museum
virginia.museum
virtual.museum
virtuel.museum
vlaanderen.museum
volkenkunde.museum
wales.museum
wallonie.museum
war.museum
washingtondc.museum
watchandclock.museum
watch-and-clock.museum
western.museum
westfalen.museum
whaling.museum
wildlife.museum
williamsburg.museum
windmill.museum
workshop.museum
york.museum
yorkshire.museum
yosemite.museum
youth.museum
zoological.museum
zoology.museum
ירושלים.museum
иком.museum

// mv : https://en.wikipedia.org/wiki/.mv
// "mv" included because, contra Wikipedia, google.mv exists.
mv
aero.mv
biz.mv
com.mv
coop.mv
edu.mv
gov.mv
info.mv
int.mv
mil.mv
museum.mv
name.mv
net.mv
org.mv
pro.mv

// mw : http://www.registrar.mw/
mw
ac.mw
biz.mw
co.mw
com.mw
coop.mw
edu.mw
gov.mw
int.mw
museum.mw
net.mw
org.mw

// mx : http://www.nic.mx/
// Submitted by registry <farias@nic.mx>
mx
com.mx
org.mx
gob.mx
edu.mx
net.mx

// my : http://www.mynic.my/
// Available strings: https://mynic.my/resources/domains/buying-a-domain/
my
biz.my
com.my
edu.my
gov.my
mil.my
name.my
net.my
org.my

// mz : http://www.uem.mz/
// Submitted by registry <antonio@uem.mz>
mz
ac.mz
adv.mz
co.mz
edu.mz
gov.mz
mil.mz
net.mz
org.mz

// na : http://www.na-nic.com.na/
// http://www.info.na/domain/
na
info.na
pro.na
name.na
school.na
or.na
dr.na
us.na
mx.na
ca.na
in.na
cc.na
tv.na
ws.na
mobi.na
co.na
com.na
org.na

// name : has 2nd-level tlds, but there's no list of them
name

// nc : http://www.cctld.nc/
nc
asso.nc
nom.nc

// ne : https://en.wikipedia.org/wiki/.ne
ne

// net : https://en.wikipedia.org/wiki/.net
net

// nf : https://en.wikipedia.org/wiki/.nf
nf
com.nf
net.nf
per.nf
rec.nf
web.nf
arts.nf
firm.nf
info.nf
other.nf
store.nf

// ng : http://www.nira.org.ng/index.php/join-us/register-ng-domain/189-nira-slds
ng
com.ng
edu.ng
gov.ng
i.ng
mil.ng
mobi.ng
name.ng
net.ng
org.ng
sch.ng

// ni : http://www.nic.ni/
ni
ac.ni
biz.ni
co.ni
com.ni
edu.ni
gob.ni
in.ni
info.ni
int.ni
mil.ni
net.ni
nom.ni
org.ni
web.ni

// nl : https://en.wikipedia.org/wiki/.nl
//      https://www.sidn.nl/
//      ccTLD for the Netherlands
nl

// no : https://www.norid.no/en/om-domenenavn/regelverk-for-no/
// Norid geographical second level domains : https://www.norid.no/en/om-domenenavn/regelverk-for-no/vedlegg-b/
// Norid category second level domains : https://www.norid.no/en/om-domenenavn/regelverk-for-no/vedlegg-c/
// Norid category second-level domains managed by parties other than Norid : https://www.norid.no/en/om-domenenavn/regelverk-for-no/vedlegg-d/
// RSS feed: https://teknisk.norid.no/en/feed/
no
// Norid category second level domains : https://www.norid.no/en/om-domenenavn/regelverk-for-no/vedlegg-c/
fhs.no
vgs.no
fylkesbibl.no
folkebibl.no
museum.no
idrett.no
priv.no
// Norid category second-level domains managed by parties other than Norid : https://www.norid.no/en/om-domenenavn/regelverk-for-no/vedlegg-d/
mil.no
stat.no
dep.no
kommune.no
herad.no
// Norid geographical second level domains : https://www.norid.no/en/om-domenenavn/regelverk-for-no/vedlegg-b/
// counties
aa.no
ah.no
bu.no
fm.no
hl.no
hm.no
jan-mayen.no
mr.no
nl.no
nt.no
of.no
ol.no
oslo.no
rl.no
sf.no
st.no
svalbard.no
tm.no
tr.no
va.no
vf.no
// primary and lower secondary schools per county
gs.aa.no
gs.ah.no
gs.bu.no
gs.fm.no
gs.hl.no
gs.hm.no
gs.jan-mayen.no
gs.mr.no
gs.nl.no
gs.nt.no
gs.of.no
gs.ol.no
gs.oslo.no
gs.rl.no
gs.sf.no
gs.st.no
gs.svalbard.no
gs.tm.no
gs.tr.no
gs.va.no
gs.vf.no
// cities
akrehamn.no
åkrehamn.no
algard.no
ålgård.no
arna.no
brumunddal.no
bryne.no
bronnoysund.no
brønnøysund.no
drobak.no
drøbak.no
egersund.no
fetsund.no
floro.no
florø.no
fredrikstad.no
hokksund.no
honefoss.no
hønefoss.no
jessheim.no
jorpeland.no
jørpeland.no
kirkenes.no
kopervik.no
krokstadelva.no
langevag.no
langevåg.no
leirvik.no
mjondalen.no
mjøndalen.no
mo-i-rana.no
mosjoen.no
mosjøen.no
nesoddtangen.no
orkanger.no
osoyro.no
osøyro.no
raholt.no
råholt.no
sandnessjoen.no
sandnessjøen.no
skedsmokorset.no
slattum.no
spjelkavik.no
stathelle.no
stavern.no
stjordalshalsen.no
stjørdalshalsen.no
tananger.no
tranby.no
vossevangen.no
// communities
afjord.no
åfjord.no
agdenes.no
al.no
ål.no
alesund.no
ålesund.no
alstahaug.no
alta.no
áltá.no
alaheadju.no
álaheadju.no
alvdal.no
amli.no
åmli.no
amot.no
åmot.no
andebu.no
andoy.no
andøy.no
andasuolo.no
ardal.no
årdal.no
aremark.no
arendal.no
ås.no
aseral.no
åseral.no
asker.no
askim.no
askvoll.no
askoy.no
askøy.no
asnes.no
åsnes.no
audnedaln.no
aukra.no
aure.no
aurland.no
aurskog-holand.no
aurskog-høland.no
austevoll.no
austrheim.no
averoy.no
averøy.no
balestrand.no
ballangen.no
balat.no
bálát.no
balsfjord.no
bahccavuotna.no
báhccavuotna.no
bamble.no
bardu.no
beardu.no
beiarn.no
bajddar.no
bájddar.no
baidar.no
báidár.no
berg.no
bergen.no
berlevag.no
berlevåg.no
bearalvahki.no
bearalváhki.no
bindal.no
birkenes.no
bjarkoy.no
bjarkøy.no
bjerkreim.no
bjugn.no
bodo.no
bodø.no
badaddja.no
bådåddjå.no
budejju.no
bokn.no
bremanger.no
bronnoy.no
brønnøy.no
bygland.no
bykle.no
barum.no
bærum.no
bo.telemark.no
bø.telemark.no
bo.nordland.no
bø.nordland.no
bievat.no
bievát.no
bomlo.no
bømlo.no
batsfjord.no
båtsfjord.no
bahcavuotna.no
báhcavuotna.no
dovre.no
drammen.no
drangedal.no
dyroy.no
dyrøy.no
donna.no
dønna.no
eid.no
eidfjord.no
eidsberg.no
eidskog.no
eidsvoll.no
eigersund.no
elverum.no
enebakk.no
engerdal.no
etne.no
etnedal.no
evenes.no
evenassi.no
evenášši.no
evje-og-hornnes.no
farsund.no
fauske.no
fuossko.no
fuoisku.no
fedje.no
fet.no
finnoy.no
finnøy.no
fitjar.no
fjaler.no
fjell.no
flakstad.no
flatanger.no
flekkefjord.no
flesberg.no
flora.no
fla.no
flå.no
folldal.no
forsand.no
fosnes.no
frei.no
frogn.no
froland.no
frosta.no
frana.no
fræna.no
froya.no
frøya.no
fusa.no
fyresdal.no
forde.no
førde.no
gamvik.no
gangaviika.no
gáŋgaviika.no
gaular.no
gausdal.no
gildeskal.no
gildeskål.no
giske.no
gjemnes.no
gjerdrum.no
gjerstad.no
gjesdal.no
gjovik.no
gjøvik.no
gloppen.no
gol.no
gran.no
grane.no
granvin.no
gratangen.no
grimstad.no
grong.no
kraanghke.no
kråanghke.no
grue.no
gulen.no
hadsel.no
halden.no
halsa.no
hamar.no
hamaroy.no
habmer.no
hábmer.no
hapmir.no
hápmir.no
hammerfest.no
hammarfeasta.no
hámmárfeasta.no
haram.no
hareid.no
harstad.no
hasvik.no
aknoluokta.no
ákŋoluokta.no
hattfjelldal.no
aarborte.no
haugesund.no
hemne.no
hemnes.no
hemsedal.no
heroy.more-og-romsdal.no
herøy.møre-og-romsdal.no
heroy.nordland.no
herøy.nordland.no
hitra.no
hjartdal.no
hjelmeland.no
hobol.no
hobøl.no
hof.no
hol.no
hole.no
holmestrand.no
holtalen.no
holtålen.no
hornindal.no
horten.no
hurdal.no
hurum.no
hvaler.no
hyllestad.no
hagebostad.no
hægebostad.no
hoyanger.no
høyanger.no
hoylandet.no
høylandet.no
ha.no
hå.no
ibestad.no
inderoy.no
inderøy.no
iveland.no
jevnaker.no
jondal.no
jolster.no
jølster.no
karasjok.no
karasjohka.no
kárášjohka.no
karlsoy.no
galsa.no
gálsá.no
karmoy.no
karmøy.no
kautokeino.no
guovdageaidnu.no
klepp.no
klabu.no
klæbu.no
kongsberg.no
kongsvinger.no
kragero.no
kragerø.no
kristiansand.no
kristiansund.no
krodsherad.no
krødsherad.no
kvalsund.no
rahkkeravju.no
ráhkkerávju.no
kvam.no
kvinesdal.no
kvinnherad.no
kviteseid.no
kvitsoy.no
kvitsøy.no
kvafjord.no
kvæfjord.no
giehtavuoatna.no
kvanangen.no
kvænangen.no
navuotna.no
návuotna.no
kafjord.no
kåfjord.no
gaivuotna.no
gáivuotna.no
larvik.no
lavangen.no
lavagis.no
loabat.no
loabát.no
lebesby.no
davvesiida.no
leikanger.no
leirfjord.no
leka.no
leksvik.no
lenvik.no
leangaviika.no
leaŋgaviika.no
lesja.no
levanger.no
lier.no
lierne.no
lillehammer.no
lillesand.no
lindesnes.no
lindas.no
lindås.no
lom.no
loppa.no
lahppi.no
láhppi.no
lund.no
lunner.no
luroy.no
lurøy.no
luster.no
lyngdal.no
lyngen.no
ivgu.no
lardal.no
lerdal.no
lærdal.no
lodingen.no
lødingen.no
lorenskog.no
lørenskog.no
loten.no
løten.no
malvik.no
masoy.no
måsøy.no
muosat.no
muosát.no
mandal.no
marker.no
marnardal.no
masfjorden.no
meland.no
meldal.no
melhus.no
meloy.no
meløy.no
meraker.no
meråker.no
moareke.no
moåreke.no
midsund.no
midtre-gauldal.no
modalen.no
modum.no
molde.no
moskenes.no
moss.no
mosvik.no
malselv.no
målselv.no
malatvuopmi.no
málatvuopmi.no
namdalseid.no
aejrie.no
namsos.no
namsskogan.no
naamesjevuemie.no
nååmesjevuemie.no
laakesvuemie.no
nannestad.no
narvik.no
narviika.no
naustdal.no
nedre-eiker.no
nes.akershus.no
nes.buskerud.no
nesna.no
nesodden.no
nesseby.no
unjarga.no
unjárga.no
nesset.no
nissedal.no
nittedal.no
nord-aurdal.no
nord-fron.no
nord-odal.no
norddal.no
nordkapp.no
davvenjarga.no
davvenjárga.no
nordre-land.no
nordreisa.no
raisa.no
ráisa.no
nore-og-uvdal.no
notodden.no
naroy.no
nærøy.no
notteroy.no
nøtterøy.no
odda.no
oksnes.no
øksnes.no
oppdal.no
oppegard.no
oppegård.no
orkdal.no
orland.no
ørland.no
orskog.no
ørskog.no
orsta.no
ørsta.no
os.hedmark.no
os.hordaland.no
osen.no
osteroy.no
osterøy.no
ostre-toten.no
østre-toten.no
overhalla.no
ovre-eiker.no
øvre-eiker.no
oyer.no
øyer.no
oygarden.no
øygarden.no
oystre-slidre.no
øystre-slidre.no
porsanger.no
porsangu.no
porsáŋgu.no
porsgrunn.no
radoy.no
radøy.no
rakkestad.no
rana.no
ruovat.no
randaberg.no
rauma.no
rendalen.no
rennebu.no
rennesoy.no
rennesøy.no
rindal.no
ringebu.no
ringerike.no
ringsaker.no
rissa.no
risor.no
risør.no
roan.no
rollag.no
rygge.no
ralingen.no
rælingen.no
rodoy.no
rødøy.no
romskog.no
rømskog.no
roros.no
røros.no
rost.no
røst.no
royken.no
røyken.no
royrvik.no
røyrvik.no
rade.no
råde.no
salangen.no
siellak.no
saltdal.no
salat.no
sálát.no
sálat.no
samnanger.no
sande.more-og-romsdal.no
sande.møre-og-romsdal.no
sande.vestfold.no
sandefjord.no
sandnes.no
sandoy.no
sandøy.no
sarpsborg.no
sauda.no
sauherad.no
sel.no
selbu.no
selje.no
seljord.no
sigdal.no
siljan.no
sirdal.no
skaun.no
skedsmo.no
ski.no
skien.no
skiptvet.no
skjervoy.no
skjervøy.no
skierva.no
skiervá.no
skjak.no
skjåk.no
skodje.no
skanland.no
skånland.no
skanit.no
skánit.no
smola.no
smøla.no
snillfjord.no
snasa.no
snåsa.no
snoasa.no
snaase.no
snåase.no
sogndal.no
sokndal.no
sola.no
solund.no
songdalen.no
sortland.no
spydeberg.no
stange.no
stavanger.no
steigen.no
steinkjer.no
stjordal.no
stjørdal.no
stokke.no
stor-elvdal.no
stord.no
stordal.no
storfjord.no
omasvuotna.no
strand.no
stranda.no
stryn.no
sula.no
suldal.no
sund.no
sunndal.no
surnadal.no
sveio.no
svelvik.no
sykkylven.no
sogne.no
søgne.no
somna.no
sømna.no
sondre-land.no
søndre-land.no
sor-aurdal.no
sør-aurdal.no
sor-fron.no
sør-fron.no
sor-odal.no
sør-odal.no
sor-varanger.no
sør-varanger.no
matta-varjjat.no
mátta-várjjat.no
sorfold.no
sørfold.no
sorreisa.no
sørreisa.no
sorum.no
sørum.no
tana.no
deatnu.no
time.no
tingvoll.no
tinn.no
tjeldsund.no
dielddanuorri.no
tjome.no
tjøme.no
tokke.no
tolga.no
torsken.no
tranoy.no
tranøy.no
tromso.no
tromsø.no
tromsa.no
romsa.no
trondheim.no
troandin.no
trysil.no
trana.no
træna.no
trogstad.no
trøgstad.no
tvedestrand.no
tydal.no
tynset.no
tysfjord.no
divtasvuodna.no
divttasvuotna.no
tysnes.no
tysvar.no
tysvær.no
tonsberg.no
tønsberg.no
ullensaker.no
ullensvang.no
ulvik.no
utsira.no
vadso.no
vadsø.no
cahcesuolo.no
čáhcesuolo.no
vaksdal.no
valle.no
vang.no
vanylven.no
vardo.no
vardø.no
varggat.no
várggát.no
vefsn.no
vaapste.no
vega.no
vegarshei.no
vegårshei.no
vennesla.no
verdal.no
verran.no
vestby.no
vestnes.no
vestre-slidre.no
vestre-toten.no
vestvagoy.no
vestvågøy.no
vevelstad.no
vik.no
vikna.no
vindafjord.no
volda.no
voss.no
varoy.no
værøy.no
vagan.no
vågan.no
voagat.no
vagsoy.no
vågsøy.no
vaga.no
vågå.no
valer.ostfold.no
våler.østfold.no
valer.hedmark.no
våler.hedmark.no

// np : http://www.mos.com.np/register.html
*.np

// nr : http://cenpac.net.nr/dns/index.html
// Submitted by registry <technician@cenpac.net.nr>
nr
biz.nr
info.nr
gov.nr
edu.nr
org.nr
net.nr
com.nr

// nu : https://en.wikipedia.org/wiki/.nu
nu

// nz : https://en.wikipedia.org/wiki/.nz
// Submitted by registry <jay@nzrs.net.nz>
nz
ac.nz
co.nz
cri.nz
geek.nz
gen.nz
govt.nz
health.nz
iwi.nz
kiwi.nz
maori.nz
mil.nz
māori.nz
net.nz
org.nz
parliament.nz
school.nz

// om : https://en.wikipedia.org/wiki/.om
om
co.om
com.om
edu.om
gov.om
med.om
museum.om
net.om
org.om
pro.om

// onion : https://tools.ietf.org/html/rfc7686
onion

// org : https://en.wikipedia.org/wiki/.org
org

// pa : http://www.nic.pa/
// Some additional second level "domains" resolve directly as hostnames, such as
// pannet.pa, so we add a rule for "pa".
pa
ac.pa
gob.pa
com.pa
org.pa
sld.pa
edu.pa
net.pa
ing.pa
abo.pa
med.pa
nom.pa

// pe : https://www.nic.pe/InformeFinalComision.pdf
pe
edu.pe
gob.pe
nom.pe
mil.pe
org.pe
com.pe
net.pe

// pf : http://www.gobin.info/domainname/formulaire-pf.pdf
pf
com.pf
org.pf
edu.pf

// pg : https://en.wikipedia.org/wiki/.pg
*.pg

// ph : http://www.domains.ph/FAQ2.asp
// Submitted by registry <jed@email.com.ph>
ph
com.ph
net.ph
org.ph
gov.ph
edu.ph
ngo.ph
mil.ph
i.ph

// pk : http://pk5.pknic.net.pk/pk5/msgNamepk.PK
pk
com.pk
net.pk
edu.pk
org.pk
fam.pk
biz.pk
web.pk
gov.pk
gob.pk
gok.pk
gon.pk
gop.pk
gos.pk
info.pk

// pl http://www.dns.pl/english/index.html
// Submitted by registry
pl
com.pl
net.pl
org.pl
// pl functional domains (http://www.dns.pl/english/index.html)
aid.pl
agro.pl
atm.pl
auto.pl
biz.pl
edu.pl
gmina.pl
gsm.pl
info.pl
mail.pl
miasta.pl
media.pl
mil.pl
nieruchomosci.pl
nom.pl
pc.pl
powiat.pl
priv.pl
realestate.pl
rel.pl
sex.pl
shop.pl
sklep.pl
sos.pl
szkola.pl
targi.pl
tm.pl
tourism.pl
travel.pl
turystyka.pl
// Government domains
gov.pl
ap.gov.pl
ic.gov.pl
is.gov.pl
us.gov.pl
kmpsp.gov.pl
kppsp.gov.pl
kwpsp.gov.pl
psp.gov.pl
wskr.gov.pl
kwp.gov.pl
mw.gov.pl
ug.gov.pl
um.gov.pl
umig.gov.pl
ugim.gov.pl
upow.gov.pl
uw.gov.pl
starostwo.gov.pl
pa.gov.pl
po.gov.pl
psse.gov.pl
pup.gov.pl
rzgw.gov.pl
sa.gov.pl
so.gov.pl
sr.gov.pl
wsa.gov.pl
sko.gov.pl
uzs.gov.pl
wiih.gov.pl
winb.gov.pl
pinb.gov.pl
wios.gov.pl
witd.gov.pl
wzmiuw.gov.pl
piw.gov.pl
wiw.gov.pl
griw.gov.pl
wif.gov.pl
oum.gov.pl
sdn.gov.pl
zp.gov.pl
uppo.gov.pl
mup.gov.pl
wuoz.gov.pl
konsulat.gov.pl
oirm.gov.pl
// pl regional domains (http://www.dns.pl/english/index.html)
augustow.pl
babia-gora.pl
bedzin.pl
beskidy.pl
bialowieza.pl
bialystok.pl
bielawa.pl
bieszczady.pl
boleslawiec.pl
bydgoszcz.pl
bytom.pl
cieszyn.pl
czeladz.pl
czest.pl
dlugoleka.pl
elblag.pl
elk.pl
glogow.pl
gniezno.pl
gorlice.pl
grajewo.pl
ilawa.pl
jaworzno.pl
jelenia-gora.pl
jgora.pl
kalisz.pl
kazimierz-dolny.pl
karpacz.pl
kartuzy.pl
kaszuby.pl
katowice.pl
kepno.pl
ketrzyn.pl
klodzko.pl
kobierzyce.pl
kolobrzeg.pl
konin.pl
konskowola.pl
kutno.pl
lapy.pl
lebork.pl
legnica.pl
lezajsk.pl
limanowa.pl
lomza.pl
lowicz.pl
lubin.pl
lukow.pl
malbork.pl
malopolska.pl
mazowsze.pl
mazury.pl
mielec.pl
mielno.pl
mragowo.pl
naklo.pl
nowaruda.pl
nysa.pl
olawa.pl
olecko.pl
olkusz.pl
olsztyn.pl
opoczno.pl
opole.pl
ostroda.pl
ostroleka.pl
ostrowiec.pl
ostrowwlkp.pl
pila.pl
pisz.pl
podhale.pl
podlasie.pl
polkowice.pl
pomorze.pl
pomorskie.pl
prochowice.pl
pruszkow.pl
przeworsk.pl
pulawy.pl
radom.pl
rawa-maz.pl
rybnik.pl
rzeszow.pl
sanok.pl
sejny.pl
slask.pl
slupsk.pl
sosnowiec.pl
stalowa-wola.pl
skoczow.pl
starachowice.pl
stargard.pl
suwalki.pl
swidnica.pl
swiebodzin.pl
swinoujscie.pl
szczecin.pl
szczytno.pl
tarnobrzeg.pl
tgory.pl
turek.pl
tychy.pl
ustka.pl
walbrzych.pl
warmia.pl
warszawa.pl
waw.pl
wegrow.pl
wielun.pl
wlocl.pl
wloclawek.pl
wodzislaw.pl
wolomin.pl
wroclaw.pl
zachpomor.pl
zagan.pl
zarow.pl
zgora.pl
zgorzelec.pl

// pm : http://www.afnic.fr/medias/documents/AFNIC-naming-policy2012.pdf
pm

// pn : http://www.government.pn/PnRegistry/policies.htm
pn
gov.pn
co.pn
org.pn
edu.pn
net.pn

// post : https://en.wikipedia.org/wiki/.post
post

// pr : http://www.nic.pr/index.asp?f=1
pr
com.pr
net.pr
org.pr
gov.pr
edu.pr
isla.pr
pro.pr
biz.pr
info.pr
name.pr
// these aren't mentioned on nic.pr, but on https://en.wikipedia.org/wiki/.pr
est.pr
prof.pr
ac.pr

// pro : http://registry.pro/get-pro
pro
aaa.pro
aca.pro
acct.pro
avocat.pro
bar.pro
cpa.pro
eng.pro
jur.pro
law.pro
med.pro
recht.pro

// ps : https://en.wikipedia.org/wiki/.ps
// http://www.nic.ps/registration/policy.html#reg
ps
edu.ps
gov.ps
sec.ps
plo.ps
com.ps
org.ps
net.ps

// pt : https://www.dns.pt/en/domain/pt-terms-and-conditions-registration-rules/
pt
net.pt
gov.pt
org.pt
edu.pt
int.pt
publ.pt
com.pt
nome.pt

// pw : https://en.wikipedia.org/wiki/.pw
pw
co.pw
ne.pw
or.pw
ed.pw
go.pw
belau.pw

// py : http://www.nic.py/pautas.html#seccion_9
// Submitted by registry
py
com.py
coop.py
edu.py
gov.py
mil.py
net.py
org.py

// qa : http://domains.qa/en/
qa
com.qa
edu.qa
gov.qa
mil.qa
name.qa
net.qa
org.qa
sch.qa

// re : http://www.afnic.re/obtenir/chartes/nommage-re/annexe-descriptifs
re
asso.re
com.re
nom.re

// ro : http://www.rotld.ro/
ro
arts.ro
com.ro
firm.ro
info.ro
nom.ro
nt.ro
org.ro
rec.ro
store.ro
tm.ro
www.ro

// rs : https://www.rnids.rs/en/domains/national-domains
rs
ac.rs
co.rs
edu.rs
gov.rs
in.rs
org.rs

// ru : https://cctld.ru/files/pdf/docs/en/rules_ru-rf.pdf
// Submitted by George Georgievsky <gug@cctld.ru>
ru

// rw : https://www.ricta.org.rw/sites/default/files/resources/registry_registrar_contract_0.pdf
rw
ac.rw
co.rw
coop.rw
gov.rw
mil.rw
net.rw
org.rw

// sa : http://www.nic.net.sa/
sa
com.sa
net.sa
org.sa
gov.sa
med.sa
pub.sa
edu.sa
sch.sa

// sb : http://www.sbnic.net.sb/
// Submitted by registry <lee.humphries@telekom.com.sb>
sb
com.sb
edu.sb
gov.sb
net.sb
org.sb

// sc : http://www.nic.sc/
sc
com.sc
gov.sc
net.sc
org.sc
edu.sc

// sd : http://www.isoc.sd/sudanic.isoc.sd/billing_pricing.htm
// Submitted by registry <admin@isoc.sd>
sd
com.sd
net.sd
org.sd
edu.sd
med.sd
tv.sd
gov.sd
info.sd

// se : https://en.wikipedia.org/wiki/.se
// Submitted by registry <patrik.wallstrom@iis.se>
se
a.se
ac.se
b.se
bd.se
brand.se
c.se
d.se
e.se
f.se
fh.se
fhsk.se
fhv.se
g.se
h.se
i.se
k.se
komforb.se
kommunalforbund.se
komvux.se
l.se
lanbib.se
m.se
n.se
naturbruksgymn.se
o.se
org.se
p.se
parti.se
pp.se
press.se
r.se
s.se
t.se
tm.se
u.se
w.se
x.se
y.se
z.se

// sg : http://www.nic.net.sg/page/registration-policies-procedures-and-guidelines
sg
com.sg
net.sg
org.sg
gov.sg
edu.sg
per.sg

// sh : http://www.nic.sh/registrar.html
sh
com.sh
net.sh
gov.sh
org.sh
mil.sh

// si : https://en.wikipedia.org/wiki/.si
si

// sj : No registrations at this time.
// Submitted by registry <jarle@uninett.no>
sj

// sk : https://en.wikipedia.org/wiki/.sk
// list of 2nd level domains ?
sk

// sl : http://www.nic.sl
// Submitted by registry <adam@neoip.com>
sl
com.sl
net.sl
edu.sl
gov.sl
org.sl

// sm : https://en.wikipedia.org/wiki/.sm
sm

// sn : https://en.wikipedia.org/wiki/.sn
sn
art.sn
com.sn
edu.sn
gouv.sn
org.sn
perso.sn
univ.sn

// so : http://sonic.so/policies/
so
com.so
edu.so
gov.so
me.so
net.so
org.so

// sr : https://en.wikipedia.org/wiki/.sr
sr

// ss : https://registry.nic.ss/
// Submitted by registry <technical@nic.ss>
ss
biz.ss
com.ss
edu.ss
gov.ss
me.ss
net.ss
org.ss
sch.ss

// st : http://www.nic.st/html/policyrules/
st
co.st
com.st
consulado.st
edu.st
embaixada.st
mil.st
net.st
org.st
principe.st
saotome.st
store.st

// su : https://en.wikipedia.org/wiki/.su
su

// sv : http://www.svnet.org.sv/niveldos.pdf
sv
com.sv
edu.sv
gob.sv
org.sv
red.sv

// sx : https://en.wikipedia.org/wiki/.sx
// Submitted by registry <jcvignes@openregistry.com>
sx
gov.sx

// sy : https://en.wikipedia.org/wiki/.sy
// see also: http://www.gobin.info/domainname/sy.doc
sy
edu.sy
gov.sy
net.sy
mil.sy
com.sy
org.sy

// sz : https://en.wikipedia.org/wiki/.sz
// http://www.sispa.org.sz/
sz
co.sz
ac.sz
org.sz

// tc : https://en.wikipedia.org/wiki/.tc
tc

// td : https://en.wikipedia.org/wiki/.td
td

// tel: https://en.wikipedia.org/wiki/.tel
// http://www.telnic.org/
tel

// tf : https://en.wikipedia.org/wiki/.tf
tf

// tg : https://en.wikipedia.org/wiki/.tg
// http://www.nic.tg/
tg

// th : https://en.wikipedia.org/wiki/.th
// Submitted by registry <krit@thains.co.th>
th
ac.th
co.th
go.th
in.th
mi.th
net.th
or.th

// tj : http://www.nic.tj/policy.html
tj
ac.tj
biz.tj
co.tj
com.tj
edu.tj
go.tj
gov.tj
int.tj
mil.tj
name.tj
net.tj
nic.tj
org.tj
test.tj
web.tj

// tk : https://en.wikipedia.org/wiki/.tk
tk

// tl : https://en.wikipedia.org/wiki/.tl
tl
gov.tl

// tm : http://www.nic.tm/local.html
tm
com.tm
co.tm
org.tm
net.tm
nom.tm
gov.tm
mil.tm
edu.tm

// tn : http://www.registre.tn/fr/
// https://whois.ati.tn/
tn
com.tn
ens.tn
fin.tn
gov.tn
ind.tn
info.tn
intl.tn
mincom.tn
nat.tn
net.tn
org.tn
perso.tn
tourism.tn

// to : https://en.wikipedia.org/wiki/.to
// Submitted by registry <egullich@colo.to>
to
com.to
gov.to
net.to
org.to
edu.to
mil.to

// tr : https://nic.tr/
// https://nic.tr/forms/eng/policies.pdf
// https://nic.tr/index.php?USRACTN=PRICELST
tr
av.tr
bbs.tr
bel.tr
biz.tr
com.tr
dr.tr
edu.tr
gen.tr
gov.tr
info.tr
mil.tr
k12.tr
kep.tr
name.tr
net.tr
org.tr
pol.tr
tel.tr
tsk.tr
tv.tr
web.tr
// Used by Northern Cyprus
nc.tr
// Used by government agencies of Northern Cyprus
gov.nc.tr

// tt : http://www.nic.tt/
tt
co.tt
com.tt
org.tt
net.tt
biz.tt
info.tt
pro.tt
int.tt
coop.tt
jobs.tt
mobi.tt
travel.tt
museum.tt
aero.tt
name.tt
gov.tt
edu.tt

// tv : https://en.wikipedia.org/wiki/.tv
// Not listing any 2LDs as reserved since none seem to exist in practice,
// Wikipedia notwithstanding.
tv

// tw : https://en.wikipedia.org/wiki/.tw
tw
edu.tw
gov.tw
mil.tw
com.tw
net.tw
org.tw
idv.tw
game.tw
ebiz.tw
club.tw
網路.tw
組織.tw
商業.tw

// tz : http://www.tznic.or.tz/index.php/domains
// Submitted by registry <manager@tznic.or.tz>
tz
ac.tz
co.tz
go.tz
hotel.tz
info.tz
me.tz
mil.tz
mobi.tz
ne.tz
or.tz
sc.tz
tv.tz

// ua : https://hostmaster.ua/policy/?ua
// Submitted by registry <dk@cctld.ua>
ua
// ua 2LD
com.ua
edu.ua
gov.ua
in.ua
net.ua
org.ua
// ua geographic names
// https://hostmaster.ua/2ld/
cherkassy.ua
cherkasy.ua
chernigov.ua
chernihiv.ua
chernivtsi.ua
chernovtsy.ua
ck.ua
cn.ua
cr.ua
crimea.ua
cv.ua
dn.ua
dnepropetrovsk.ua
dnipropetrovsk.ua
donetsk.ua
dp.ua
if.ua
ivano-frankivsk.ua
kh.ua
kharkiv.ua
kharkov.ua
kherson.ua
khmelnitskiy.ua
khmelnytskyi.ua
kiev.ua
kirovograd.ua
km.ua
kr.ua
krym.ua
ks.ua
kv.ua
kyiv.ua
lg.ua
lt.ua
lugansk.ua
lutsk.ua
lv.ua
lviv.ua
mk.ua
mykolaiv.ua
nikolaev.ua
od.ua
odesa.ua
odessa.ua
pl.ua
poltava.ua
rivne.ua
rovno.ua
rv.ua
sb.ua
sebastopol.ua
sevastopol.ua
sm.ua
sumy.ua
te.ua
ternopil.ua
uz.ua
uzhgorod.ua
vinnica.ua
vinnytsia.ua
vn.ua
volyn.ua
yalta.ua
zaporizhzhe.ua
zaporizhzhia.ua
zhitomir.ua
zhytomyr.ua
zp.ua
zt.ua

// ug : https://www.registry.co.ug/
ug
co.ug
or.ug
ac.ug
sc.ug
go.ug
ne.ug
com.ug
org.ug

// uk : https://en.wikipedia.org/wiki/.uk
// Submitted by registry <Michael.Daly@nominet.org.uk>
uk
ac.uk
co.uk
gov.uk
ltd.uk
me.uk
net.uk
nhs.uk
org.uk
plc.uk
police.uk
*.sch.uk

// us : https://en.wikipedia.org/wiki/.us
us
dni.us
fed.us
isa.us
kids.us
nsn.us
// us geographic names
ak.us
al.us
ar.us
as.us
az.us
ca.us
co.us
ct.us
dc.us
de.us
fl.us
ga.us
gu.us
hi.us
ia.us
id.us
il.us
in.us
ks.us
ky.us
la.us
ma.us
md.us
me.us
mi.us
mn.us
mo.us
ms.us
mt.us
nc.us
nd.us
ne.us
nh.us
nj.us
nm.us
nv.us
ny.us
oh.us
ok.us
or.us
pa.us
pr.us
ri.us
sc.us
sd.us
tn.us
tx.us
ut.us
vi.us
vt.us
va.us
wa.us
wi.us
wv.us
wy.us
// The registrar notes several more specific domains available in each state,
// such as state.*.us, dst.*.us, etc., but resolution of these is somewhat
// haphazard; in some states these domains resolve as addresses, while in others
// only subdomains are available, or even nothing at all. We include the
// most common ones where it's clear that different sites are different
// entities.
k12.ak.us
k12.al.us
k12.ar.us
k12.as.us
k12.az.us
k12.ca.us
k12.co.us
k12.ct.us
k12.dc.us
k12.de.us
k12.fl.us
k12.ga.us
k12.gu.us
// k12.hi.us  Bug 614565 - Hawaii has a state-wide DOE login
k12.ia.us
k12.id.us
k12.il.us
k12.in.us
k12.ks.us
k12.ky.us
k12.la.us
k12.ma.us
k12.md.us
k12.me.us
k12.mi.us
k12.mn.us
k12.mo.us
k12.ms.us
k12.mt.us
k12.nc.us
// k12.nd.us  Bug 1028347 - Removed at request of Travis Rosso <trossow@nd.gov>
k12.ne.us
k12.nh.us
k12.nj.us
k12.nm.us
k12.nv.us
k12.ny.us
k12.oh.us
k12.ok.us
k12.or.us
k12.pa.us
k12.pr.us
// k12.ri.us  Removed at request of Kim Cournoyer <netsupport@staff.ri.net>
k12.sc.us
// k12.sd.us  Bug 934131 - Removed at request of James Booze <James.Booze@k12.sd.us>
k12.tn.us
k12.tx.us
k12.ut.us
k12.vi.us
k12.vt.us
k12.va.us
k12.wa.us
k12.wi.us
// k12.wv.us  Bug 947705 - Removed at request of Verne Britton <verne@wvnet.edu>
k12.wy.us
cc.ak.us
cc.al.us
cc.ar.us
cc.as.us
cc.az.us
cc.ca.us
cc.co.us
cc.ct.us
cc.dc.us
cc.de.us
cc.fl.us
cc.ga.us
cc.gu.us
cc.hi.us
cc.ia.us
cc.id.us
cc.il.us
cc.in.us
cc.ks.us
cc.ky.us
cc.la.us
cc.ma.us
cc.md.us
cc.me.us
cc.mi.us
cc.mn.us
cc.mo.us
cc.ms.us
cc.mt.us
cc.nc.us
cc.nd.us
cc.ne.us
cc.nh.us
cc.nj.us
cc.nm.us
cc.nv.us
cc.ny.us
cc.oh.us
cc.ok.us
cc.or.us
cc.pa.us
cc.pr.us
cc.ri.us
cc.sc.us
cc.sd.us
cc.tn.us
cc.tx.us
cc.ut.us
cc.vi.us
cc.vt.us
cc.va.us
cc.wa.us
cc.wi.us
cc.wv.us
cc.wy.us
lib.ak.us
lib.al.us
lib.ar.us
lib.as.us
lib.az.us
lib.ca.us
lib.co.us
lib.ct.us
lib.dc.us
// lib.de.us  Issue #243 - Moved to Private section at request of Ed Moore <Ed.Moore@lib.de.us>
lib.fl.us
lib.ga.us
lib.gu.us
lib.hi.us
lib.ia.us
lib.id.us
lib.il.us
lib.in.us
lib.ks.us
lib.ky.us
lib.la.us
lib.ma.us
lib.md.us
lib.me.us
lib.mi.us
lib.mn.us
lib.mo.us
lib.ms.us
lib.mt.us
lib.nc.us
lib.nd.us
lib.ne.us
lib.nh.us
lib.nj.us
lib.nm.us
lib.nv.us
lib.ny.us
lib.oh.us
lib.ok.us
lib.or.us
lib.pa.us
lib.pr.us
lib.ri.us
lib.sc.us
lib.sd.us
lib.tn.us
lib.tx.us
lib.ut.us
lib.vi.us
lib.vt.us
lib.va.us
lib.wa.us
lib.wi.us
// lib.wv.us  Bug 941670 - Removed at request of Larry W Arnold <arnold@wvlc.lib.wv.us>
lib.wy.us
// k12.ma.us contains school districts in Massachusetts. The 4LDs are
//  managed independently except for private (PVT), charter (CHTR) and
//  parochial (PAROCH) schools.  Those are delegated directly to the
//  5LD operators.   <k12-ma-hostmaster _ at _ rsuc.gweep.net>
pvt.k12.ma.us
chtr.k12.ma.us
paroch.k12.ma.us
// Merit Network, Inc. maintains the registry for =~ /(k12|cc|lib).mi.us/ and the following
//    see also: http://domreg.merit.edu
//    see also: whois -h whois.domreg.merit.edu help
ann-arbor.mi.us
cog.mi.us
dst.mi.us
eaton.mi.us
gen.mi.us
mus.mi.us
tec.mi.us
washtenaw.mi.us

// uy : http://www.nic.org.uy/
uy
com.uy
edu.uy
gub.uy
mil.uy
net.uy
org.uy

// uz : http://www.reg.uz/
uz
co.uz
com.uz
net.uz
org.uz

// va : https://en.wikipedia.org/wiki/.va
va

// vc : https://en.wikipedia.org/wiki/.vc
// Submitted by registry <kshah@ca.afilias.info>
vc
com.vc
net.vc
org.vc
gov.vc
mil.vc
edu.vc

// ve : https://registro.nic.ve/
// Submitted by registry nic@nic.ve and nicve@conatel.gob.ve
ve
arts.ve
bib.ve
co.ve
com.ve
e12.ve
edu.ve
firm.ve
gob.ve
gov.ve
info.ve
int.ve
mil.ve
net.ve
nom.ve
org.ve
rar.ve
rec.ve
store.ve
tec.ve
web.ve

// vg : https://en.wikipedia.org/wiki/.vg
vg

// vi : http://www.nic.vi/newdomainform.htm
// http://www.nic.vi/Domain_Rules/body_domain_rules.html indicates some other
// TLDs are "reserved", such as edu.vi and gov.vi, but doesn't actually say they
// are available for registration (which they do not seem to be).
vi
co.vi
com.vi
k12.vi
net.vi
org.vi

// vn : https://www.dot.vn/vnnic/vnnic/domainregistration.jsp
vn
com.vn
net.vn
org.vn
edu.vn
gov.vn
int.vn
ac.vn
biz.vn
info.vn
name.vn
pro.vn
health.vn

// vu : https://en.wikipedia.org/wiki/.vu
// http://www.vunic.vu/
vu
com.vu
edu.vu
net.vu
org.vu

// wf : http://www.afnic.fr/medias/documents/AFNIC-naming-policy2012.pdf
wf

// ws : https://en.wikipedia.org/wiki/.ws
// http://samoanic.ws/index.dhtml
ws
com.ws
net.ws
org.ws
gov.ws
edu.ws

// yt : http://www.afnic.fr/medias/documents/AFNIC-naming-policy2012.pdf
yt

// IDN ccTLDs
// When submitting patches, please maintain a sort by ISO 3166 ccTLD, then
// U-label, and follow this format:
// // A-Label ("<Latin renderings>", <language name>[, variant info]) : <ISO 3166 ccTLD>
// // [sponsoring org]
// U-Label

// xn--mgbaam7a8h ("Emerat", Arabic) : AE
// http://nic.ae/english/arabicdomain/rules.jsp
امارات

// xn--y9a3aq ("hye", Armenian) : AM
// ISOC AM (operated by .am Registry)
հայ

// xn--54b7fta0cc ("Bangla", Bangla) : BD
বাংলা

// xn--90ae ("bg", Bulgarian) : BG
бг

// xn--mgbcpq6gpa1a ("albahrain", Arabic) : BH
البحرين

// xn--90ais ("bel", Belarusian/Russian Cyrillic) : BY
// Operated by .by registry
бел

// xn--fiqs8s ("Zhongguo/China", Chinese, Simplified) : CN
// CNNIC
// http://cnnic.cn/html/Dir/2005/10/11/3218.htm
中国

// xn--fiqz9s ("Zhongguo/China", Chinese, Traditional) : CN
// CNNIC
// http://cnnic.cn/html/Dir/2005/10/11/3218.htm
中國

// xn--lgbbat1ad8j ("Algeria/Al Jazair", Arabic) : DZ
الجزائر

// xn--wgbh1c ("Egypt/Masr", Arabic) : EG
// http://www.dotmasr.eg/
مصر

// xn--e1a4c ("eu", Cyrillic) : EU
// https://eurid.eu
ею

// xn--qxa6a ("eu", Greek) : EU
// https://eurid.eu
ευ

// xn--mgbah1a3hjkrd ("Mauritania", Arabic) : MR
موريتانيا

// xn--node ("ge", Georgian Mkhedruli) : GE
გე

// xn--qxam ("el", Greek) : GR
// Hellenic Ministry of Infrastructure, Transport, and Networks
ελ

// xn--j6w193g ("Hong Kong", Chinese) : HK
// https://www.hkirc.hk
// Submitted by registry <hk.tech@hkirc.hk>
// https://www.hkirc.hk/content.jsp?id=30#!/34
香港
公司.香港
教育.香港
政府.香港
個人.香港
網絡.香港
組織.香港

// xn--2scrj9c ("Bharat", Kannada) : IN
// India
ಭಾರತ

// xn--3hcrj9c ("Bharat", Oriya) : IN
// India
ଭାରତ

// xn--45br5cyl ("Bharatam", Assamese) : IN
// India
ভাৰত

// xn--h2breg3eve ("Bharatam", Sanskrit) : IN
// India
भारतम्

// xn--h2brj9c8c ("Bharot", Santali) : IN
// India
भारोत

// xn--mgbgu82a ("Bharat", Sindhi) : IN
// India
ڀارت

// xn--rvc1e0am3e ("Bharatam", Malayalam) : IN
// India
ഭാരതം

// xn--h2brj9c ("Bharat", Devanagari) : IN
// India
भारत

// xn--mgbbh1a ("Bharat", Kashmiri) : IN
// India
بارت

// xn--mgbbh1a71e ("Bharat", Arabic) : IN
// India
بھارت

// xn--fpcrj9c3d ("Bharat", Telugu) : IN
// India
భారత్

// xn--gecrj9c ("Bharat", Gujarati) : IN
// India
ભારત

// xn--s9brj9c ("Bharat", Gurmukhi) : IN
// India
ਭਾਰਤ

// xn--45brj9c ("Bharat", Bengali) : IN
// India
ভারত

// xn--xkc2dl3a5ee0h ("India", Tamil) : IN
// India
இந்தியா

// xn--mgba3a4f16a ("Iran", Persian) : IR
ایران

// xn--mgba3a4fra ("Iran", Arabic) : IR
ايران

// xn--mgbtx2b ("Iraq", Arabic) : IQ
// Communications and Media Commission
عراق

// xn--mgbayh7gpa ("al-Ordon", Arabic) : JO
// National Information Technology Center (NITC)
// Royal Scientific Society, Al-Jubeiha
الاردن

// xn--3e0b707e ("Republic of Korea", Hangul) : KR
한국

// xn--80ao21a ("Kaz", Kazakh) : KZ
қаз

// xn--q7ce6a ("Lao", Lao) : LA
ລາວ

// xn--fzc2c9e2c ("Lanka", Sinhalese-Sinhala) : LK
// https://nic.lk
ලංකා

// xn--xkc2al3hye2a ("Ilangai", Tamil) : LK
// https://nic.lk
இலங்கை

// xn--mgbc0a9azcg ("Morocco/al-Maghrib", Arabic) : MA
المغرب

// xn--d1alf ("mkd", Macedonian) : MK
// MARnet
мкд

// xn--l1acc ("mon", Mongolian) : MN
мон

// xn--mix891f ("Macao", Chinese, Traditional) : MO
// MONIC / HNET Asia (Registry Operator for .mo)
澳門

// xn--mix082f ("Macao", Chinese, Simplified) : MO
澳门

// xn--mgbx4cd0ab ("Malaysia", Malay) : MY
مليسيا

// xn--mgb9awbf ("Oman", Arabic) : OM
عمان

// xn--mgbai9azgqp6j ("Pakistan", Urdu/Arabic) : PK
پاکستان

// xn--mgbai9a5eva00b ("Pakistan", Urdu/Arabic, variant) : PK
پاكستان

// xn--ygbi2ammx ("Falasteen", Arabic) : PS
// The Palestinian National Internet Naming Authority (PNINA)
// http://www.pnina.ps
فلسطين

// xn--90a3ac ("srb", Cyrillic) : RS
// https://www.rnids.rs/en/domains/national-domains
срб
пр.срб
орг.срб
обр.срб
од.срб
упр.срб
ак.срб

// xn--p1ai ("rf", Russian-Cyrillic) : RU
// https://cctld.ru/files/pdf/docs/en/rules_ru-rf.pdf
// Submitted by George Georgievsky <gug@cctld.ru>
рф

// xn--wgbl6a ("Qatar", Arabic) : QA
// http://www.ict.gov.qa/
قطر

// xn--mgberp4a5d4ar ("AlSaudiah", Arabic) : SA
// http://www.nic.net.sa/
السعودية

// xn--mgberp4a5d4a87g ("AlSaudiah", Arabic, variant)  : SA
السعودیة

// xn--mgbqly7c0a67fbc ("AlSaudiah", Arabic, variant) : SA
السعودیۃ

// xn--mgbqly7cvafr ("AlSaudiah", Arabic, variant) : SA
السعوديه

// xn--mgbpl2fh ("sudan", Arabic) : SD
// Operated by .sd registry
سودان

// xn--yfro4i67o Singapore ("Singapore", Chinese) : SG
新加坡

// xn--clchc0ea0b2g2a9gcd ("Singapore", Tamil) : SG
சிங்கப்பூர்

// xn--ogbpf8fl ("Syria", Arabic) : SY
سورية

// xn--mgbtf8fl ("Syria", Arabic, variant) : SY
سوريا

// xn--o3cw4h ("Thai", Thai) : TH
// http://www.thnic.co.th
ไทย
ศึกษา.ไทย
ธุรกิจ.ไทย
รัฐบาล.ไทย
ทหาร.ไทย
เน็ต.ไทย
องค์กร.ไทย

// xn--pgbs0dh ("Tunisia", Arabic) : TN
// http://nic.tn
تونس

// xn--kpry57d ("Taiwan", Chinese, Traditional) : TW
// http://www.twnic.net/english/dn/dn_07a.htm
台灣

// xn--kprw13d ("Taiwan", Chinese, Simplified) : TW
// http://www.twnic.net/english/dn/dn_07a.htm
台湾

// xn--nnx388a ("Taiwan", Chinese, variant) : TW
臺灣

// xn--j1amh ("ukr", Cyrillic) : UA
укр

// xn--mgb2ddes ("AlYemen", Arabic) : YE
اليمن

// xxx : http://icmregistry.com
xxx

// ye : http://www.y.net.ye/services/domain_name.htm
ye
com.ye
edu.ye
gov.ye
net.ye
mil.ye
org.ye

// za : https://www.zadna.org.za/content/page/domain-information/
ac.za
agric.za
alt.za
co.za
edu.za
gov.za
grondar.za
law.za
mil.za
net.za
ngo.za
nic.za
nis.za
nom.za
org.za
school.za
tm.za
web.za

// zm : https://zicta.zm/
// Submitted by registry <info@zicta.zm>
zm
ac.zm
biz.zm
co.zm
com.zm
edu.zm
gov.zm
info.zm
mil.zm
net.zm
org.zm
sch.zm

// zw : https://www.potraz.gov.zw/
// Confirmed by registry <bmtengwa@potraz.gov.zw> 2017-01-25
zw
ac.zw
co.zw
gov.zw
mil.zw
org.zw


// newGTLDs

// List of new gTLDs imported from https://www.icann.org/resources/registries/gtlds/v2/gtlds.json on 2021-12-04T15:13:28Z
// This list is auto-generated, don't edit it manually.
// aaa : 2015-02-26 American Automobile Association, Inc.
aaa

// aarp : 2015-05-21 AARP
aarp

// abarth : 2015-07-30 Fiat Chrysler Automobiles N.V.
abarth

// abb : 2014-10-24 ABB Ltd
abb

// abbott : 2014-07-24 Abbott Laboratories, Inc.
abbott

// abbvie : 2015-07-30 AbbVie Inc.
abbvie

// abc : 2015-07-30 Disney Enterprises, Inc.
abc

// able : 2015-06-25 Able Inc.
able

// abogado : 2014-04-24 Registry Services, LLC
abogado

// abudhabi : 2015-07-30 Abu Dhabi Systems and Information Centre
abudhabi

// academy : 2013-11-07 Binky Moon, LLC
academy

// accenture : 2014-08-15 Accenture plc
accenture

// accountant : 2014-11-20 dot Accountant Limited
accountant

// accountants : 2014-03-20 Binky Moon, LLC
accountants

// aco : 2015-01-08 ACO Severin Ahlmann GmbH & Co. KG
aco

// actor : 2013-12-12 Dog Beach, LLC
actor

// adac : 2015-07-16 Allgemeiner Deutscher Automobil-Club e.V. (ADAC)
adac

// ads : 2014-12-04 Charleston Road Registry Inc.
ads

// adult : 2014-10-16 ICM Registry AD LLC
adult

// aeg : 2015-03-19 Aktiebolaget Electrolux
aeg

// aetna : 2015-05-21 Aetna Life Insurance Company
aetna

// afl : 2014-10-02 Australian Football League
afl

// africa : 2014-03-24 ZA Central Registry NPC trading as Registry.Africa
africa

// agakhan : 2015-04-23 Fondation Aga Khan (Aga Khan Foundation)
agakhan

// agency : 2013-11-14 Binky Moon, LLC
agency

// aig : 2014-12-18 American International Group, Inc.
aig

// airbus : 2015-07-30 Airbus S.A.S.
airbus

// airforce : 2014-03-06 Dog Beach, LLC
airforce

// airtel : 2014-10-24 Bharti Airtel Limited
airtel

// akdn : 2015-04-23 Fondation Aga Khan (Aga Khan Foundation)
akdn

// alfaromeo : 2015-07-31 Fiat Chrysler Automobiles N.V.
alfaromeo

// alibaba : 2015-01-15 Alibaba Group Holding Limited
alibaba

// alipay : 2015-01-15 Alibaba Group Holding Limited
alipay

// allfinanz : 2014-07-03 Allfinanz Deutsche Vermögensberatung Aktiengesellschaft
allfinanz

// allstate : 2015-07-31 Allstate Fire and Casualty Insurance Company
allstate

// ally : 2015-06-18 Ally Financial Inc.
ally

// alsace : 2014-07-02 Region Grand Est
alsace

// alstom : 2015-07-30 ALSTOM
alstom

// amazon : 2019-12-19 Amazon Registry Services, Inc.
amazon

// americanexpress : 2015-07-31 American Express Travel Related Services Company, Inc.
americanexpress

// americanfamily : 2015-07-23 AmFam, Inc.
americanfamily

// amex : 2015-07-31 American Express Travel Related Services Company, Inc.
amex

// amfam : 2015-07-23 AmFam, Inc.
amfam

// amica : 2015-05-28 Amica Mutual Insurance Company
amica

// amsterdam : 2014-07-24 Gemeente Amsterdam
amsterdam

// analytics : 2014-12-18 Campus IP LLC
analytics

// android : 2014-08-07 Charleston Road Registry Inc.
android

// anquan : 2015-01-08 Beijing Qihu Keji Co., Ltd.
anquan

// anz : 2015-07-31 Australia and New Zealand Banking Group Limited
anz

// aol : 2015-09-17 Oath Inc.
aol

// apartments : 2014-12-11 Binky Moon, LLC
apartments

// app : 2015-05-14 Charleston Road Registry Inc.
app

// apple : 2015-05-14 Apple Inc.
apple

// aquarelle : 2014-07-24 Aquarelle.com
aquarelle

// arab : 2015-11-12 League of Arab States
arab

// aramco : 2014-11-20 Aramco Services Company
aramco

// archi : 2014-02-06 Afilias Limited
archi

// army : 2014-03-06 Dog Beach, LLC
army

// art : 2016-03-24 UK Creative Ideas Limited
art

// arte : 2014-12-11 Association Relative à la Télévision Européenne G.E.I.E.
arte

// asda : 2015-07-31 Wal-Mart Stores, Inc.
asda

// associates : 2014-03-06 Binky Moon, LLC
associates

// athleta : 2015-07-30 The Gap, Inc.
athleta

// attorney : 2014-03-20 Dog Beach, LLC
attorney

// auction : 2014-03-20 Dog Beach, LLC
auction

// audi : 2015-05-21 AUDI Aktiengesellschaft
audi

// audible : 2015-06-25 Amazon Registry Services, Inc.
audible

// audio : 2014-03-20 UNR Corp.
audio

// auspost : 2015-08-13 Australian Postal Corporation
auspost

// author : 2014-12-18 Amazon Registry Services, Inc.
author

// auto : 2014-11-13 XYZ.COM LLC
auto

// autos : 2014-01-09 XYZ.COM LLC
autos

// avianca : 2015-01-08 Avianca Holdings S.A.
avianca

// aws : 2015-06-25 AWS Registry LLC
aws

// axa : 2013-12-19 AXA Group Operations SAS
axa

// azure : 2014-12-18 Microsoft Corporation
azure

// baby : 2015-04-09 XYZ.COM LLC
baby

// baidu : 2015-01-08 Baidu, Inc.
baidu

// banamex : 2015-07-30 Citigroup Inc.
banamex

// bananarepublic : 2015-07-31 The Gap, Inc.
bananarepublic

// band : 2014-06-12 Dog Beach, LLC
band

// bank : 2014-09-25 fTLD Registry Services LLC
bank

// bar : 2013-12-12 Punto 2012 Sociedad Anonima Promotora de Inversion de Capital Variable
bar

// barcelona : 2014-07-24 Municipi de Barcelona
barcelona

// barclaycard : 2014-11-20 Barclays Bank PLC
barclaycard

// barclays : 2014-11-20 Barclays Bank PLC
barclays

// barefoot : 2015-06-11 Gallo Vineyards, Inc.
barefoot

// bargains : 2013-11-14 Binky Moon, LLC
bargains

// baseball : 2015-10-29 MLB Advanced Media DH, LLC
baseball

// basketball : 2015-08-20 Fédération Internationale de Basketball (FIBA)
basketball

// bauhaus : 2014-04-17 Werkhaus GmbH
bauhaus

// bayern : 2014-01-23 Bayern Connect GmbH
bayern

// bbc : 2014-12-18 British Broadcasting Corporation
bbc

// bbt : 2015-07-23 BB&T Corporation
bbt

// bbva : 2014-10-02 BANCO BILBAO VIZCAYA ARGENTARIA, S.A.
bbva

// bcg : 2015-04-02 The Boston Consulting Group, Inc.
bcg

// bcn : 2014-07-24 Municipi de Barcelona
bcn

// beats : 2015-05-14 Beats Electronics, LLC
beats

// beauty : 2015-12-03 XYZ.COM LLC
beauty

// beer : 2014-01-09 Registry Services, LLC
beer

// bentley : 2014-12-18 Bentley Motors Limited
bentley

// berlin : 2013-10-31 dotBERLIN GmbH & Co. KG
berlin

// best : 2013-12-19 BestTLD Pty Ltd
best

// bestbuy : 2015-07-31 BBY Solutions, Inc.
bestbuy

// bet : 2015-05-07 Afilias Limited
bet

// bharti : 2014-01-09 Bharti Enterprises (Holding) Private Limited
bharti

// bible : 2014-06-19 American Bible Society
bible

// bid : 2013-12-19 dot Bid Limited
bid

// bike : 2013-08-27 Binky Moon, LLC
bike

// bing : 2014-12-18 Microsoft Corporation
bing

// bingo : 2014-12-04 Binky Moon, LLC
bingo

// bio : 2014-03-06 Afilias Limited
bio

// black : 2014-01-16 Afilias Limited
black

// blackfriday : 2014-01-16 UNR Corp.
blackfriday

// blockbuster : 2015-07-30 Dish DBS Corporation
blockbuster

// blog : 2015-05-14 Knock Knock WHOIS There, LLC
blog

// bloomberg : 2014-07-17 Bloomberg IP Holdings LLC
bloomberg

// blue : 2013-11-07 Afilias Limited
blue

// bms : 2014-10-30 Bristol-Myers Squibb Company
bms

// bmw : 2014-01-09 Bayerische Motoren Werke Aktiengesellschaft
bmw

// bnpparibas : 2014-05-29 BNP Paribas
bnpparibas

// boats : 2014-12-04 XYZ.COM LLC
boats

// boehringer : 2015-07-09 Boehringer Ingelheim International GmbH
boehringer

// bofa : 2015-07-31 Bank of America Corporation
bofa

// bom : 2014-10-16 Núcleo de Informação e Coordenação do Ponto BR - NIC.br
bom

// bond : 2014-06-05 ShortDot SA
bond

// boo : 2014-01-30 Charleston Road Registry Inc.
boo

// book : 2015-08-27 Amazon Registry Services, Inc.
book

// booking : 2015-07-16 Booking.com B.V.
booking

// bosch : 2015-06-18 Robert Bosch GMBH
bosch

// bostik : 2015-05-28 Bostik SA
bostik

// boston : 2015-12-10 Boston TLD Management, LLC
boston

// bot : 2014-12-18 Amazon Registry Services, Inc.
bot

// boutique : 2013-11-14 Binky Moon, LLC
boutique

// box : 2015-11-12 Intercap Registry Inc.
box

// bradesco : 2014-12-18 Banco Bradesco S.A.
bradesco

// bridgestone : 2014-12-18 Bridgestone Corporation
bridgestone

// broadway : 2014-12-22 Celebrate Broadway, Inc.
broadway

// broker : 2014-12-11 Dog Beach, LLC
broker

// brother : 2015-01-29 Brother Industries, Ltd.
brother

// brussels : 2014-02-06 DNS.be vzw
brussels

// budapest : 2013-11-21 Minds + Machines Group Limited
budapest

// bugatti : 2015-07-23 Bugatti International SA
bugatti

// build : 2013-11-07 Plan Bee LLC
build

// builders : 2013-11-07 Binky Moon, LLC
builders

// business : 2013-11-07 Binky Moon, LLC
business

// buy : 2014-12-18 Amazon Registry Services, Inc.
buy

// buzz : 2013-10-02 DOTSTRATEGY CO.
buzz

// bzh : 2014-02-27 Association www.bzh
bzh

// cab : 2013-10-24 Binky Moon, LLC
cab

// cafe : 2015-02-11 Binky Moon, LLC
cafe

// cal : 2014-07-24 Charleston Road Registry Inc.
cal

// call : 2014-12-18 Amazon Registry Services, Inc.
call

// calvinklein : 2015-07-30 PVH gTLD Holdings LLC
calvinklein

// cam : 2016-04-21 AC Webconnecting Holding B.V.
cam

// camera : 2013-08-27 Binky Moon, LLC
camera

// camp : 2013-11-07 Binky Moon, LLC
camp

// cancerresearch : 2014-05-15 Australian Cancer Research Foundation
cancerresearch

// canon : 2014-09-12 Canon Inc.
canon

// capetown : 2014-03-24 ZA Central Registry NPC trading as ZA Central Registry
capetown

// capital : 2014-03-06 Binky Moon, LLC
capital

// capitalone : 2015-08-06 Capital One Financial Corporation
capitalone

// car : 2015-01-22 XYZ.COM LLC
car

// caravan : 2013-12-12 Caravan International, Inc.
caravan

// cards : 2013-12-05 Binky Moon, LLC
cards

// care : 2014-03-06 Binky Moon, LLC
care

// career : 2013-10-09 dotCareer LLC
career

// careers : 2013-10-02 Binky Moon, LLC
careers

// cars : 2014-11-13 XYZ.COM LLC
cars

// casa : 2013-11-21 Registry Services, LLC
casa

// case : 2015-09-03 Helium TLDs Ltd
case

// cash : 2014-03-06 Binky Moon, LLC
cash

// casino : 2014-12-18 Binky Moon, LLC
casino

// catering : 2013-12-05 Binky Moon, LLC
catering

// catholic : 2015-10-21 Pontificium Consilium de Comunicationibus Socialibus (PCCS) (Pontifical Council for Social Communication)
catholic

// cba : 2014-06-26 COMMONWEALTH BANK OF AUSTRALIA
cba

// cbn : 2014-08-22 The Christian Broadcasting Network, Inc.
cbn

// cbre : 2015-07-02 CBRE, Inc.
cbre

// cbs : 2015-08-06 CBS Domains Inc.
cbs

// center : 2013-11-07 Binky Moon, LLC
center

// ceo : 2013-11-07 CEOTLD Pty Ltd
ceo

// cern : 2014-06-05 European Organization for Nuclear Research ("CERN")
cern

// cfa : 2014-08-28 CFA Institute
cfa

// cfd : 2014-12-11 ShortDot SA
cfd

// chanel : 2015-04-09 Chanel International B.V.
chanel

// channel : 2014-05-08 Charleston Road Registry Inc.
channel

// charity : 2018-04-11 Binky Moon, LLC
charity

// chase : 2015-04-30 JPMorgan Chase Bank, National Association
chase

// chat : 2014-12-04 Binky Moon, LLC
chat

// cheap : 2013-11-14 Binky Moon, LLC
cheap

// chintai : 2015-06-11 CHINTAI Corporation
chintai

// christmas : 2013-11-21 UNR Corp.
christmas

// chrome : 2014-07-24 Charleston Road Registry Inc.
chrome

// church : 2014-02-06 Binky Moon, LLC
church

// cipriani : 2015-02-19 Hotel Cipriani Srl
cipriani

// circle : 2014-12-18 Amazon Registry Services, Inc.
circle

// cisco : 2014-12-22 Cisco Technology, Inc.
cisco

// citadel : 2015-07-23 Citadel Domain LLC
citadel

// citi : 2015-07-30 Citigroup Inc.
citi

// citic : 2014-01-09 CITIC Group Corporation
citic

// city : 2014-05-29 Binky Moon, LLC
city

// cityeats : 2014-12-11 Lifestyle Domain Holdings, Inc.
cityeats

// claims : 2014-03-20 Binky Moon, LLC
claims

// cleaning : 2013-12-05 Binky Moon, LLC
cleaning

// click : 2014-06-05 UNR Corp.
click

// clinic : 2014-03-20 Binky Moon, LLC
clinic

// clinique : 2015-10-01 The Estée Lauder Companies Inc.
clinique

// clothing : 2013-08-27 Binky Moon, LLC
clothing

// cloud : 2015-04-16 Aruba PEC S.p.A.
cloud

// club : 2013-11-08 Registry Services, LLC
club

// clubmed : 2015-06-25 Club Méditerranée S.A.
clubmed

// coach : 2014-10-09 Binky Moon, LLC
coach

// codes : 2013-10-31 Binky Moon, LLC
codes

// coffee : 2013-10-17 Binky Moon, LLC
coffee

// college : 2014-01-16 XYZ.COM LLC
college

// cologne : 2014-02-05 dotKoeln GmbH
cologne

// comcast : 2015-07-23 Comcast IP Holdings I, LLC
comcast

// commbank : 2014-06-26 COMMONWEALTH BANK OF AUSTRALIA
commbank

// community : 2013-12-05 Binky Moon, LLC
community

// company : 2013-11-07 Binky Moon, LLC
company

// compare : 2015-10-08 Registry Services, LLC
compare

// computer : 2013-10-24 Binky Moon, LLC
computer

// comsec : 2015-01-08 VeriSign, Inc.
comsec

// condos : 2013-12-05 Binky Moon, LLC
condos

// construction : 2013-09-16 Binky Moon, LLC
construction

// consulting : 2013-12-05 Dog Beach, LLC
consulting

// contact : 2015-01-08 Dog Beach, LLC
contact

// contractors : 2013-09-10 Binky Moon, LLC
contractors

// cooking : 2013-11-21 Registry Services, LLC
cooking

// cookingchannel : 2015-07-02 Lifestyle Domain Holdings, Inc.
cookingchannel

// cool : 2013-11-14 Binky Moon, LLC
cool

// corsica : 2014-09-25 Collectivité de Corse
corsica

// country : 2013-12-19 DotCountry LLC
country

// coupon : 2015-02-26 Amazon Registry Services, Inc.
coupon

// coupons : 2015-03-26 Binky Moon, LLC
coupons

// courses : 2014-12-04 OPEN UNIVERSITIES AUSTRALIA PTY LTD
courses

// cpa : 2019-06-10 American Institute of Certified Public Accountants
cpa

// credit : 2014-03-20 Binky Moon, LLC
credit

// creditcard : 2014-03-20 Binky Moon, LLC
creditcard

// creditunion : 2015-01-22 DotCooperation LLC
creditunion

// cricket : 2014-10-09 dot Cricket Limited
cricket

// crown : 2014-10-24 Crown Equipment Corporation
crown

// crs : 2014-04-03 Federated Co-operatives Limited
crs

// cruise : 2015-12-10 Viking River Cruises (Bermuda) Ltd.
cruise

// cruises : 2013-12-05 Binky Moon, LLC
cruises

// csc : 2014-09-25 Alliance-One Services, Inc.
csc

// cuisinella : 2014-04-03 SCHMIDT GROUPE S.A.S.
cuisinella

// cymru : 2014-05-08 Nominet UK
cymru

// cyou : 2015-01-22 ShortDot SA
cyou

// dabur : 2014-02-06 Dabur India Limited
dabur

// dad : 2014-01-23 Charleston Road Registry Inc.
dad

// dance : 2013-10-24 Dog Beach, LLC
dance

// data : 2016-06-02 Dish DBS Corporation
data

// date : 2014-11-20 dot Date Limited
date

// dating : 2013-12-05 Binky Moon, LLC
dating

// datsun : 2014-03-27 NISSAN MOTOR CO., LTD.
datsun

// day : 2014-01-30 Charleston Road Registry Inc.
day

// dclk : 2014-11-20 Charleston Road Registry Inc.
dclk

// dds : 2015-05-07 Registry Services, LLC
dds

// deal : 2015-06-25 Amazon Registry Services, Inc.
deal

// dealer : 2014-12-22 Intercap Registry Inc.
dealer

// deals : 2014-05-22 Binky Moon, LLC
deals

// degree : 2014-03-06 Dog Beach, LLC
degree

// delivery : 2014-09-11 Binky Moon, LLC
delivery

// dell : 2014-10-24 Dell Inc.
dell

// deloitte : 2015-07-31 Deloitte Touche Tohmatsu
deloitte

// delta : 2015-02-19 Delta Air Lines, Inc.
delta

// democrat : 2013-10-24 Dog Beach, LLC
democrat

// dental : 2014-03-20 Binky Moon, LLC
dental

// dentist : 2014-03-20 Dog Beach, LLC
dentist

// desi : 2013-11-14 Desi Networks LLC
desi

// design : 2014-11-07 Registry Services, LLC
design

// dev : 2014-10-16 Charleston Road Registry Inc.
dev

// dhl : 2015-07-23 Deutsche Post AG
dhl

// diamonds : 2013-09-22 Binky Moon, LLC
diamonds

// diet : 2014-06-26 UNR Corp.
diet

// digital : 2014-03-06 Binky Moon, LLC
digital

// direct : 2014-04-10 Binky Moon, LLC
direct

// directory : 2013-09-20 Binky Moon, LLC
directory

// discount : 2014-03-06 Binky Moon, LLC
discount

// discover : 2015-07-23 Discover Financial Services
discover

// dish : 2015-07-30 Dish DBS Corporation
dish

// diy : 2015-11-05 Lifestyle Domain Holdings, Inc.
diy

// dnp : 2013-12-13 Dai Nippon Printing Co., Ltd.
dnp

// docs : 2014-10-16 Charleston Road Registry Inc.
docs

// doctor : 2016-06-02 Binky Moon, LLC
doctor

// dog : 2014-12-04 Binky Moon, LLC
dog

// domains : 2013-10-17 Binky Moon, LLC
domains

// dot : 2015-05-21 Dish DBS Corporation
dot

// download : 2014-11-20 dot Support Limited
download

// drive : 2015-03-05 Charleston Road Registry Inc.
drive

// dtv : 2015-06-04 Dish DBS Corporation
dtv

// dubai : 2015-01-01 Dubai Smart Government Department
dubai

// dunlop : 2015-07-02 The Goodyear Tire & Rubber Company
dunlop

// dupont : 2015-06-25 DuPont Specialty Products USA, LLC
dupont

// durban : 2014-03-24 ZA Central Registry NPC trading as ZA Central Registry
durban

// dvag : 2014-06-23 Deutsche Vermögensberatung Aktiengesellschaft DVAG
dvag

// dvr : 2016-05-26 DISH Technologies L.L.C.
dvr

// earth : 2014-12-04 Interlink Co., Ltd.
earth

// eat : 2014-01-23 Charleston Road Registry Inc.
eat

// eco : 2016-07-08 Big Room Inc.
eco

// edeka : 2014-12-18 EDEKA Verband kaufmännischer Genossenschaften e.V.
edeka

// education : 2013-11-07 Binky Moon, LLC
education

// email : 2013-10-31 Binky Moon, LLC
email

// emerck : 2014-04-03 Merck KGaA
emerck

// energy : 2014-09-11 Binky Moon, LLC
energy

// engineer : 2014-03-06 Dog Beach, LLC
engineer

// engineering : 2014-03-06 Binky Moon, LLC
engineering

// enterprises : 2013-09-20 Binky Moon, LLC
enterprises

// epson : 2014-12-04 Seiko Epson Corporation
epson

// equipment : 2013-08-27 Binky Moon, LLC
equipment

// ericsson : 2015-07-09 Telefonaktiebolaget L M Ericsson
ericsson

// erni : 2014-04-03 ERNI Group Holding AG
erni

// esq : 2014-05-08 Charleston Road Registry Inc.
esq

// estate : 2013-08-27 Binky Moon, LLC
estate

// etisalat : 2015-09-03 Emirates Telecommunications Corporation (trading as Etisalat)
etisalat

// eurovision : 2014-04-24 European Broadcasting Union (EBU)
eurovision

// eus : 2013-12-12 Puntueus Fundazioa
eus

// events : 2013-12-05 Binky Moon, LLC
events

// exchange : 2014-03-06 Binky Moon, LLC
exchange

// expert : 2013-11-21 Binky Moon, LLC
expert

// exposed : 2013-12-05 Binky Moon, LLC
exposed

// express : 2015-02-11 Binky Moon, LLC
express

// extraspace : 2015-05-14 Extra Space Storage LLC
extraspace

// fage : 2014-12-18 Fage International S.A.
fage

// fail : 2014-03-06 Binky Moon, LLC
fail

// fairwinds : 2014-11-13 FairWinds Partners, LLC
fairwinds

// faith : 2014-11-20 dot Faith Limited
faith

// family : 2015-04-02 Dog Beach, LLC
family

// fan : 2014-03-06 Dog Beach, LLC
fan

// fans : 2014-11-07 ZDNS International Limited
fans

// farm : 2013-11-07 Binky Moon, LLC
farm

// farmers : 2015-07-09 Farmers Insurance Exchange
farmers

// fashion : 2014-07-03 Registry Services, LLC
fashion

// fast : 2014-12-18 Amazon Registry Services, Inc.
fast

// fedex : 2015-08-06 Federal Express Corporation
fedex

// feedback : 2013-12-19 Top Level Spectrum, Inc.
feedback

// ferrari : 2015-07-31 Fiat Chrysler Automobiles N.V.
ferrari

// ferrero : 2014-12-18 Ferrero Trading Lux S.A.
ferrero

// fiat : 2015-07-31 Fiat Chrysler Automobiles N.V.
fiat

// fidelity : 2015-07-30 Fidelity Brokerage Services LLC
fidelity

// fido : 2015-08-06 Rogers Communications Canada Inc.
fido

// film : 2015-01-08 Motion Picture Domain Registry Pty Ltd
film

// final : 2014-10-16 Núcleo de Informação e Coordenação do Ponto BR - NIC.br
final

// finance : 2014-03-20 Binky Moon, LLC
finance

// financial : 2014-03-06 Binky Moon, LLC
financial

// fire : 2015-06-25 Amazon Registry Services, Inc.
fire

// firestone : 2014-12-18 Bridgestone Licensing Services, Inc
firestone

// firmdale : 2014-03-27 Firmdale Holdings Limited
firmdale

// fish : 2013-12-12 Binky Moon, LLC
fish

// fishing : 2013-11-21 Registry Services, LLC
fishing

// fit : 2014-11-07 Registry Services, LLC
fit

// fitness : 2014-03-06 Binky Moon, LLC
fitness

// flickr : 2015-04-02 Flickr, Inc.
flickr

// flights : 2013-12-05 Binky Moon, LLC
flights

// flir : 2015-07-23 FLIR Systems, Inc.
flir

// florist : 2013-11-07 Binky Moon, LLC
florist

// flowers : 2014-10-09 UNR Corp.
flowers

// fly : 2014-05-08 Charleston Road Registry Inc.
fly

// foo : 2014-01-23 Charleston Road Registry Inc.
foo

// food : 2016-04-21 Lifestyle Domain Holdings, Inc.
food

// foodnetwork : 2015-07-02 Lifestyle Domain Holdings, Inc.
foodnetwork

// football : 2014-12-18 Binky Moon, LLC
football

// ford : 2014-11-13 Ford Motor Company
ford

// forex : 2014-12-11 Dog Beach, LLC
forex

// forsale : 2014-05-22 Dog Beach, LLC
forsale

// forum : 2015-04-02 Fegistry, LLC
forum

// foundation : 2013-12-05 Binky Moon, LLC
foundation

// fox : 2015-09-11 FOX Registry, LLC
fox

// free : 2015-12-10 Amazon Registry Services, Inc.
free

// fresenius : 2015-07-30 Fresenius Immobilien-Verwaltungs-GmbH
fresenius

// frl : 2014-05-15 FRLregistry B.V.
frl

// frogans : 2013-12-19 OP3FT
frogans

// frontdoor : 2015-07-02 Lifestyle Domain Holdings, Inc.
frontdoor

// frontier : 2015-02-05 Frontier Communications Corporation
frontier

// ftr : 2015-07-16 Frontier Communications Corporation
ftr

// fujitsu : 2015-07-30 Fujitsu Limited
fujitsu

// fun : 2016-01-14 Radix FZC
fun

// fund : 2014-03-20 Binky Moon, LLC
fund

// furniture : 2014-03-20 Binky Moon, LLC
furniture

// futbol : 2013-09-20 Dog Beach, LLC
futbol

// fyi : 2015-04-02 Binky Moon, LLC
fyi

// gal : 2013-11-07 Asociación puntoGAL
gal

// gallery : 2013-09-13 Binky Moon, LLC
gallery

// gallo : 2015-06-11 Gallo Vineyards, Inc.
gallo

// gallup : 2015-02-19 Gallup, Inc.
gallup

// game : 2015-05-28 UNR Corp.
game

// games : 2015-05-28 Dog Beach, LLC
games

// gap : 2015-07-31 The Gap, Inc.
gap

// garden : 2014-06-26 Registry Services, LLC
garden

// gay : 2019-05-23 Top Level Design, LLC
gay

// gbiz : 2014-07-17 Charleston Road Registry Inc.
gbiz

// gdn : 2014-07-31 Joint Stock Company "Navigation-information systems"
gdn

// gea : 2014-12-04 GEA Group Aktiengesellschaft
gea

// gent : 2014-01-23 COMBELL NV
gent

// genting : 2015-03-12 Resorts World Inc Pte. Ltd.
genting

// george : 2015-07-31 Wal-Mart Stores, Inc.
george

// ggee : 2014-01-09 GMO Internet, Inc.
ggee

// gift : 2013-10-17 DotGift, LLC
gift

// gifts : 2014-07-03 Binky Moon, LLC
gifts

// gives : 2014-03-06 Dog Beach, LLC
gives

// giving : 2014-11-13 Giving Limited
giving

// glass : 2013-11-07 Binky Moon, LLC
glass

// gle : 2014-07-24 Charleston Road Registry Inc.
gle

// global : 2014-04-17 Dot Global Domain Registry Limited
global

// globo : 2013-12-19 Globo Comunicação e Participações S.A
globo

// gmail : 2014-05-01 Charleston Road Registry Inc.
gmail

// gmbh : 2016-01-29 Binky Moon, LLC
gmbh

// gmo : 2014-01-09 GMO Internet, Inc.
gmo

// gmx : 2014-04-24 1&1 Mail & Media GmbH
gmx

// godaddy : 2015-07-23 Go Daddy East, LLC
godaddy

// gold : 2015-01-22 Binky Moon, LLC
gold

// goldpoint : 2014-11-20 YODOBASHI CAMERA CO.,LTD.
goldpoint

// golf : 2014-12-18 Binky Moon, LLC
golf

// goo : 2014-12-18 NTT Resonant Inc.
goo

// goodyear : 2015-07-02 The Goodyear Tire & Rubber Company
goodyear

// goog : 2014-11-20 Charleston Road Registry Inc.
goog

// google : 2014-07-24 Charleston Road Registry Inc.
google

// gop : 2014-01-16 Republican State Leadership Committee, Inc.
gop

// got : 2014-12-18 Amazon Registry Services, Inc.
got

// grainger : 2015-05-07 Grainger Registry Services, LLC
grainger

// graphics : 2013-09-13 Binky Moon, LLC
graphics

// gratis : 2014-03-20 Binky Moon, LLC
gratis

// green : 2014-05-08 Afilias Limited
green

// gripe : 2014-03-06 Binky Moon, LLC
gripe

// grocery : 2016-06-16 Wal-Mart Stores, Inc.
grocery

// group : 2014-08-15 Binky Moon, LLC
group

// guardian : 2015-07-30 The Guardian Life Insurance Company of America
guardian

// gucci : 2014-11-13 Guccio Gucci S.p.a.
gucci

// guge : 2014-08-28 Charleston Road Registry Inc.
guge

// guide : 2013-09-13 Binky Moon, LLC
guide

// guitars : 2013-11-14 UNR Corp.
guitars

// guru : 2013-08-27 Binky Moon, LLC
guru

// hair : 2015-12-03 XYZ.COM LLC
hair

// hamburg : 2014-02-20 Hamburg Top-Level-Domain GmbH
hamburg

// hangout : 2014-11-13 Charleston Road Registry Inc.
hangout

// haus : 2013-12-05 Dog Beach, LLC
haus

// hbo : 2015-07-30 HBO Registry Services, Inc.
hbo

// hdfc : 2015-07-30 HOUSING DEVELOPMENT FINANCE CORPORATION LIMITED
hdfc

// hdfcbank : 2015-02-12 HDFC Bank Limited
hdfcbank

// health : 2015-02-11 DotHealth, LLC
health

// healthcare : 2014-06-12 Binky Moon, LLC
healthcare

// help : 2014-06-26 UNR Corp.
help

// helsinki : 2015-02-05 City of Helsinki
helsinki

// here : 2014-02-06 Charleston Road Registry Inc.
here

// hermes : 2014-07-10 HERMES INTERNATIONAL
hermes

// hgtv : 2015-07-02 Lifestyle Domain Holdings, Inc.
hgtv

// hiphop : 2014-03-06 UNR Corp.
hiphop

// hisamitsu : 2015-07-16 Hisamitsu Pharmaceutical Co.,Inc.
hisamitsu

// hitachi : 2014-10-31 Hitachi, Ltd.
hitachi

// hiv : 2014-03-13 UNR Corp.
hiv

// hkt : 2015-05-14 PCCW-HKT DataCom Services Limited
hkt

// hockey : 2015-03-19 Binky Moon, LLC
hockey

// holdings : 2013-08-27 Binky Moon, LLC
holdings

// holiday : 2013-11-07 Binky Moon, LLC
holiday

// homedepot : 2015-04-02 Home Depot Product Authority, LLC
homedepot

// homegoods : 2015-07-16 The TJX Companies, Inc.
homegoods

// homes : 2014-01-09 XYZ.COM LLC
homes

// homesense : 2015-07-16 The TJX Companies, Inc.
homesense

// honda : 2014-12-18 Honda Motor Co., Ltd.
honda

// horse : 2013-11-21 Registry Services, LLC
horse

// hospital : 2016-10-20 Binky Moon, LLC
hospital

// host : 2014-04-17 Radix FZC
host

// hosting : 2014-05-29 UNR Corp.
hosting

// hot : 2015-08-27 Amazon Registry Services, Inc.
hot

// hoteles : 2015-03-05 Travel Reservations SRL
hoteles

// hotels : 2016-04-07 Booking.com B.V.
hotels

// hotmail : 2014-12-18 Microsoft Corporation
hotmail

// house : 2013-11-07 Binky Moon, LLC
house

// how : 2014-01-23 Charleston Road Registry Inc.
how

// hsbc : 2014-10-24 HSBC Global Services (UK) Limited
hsbc

// hughes : 2015-07-30 Hughes Satellite Systems Corporation
hughes

// hyatt : 2015-07-30 Hyatt GTLD, L.L.C.
hyatt

// hyundai : 2015-07-09 Hyundai Motor Company
hyundai

// ibm : 2014-07-31 International Business Machines Corporation
ibm

// icbc : 2015-02-19 Industrial and Commercial Bank of China Limited
icbc

// ice : 2014-10-30 IntercontinentalExchange, Inc.
ice

// icu : 2015-01-08 ShortDot SA
icu

// ieee : 2015-07-23 IEEE Global LLC
ieee

// ifm : 2014-01-30 ifm electronic gmbh
ifm

// ikano : 2015-07-09 Ikano S.A.
ikano

// imamat : 2015-08-06 Fondation Aga Khan (Aga Khan Foundation)
imamat

// imdb : 2015-06-25 Amazon Registry Services, Inc.
imdb

// immo : 2014-07-10 Binky Moon, LLC
immo

// immobilien : 2013-11-07 Dog Beach, LLC
immobilien

// inc : 2018-03-10 Intercap Registry Inc.
inc

// industries : 2013-12-05 Binky Moon, LLC
industries

// infiniti : 2014-03-27 NISSAN MOTOR CO., LTD.
infiniti

// ing : 2014-01-23 Charleston Road Registry Inc.
ing

// ink : 2013-12-05 Top Level Design, LLC
ink

// institute : 2013-11-07 Binky Moon, LLC
institute

// insurance : 2015-02-19 fTLD Registry Services LLC
insurance

// insure : 2014-03-20 Binky Moon, LLC
insure

// international : 2013-11-07 Binky Moon, LLC
international

// intuit : 2015-07-30 Intuit Administrative Services, Inc.
intuit

// investments : 2014-03-20 Binky Moon, LLC
investments

// ipiranga : 2014-08-28 Ipiranga Produtos de Petroleo S.A.
ipiranga

// irish : 2014-08-07 Binky Moon, LLC
irish

// ismaili : 2015-08-06 Fondation Aga Khan (Aga Khan Foundation)
ismaili

// ist : 2014-08-28 Istanbul Metropolitan Municipality
ist

// istanbul : 2014-08-28 Istanbul Metropolitan Municipality
istanbul

// itau : 2014-10-02 Itau Unibanco Holding S.A.
itau

// itv : 2015-07-09 ITV Services Limited
itv

// jaguar : 2014-11-13 Jaguar Land Rover Ltd
jaguar

// java : 2014-06-19 Oracle Corporation
java

// jcb : 2014-11-20 JCB Co., Ltd.
jcb

// jeep : 2015-07-30 FCA US LLC.
jeep

// jetzt : 2014-01-09 Binky Moon, LLC
jetzt

// jewelry : 2015-03-05 Binky Moon, LLC
jewelry

// jio : 2015-04-02 Reliance Industries Limited
jio

// jll : 2015-04-02 Jones Lang LaSalle Incorporated
jll

// jmp : 2015-03-26 Matrix IP LLC
jmp

// jnj : 2015-06-18 Johnson & Johnson Services, Inc.
jnj

// joburg : 2014-03-24 ZA Central Registry NPC trading as ZA Central Registry
joburg

// jot : 2014-12-18 Amazon Registry Services, Inc.
jot

// joy : 2014-12-18 Amazon Registry Services, Inc.
joy

// jpmorgan : 2015-04-30 JPMorgan Chase Bank, National Association
jpmorgan

// jprs : 2014-09-18 Japan Registry Services Co., Ltd.
jprs

// juegos : 2014-03-20 UNR Corp.
juegos

// juniper : 2015-07-30 JUNIPER NETWORKS, INC.
juniper

// kaufen : 2013-11-07 Dog Beach, LLC
kaufen

// kddi : 2014-09-12 KDDI CORPORATION
kddi

// kerryhotels : 2015-04-30 Kerry Trading Co. Limited
kerryhotels

// kerrylogistics : 2015-04-09 Kerry Trading Co. Limited
kerrylogistics

// kerryproperties : 2015-04-09 Kerry Trading Co. Limited
kerryproperties

// kfh : 2014-12-04 Kuwait Finance House
kfh

// kia : 2015-07-09 KIA MOTORS CORPORATION
kia

// kids : 2021-08-13 DotKids Foundation Limited
kids

// kim : 2013-09-23 Afilias Limited
kim

// kinder : 2014-11-07 Ferrero Trading Lux S.A.
kinder

// kindle : 2015-06-25 Amazon Registry Services, Inc.
kindle

// kitchen : 2013-09-20 Binky Moon, LLC
kitchen

// kiwi : 2013-09-20 DOT KIWI LIMITED
kiwi

// koeln : 2014-01-09 dotKoeln GmbH
koeln

// komatsu : 2015-01-08 Komatsu Ltd.
komatsu

// kosher : 2015-08-20 Kosher Marketing Assets LLC
kosher

// kpmg : 2015-04-23 KPMG International Cooperative (KPMG International Genossenschaft)
kpmg

// kpn : 2015-01-08 Koninklijke KPN N.V.
kpn

// krd : 2013-12-05 KRG Department of Information Technology
krd

// kred : 2013-12-19 KredTLD Pty Ltd
kred

// kuokgroup : 2015-04-09 Kerry Trading Co. Limited
kuokgroup

// kyoto : 2014-11-07 Academic Institution: Kyoto Jyoho Gakuen
kyoto

// lacaixa : 2014-01-09 Fundación Bancaria Caixa d’Estalvis i Pensions de Barcelona, “la Caixa”
lacaixa

// lamborghini : 2015-06-04 Automobili Lamborghini S.p.A.
lamborghini

// lamer : 2015-10-01 The Estée Lauder Companies Inc.
lamer

// lancaster : 2015-02-12 LANCASTER
lancaster

// lancia : 2015-07-31 Fiat Chrysler Automobiles N.V.
lancia

// land : 2013-09-10 Binky Moon, LLC
land

// landrover : 2014-11-13 Jaguar Land Rover Ltd
landrover

// lanxess : 2015-07-30 LANXESS Corporation
lanxess

// lasalle : 2015-04-02 Jones Lang LaSalle Incorporated
lasalle

// lat : 2014-10-16 ECOM-LAC Federaciòn de Latinoamèrica y el Caribe para Internet y el Comercio Electrònico
lat

// latino : 2015-07-30 Dish DBS Corporation
latino

// latrobe : 2014-06-16 La Trobe University
latrobe

// law : 2015-01-22 Registry Services, LLC
law

// lawyer : 2014-03-20 Dog Beach, LLC
lawyer

// lds : 2014-03-20 IRI Domain Management, LLC
lds

// lease : 2014-03-06 Binky Moon, LLC
lease

// leclerc : 2014-08-07 A.C.D. LEC Association des Centres Distributeurs Edouard Leclerc
leclerc

// lefrak : 2015-07-16 LeFrak Organization, Inc.
lefrak

// legal : 2014-10-16 Binky Moon, LLC
legal

// lego : 2015-07-16 LEGO Juris A/S
lego

// lexus : 2015-04-23 TOYOTA MOTOR CORPORATION
lexus

// lgbt : 2014-05-08 Afilias Limited
lgbt

// lidl : 2014-09-18 Schwarz Domains und Services GmbH & Co. KG
lidl

// life : 2014-02-06 Binky Moon, LLC
life

// lifeinsurance : 2015-01-15 American Council of Life Insurers
lifeinsurance

// lifestyle : 2014-12-11 Lifestyle Domain Holdings, Inc.
lifestyle

// lighting : 2013-08-27 Binky Moon, LLC
lighting

// like : 2014-12-18 Amazon Registry Services, Inc.
like

// lilly : 2015-07-31 Eli Lilly and Company
lilly

// limited : 2014-03-06 Binky Moon, LLC
limited

// limo : 2013-10-17 Binky Moon, LLC
limo

// lincoln : 2014-11-13 Ford Motor Company
lincoln

// linde : 2014-12-04 Linde Aktiengesellschaft
linde

// link : 2013-11-14 UNR Corp.
link

// lipsy : 2015-06-25 Lipsy Ltd
lipsy

// live : 2014-12-04 Dog Beach, LLC
live

// living : 2015-07-30 Lifestyle Domain Holdings, Inc.
living

// lixil : 2015-03-19 LIXIL Group Corporation
lixil

// llc : 2017-12-14 Afilias Limited
llc

// llp : 2019-08-26 UNR Corp.
llp

// loan : 2014-11-20 dot Loan Limited
loan

// loans : 2014-03-20 Binky Moon, LLC
loans

// locker : 2015-06-04 Dish DBS Corporation
locker

// locus : 2015-06-25 Locus Analytics LLC
locus

// loft : 2015-07-30 Annco, Inc.
loft

// lol : 2015-01-30 UNR Corp.
lol

// london : 2013-11-14 Dot London Domains Limited
london

// lotte : 2014-11-07 Lotte Holdings Co., Ltd.
lotte

// lotto : 2014-04-10 Afilias Limited
lotto

// love : 2014-12-22 Merchant Law Group LLP
love

// lpl : 2015-07-30 LPL Holdings, Inc.
lpl

// lplfinancial : 2015-07-30 LPL Holdings, Inc.
lplfinancial

// ltd : 2014-09-25 Binky Moon, LLC
ltd

// ltda : 2014-04-17 InterNetX, Corp
ltda

// lundbeck : 2015-08-06 H. Lundbeck A/S
lundbeck

// luxe : 2014-01-09 Registry Services, LLC
luxe

// luxury : 2013-10-17 Luxury Partners, LLC
luxury

// macys : 2015-07-31 Macys, Inc.
macys

// madrid : 2014-05-01 Comunidad de Madrid
madrid

// maif : 2014-10-02 Mutuelle Assurance Instituteur France (MAIF)
maif

// maison : 2013-12-05 Binky Moon, LLC
maison

// makeup : 2015-01-15 XYZ.COM LLC
makeup

// man : 2014-12-04 MAN SE
man

// management : 2013-11-07 Binky Moon, LLC
management

// mango : 2013-10-24 PUNTO FA S.L.
mango

// map : 2016-06-09 Charleston Road Registry Inc.
map

// market : 2014-03-06 Dog Beach, LLC
market

// marketing : 2013-11-07 Binky Moon, LLC
marketing

// markets : 2014-12-11 Dog Beach, LLC
markets

// marriott : 2014-10-09 Marriott Worldwide Corporation
marriott

// marshalls : 2015-07-16 The TJX Companies, Inc.
marshalls

// maserati : 2015-07-31 Fiat Chrysler Automobiles N.V.
maserati

// mattel : 2015-08-06 Mattel Sites, Inc.
mattel

// mba : 2015-04-02 Binky Moon, LLC
mba

// mckinsey : 2015-07-31 McKinsey Holdings, Inc.
mckinsey

// med : 2015-08-06 Medistry LLC
med

// media : 2014-03-06 Binky Moon, LLC
media

// meet : 2014-01-16 Charleston Road Registry Inc.
meet

// melbourne : 2014-05-29 The Crown in right of the State of Victoria, represented by its Department of State Development, Business and Innovation
melbourne

// meme : 2014-01-30 Charleston Road Registry Inc.
meme

// memorial : 2014-10-16 Dog Beach, LLC
memorial

// men : 2015-02-26 Exclusive Registry Limited
men

// menu : 2013-09-11 Dot Menu Registry, LLC
menu

// merckmsd : 2016-07-14 MSD Registry Holdings, Inc.
merckmsd

// miami : 2013-12-19 Minds + Machines Group Limited
miami

// microsoft : 2014-12-18 Microsoft Corporation
microsoft

// mini : 2014-01-09 Bayerische Motoren Werke Aktiengesellschaft
mini

// mint : 2015-07-30 Intuit Administrative Services, Inc.
mint

// mit : 2015-07-02 Massachusetts Institute of Technology
mit

// mitsubishi : 2015-07-23 Mitsubishi Corporation
mitsubishi

// mlb : 2015-05-21 MLB Advanced Media DH, LLC
mlb

// mls : 2015-04-23 The Canadian Real Estate Association
mls

// mma : 2014-11-07 MMA IARD
mma

// mobile : 2016-06-02 Dish DBS Corporation
mobile

// moda : 2013-11-07 Dog Beach, LLC
moda

// moe : 2013-11-13 Interlink Co., Ltd.
moe

// moi : 2014-12-18 Amazon Registry Services, Inc.
moi

// mom : 2015-04-16 UNR Corp.
mom

// monash : 2013-09-30 Monash University
monash

// money : 2014-10-16 Binky Moon, LLC
money

// monster : 2015-09-11 XYZ.COM LLC
monster

// mormon : 2013-12-05 IRI Domain Management, LLC
mormon

// mortgage : 2014-03-20 Dog Beach, LLC
mortgage

// moscow : 2013-12-19 Foundation for Assistance for Internet Technologies and Infrastructure Development (FAITID)
moscow

// moto : 2015-06-04 Motorola Trademark Holdings, LLC
moto

// motorcycles : 2014-01-09 XYZ.COM LLC
motorcycles

// mov : 2014-01-30 Charleston Road Registry Inc.
mov

// movie : 2015-02-05 Binky Moon, LLC
movie

// msd : 2015-07-23 MSD Registry Holdings, Inc.
msd

// mtn : 2014-12-04 MTN Dubai Limited
mtn

// mtr : 2015-03-12 MTR Corporation Limited
mtr

// music : 2021-05-04 DotMusic Limited
music

// mutual : 2015-04-02 Northwestern Mutual MU TLD Registry, LLC
mutual

// nab : 2015-08-20 National Australia Bank Limited
nab

// nagoya : 2013-10-24 GMO Registry, Inc.
nagoya

// natura : 2015-03-12 NATURA COSMÉTICOS S.A.
natura

// navy : 2014-03-06 Dog Beach, LLC
navy

// nba : 2015-07-31 NBA REGISTRY, LLC
nba

// nec : 2015-01-08 NEC Corporation
nec

// netbank : 2014-06-26 COMMONWEALTH BANK OF AUSTRALIA
netbank

// netflix : 2015-06-18 Netflix, Inc.
netflix

// network : 2013-11-14 Binky Moon, LLC
network

// neustar : 2013-12-05 NeuStar, Inc.
neustar

// new : 2014-01-30 Charleston Road Registry Inc.
new

// news : 2014-12-18 Dog Beach, LLC
news

// next : 2015-06-18 Next plc
next

// nextdirect : 2015-06-18 Next plc
nextdirect

// nexus : 2014-07-24 Charleston Road Registry Inc.
nexus

// nfl : 2015-07-23 NFL Reg Ops LLC
nfl

// ngo : 2014-03-06 Public Interest Registry
ngo

// nhk : 2014-02-13 Japan Broadcasting Corporation (NHK)
nhk

// nico : 2014-12-04 DWANGO Co., Ltd.
nico

// nike : 2015-07-23 NIKE, Inc.
nike

// nikon : 2015-05-21 NIKON CORPORATION
nikon

// ninja : 2013-11-07 Dog Beach, LLC
ninja

// nissan : 2014-03-27 NISSAN MOTOR CO., LTD.
nissan

// nissay : 2015-10-29 Nippon Life Insurance Company
nissay

// nokia : 2015-01-08 Nokia Corporation
nokia

// northwesternmutual : 2015-06-18 Northwestern Mutual Registry, LLC
northwesternmutual

// norton : 2014-12-04 NortonLifeLock Inc.
norton

// now : 2015-06-25 Amazon Registry Services, Inc.
now

// nowruz : 2014-09-04 Asia Green IT System Bilgisayar San. ve Tic. Ltd. Sti.
nowruz

// nowtv : 2015-05-14 Starbucks (HK) Limited
nowtv

// nra : 2014-05-22 NRA Holdings Company, INC.
nra

// nrw : 2013-11-21 Minds + Machines GmbH
nrw

// ntt : 2014-10-31 NIPPON TELEGRAPH AND TELEPHONE CORPORATION
ntt

// nyc : 2014-01-23 The City of New York by and through the New York City Department of Information Technology & Telecommunications
nyc

// obi : 2014-09-25 OBI Group Holding SE & Co. KGaA
obi

// observer : 2015-04-30 Dog Beach, LLC
observer

// office : 2015-03-12 Microsoft Corporation
office

// okinawa : 2013-12-05 BRregistry, Inc.
okinawa

// olayan : 2015-05-14 Crescent Holding GmbH
olayan

// olayangroup : 2015-05-14 Crescent Holding GmbH
olayangroup

// oldnavy : 2015-07-31 The Gap, Inc.
oldnavy

// ollo : 2015-06-04 Dish DBS Corporation
ollo

// omega : 2015-01-08 The Swatch Group Ltd
omega

// one : 2014-11-07 One.com A/S
one

// ong : 2014-03-06 Public Interest Registry
ong

// onl : 2013-09-16 iRegistry GmbH
onl

// online : 2015-01-15 Radix FZC
online

// ooo : 2014-01-09 INFIBEAM AVENUES LIMITED
ooo

// open : 2015-07-31 American Express Travel Related Services Company, Inc.
open

// oracle : 2014-06-19 Oracle Corporation
oracle

// orange : 2015-03-12 Orange Brand Services Limited
orange

// organic : 2014-03-27 Afilias Limited
organic

// origins : 2015-10-01 The Estée Lauder Companies Inc.
origins

// osaka : 2014-09-04 Osaka Registry Co., Ltd.
osaka

// otsuka : 2013-10-11 Otsuka Holdings Co., Ltd.
otsuka

// ott : 2015-06-04 Dish DBS Corporation
ott

// ovh : 2014-01-16 MédiaBC
ovh

// page : 2014-12-04 Charleston Road Registry Inc.
page

// panasonic : 2015-07-30 Panasonic Corporation
panasonic

// paris : 2014-01-30 City of Paris
paris

// pars : 2014-09-04 Asia Green IT System Bilgisayar San. ve Tic. Ltd. Sti.
pars

// partners : 2013-12-05 Binky Moon, LLC
partners

// parts : 2013-12-05 Binky Moon, LLC
parts

// party : 2014-09-11 Blue Sky Registry Limited
party

// passagens : 2015-03-05 Travel Reservations SRL
passagens

// pay : 2015-08-27 Amazon Registry Services, Inc.
pay

// pccw : 2015-05-14 PCCW Enterprises Limited
pccw

// pet : 2015-05-07 Afilias Limited
pet

// pfizer : 2015-09-11 Pfizer Inc.
pfizer

// pharmacy : 2014-06-19 National Association of Boards of Pharmacy
pharmacy

// phd : 2016-07-28 Charleston Road Registry Inc.
phd

// philips : 2014-11-07 Koninklijke Philips N.V.
philips

// phone : 2016-06-02 Dish DBS Corporation
phone

// photo : 2013-11-14 UNR Corp.
photo

// photography : 2013-09-20 Binky Moon, LLC
photography

// photos : 2013-10-17 Binky Moon, LLC
photos

// physio : 2014-05-01 PhysBiz Pty Ltd
physio

// pics : 2013-11-14 UNR Corp.
pics

// pictet : 2014-06-26 Pictet Europe S.A.
pictet

// pictures : 2014-03-06 Binky Moon, LLC
pictures

// pid : 2015-01-08 Top Level Spectrum, Inc.
pid

// pin : 2014-12-18 Amazon Registry Services, Inc.
pin

// ping : 2015-06-11 Ping Registry Provider, Inc.
ping

// pink : 2013-10-01 Afilias Limited
pink

// pioneer : 2015-07-16 Pioneer Corporation
pioneer

// pizza : 2014-06-26 Binky Moon, LLC
pizza

// place : 2014-04-24 Binky Moon, LLC
place

// play : 2015-03-05 Charleston Road Registry Inc.
play

// playstation : 2015-07-02 Sony Interactive Entertainment Inc.
playstation

// plumbing : 2013-09-10 Binky Moon, LLC
plumbing

// plus : 2015-02-05 Binky Moon, LLC
plus

// pnc : 2015-07-02 PNC Domain Co., LLC
pnc

// pohl : 2014-06-23 Deutsche Vermögensberatung Aktiengesellschaft DVAG
pohl

// poker : 2014-07-03 Afilias Limited
poker

// politie : 2015-08-20 Politie Nederland
politie

// porn : 2014-10-16 ICM Registry PN LLC
porn

// pramerica : 2015-07-30 Prudential Financial, Inc.
pramerica

// praxi : 2013-12-05 Praxi S.p.A.
praxi

// press : 2014-04-03 Radix FZC
press

// prime : 2015-06-25 Amazon Registry Services, Inc.
prime

// prod : 2014-01-23 Charleston Road Registry Inc.
prod

// productions : 2013-12-05 Binky Moon, LLC
productions

// prof : 2014-07-24 Charleston Road Registry Inc.
prof

// progressive : 2015-07-23 Progressive Casualty Insurance Company
progressive

// promo : 2014-12-18 Afilias Limited
promo

// properties : 2013-12-05 Binky Moon, LLC
properties

// property : 2014-05-22 UNR Corp.
property

// protection : 2015-04-23 XYZ.COM LLC
protection

// pru : 2015-07-30 Prudential Financial, Inc.
pru

// prudential : 2015-07-30 Prudential Financial, Inc.
prudential

// pub : 2013-12-12 Dog Beach, LLC
pub

// pwc : 2015-10-29 PricewaterhouseCoopers LLP
pwc

// qpon : 2013-11-14 dotCOOL, Inc.
qpon

// quebec : 2013-12-19 PointQuébec Inc
quebec

// quest : 2015-03-26 XYZ.COM LLC
quest

// racing : 2014-12-04 Premier Registry Limited
racing

// radio : 2016-07-21 European Broadcasting Union (EBU)
radio

// read : 2014-12-18 Amazon Registry Services, Inc.
read

// realestate : 2015-09-11 dotRealEstate LLC
realestate

// realtor : 2014-05-29 Real Estate Domains LLC
realtor

// realty : 2015-03-19 Dog Beach, LLC
realty

// recipes : 2013-10-17 Binky Moon, LLC
recipes

// red : 2013-11-07 Afilias Limited
red

// redstone : 2014-10-31 Redstone Haute Couture Co., Ltd.
redstone

// redumbrella : 2015-03-26 Travelers TLD, LLC
redumbrella

// rehab : 2014-03-06 Dog Beach, LLC
rehab

// reise : 2014-03-13 Binky Moon, LLC
reise

// reisen : 2014-03-06 Binky Moon, LLC
reisen

// reit : 2014-09-04 National Association of Real Estate Investment Trusts, Inc.
reit

// reliance : 2015-04-02 Reliance Industries Limited
reliance

// ren : 2013-12-12 ZDNS International Limited
ren

// rent : 2014-12-04 XYZ.COM LLC
rent

// rentals : 2013-12-05 Binky Moon, LLC
rentals

// repair : 2013-11-07 Binky Moon, LLC
repair

// report : 2013-12-05 Binky Moon, LLC
report

// republican : 2014-03-20 Dog Beach, LLC
republican

// rest : 2013-12-19 Punto 2012 Sociedad Anonima Promotora de Inversion de Capital Variable
rest

// restaurant : 2014-07-03 Binky Moon, LLC
restaurant

// review : 2014-11-20 dot Review Limited
review

// reviews : 2013-09-13 Dog Beach, LLC
reviews

// rexroth : 2015-06-18 Robert Bosch GMBH
rexroth

// rich : 2013-11-21 iRegistry GmbH
rich

// richardli : 2015-05-14 Pacific Century Asset Management (HK) Limited
richardli

// ricoh : 2014-11-20 Ricoh Company, Ltd.
ricoh

// ril : 2015-04-02 Reliance Industries Limited
ril

// rio : 2014-02-27 Empresa Municipal de Informática SA - IPLANRIO
rio

// rip : 2014-07-10 Dog Beach, LLC
rip

// rocher : 2014-12-18 Ferrero Trading Lux S.A.
rocher

// rocks : 2013-11-14 Dog Beach, LLC
rocks

// rodeo : 2013-12-19 Registry Services, LLC
rodeo

// rogers : 2015-08-06 Rogers Communications Canada Inc.
rogers

// room : 2014-12-18 Amazon Registry Services, Inc.
room

// rsvp : 2014-05-08 Charleston Road Registry Inc.
rsvp

// rugby : 2016-12-15 World Rugby Strategic Developments Limited
rugby

// ruhr : 2013-10-02 regiodot GmbH & Co. KG
ruhr

// run : 2015-03-19 Binky Moon, LLC
run

// rwe : 2015-04-02 RWE AG
rwe

// ryukyu : 2014-01-09 BRregistry, Inc.
ryukyu

// saarland : 2013-12-12 dotSaarland GmbH
saarland

// safe : 2014-12-18 Amazon Registry Services, Inc.
safe

// safety : 2015-01-08 Safety Registry Services, LLC.
safety

// sakura : 2014-12-18 SAKURA Internet Inc.
sakura

// sale : 2014-10-16 Dog Beach, LLC
sale

// salon : 2014-12-11 Binky Moon, LLC
salon

// samsclub : 2015-07-31 Wal-Mart Stores, Inc.
samsclub

// samsung : 2014-04-03 SAMSUNG SDS CO., LTD
samsung

// sandvik : 2014-11-13 Sandvik AB
sandvik

// sandvikcoromant : 2014-11-07 Sandvik AB
sandvikcoromant

// sanofi : 2014-10-09 Sanofi
sanofi

// sap : 2014-03-27 SAP AG
sap

// sarl : 2014-07-03 Binky Moon, LLC
sarl

// sas : 2015-04-02 Research IP LLC
sas

// save : 2015-06-25 Amazon Registry Services, Inc.
save

// saxo : 2014-10-31 Saxo Bank A/S
saxo

// sbi : 2015-03-12 STATE BANK OF INDIA
sbi

// sbs : 2014-11-07 ShortDot SA
sbs

// sca : 2014-03-13 SVENSKA CELLULOSA AKTIEBOLAGET SCA (publ)
sca

// scb : 2014-02-20 The Siam Commercial Bank Public Company Limited ("SCB")
scb

// schaeffler : 2015-08-06 Schaeffler Technologies AG & Co. KG
schaeffler

// schmidt : 2014-04-03 SCHMIDT GROUPE S.A.S.
schmidt

// scholarships : 2014-04-24 Scholarships.com, LLC
scholarships

// school : 2014-12-18 Binky Moon, LLC
school

// schule : 2014-03-06 Binky Moon, LLC
schule

// schwarz : 2014-09-18 Schwarz Domains und Services GmbH & Co. KG
schwarz

// science : 2014-09-11 dot Science Limited
science

// scot : 2014-01-23 Dot Scot Registry Limited
scot

// search : 2016-06-09 Charleston Road Registry Inc.
search

// seat : 2014-05-22 SEAT, S.A. (Sociedad Unipersonal)
seat

// secure : 2015-08-27 Amazon Registry Services, Inc.
secure

// security : 2015-05-14 XYZ.COM LLC
security

// seek : 2014-12-04 Seek Limited
seek

// select : 2015-10-08 Registry Services, LLC
select

// sener : 2014-10-24 Sener Ingeniería y Sistemas, S.A.
sener

// services : 2014-02-27 Binky Moon, LLC
services

// ses : 2015-07-23 SES
ses

// seven : 2015-08-06 Seven West Media Ltd
seven

// sew : 2014-07-17 SEW-EURODRIVE GmbH & Co KG
sew

// sex : 2014-11-13 ICM Registry SX LLC
sex

// sexy : 2013-09-11 UNR Corp.
sexy

// sfr : 2015-08-13 Societe Francaise du Radiotelephone - SFR
sfr

// shangrila : 2015-09-03 Shangri‐La International Hotel Management Limited
shangrila

// sharp : 2014-05-01 Sharp Corporation
sharp

// shaw : 2015-04-23 Shaw Cablesystems G.P.
shaw

// shell : 2015-07-30 Shell Information Technology International Inc
shell

// shia : 2014-09-04 Asia Green IT System Bilgisayar San. ve Tic. Ltd. Sti.
shia

// shiksha : 2013-11-14 Afilias Limited
shiksha

// shoes : 2013-10-02 Binky Moon, LLC
shoes

// shop : 2016-04-08 GMO Registry, Inc.
shop

// shopping : 2016-03-31 Binky Moon, LLC
shopping

// shouji : 2015-01-08 Beijing Qihu Keji Co., Ltd.
shouji

// show : 2015-03-05 Binky Moon, LLC
show

// showtime : 2015-08-06 CBS Domains Inc.
showtime

// silk : 2015-06-25 Amazon Registry Services, Inc.
silk

// sina : 2015-03-12 Sina Corporation
sina

// singles : 2013-08-27 Binky Moon, LLC
singles

// site : 2015-01-15 Radix FZC
site

// ski : 2015-04-09 Afilias Limited
ski

// skin : 2015-01-15 XYZ.COM LLC
skin

// sky : 2014-06-19 Sky International AG
sky

// skype : 2014-12-18 Microsoft Corporation
skype

// sling : 2015-07-30 DISH Technologies L.L.C.
sling

// smart : 2015-07-09 Smart Communications, Inc. (SMART)
smart

// smile : 2014-12-18 Amazon Registry Services, Inc.
smile

// sncf : 2015-02-19 Société Nationale des Chemins de fer Francais S N C F
sncf

// soccer : 2015-03-26 Binky Moon, LLC
soccer

// social : 2013-11-07 Dog Beach, LLC
social

// softbank : 2015-07-02 SoftBank Group Corp.
softbank

// software : 2014-03-20 Dog Beach, LLC
software

// sohu : 2013-12-19 Sohu.com Limited
sohu

// solar : 2013-11-07 Binky Moon, LLC
solar

// solutions : 2013-11-07 Binky Moon, LLC
solutions

// song : 2015-02-26 Amazon Registry Services, Inc.
song

// sony : 2015-01-08 Sony Corporation
sony

// soy : 2014-01-23 Charleston Road Registry Inc.
soy

// spa : 2019-09-19 Asia Spa and Wellness Promotion Council Limited
spa

// space : 2014-04-03 Radix FZC
space

// sport : 2017-11-16 Global Association of International Sports Federations (GAISF)
sport

// spot : 2015-02-26 Amazon Registry Services, Inc.
spot

// srl : 2015-05-07 InterNetX, Corp
srl

// stada : 2014-11-13 STADA Arzneimittel AG
stada

// staples : 2015-07-30 Staples, Inc.
staples

// star : 2015-01-08 Star India Private Limited
star

// statebank : 2015-03-12 STATE BANK OF INDIA
statebank

// statefarm : 2015-07-30 State Farm Mutual Automobile Insurance Company
statefarm

// stc : 2014-10-09 Saudi Telecom Company
stc

// stcgroup : 2014-10-09 Saudi Telecom Company
stcgroup

// stockholm : 2014-12-18 Stockholms kommun
stockholm

// storage : 2014-12-22 XYZ.COM LLC
storage

// store : 2015-04-09 Radix FZC
store

// stream : 2016-01-08 dot Stream Limited
stream

// studio : 2015-02-11 Dog Beach, LLC
studio

// study : 2014-12-11 OPEN UNIVERSITIES AUSTRALIA PTY LTD
study

// style : 2014-12-04 Binky Moon, LLC
style

// sucks : 2014-12-22 Vox Populi Registry Ltd.
sucks

// supplies : 2013-12-19 Binky Moon, LLC
supplies

// supply : 2013-12-19 Binky Moon, LLC
supply

// support : 2013-10-24 Binky Moon, LLC
support

// surf : 2014-01-09 Registry Services, LLC
surf

// surgery : 2014-03-20 Binky Moon, LLC
surgery

// suzuki : 2014-02-20 SUZUKI MOTOR CORPORATION
suzuki

// swatch : 2015-01-08 The Swatch Group Ltd
swatch

// swiss : 2014-10-16 Swiss Confederation
swiss

// sydney : 2014-09-18 State of New South Wales, Department of Premier and Cabinet
sydney

// systems : 2013-11-07 Binky Moon, LLC
systems

// tab : 2014-12-04 Tabcorp Holdings Limited
tab

// taipei : 2014-07-10 Taipei City Government
taipei

// talk : 2015-04-09 Amazon Registry Services, Inc.
talk

// taobao : 2015-01-15 Alibaba Group Holding Limited
taobao

// target : 2015-07-31 Target Domain Holdings, LLC
target

// tatamotors : 2015-03-12 Tata Motors Ltd
tatamotors

// tatar : 2014-04-24 Limited Liability Company "Coordination Center of Regional Domain of Tatarstan Republic"
tatar

// tattoo : 2013-08-30 UNR Corp.
tattoo

// tax : 2014-03-20 Binky Moon, LLC
tax

// taxi : 2015-03-19 Binky Moon, LLC
taxi

// tci : 2014-09-12 Asia Green IT System Bilgisayar San. ve Tic. Ltd. Sti.
tci

// tdk : 2015-06-11 TDK Corporation
tdk

// team : 2015-03-05 Binky Moon, LLC
team

// tech : 2015-01-30 Radix FZC
tech

// technology : 2013-09-13 Binky Moon, LLC
technology

// temasek : 2014-08-07 Temasek Holdings (Private) Limited
temasek

// tennis : 2014-12-04 Binky Moon, LLC
tennis

// teva : 2015-07-02 Teva Pharmaceutical Industries Limited
teva

// thd : 2015-04-02 Home Depot Product Authority, LLC
thd

// theater : 2015-03-19 Binky Moon, LLC
theater

// theatre : 2015-05-07 XYZ.COM LLC
theatre

// tiaa : 2015-07-23 Teachers Insurance and Annuity Association of America
tiaa

// tickets : 2015-02-05 XYZ.COM LLC
tickets

// tienda : 2013-11-14 Binky Moon, LLC
tienda

// tiffany : 2015-01-30 Tiffany and Company
tiffany

// tips : 2013-09-20 Binky Moon, LLC
tips

// tires : 2014-11-07 Binky Moon, LLC
tires

// tirol : 2014-04-24 punkt Tirol GmbH
tirol

// tjmaxx : 2015-07-16 The TJX Companies, Inc.
tjmaxx

// tjx : 2015-07-16 The TJX Companies, Inc.
tjx

// tkmaxx : 2015-07-16 The TJX Companies, Inc.
tkmaxx

// tmall : 2015-01-15 Alibaba Group Holding Limited
tmall

// today : 2013-09-20 Binky Moon, LLC
today

// tokyo : 2013-11-13 GMO Registry, Inc.
tokyo

// tools : 2013-11-21 Binky Moon, LLC
tools

// top : 2014-03-20 .TOP Registry
top

// toray : 2014-12-18 Toray Industries, Inc.
toray

// toshiba : 2014-04-10 TOSHIBA Corporation
toshiba

// total : 2015-08-06 Total SA
total

// tours : 2015-01-22 Binky Moon, LLC
tours

// town : 2014-03-06 Binky Moon, LLC
town

// toyota : 2015-04-23 TOYOTA MOTOR CORPORATION
toyota

// toys : 2014-03-06 Binky Moon, LLC
toys

// trade : 2014-01-23 Elite Registry Limited
trade

// trading : 2014-12-11 Dog Beach, LLC
trading

// training : 2013-11-07 Binky Moon, LLC
training

// travel : 2015-10-09 Dog Beach, LLC
travel

// travelchannel : 2015-07-02 Lifestyle Domain Holdings, Inc.
travelchannel

// travelers : 2015-03-26 Travelers TLD, LLC
travelers

// travelersinsurance : 2015-03-26 Travelers TLD, LLC
travelersinsurance

// trust : 2014-10-16 UNR Corp.
trust

// trv : 2015-03-26 Travelers TLD, LLC
trv

// tube : 2015-06-11 Latin American Telecom LLC
tube

// tui : 2014-07-03 TUI AG
tui

// tunes : 2015-02-26 Amazon Registry Services, Inc.
tunes

// tushu : 2014-12-18 Amazon Registry Services, Inc.
tushu

// tvs : 2015-02-19 T V SUNDRAM IYENGAR  & SONS LIMITED
tvs

// ubank : 2015-08-20 National Australia Bank Limited
ubank

// ubs : 2014-12-11 UBS AG
ubs

// unicom : 2015-10-15 China United Network Communications Corporation Limited
unicom

// university : 2014-03-06 Binky Moon, LLC
university

// uno : 2013-09-11 Radix FZC
uno

// uol : 2014-05-01 UBN INTERNET LTDA.
uol

// ups : 2015-06-25 UPS Market Driver, Inc.
ups

// vacations : 2013-12-05 Binky Moon, LLC
vacations

// vana : 2014-12-11 Lifestyle Domain Holdings, Inc.
vana

// vanguard : 2015-09-03 The Vanguard Group, Inc.
vanguard

// vegas : 2014-01-16 Dot Vegas, Inc.
vegas

// ventures : 2013-08-27 Binky Moon, LLC
ventures

// verisign : 2015-08-13 VeriSign, Inc.
verisign

// versicherung : 2014-03-20 tldbox GmbH
versicherung

// vet : 2014-03-06 Dog Beach, LLC
vet

// viajes : 2013-10-17 Binky Moon, LLC
viajes

// video : 2014-10-16 Dog Beach, LLC
video

// vig : 2015-05-14 VIENNA INSURANCE GROUP AG Wiener Versicherung Gruppe
vig

// viking : 2015-04-02 Viking River Cruises (Bermuda) Ltd.
viking

// villas : 2013-12-05 Binky Moon, LLC
villas

// vin : 2015-06-18 Binky Moon, LLC
vin

// vip : 2015-01-22 Registry Services, LLC
vip

// virgin : 2014-09-25 Virgin Enterprises Limited
virgin

// visa : 2015-07-30 Visa Worldwide Pte. Limited
visa

// vision : 2013-12-05 Binky Moon, LLC
vision

// viva : 2014-11-07 Saudi Telecom Company
viva

// vivo : 2015-07-31 Telefonica Brasil S.A.
vivo

// vlaanderen : 2014-02-06 DNS.be vzw
vlaanderen

// vodka : 2013-12-19 Registry Services, LLC
vodka

// volkswagen : 2015-05-14 Volkswagen Group of America Inc.
volkswagen

// volvo : 2015-11-12 Volvo Holding Sverige Aktiebolag
volvo

// vote : 2013-11-21 Monolith Registry LLC
vote

// voting : 2013-11-13 Valuetainment Corp.
voting

// voto : 2013-11-21 Monolith Registry LLC
voto

// voyage : 2013-08-27 Binky Moon, LLC
voyage

// vuelos : 2015-03-05 Travel Reservations SRL
vuelos

// wales : 2014-05-08 Nominet UK
wales

// walmart : 2015-07-31 Wal-Mart Stores, Inc.
walmart

// walter : 2014-11-13 Sandvik AB
walter

// wang : 2013-10-24 Zodiac Wang Limited
wang

// wanggou : 2014-12-18 Amazon Registry Services, Inc.
wanggou

// watch : 2013-11-14 Binky Moon, LLC
watch

// watches : 2014-12-22 Afilias Limited
watches

// weather : 2015-01-08 International Business Machines Corporation
weather

// weatherchannel : 2015-03-12 International Business Machines Corporation
weatherchannel

// webcam : 2014-01-23 dot Webcam Limited
webcam

// weber : 2015-06-04 Saint-Gobain Weber SA
weber

// website : 2014-04-03 Radix FZC
website

// wedding : 2014-04-24 Registry Services, LLC
wedding

// weibo : 2015-03-05 Sina Corporation
weibo

// weir : 2015-01-29 Weir Group IP Limited
weir

// whoswho : 2014-02-20 Who's Who Registry
whoswho

// wien : 2013-10-28 punkt.wien GmbH
wien

// wiki : 2013-11-07 Top Level Design, LLC
wiki

// williamhill : 2014-03-13 William Hill Organization Limited
williamhill

// win : 2014-11-20 First Registry Limited
win

// windows : 2014-12-18 Microsoft Corporation
windows

// wine : 2015-06-18 Binky Moon, LLC
wine

// winners : 2015-07-16 The TJX Companies, Inc.
winners

// wme : 2014-02-13 William Morris Endeavor Entertainment, LLC
wme

// wolterskluwer : 2015-08-06 Wolters Kluwer N.V.
wolterskluwer

// woodside : 2015-07-09 Woodside Petroleum Limited
woodside

// work : 2013-12-19 Registry Services, LLC
work

// works : 2013-11-14 Binky Moon, LLC
works

// world : 2014-06-12 Binky Moon, LLC
world

// wow : 2015-10-08 Amazon Registry Services, Inc.
wow

// wtc : 2013-12-19 World Trade Centers Association, Inc.
wtc

// wtf : 2014-03-06 Binky Moon, LLC
wtf

// xbox : 2014-12-18 Microsoft Corporation
xbox

// xerox : 2014-10-24 Xerox DNHC LLC
xerox

// xfinity : 2015-07-09 Comcast IP Holdings I, LLC
xfinity

// xihuan : 2015-01-08 Beijing Qihu Keji Co., Ltd.
xihuan

// xin : 2014-12-11 Elegant Leader Limited
xin

// xn--11b4c3d : 2015-01-15 VeriSign Sarl
कॉम

// xn--1ck2e1b : 2015-02-26 Amazon Registry Services, Inc.
セール

// xn--1qqw23a : 2014-01-09 Guangzhou YU Wei Information Technology Co., Ltd.
佛山

// xn--30rr7y : 2014-06-12 Excellent First Limited
慈善

// xn--3bst00m : 2013-09-13 Eagle Horizon Limited
集团

// xn--3ds443g : 2013-09-08 TLD REGISTRY LIMITED OY
在线

// xn--3pxu8k : 2015-01-15 VeriSign Sarl
点看

// xn--42c2d9a : 2015-01-15 VeriSign Sarl
คอม

// xn--45q11c : 2013-11-21 Zodiac Gemini Ltd
八卦

// xn--4gbrim : 2013-10-04 Helium TLDs Ltd
موقع

// xn--55qw42g : 2013-11-08 China Organizational Name Administration Center
公益

// xn--55qx5d : 2013-11-14 China Internet Network Information Center (CNNIC)
公司

// xn--5su34j936bgsg : 2015-09-03 Shangri‐La International Hotel Management Limited
香格里拉

// xn--5tzm5g : 2014-12-22 Global Website TLD Asia Limited
网站

// xn--6frz82g : 2013-09-23 Afilias Limited
移动

// xn--6qq986b3xl : 2013-09-13 Tycoon Treasure Limited
我爱你

// xn--80adxhks : 2013-12-19 Foundation for Assistance for Internet Technologies and Infrastructure Development (FAITID)
москва

// xn--80aqecdr1a : 2015-10-21 Pontificium Consilium de Comunicationibus Socialibus (PCCS) (Pontifical Council for Social Communication)
католик

// xn--80asehdb : 2013-07-14 CORE Association
онлайн

// xn--80aswg : 2013-07-14 CORE Association
сайт

// xn--8y0a063a : 2015-03-26 China United Network Communications Corporation Limited
联通

// xn--9dbq2a : 2015-01-15 VeriSign Sarl
קום

// xn--9et52u : 2014-06-12 RISE VICTORY LIMITED
时尚

// xn--9krt00a : 2015-03-12 Sina Corporation
微博

// xn--b4w605ferd : 2014-08-07 Temasek Holdings (Private) Limited
淡马锡

// xn--bck1b9a5dre4c : 2015-02-26 Amazon Registry Services, Inc.
ファッション

// xn--c1avg : 2013-11-14 Public Interest Registry
орг

// xn--c2br7g : 2015-01-15 VeriSign Sarl
नेट

// xn--cck2b3b : 2015-02-26 Amazon Registry Services, Inc.
ストア

// xn--cckwcxetd : 2019-12-19 Amazon Registry Services, Inc.
アマゾン

// xn--cg4bki : 2013-09-27 SAMSUNG SDS CO., LTD
삼성

// xn--czr694b : 2014-01-16 Internet DotTrademark Organisation Limited
商标

// xn--czrs0t : 2013-12-19 Binky Moon, LLC
商店

// xn--czru2d : 2013-11-21 Zodiac Aquarius Limited
商城

// xn--d1acj3b : 2013-11-20 The Foundation for Network Initiatives “The Smart Internet”
дети

// xn--eckvdtc9d : 2014-12-18 Amazon Registry Services, Inc.
ポイント

// xn--efvy88h : 2014-08-22 Guangzhou YU Wei Information Technology Co., Ltd.
新闻

// xn--fct429k : 2015-04-09 Amazon Registry Services, Inc.
家電

// xn--fhbei : 2015-01-15 VeriSign Sarl
كوم

// xn--fiq228c5hs : 2013-09-08 TLD REGISTRY LIMITED OY
中文网

// xn--fiq64b : 2013-10-14 CITIC Group Corporation
中信

// xn--fjq720a : 2014-05-22 Binky Moon, LLC
娱乐

// xn--flw351e : 2014-07-31 Charleston Road Registry Inc.
谷歌

// xn--fzys8d69uvgm : 2015-05-14 PCCW Enterprises Limited
電訊盈科

// xn--g2xx48c : 2015-01-30 Nawang Heli(Xiamen) Network Service Co., LTD.
购物

// xn--gckr3f0f : 2015-02-26 Amazon Registry Services, Inc.
クラウド

// xn--gk3at1e : 2015-10-08 Amazon Registry Services, Inc.
通販

// xn--hxt814e : 2014-05-15 Zodiac Taurus Limited
网店

// xn--i1b6b1a6a2e : 2013-11-14 Public Interest Registry
संगठन

// xn--imr513n : 2014-12-11 Internet DotTrademark Organisation Limited
餐厅

// xn--io0a7i : 2013-11-14 China Internet Network Information Center (CNNIC)
网络

// xn--j1aef : 2015-01-15 VeriSign Sarl
ком

// xn--jlq480n2rg : 2019-12-19 Amazon Registry Services, Inc.
亚马逊

// xn--jlq61u9w7b : 2015-01-08 Nokia Corporation
诺基亚

// xn--jvr189m : 2015-02-26 Amazon Registry Services, Inc.
食品

// xn--kcrx77d1x4a : 2014-11-07 Koninklijke Philips N.V.
飞利浦

// xn--kput3i : 2014-02-13 Beijing RITT-Net Technology Development Co., Ltd
手机

// xn--mgba3a3ejt : 2014-11-20 Aramco Services Company
ارامكو

// xn--mgba7c0bbn0a : 2015-05-14 Crescent Holding GmbH
العليان

// xn--mgbaakc7dvf : 2015-09-03 Emirates Telecommunications Corporation (trading as Etisalat)
اتصالات

// xn--mgbab2bd : 2013-10-31 CORE Association
بازار

// xn--mgbca7dzdo : 2015-07-30 Abu Dhabi Systems and Information Centre
ابوظبي

// xn--mgbi4ecexp : 2015-10-21 Pontificium Consilium de Comunicationibus Socialibus (PCCS) (Pontifical Council for Social Communication)
كاثوليك

// xn--mgbt3dhd : 2014-09-04 Asia Green IT System Bilgisayar San. ve Tic. Ltd. Sti.
همراه

// xn--mk1bu44c : 2015-01-15 VeriSign Sarl
닷컴

// xn--mxtq1m : 2014-03-06 Net-Chinese Co., Ltd.
政府

// xn--ngbc5azd : 2013-07-13 International Domain Registry Pty. Ltd.
شبكة

// xn--ngbe9e0a : 2014-12-04 Kuwait Finance House
بيتك

// xn--ngbrx : 2015-11-12 League of Arab States
عرب

// xn--nqv7f : 2013-11-14 Public Interest Registry
机构

// xn--nqv7fs00ema : 2013-11-14 Public Interest Registry
组织机构

// xn--nyqy26a : 2014-11-07 Stable Tone Limited
健康

// xn--otu796d : 2017-08-06 Jiang Yu Liang Cai Technology Company Limited
招聘

// xn--p1acf : 2013-12-12 Rusnames Limited
рус

// xn--pssy2u : 2015-01-15 VeriSign Sarl
大拿

// xn--q9jyb4c : 2013-09-17 Charleston Road Registry Inc.
みんな

// xn--qcka1pmc : 2014-07-31 Charleston Road Registry Inc.
グーグル

// xn--rhqv96g : 2013-09-11 Stable Tone Limited
世界

// xn--rovu88b : 2015-02-26 Amazon Registry Services, Inc.
書籍

// xn--ses554g : 2014-01-16 KNET Co., Ltd.
网址

// xn--t60b56a : 2015-01-15 VeriSign Sarl
닷넷

// xn--tckwe : 2015-01-15 VeriSign Sarl
コム

// xn--tiq49xqyj : 2015-10-21 Pontificium Consilium de Comunicationibus Socialibus (PCCS) (Pontifical Council for Social Communication)
天主教

// xn--unup4y : 2013-07-14 Binky Moon, LLC
游戏

// xn--vermgensberater-ctb : 2014-06-23 Deutsche Vermögensberatung Aktiengesellschaft DVAG
vermögensberater

// xn--vermgensberatung-pwb : 2014-06-23 Deutsche Vermögensberatung Aktiengesellschaft DVAG
vermögensberatung

// xn--vhquv : 2013-08-27 Binky Moon, LLC
企业

// xn--vuq861b : 2014-10-16 Beijing Tele-info Network Technology Co., Ltd.
信息

// xn--w4r85el8fhu5dnra : 2015-04-30 Kerry Trading Co. Limited
嘉里大酒店

// xn--w4rs40l : 2015-07-30 Kerry Trading Co. Limited
嘉里

// xn--xhq521b : 2013-11-14 Guangzhou YU Wei Information Technology Co., Ltd.
广东

// xn--zfr164b : 2013-11-08 China Organizational Name Administration Center
政务

// xyz : 2013-12-05 XYZ.COM LLC
xyz

// yachts : 2014-01-09 XYZ.COM LLC
yachts

// yahoo : 2015-04-02 Oath Inc.
yahoo

// yamaxun : 2014-12-18 Amazon Registry Services, Inc.
yamaxun

// yandex : 2014-04-10 Yandex Europe B.V.
yandex

// yodobashi : 2014-11-20 YODOBASHI CAMERA CO.,LTD.
yodobashi

// yoga : 2014-05-29 Registry Services, LLC
yoga

// yokohama : 2013-12-12 GMO Registry, Inc.
yokohama

// you : 2015-04-09 Amazon Registry Services, Inc.
you

// youtube : 2014-05-01 Charleston Road Registry Inc.
youtube

// yun : 2015-01-08 Beijing Qihu Keji Co., Ltd.
yun

// zappos : 2015-06-25 Amazon Registry Services, Inc.
zappos

// zara : 2014-11-07 Industria de Diseño Textil, S.A. (INDITEX, S.A.)
zara

// zero : 2014-12-18 Amazon Registry Services, Inc.
zero

// zip : 2014-05-08 Charleston Road Registry Inc.
zip

// zone : 2013-11-14 Binky Moon, LLC
zone

// zuerich : 2014-11-07 Kanton Zürich (Canton of Zurich)
zuerich


// ===END ICANN DOMAINS===
// ===BEGIN PRIVATE DOMAINS===
// (Note: these are in alphabetical order by company name)

// 1GB LLC : https://www.1gb.ua/
// Submitted by 1GB LLC <noc@1gb.com.ua>
cc.ua
inf.ua
ltd.ua

// 611coin : https://611project.org/
611.to

// Aaron Marais' Gitlab pages: https://lab.aaronleem.co.za
// Submitted by Aaron Marais <its_me@aaronleem.co.za>
graphox.us

// accesso Technology Group, plc. : https://accesso.com/
// Submitted by accesso Team <accessoecommerce@accesso.com>
*.devcdnaccesso.com

// Adobe : https://www.adobe.com/
// Submitted by Ian Boston <boston@adobe.com> and Lars Trieloff <trieloff@adobe.com>
adobeaemcloud.com
*.dev.adobeaemcloud.com
hlx.live
adobeaemcloud.net
hlx.page
hlx3.page

// Agnat sp. z o.o. : https://domena.pl
// Submitted by Przemyslaw Plewa <it-admin@domena.pl>
beep.pl

// alboto.ca : http://alboto.ca
// Submitted by Anton Avramov <avramov@alboto.ca>
barsy.ca

// Alces Software Ltd : http://alces-software.com
// Submitted by Mark J. Titorenko <mark.titorenko@alces-software.com>
*.compute.estate
*.alces.network

// all-inkl.com : https://all-inkl.com
// Submitted by Werner Kaltofen <wk@all-inkl.com>
kasserver.com

// Altervista: https://www.altervista.org
// Submitted by Carlo Cannas <tech_staff@altervista.it>
altervista.org

// alwaysdata : https://www.alwaysdata.com
// Submitted by Cyril <admin@alwaysdata.com>
alwaysdata.net

// Amazon CloudFront : https://aws.amazon.com/cloudfront/
// Submitted by Donavan Miller <donavanm@amazon.com>
cloudfront.net

// Amazon Elastic Compute Cloud : https://aws.amazon.com/ec2/
// Submitted by Luke Wells <psl-maintainers@amazon.com>
*.compute.amazonaws.com
*.compute-1.amazonaws.com
*.compute.amazonaws.com.cn
us-east-1.amazonaws.com

// Amazon Elastic Beanstalk : https://aws.amazon.com/elasticbeanstalk/
// Submitted by Luke Wells <psl-maintainers@amazon.com>
cn-north-1.eb.amazonaws.com.cn
cn-northwest-1.eb.amazonaws.com.cn
elasticbeanstalk.com
ap-northeast-1.elasticbeanstalk.com
ap-northeast-2.elasticbeanstalk.com
ap-northeast-3.elasticbeanstalk.com
ap-south-1.elasticbeanstalk.com
ap-southeast-1.elasticbeanstalk.com
ap-southeast-2.elasticbeanstalk.com
ca-central-1.elasticbeanstalk.com
eu-central-1.elasticbeanstalk.com
eu-west-1.elasticbeanstalk.com
eu-west-2.elasticbeanstalk.com
eu-west-3.elasticbeanstalk.com
sa-east-1.elasticbeanstalk.com
us-east-1.elasticbeanstalk.com
us-east-2.elasticbeanstalk.com
us-gov-west-1.elasticbeanstalk.com
us-west-1.elasticbeanstalk.com
us-west-2.elasticbeanstalk.com

// Amazon Elastic Load Balancing : https://aws.amazon.com/elasticloadbalancing/
// Submitted by Luke Wells <psl-maintainers@amazon.com>
*.elb.amazonaws.com
*.elb.amazonaws.com.cn

// Amazon Global Accelerator : https://aws.amazon.com/global-accelerator/
// Submitted by Daniel Massaguer <psl-maintainers@amazon.com>
awsglobalaccelerator.com

// Amazon S3 : https://aws.amazon.com/s3/
// Submitted by Luke Wells <psl-maintainers@amazon.com>
s3.amazonaws.com
s3-ap-northeast-1.amazonaws.com
s3-ap-northeast-2.amazonaws.com
s3-ap-south-1.amazonaws.com
s3-ap-southeast-1.amazonaws.com
s3-ap-southeast-2.amazonaws.com
s3-ca-central-1.amazonaws.com
s3-eu-central-1.amazonaws.com
s3-eu-west-1.amazonaws.com
s3-eu-west-2.amazonaws.com
s3-eu-west-3.amazonaws.com
s3-external-1.amazonaws.com
s3-fips-us-gov-west-1.amazonaws.com
s3-sa-east-1.amazonaws.com
s3-us-gov-west-1.amazonaws.com
s3-us-east-2.amazonaws.com
s3-us-west-1.amazonaws.com
s3-us-west-2.amazonaws.com
s3.ap-northeast-2.amazonaws.com
s3.ap-south-1.amazonaws.com
s3.cn-north-1.amazonaws.com.cn
s3.ca-central-1.amazonaws.com
s3.eu-central-1.amazonaws.com
s3.eu-west-2.amazonaws.com
s3.eu-west-3.amazonaws.com
s3.us-east-2.amazonaws.com
s3.dualstack.ap-northeast-1.amazonaws.com
s3.dualstack.ap-northeast-2.amazonaws.com
s3.dualstack.ap-south-1.amazonaws.com
s3.dualstack.ap-southeast-1.amazonaws.com
s3.dualstack.ap-southeast-2.amazonaws.com
s3.dualstack.ca-central-1.amazonaws.com
s3.dualstack.eu-central-1.amazonaws.com
s3.dualstack.eu-west-1.amazonaws.com
s3.dualstack.eu-west-2.amazonaws.com
s3.dualstack.eu-west-3.amazonaws.com
s3.dualstack.sa-east-1.amazonaws.com
s3.dualstack.us-east-1.amazonaws.com
s3.dualstack.us-east-2.amazonaws.com
s3-website-us-east-1.amazonaws.com
s3-website-us-west-1.amazonaws.com
s3-website-us-west-2.amazonaws.com
s3-website-ap-northeast-1.amazonaws.com
s3-website-ap-southeast-1.amazonaws.com
s3-website-ap-southeast-2.amazonaws.com
s3-website-eu-west-1.amazonaws.com
s3-website-sa-east-1.amazonaws.com
s3-website.ap-northeast-2.amazonaws.com
s3-website.ap-south-1.amazonaws.com
s3-website.ca-central-1.amazonaws.com
s3-website.eu-central-1.amazonaws.com
s3-website.eu-west-2.amazonaws.com
s3-website.eu-west-3.amazonaws.com
s3-website.us-east-2.amazonaws.com

// Amune : https://amune.org/
// Submitted by Team Amune <cert@amune.org>
t3l3p0rt.net
tele.amune.org

// Apigee : https://apigee.com/
// Submitted by Apigee Security Team <security@apigee.com>
apigee.io

// Apphud : https://apphud.com
// Submitted by Alexander Selivanov <alex@apphud.com>
siiites.com

// Appspace : https://www.appspace.com
// Submitted by Appspace Security Team <security@appspace.com>
appspacehosted.com
appspaceusercontent.com

// Appudo UG (haftungsbeschränkt) : https://www.appudo.com
// Submitted by Alexander Hochbaum <admin@appudo.com>
appudo.net

// Aptible : https://www.aptible.com/
// Submitted by Thomas Orozco <thomas@aptible.com>
on-aptible.com

// ASEINet : https://www.aseinet.com/
// Submitted by Asei SEKIGUCHI <mail@aseinet.com>
user.aseinet.ne.jp
gv.vc
d.gv.vc

// Asociación Amigos de la Informática "Euskalamiga" : http://encounter.eus/
// Submitted by Hector Martin <marcan@euskalencounter.org>
user.party.eus

// Association potager.org : https://potager.org/
// Submitted by Lunar <jardiniers@potager.org>
pimienta.org
poivron.org
potager.org
sweetpepper.org

// ASUSTOR Inc. : http://www.asustor.com
// Submitted by Vincent Tseng <vincenttseng@asustor.com>
myasustor.com

// Atlassian : https://atlassian.com
// Submitted by Sam Smyth <devloop@atlassian.com>
cdn.prod.atlassian-dev.net

// AVM : https://avm.de
// Submitted by Andreas Weise <a.weise@avm.de>
myfritz.net

// AVStack Pte. Ltd. : https://avstack.io
// Submitted by Jasper Hugo <jasper@avstack.io>
onavstack.net

// AW AdvisorWebsites.com Software Inc : https://advisorwebsites.com
// Submitted by James Kennedy <domains@advisorwebsites.com>
*.awdev.ca
*.advisor.ws

// AZ.pl sp. z.o.o: https://az.pl
// Submited by Krzysztof Wolski <krzysztof.wolski@home.eu>
ecommerce-shop.pl

// b-data GmbH : https://www.b-data.io
// Submitted by Olivier Benz <olivier.benz@b-data.ch>
b-data.io

// backplane : https://www.backplane.io
// Submitted by Anthony Voutas <anthony@backplane.io>
backplaneapp.io

// Balena : https://www.balena.io
// Submitted by Petros Angelatos <petrosagg@balena.io>
balena-devices.com

// University of Banja Luka : https://unibl.org
// Domains for Republic of Srpska administrative entity.
// Submitted by Marko Ivanovic <kormang@hotmail.rs>
rs.ba

// Banzai Cloud
// Submitted by Janos Matyas <info@banzaicloud.com>
*.banzai.cloud
app.banzaicloud.io
*.backyards.banzaicloud.io

<<<<<<< HEAD
// Beget Ltd
// Submitted by Lev Nekrasov <lnekrasov@beget.com>
*.beget.app
=======
// BASE, Inc. : https://binc.jp
// Submitted by Yuya NAGASAWA <public-suffix-list@binc.jp>
base.ec
official.ec
buyshop.jp
fashionstore.jp
handcrafted.jp
kawaiishop.jp
supersale.jp
theshop.jp
shopselect.net
base.shop
>>>>>>> 2a294381

// BetaInABox
// Submitted by Adrian <adrian@betainabox.com>
betainabox.com

// BinaryLane : http://www.binarylane.com
// Submitted by Nathan O'Sullivan <nathan@mammoth.com.au>
bnr.la

// Bitbucket : http://bitbucket.org
// Submitted by Andy Ortlieb <aortlieb@atlassian.com>
bitbucket.io

// Blackbaud, Inc. : https://www.blackbaud.com
// Submitted by Paul Crowder <paul.crowder@blackbaud.com>
blackbaudcdn.net

// Blatech : http://www.blatech.net
// Submitted by Luke Bratch <luke@bratch.co.uk>
of.je

// Blue Bite, LLC : https://bluebite.com
// Submitted by Joshua Weiss <admin.engineering@bluebite.com>
bluebite.io

// Boomla : https://boomla.com
// Submitted by Tibor Halter <thalter@boomla.com>
boomla.net

// Boutir : https://www.boutir.com
// Submitted by Eric Ng Ka Ka <ngkaka@boutir.com>
boutir.com

// Boxfuse : https://boxfuse.com
// Submitted by Axel Fontaine <axel@boxfuse.com>
boxfuse.io

// bplaced : https://www.bplaced.net/
// Submitted by Miroslav Bozic <security@bplaced.net>
square7.ch
bplaced.com
bplaced.de
square7.de
bplaced.net
square7.net

// Brendly : https://brendly.rs
// Submitted by Dusan Radovanovic <dusan.radovanovic@brendly.rs>
shop.brendly.rs

// BrowserSafetyMark
// Submitted by Dave Tharp <browsersafetymark.io@quicinc.com>
browsersafetymark.io

// Bytemark Hosting : https://www.bytemark.co.uk
// Submitted by Paul Cammish <paul.cammish@bytemark.co.uk>
uk0.bigv.io
dh.bytemark.co.uk
vm.bytemark.co.uk

// Caf.js Labs LLC : https://www.cafjs.com
// Submitted by Antonio Lain <antlai@cafjs.com>
cafjs.com

// callidomus : https://www.callidomus.com/
// Submitted by Marcus Popp <admin@callidomus.com>
mycd.eu

// Carrd : https://carrd.co
// Submitted by AJ <aj@carrd.co>
drr.ac
uwu.ai
carrd.co
crd.co
ju.mp

// CentralNic : http://www.centralnic.com/names/domains
// Submitted by registry <gavin.brown@centralnic.com>
ae.org
br.com
cn.com
com.de
com.se
de.com
eu.com
gb.net
hu.net
jp.net
jpn.com
mex.com
ru.com
sa.com
se.net
uk.com
uk.net
us.com
za.bz
za.com

// No longer operated by CentralNic, these entries should be adopted and/or removed by current operators
// Submitted by Gavin Brown <gavin.brown@centralnic.com>
ar.com
hu.com
kr.com
no.com
qc.com
uy.com

// Africa.com Web Solutions Ltd : https://registry.africa.com
// Submitted by Gavin Brown <gavin.brown@centralnic.com>
africa.com

// iDOT Services Limited : http://www.domain.gr.com
// Submitted by Gavin Brown <gavin.brown@centralnic.com>
gr.com

// Radix FZC : http://domains.in.net
// Submitted by Gavin Brown <gavin.brown@centralnic.com>
in.net
web.in

// US REGISTRY LLC : http://us.org
// Submitted by Gavin Brown <gavin.brown@centralnic.com>
us.org

// co.com Registry, LLC : https://registry.co.com
// Submitted by Gavin Brown <gavin.brown@centralnic.com>
co.com

// Roar Domains LLC : https://roar.basketball/
// Submitted by Gavin Brown <gavin.brown@centralnic.com>
aus.basketball
nz.basketball

// BRS Media : https://brsmedia.com/
// Submitted by Gavin Brown <gavin.brown@centralnic.com>
radio.am
radio.fm

// c.la : http://www.c.la/
c.la

// certmgr.org : https://certmgr.org
// Submitted by B. Blechschmidt <hostmaster@certmgr.org>
certmgr.org

// Cityhost LLC  : https://cityhost.ua
// Submitted by Maksym Rivtin <support@cityhost.net.ua>
cx.ua

// Civilized Discourse Construction Kit, Inc. : https://www.discourse.org/
// Submitted by Rishabh Nambiar & Michael Brown <team@discourse.org>
discourse.group
discourse.team

// Clever Cloud : https://www.clever-cloud.com/
// Submitted by Quentin Adam <noc@clever-cloud.com>
cleverapps.io

// Clerk : https://www.clerk.dev
// Submitted by Colin Sidoti <systems@clerk.dev>
clerk.app
clerkstage.app
*.lcl.dev
*.lclstage.dev
*.stg.dev
*.stgstage.dev

// ClickRising : https://clickrising.com/
// Submitted by Umut Gumeli <infrastructure-publicsuffixlist@clickrising.com>
clickrising.net

// Cloud66 : https://www.cloud66.com/
// Submitted by Khash Sajadi <khash@cloud66.com>
c66.me
cloud66.ws
cloud66.zone

// CloudAccess.net : https://www.cloudaccess.net/
// Submitted by Pawel Panek <noc@cloudaccess.net>
jdevcloud.com
wpdevcloud.com
cloudaccess.host
freesite.host
cloudaccess.net

// cloudControl : https://www.cloudcontrol.com/
// Submitted by Tobias Wilken <tw@cloudcontrol.com>
cloudcontrolled.com
cloudcontrolapp.com

// Cloudera, Inc. : https://www.cloudera.com/
// Submitted by Kedarnath Waikar <security@cloudera.com>
*.cloudera.site

// Cloudflare, Inc. : https://www.cloudflare.com/
// Submitted by Cloudflare Team <publicsuffixlist@cloudflare.com>
pages.dev
trycloudflare.com
workers.dev

// Clovyr : https://clovyr.io
// Submitted by Patrick Nielsen <patrick@clovyr.io>
wnext.app

// co.ca : http://registry.co.ca/
co.ca

// Co & Co : https://co-co.nl/
// Submitted by Govert Versluis <govert@co-co.nl>
*.otap.co

// i-registry s.r.o. : http://www.i-registry.cz/
// Submitted by Martin Semrad <semrad@i-registry.cz>
co.cz

// CDN77.com : http://www.cdn77.com
// Submitted by Jan Krpes <jan.krpes@cdn77.com>
c.cdn77.org
cdn77-ssl.net
r.cdn77.net
rsc.cdn77.org
ssl.origin.cdn77-secure.org

// Cloud DNS Ltd : http://www.cloudns.net
// Submitted by Aleksander Hristov <noc@cloudns.net>
cloudns.asia
cloudns.biz
cloudns.club
cloudns.cc
cloudns.eu
cloudns.in
cloudns.info
cloudns.org
cloudns.pro
cloudns.pw
cloudns.us

// CNPY : https://cnpy.gdn
// Submitted by Angelo Gladding <angelo@lahacker.net>
cnpy.gdn

// CoDNS B.V.
co.nl
co.no

// Combell.com : https://www.combell.com
// Submitted by Thomas Wouters <thomas.wouters@combellgroup.com>
webhosting.be
hosting-cluster.nl

// Coordination Center for TLD RU and XN--P1AI : https://cctld.ru/en/domains/domens_ru/reserved/
// Submitted by George Georgievsky <gug@cctld.ru>
ac.ru
edu.ru
gov.ru
int.ru
mil.ru
test.ru

// COSIMO GmbH : http://www.cosimo.de
// Submitted by Rene Marticke <rmarticke@cosimo.de>
dyn.cosidns.de
dynamisches-dns.de
dnsupdater.de
internet-dns.de
l-o-g-i-n.de
dynamic-dns.info
feste-ip.net
knx-server.net
static-access.net

// Craynic, s.r.o. : http://www.craynic.com/
// Submitted by Ales Krajnik <ales.krajnik@craynic.com>
realm.cz

// Cryptonomic : https://cryptonomic.net/
// Submitted by Andrew Cady <public-suffix-list@cryptonomic.net>
*.cryptonomic.net

// Cupcake : https://cupcake.io/
// Submitted by Jonathan Rudenberg <jonathan@cupcake.io>
cupcake.is

// Curv UG : https://curv-labs.de/
// Submitted by Marvin Wiesner <Marvin@curv-labs.de>
curv.dev

// Customer OCI - Oracle Dyn https://cloud.oracle.com/home https://dyn.com/dns/
// Submitted by Gregory Drake <support@dyn.com>
// Note: This is intended to also include customer-oci.com due to wildcards implicitly including the current label
*.customer-oci.com
*.oci.customer-oci.com
*.ocp.customer-oci.com
*.ocs.customer-oci.com

// cyon GmbH : https://www.cyon.ch/
// Submitted by Dominic Luechinger <dol@cyon.ch>
cyon.link
cyon.site

// Danger Science Group: https://dangerscience.com/
// Submitted by Skylar MacDonald <skylar@dangerscience.com>
fnwk.site
folionetwork.site
platform0.app

// Daplie, Inc : https://daplie.com
// Submitted by AJ ONeal <aj@daplie.com>
daplie.me
localhost.daplie.me

// Datto, Inc. : https://www.datto.com/
// Submitted by Philipp Heckel <ph@datto.com>
dattolocal.com
dattorelay.com
dattoweb.com
mydatto.com
dattolocal.net
mydatto.net

// Dansk.net : http://www.dansk.net/
// Submitted by Anani Voule <digital@digital.co.dk>
biz.dk
co.dk
firm.dk
reg.dk
store.dk

// dappnode.io : https://dappnode.io/
// Submitted by Abel Boldu / DAppNode Team <community@dappnode.io>
dyndns.dappnode.io

// dapps.earth : https://dapps.earth/
// Submitted by Daniil Burdakov <icqkill@gmail.com>
*.dapps.earth
*.bzz.dapps.earth

// Dark, Inc. : https://darklang.com
// Submitted by Paul Biggar <ops@darklang.com>
builtwithdark.com

// DataDetect, LLC. : https://datadetect.com
// Submitted by Andrew Banchich <abanchich@sceven.com>
demo.datadetect.com
instance.datadetect.com

// Datawire, Inc : https://www.datawire.io
// Submitted by Richard Li <secalert@datawire.io>
edgestack.me

// DDNS5 : https://ddns5.com
// Submitted by Cameron Elliott <cameron@cameronelliott.com>
ddns5.com

// Debian : https://www.debian.org/
// Submitted by Peter Palfrader / Debian Sysadmin Team <dsa-publicsuffixlist@debian.org>
debian.net

// Deno Land Inc : https://deno.com/
// Submitted by Luca Casonato <hostmaster@deno.com>
deno.dev
deno-staging.dev

// deSEC : https://desec.io/
// Submitted by Peter Thomassen <peter@desec.io>
dedyn.io

// Diher Solutions : https://diher.solutions
// Submitted by Didi Hermawan <mail@diher.solutions>
*.rss.my.id
*.diher.solutions

// DNS Africa Ltd https://dns.business
// Submitted by Calvin Browne <calvin@dns.business>
jozi.biz

// DNShome : https://www.dnshome.de/
// Submitted by Norbert Auler <mail@dnshome.de>
dnshome.de

// DotArai : https://www.dotarai.com/
// Submitted by Atsadawat Netcharadsang <atsadawat@dotarai.co.th>
online.th
shop.th

// DrayTek Corp. : https://www.draytek.com/
// Submitted by Paul Fang <mis@draytek.com>
drayddns.com

// DreamCommerce : https://shoper.pl/
// Submitted by Konrad Kotarba <konrad.kotarba@dreamcommerce.com>
shoparena.pl

// DreamHost : http://www.dreamhost.com/
// Submitted by Andrew Farmer <andrew.farmer@dreamhost.com>
dreamhosters.com

// Drobo : http://www.drobo.com/
// Submitted by Ricardo Padilha <rpadilha@drobo.com>
mydrobo.com

// Drud Holdings, LLC. : https://www.drud.com/
// Submitted by Kevin Bridges <kevin@drud.com>
drud.io
drud.us

// DuckDNS : http://www.duckdns.org/
// Submitted by Richard Harper <richard@duckdns.org>
duckdns.org

// Bip : https://bip.sh
// Submitted by Joel Kennedy <joel@bip.sh>
bip.sh

// bitbridge.net : Submitted by Craig Welch, abeliidev@gmail.com
bitbridge.net

// dy.fi : http://dy.fi/
// Submitted by Heikki Hannikainen <hessu@hes.iki.fi>
dy.fi
tunk.org

// DynDNS.com : http://www.dyndns.com/services/dns/dyndns/
dyndns-at-home.com
dyndns-at-work.com
dyndns-blog.com
dyndns-free.com
dyndns-home.com
dyndns-ip.com
dyndns-mail.com
dyndns-office.com
dyndns-pics.com
dyndns-remote.com
dyndns-server.com
dyndns-web.com
dyndns-wiki.com
dyndns-work.com
dyndns.biz
dyndns.info
dyndns.org
dyndns.tv
at-band-camp.net
ath.cx
barrel-of-knowledge.info
barrell-of-knowledge.info
better-than.tv
blogdns.com
blogdns.net
blogdns.org
blogsite.org
boldlygoingnowhere.org
broke-it.net
buyshouses.net
cechire.com
dnsalias.com
dnsalias.net
dnsalias.org
dnsdojo.com
dnsdojo.net
dnsdojo.org
does-it.net
doesntexist.com
doesntexist.org
dontexist.com
dontexist.net
dontexist.org
doomdns.com
doomdns.org
dvrdns.org
dyn-o-saur.com
dynalias.com
dynalias.net
dynalias.org
dynathome.net
dyndns.ws
endofinternet.net
endofinternet.org
endoftheinternet.org
est-a-la-maison.com
est-a-la-masion.com
est-le-patron.com
est-mon-blogueur.com
for-better.biz
for-more.biz
for-our.info
for-some.biz
for-the.biz
forgot.her.name
forgot.his.name
from-ak.com
from-al.com
from-ar.com
from-az.net
from-ca.com
from-co.net
from-ct.com
from-dc.com
from-de.com
from-fl.com
from-ga.com
from-hi.com
from-ia.com
from-id.com
from-il.com
from-in.com
from-ks.com
from-ky.com
from-la.net
from-ma.com
from-md.com
from-me.org
from-mi.com
from-mn.com
from-mo.com
from-ms.com
from-mt.com
from-nc.com
from-nd.com
from-ne.com
from-nh.com
from-nj.com
from-nm.com
from-nv.com
from-ny.net
from-oh.com
from-ok.com
from-or.com
from-pa.com
from-pr.com
from-ri.com
from-sc.com
from-sd.com
from-tn.com
from-tx.com
from-ut.com
from-va.com
from-vt.com
from-wa.com
from-wi.com
from-wv.com
from-wy.com
ftpaccess.cc
fuettertdasnetz.de
game-host.org
game-server.cc
getmyip.com
gets-it.net
go.dyndns.org
gotdns.com
gotdns.org
groks-the.info
groks-this.info
ham-radio-op.net
here-for-more.info
hobby-site.com
hobby-site.org
home.dyndns.org
homedns.org
homeftp.net
homeftp.org
homeip.net
homelinux.com
homelinux.net
homelinux.org
homeunix.com
homeunix.net
homeunix.org
iamallama.com
in-the-band.net
is-a-anarchist.com
is-a-blogger.com
is-a-bookkeeper.com
is-a-bruinsfan.org
is-a-bulls-fan.com
is-a-candidate.org
is-a-caterer.com
is-a-celticsfan.org
is-a-chef.com
is-a-chef.net
is-a-chef.org
is-a-conservative.com
is-a-cpa.com
is-a-cubicle-slave.com
is-a-democrat.com
is-a-designer.com
is-a-doctor.com
is-a-financialadvisor.com
is-a-geek.com
is-a-geek.net
is-a-geek.org
is-a-green.com
is-a-guru.com
is-a-hard-worker.com
is-a-hunter.com
is-a-knight.org
is-a-landscaper.com
is-a-lawyer.com
is-a-liberal.com
is-a-libertarian.com
is-a-linux-user.org
is-a-llama.com
is-a-musician.com
is-a-nascarfan.com
is-a-nurse.com
is-a-painter.com
is-a-patsfan.org
is-a-personaltrainer.com
is-a-photographer.com
is-a-player.com
is-a-republican.com
is-a-rockstar.com
is-a-socialist.com
is-a-soxfan.org
is-a-student.com
is-a-teacher.com
is-a-techie.com
is-a-therapist.com
is-an-accountant.com
is-an-actor.com
is-an-actress.com
is-an-anarchist.com
is-an-artist.com
is-an-engineer.com
is-an-entertainer.com
is-by.us
is-certified.com
is-found.org
is-gone.com
is-into-anime.com
is-into-cars.com
is-into-cartoons.com
is-into-games.com
is-leet.com
is-lost.org
is-not-certified.com
is-saved.org
is-slick.com
is-uberleet.com
is-very-bad.org
is-very-evil.org
is-very-good.org
is-very-nice.org
is-very-sweet.org
is-with-theband.com
isa-geek.com
isa-geek.net
isa-geek.org
isa-hockeynut.com
issmarterthanyou.com
isteingeek.de
istmein.de
kicks-ass.net
kicks-ass.org
knowsitall.info
land-4-sale.us
lebtimnetz.de
leitungsen.de
likes-pie.com
likescandy.com
merseine.nu
mine.nu
misconfused.org
mypets.ws
myphotos.cc
neat-url.com
office-on-the.net
on-the-web.tv
podzone.net
podzone.org
readmyblog.org
saves-the-whales.com
scrapper-site.net
scrapping.cc
selfip.biz
selfip.com
selfip.info
selfip.net
selfip.org
sells-for-less.com
sells-for-u.com
sells-it.net
sellsyourhome.org
servebbs.com
servebbs.net
servebbs.org
serveftp.net
serveftp.org
servegame.org
shacknet.nu
simple-url.com
space-to-rent.com
stuff-4-sale.org
stuff-4-sale.us
teaches-yoga.com
thruhere.net
traeumtgerade.de
webhop.biz
webhop.info
webhop.net
webhop.org
worse-than.tv
writesthisblog.com

// ddnss.de : https://www.ddnss.de/
// Submitted by Robert Niedziela <webmaster@ddnss.de>
ddnss.de
dyn.ddnss.de
dyndns.ddnss.de
dyndns1.de
dyn-ip24.de
home-webserver.de
dyn.home-webserver.de
myhome-server.de
ddnss.org

// Definima : http://www.definima.com/
// Submitted by Maxence Bitterli <maxence@definima.com>
definima.net
definima.io

// DigitalOcean App Platform : https://www.digitalocean.com/products/app-platform/
// Submitted by Braxton Huggins <psl-maintainers@digitalocean.com>
ondigitalocean.app

// DigitalOcean Spaces : https://www.digitalocean.com/products/spaces/
// Submitted by Robin H. Johnson <psl-maintainers@digitalocean.com>
*.digitaloceanspaces.com

// dnstrace.pro : https://dnstrace.pro/
// Submitted by Chris Partridge <chris@partridge.tech>
bci.dnstrace.pro

// Dynu.com : https://www.dynu.com/
// Submitted by Sue Ye <sue@dynu.com>
ddnsfree.com
ddnsgeek.com
giize.com
gleeze.com
kozow.com
loseyourip.com
ooguy.com
theworkpc.com
casacam.net
dynu.net
accesscam.org
camdvr.org
freeddns.org
mywire.org
webredirect.org
myddns.rocks
blogsite.xyz

// dynv6 : https://dynv6.com
// Submitted by Dominik Menke <dom@digineo.de>
dynv6.net

// E4YOU spol. s.r.o. : https://e4you.cz/
// Submitted by Vladimir Dudr <info@e4you.cz>
e4.cz

// eero : https://eero.com/
// Submitted by Yue Kang <eero-dynamic-dns@amazon.com>
eero.online
eero-stage.online

// Elementor : Elementor Ltd.
// Submitted by Anton Barkan <antonb@elementor.com>
elementor.cloud
elementor.cool

// En root‽ : https://en-root.org
// Submitted by Emmanuel Raviart <emmanuel@raviart.com>
en-root.fr

// Enalean SAS: https://www.enalean.com
// Submitted by Thomas Cottier <thomas.cottier@enalean.com>
mytuleap.com
tuleap-partners.com

// ECG Robotics, Inc: https://ecgrobotics.org
// Submitted by <frc1533@ecgrobotics.org>
onred.one
staging.onred.one

// encoway GmbH : https://www.encoway.de
// Submitted by Marcel Daus <cloudops@encoway.de>
eu.encoway.cloud

// EU.org https://eu.org/
// Submitted by Pierre Beyssac <hostmaster@eu.org>
eu.org
al.eu.org
asso.eu.org
at.eu.org
au.eu.org
be.eu.org
bg.eu.org
ca.eu.org
cd.eu.org
ch.eu.org
cn.eu.org
cy.eu.org
cz.eu.org
de.eu.org
dk.eu.org
edu.eu.org
ee.eu.org
es.eu.org
fi.eu.org
fr.eu.org
gr.eu.org
hr.eu.org
hu.eu.org
ie.eu.org
il.eu.org
in.eu.org
int.eu.org
is.eu.org
it.eu.org
jp.eu.org
kr.eu.org
lt.eu.org
lu.eu.org
lv.eu.org
mc.eu.org
me.eu.org
mk.eu.org
mt.eu.org
my.eu.org
net.eu.org
ng.eu.org
nl.eu.org
no.eu.org
nz.eu.org
paris.eu.org
pl.eu.org
pt.eu.org
q-a.eu.org
ro.eu.org
ru.eu.org
se.eu.org
si.eu.org
sk.eu.org
tr.eu.org
uk.eu.org
us.eu.org

// Eurobyte : https://eurobyte.ru
// Submitted by Evgeniy Subbotin <e.subbotin@eurobyte.ru>
eurodir.ru

// Evennode : http://www.evennode.com/
// Submitted by Michal Kralik <support@evennode.com>
eu-1.evennode.com
eu-2.evennode.com
eu-3.evennode.com
eu-4.evennode.com
us-1.evennode.com
us-2.evennode.com
us-3.evennode.com
us-4.evennode.com

// eDirect Corp. : https://hosting.url.com.tw/
// Submitted by C.S. chang <cschang@corp.url.com.tw>
twmail.cc
twmail.net
twmail.org
mymailer.com.tw
url.tw

// Fabrica Technologies, Inc. : https://www.fabrica.dev/
// Submitted by Eric Jiang <eric@fabrica.dev>
onfabrica.com

// Facebook, Inc.
// Submitted by Peter Ruibal <public-suffix@fb.com>
apps.fbsbx.com

// FAITID : https://faitid.org/
// Submitted by Maxim Alzoba <tech.contact@faitid.org>
// https://www.flexireg.net/stat_info
ru.net
adygeya.ru
bashkiria.ru
bir.ru
cbg.ru
com.ru
dagestan.ru
grozny.ru
kalmykia.ru
kustanai.ru
marine.ru
mordovia.ru
msk.ru
mytis.ru
nalchik.ru
nov.ru
pyatigorsk.ru
spb.ru
vladikavkaz.ru
vladimir.ru
abkhazia.su
adygeya.su
aktyubinsk.su
arkhangelsk.su
armenia.su
ashgabad.su
azerbaijan.su
balashov.su
bashkiria.su
bryansk.su
bukhara.su
chimkent.su
dagestan.su
east-kazakhstan.su
exnet.su
georgia.su
grozny.su
ivanovo.su
jambyl.su
kalmykia.su
kaluga.su
karacol.su
karaganda.su
karelia.su
khakassia.su
krasnodar.su
kurgan.su
kustanai.su
lenug.su
mangyshlak.su
mordovia.su
msk.su
murmansk.su
nalchik.su
navoi.su
north-kazakhstan.su
nov.su
obninsk.su
penza.su
pokrovsk.su
sochi.su
spb.su
tashkent.su
termez.su
togliatti.su
troitsk.su
tselinograd.su
tula.su
tuva.su
vladikavkaz.su
vladimir.su
vologda.su

// Fancy Bits, LLC : http://getchannels.com
// Submitted by Aman Gupta <aman@getchannels.com>
channelsdvr.net
u.channelsdvr.net

// Fastly Inc. : http://www.fastly.com/
// Submitted by Fastly Security <security@fastly.com>
edgecompute.app
fastly-terrarium.com
fastlylb.net
map.fastlylb.net
freetls.fastly.net
map.fastly.net
a.prod.fastly.net
global.prod.fastly.net
a.ssl.fastly.net
b.ssl.fastly.net
global.ssl.fastly.net

// FASTVPS EESTI OU : https://fastvps.ru/
// Submitted by Likhachev Vasiliy <lihachev@fastvps.ru>
fastvps-server.com
fastvps.host
myfast.host
fastvps.site
myfast.space

// Fedora : https://fedoraproject.org/
// submitted by Patrick Uiterwijk <puiterwijk@fedoraproject.org>
fedorainfracloud.org
fedorapeople.org
cloud.fedoraproject.org
app.os.fedoraproject.org
app.os.stg.fedoraproject.org

// FearWorks Media Ltd. : https://fearworksmedia.co.uk
// submitted by Keith Fairley <domains@fearworksmedia.co.uk>
couk.me
ukco.me
conn.uk
copro.uk
hosp.uk

// Fermax : https://fermax.com/
// submitted by Koen Van Isterdael <k.vanisterdael@fermax.be>
mydobiss.com

// FH Muenster : https://www.fh-muenster.de
// Submitted by Robin Naundorf <r.naundorf@fh-muenster.de>
fh-muenster.io

// Filegear Inc. : https://www.filegear.com
// Submitted by Jason Zhu <jason@owtware.com>
filegear.me
filegear-au.me
filegear-de.me
filegear-gb.me
filegear-ie.me
filegear-jp.me
filegear-sg.me

// Firebase, Inc.
// Submitted by Chris Raynor <chris@firebase.com>
firebaseapp.com

// Firewebkit : https://www.firewebkit.com
// Submitted by Majid Qureshi <mqureshi@amrayn.com>
fireweb.app

// FLAP : https://www.flap.cloud
// Submitted by Louis Chemineau <louis@chmn.me>
flap.id

// FlashDrive : https://flashdrive.io
// Submitted by Eric Chan <support@flashdrive.io>
onflashdrive.app
fldrv.com

// fly.io: https://fly.io
// Submitted by Kurt Mackey <kurt@fly.io>
fly.dev
edgeapp.net
shw.io

// Flynn : https://flynn.io
// Submitted by Jonathan Rudenberg <jonathan@flynn.io>
flynnhosting.net

// Forgerock : https://www.forgerock.com
// Submitted by Roderick Parr <roderick.parr@forgerock.com>
forgeblocks.com
id.forgerock.io

// Framer : https://www.framer.com
// Submitted by Koen Rouwhorst <koenrh@framer.com>
framer.app
framercanvas.com

// Frusky MEDIA&PR : https://www.frusky.de
// Submitted by Victor Pupynin <hallo@frusky.de>
*.frusky.de

// RavPage : https://www.ravpage.co.il
// Submitted by Roni Horowitz <roni@responder.co.il>
ravpage.co.il

// Frederik Braun https://frederik-braun.com
// Submitted by Frederik Braun <fb@frederik-braun.com>
0e.vc

// Freebox : http://www.freebox.fr
// Submitted by Romain Fliedel <rfliedel@freebox.fr>
freebox-os.com
freeboxos.com
fbx-os.fr
fbxos.fr
freebox-os.fr
freeboxos.fr

// freedesktop.org : https://www.freedesktop.org
// Submitted by Daniel Stone <daniel@fooishbar.org>
freedesktop.org

// freemyip.com : https://freemyip.com
// Submitted by Cadence <contact@freemyip.com>
freemyip.com

// FunkFeuer - Verein zur Förderung freier Netze : https://www.funkfeuer.at
// Submitted by Daniel A. Maierhofer <vorstand@funkfeuer.at>
wien.funkfeuer.at

// Futureweb OG : http://www.futureweb.at
// Submitted by Andreas Schnederle-Wagner <schnederle@futureweb.at>
*.futurecms.at
*.ex.futurecms.at
*.in.futurecms.at
futurehosting.at
futuremailing.at
*.ex.ortsinfo.at
*.kunden.ortsinfo.at
*.statics.cloud

// GDS : https://www.gov.uk/service-manual/operations/operating-servicegovuk-subdomains
// Submitted by David Illsley <david.illsley@digital.cabinet-office.gov.uk>
service.gov.uk

// Gehirn Inc. : https://www.gehirn.co.jp/
// Submitted by Kohei YOSHIDA <tech@gehirn.co.jp>
gehirn.ne.jp
usercontent.jp

// Gentlent, Inc. : https://www.gentlent.com
// Submitted by Tom Klein <tom@gentlent.com>
gentapps.com
gentlentapis.com
lab.ms
cdn-edges.net

// Ghost Foundation : https://ghost.org
// Submitted by Matt Hanley <security@ghost.org>
ghost.io

// GignoSystemJapan: http://gsj.bz
// Submitted by GignoSystemJapan <kakutou-ec@gsj.bz>
gsj.bz

// GitHub, Inc.
// Submitted by Patrick Toomey <security@github.com>
githubusercontent.com
githubpreview.dev
github.io

// GitLab, Inc.
// Submitted by Alex Hanselka <alex@gitlab.com>
gitlab.io

// Gitplac.si - https://gitplac.si
// Submitted by Aljaž Starc <me@aljaxus.eu>
gitapp.si
gitpage.si

// Glitch, Inc : https://glitch.com
// Submitted by Mads Hartmann <mads@glitch.com>
glitch.me

// Global NOG Alliance : https://nogalliance.org/
// Submitted by Sander Steffann <sander@nogalliance.org>
nog.community

// Globe Hosting SRL : https://www.globehosting.com/
// Submitted by Gavin Brown <gavin.brown@centralnic.com>
co.ro
shop.ro

// GMO Pepabo, Inc. : https://pepabo.com/
// Submitted by dojineko <admin@pepabo.com>
lolipop.io

// GOV.UK Platform as a Service : https://www.cloud.service.gov.uk/
// Submitted by Tom Whitwell <gov-uk-paas-support@digital.cabinet-office.gov.uk>
cloudapps.digital
london.cloudapps.digital

// GOV.UK Pay : https://www.payments.service.gov.uk/
// Submitted by Richard Baker <richard.baker@digital.cabinet-office.gov.uk>
pymnt.uk

// UKHomeOffice : https://www.gov.uk/government/organisations/home-office
// Submitted by Jon Shanks <jon.shanks@digital.homeoffice.gov.uk>
homeoffice.gov.uk

// GlobeHosting, Inc.
// Submitted by Zoltan Egresi <egresi@globehosting.com>
ro.im

// GoIP DNS Services : http://www.goip.de
// Submitted by Christian Poulter <milchstrasse@goip.de>
goip.de

// Google, Inc.
// Submitted by Eduardo Vela <evn@google.com>
run.app
a.run.app
web.app
*.0emm.com
appspot.com
*.r.appspot.com
codespot.com
googleapis.com
googlecode.com
pagespeedmobilizer.com
publishproxy.com
withgoogle.com
withyoutube.com
*.gateway.dev
cloud.goog
translate.goog
*.usercontent.goog
cloudfunctions.net
blogspot.ae
blogspot.al
blogspot.am
blogspot.ba
blogspot.be
blogspot.bg
blogspot.bj
blogspot.ca
blogspot.cf
blogspot.ch
blogspot.cl
blogspot.co.at
blogspot.co.id
blogspot.co.il
blogspot.co.ke
blogspot.co.nz
blogspot.co.uk
blogspot.co.za
blogspot.com
blogspot.com.ar
blogspot.com.au
blogspot.com.br
blogspot.com.by
blogspot.com.co
blogspot.com.cy
blogspot.com.ee
blogspot.com.eg
blogspot.com.es
blogspot.com.mt
blogspot.com.ng
blogspot.com.tr
blogspot.com.uy
blogspot.cv
blogspot.cz
blogspot.de
blogspot.dk
blogspot.fi
blogspot.fr
blogspot.gr
blogspot.hk
blogspot.hr
blogspot.hu
blogspot.ie
blogspot.in
blogspot.is
blogspot.it
blogspot.jp
blogspot.kr
blogspot.li
blogspot.lt
blogspot.lu
blogspot.md
blogspot.mk
blogspot.mr
blogspot.mx
blogspot.my
blogspot.nl
blogspot.no
blogspot.pe
blogspot.pt
blogspot.qa
blogspot.re
blogspot.ro
blogspot.rs
blogspot.ru
blogspot.se
blogspot.sg
blogspot.si
blogspot.sk
blogspot.sn
blogspot.td
blogspot.tw
blogspot.ug
blogspot.vn

// Goupile : https://goupile.fr
// Submitted by Niels Martignene <hello@goupile.fr>
goupile.fr

// Group 53, LLC : https://www.group53.com
// Submitted by Tyler Todd <noc@nova53.net>
awsmppl.com

// GünstigBestellen : https://günstigbestellen.de
// Submitted by Furkan Akkoc <info@hendelzon.de>
günstigbestellen.de
günstigliefern.de

// Hakaran group: http://hakaran.cz
// Submited by Arseniy Sokolov <security@hakaran.cz>
fin.ci
free.hr
caa.li
ua.rs
conf.se

// Handshake : https://handshake.org
// Submitted by Mike Damm <md@md.vc>
hs.zone
hs.run

// Hashbang : https://hashbang.sh
hashbang.sh

// Hasura : https://hasura.io
// Submitted by Shahidh K Muhammed <shahidh@hasura.io>
hasura.app
hasura-app.io

// Heilbronn University of Applied Sciences - Faculty Informatics (GitLab Pages): https://www.hs-heilbronn.de
// Submitted by Richard Zowalla <mi-admin@hs-heilbronn.de>
pages.it.hs-heilbronn.de

// Hepforge : https://www.hepforge.org
// Submitted by David Grellscheid <admin@hepforge.org>
hepforge.org

// Heroku : https://www.heroku.com/
// Submitted by Tom Maher <tmaher@heroku.com>
herokuapp.com
herokussl.com

// Hibernating Rhinos
// Submitted by Oren Eini <oren@ravendb.net>
ravendb.cloud
myravendb.com
ravendb.community
ravendb.me
development.run
ravendb.run

// home.pl S.A.: https://home.pl
// Submited by Krzysztof Wolski <krzysztof.wolski@home.eu>
homesklep.pl

// Hong Kong Productivity Council: https://www.hkpc.org/
// Submitted by SECaaS Team <summchan@hkpc.org>
secaas.hk

// Hoplix : https://www.hoplix.com
// Submitted by Danilo De Franco<info@hoplix.shop>
hoplix.shop


// HOSTBIP REGISTRY : https://www.hostbip.com/
// Submitted by Atanunu Igbunuroghene <publicsuffixlist@hostbip.com>
orx.biz
biz.gl
col.ng
firm.ng
gen.ng
ltd.ng
ngo.ng
edu.scot
sch.so
org.yt

// HostyHosting (hostyhosting.com)
hostyhosting.io

// Häkkinen.fi
// Submitted by Eero Häkkinen <Eero+psl@Häkkinen.fi>
häkkinen.fi

// Ici la Lune : http://www.icilalune.com/
// Submitted by Simon Morvan <simon@icilalune.com>
*.moonscale.io
moonscale.net

// iki.fi
// Submitted by Hannu Aronsson <haa@iki.fi>
iki.fi

// Impertrix Solutions : <https://impertrixcdn.com>
// Submitted by Zhixiang Zhao <csuite@impertrix.com>
impertrixcdn.com
impertrix.com

// Incsub, LLC: https://incsub.com/
// Submitted by Aaron Edwards <sysadmins@incsub.com>
smushcdn.com
wphostedmail.com
wpmucdn.com
tempurl.host
wpmudev.host

// Individual Network Berlin e.V. : https://www.in-berlin.de/
// Submitted by Christian Seitz <chris@in-berlin.de>
dyn-berlin.de
in-berlin.de
in-brb.de
in-butter.de
in-dsl.de
in-dsl.net
in-dsl.org
in-vpn.de
in-vpn.net
in-vpn.org

// info.at : http://www.info.at/
biz.at
info.at

// info.cx : http://info.cx
// Submitted by Jacob Slater <whois@igloo.to>
info.cx

// Interlegis : http://www.interlegis.leg.br
// Submitted by Gabriel Ferreira <registrobr@interlegis.leg.br>
ac.leg.br
al.leg.br
am.leg.br
ap.leg.br
ba.leg.br
ce.leg.br
df.leg.br
es.leg.br
go.leg.br
ma.leg.br
mg.leg.br
ms.leg.br
mt.leg.br
pa.leg.br
pb.leg.br
pe.leg.br
pi.leg.br
pr.leg.br
rj.leg.br
rn.leg.br
ro.leg.br
rr.leg.br
rs.leg.br
sc.leg.br
se.leg.br
sp.leg.br
to.leg.br

// intermetrics GmbH : https://pixolino.com/
// Submitted by Wolfgang Schwarz <admin@intermetrics.de>
pixolino.com

// Internet-Pro, LLP: https://netangels.ru/
// Submited by Vasiliy Sheredeko <piphon@gmail.com>
na4u.ru

// iopsys software solutions AB : https://iopsys.eu/
// Submitted by Roman Azarenko <roman.azarenko@iopsys.eu>
iopsys.se

// IPiFony Systems, Inc. : https://www.ipifony.com/
// Submitted by Matthew Hardeman <mhardeman@ipifony.com>
ipifony.net

// IServ GmbH : https://iserv.eu
// Submitted by Kim-Alexander Brodowski <info@iserv.eu>
mein-iserv.de
schulserver.de
test-iserv.de
iserv.dev

// I-O DATA DEVICE, INC. : http://www.iodata.com/
// Submitted by Yuji Minagawa <domains-admin@iodata.jp>
iobb.net

// Jelastic, Inc. : https://jelastic.com/
// Submited by Ihor Kolodyuk <ik@jelastic.com>
mel.cloudlets.com.au
cloud.interhostsolutions.be
users.scale.virtualcloud.com.br
mycloud.by
alp1.ae.flow.ch
appengine.flow.ch
es-1.axarnet.cloud
diadem.cloud
vip.jelastic.cloud
jele.cloud
it1.eur.aruba.jenv-aruba.cloud
it1.jenv-aruba.cloud
keliweb.cloud
cs.keliweb.cloud
oxa.cloud
tn.oxa.cloud
uk.oxa.cloud
primetel.cloud
uk.primetel.cloud
ca.reclaim.cloud
uk.reclaim.cloud
us.reclaim.cloud
ch.trendhosting.cloud
de.trendhosting.cloud
jele.club
amscompute.com
clicketcloud.com
dopaas.com
hidora.com
paas.hosted-by-previder.com
rag-cloud.hosteur.com
rag-cloud-ch.hosteur.com
jcloud.ik-server.com
jcloud-ver-jpc.ik-server.com
demo.jelastic.com
kilatiron.com
paas.massivegrid.com
jed.wafaicloud.com
lon.wafaicloud.com
ryd.wafaicloud.com
j.scaleforce.com.cy
jelastic.dogado.eu
fi.cloudplatform.fi
demo.datacenter.fi
paas.datacenter.fi
jele.host
mircloud.host
paas.beebyte.io
sekd1.beebyteapp.io
jele.io
cloud-fr1.unispace.io
jc.neen.it
cloud.jelastic.open.tim.it
jcloud.kz
upaas.kazteleport.kz
cloudjiffy.net
fra1-de.cloudjiffy.net
west1-us.cloudjiffy.net
jls-sto1.elastx.net
jls-sto2.elastx.net
jls-sto3.elastx.net
faststacks.net
fr-1.paas.massivegrid.net
lon-1.paas.massivegrid.net
lon-2.paas.massivegrid.net
ny-1.paas.massivegrid.net
ny-2.paas.massivegrid.net
sg-1.paas.massivegrid.net
jelastic.saveincloud.net
nordeste-idc.saveincloud.net
j.scaleforce.net
jelastic.tsukaeru.net
sdscloud.pl
unicloud.pl
mircloud.ru
jelastic.regruhosting.ru
enscaled.sg
jele.site
jelastic.team
orangecloud.tn
j.layershift.co.uk
phx.enscaled.us
mircloud.us

// Jino : https://www.jino.ru
// Submitted by Sergey Ulyashin <ulyashin@jino.ru>
myjino.ru
*.hosting.myjino.ru
*.landing.myjino.ru
*.spectrum.myjino.ru
*.vps.myjino.ru

// Jotelulu S.L. : https://jotelulu.com
// Submitted by Daniel Fariña <ingenieria@jotelulu.com>
jotelulu.cloud

// Joyent : https://www.joyent.com/
// Submitted by Brian Bennett <brian.bennett@joyent.com>
*.triton.zone
*.cns.joyent.com

// JS.ORG : http://dns.js.org
// Submitted by Stefan Keim <admin@js.org>
js.org

// KaasHosting : http://www.kaashosting.nl/
// Submitted by Wouter Bakker <hostmaster@kaashosting.nl>
kaas.gg
khplay.nl

// Keyweb AG : https://www.keyweb.de
// Submitted by Martin Dannehl <postmaster@keymachine.de>
keymachine.de

// KingHost : https://king.host
// Submitted by Felipe Keller Braz <felipebraz@kinghost.com.br>
kinghost.net
uni5.net

// KnightPoint Systems, LLC : http://www.knightpoint.com/
// Submitted by Roy Keene <rkeene@knightpoint.com>
knightpoint.systems

// KoobinEvent, SL: https://www.koobin.com
// Submitted by Iván Oliva <ivan.oliva@koobin.com>
koobin.events

// KUROKU LTD : https://kuroku.ltd/
// Submitted by DisposaBoy <security@oya.to>
oya.to

// Katholieke Universiteit Leuven: https://www.kuleuven.be
// Submitted by Abuse KU Leuven <abuse@kuleuven.be>
kuleuven.cloud
ezproxy.kuleuven.be

// .KRD : http://nic.krd/data/krd/Registration%20Policy.pdf
co.krd
edu.krd

// Krellian Ltd. : https://krellian.com
// Submitted by Ben Francis <ben@krellian.com>
krellian.net
webthings.io

// LCube - Professional hosting e.K. : https://www.lcube-webhosting.de
// Submitted by Lars Laehn <info@lcube.de>
git-repos.de
lcube-server.de
svn-repos.de

// Leadpages : https://www.leadpages.net
// Submitted by Greg Dallavalle <domains@leadpages.net>
leadpages.co
lpages.co
lpusercontent.com

// Lelux.fi : https://lelux.fi/
// Submitted by Lelux Admin <publisuffix@lelux.site>
lelux.site

// Lifetime Hosting : https://Lifetime.Hosting/
// Submitted by Mike Fillator <support@lifetime.hosting>
co.business
co.education
co.events
co.financial
co.network
co.place
co.technology

// Lightmaker Property Manager, Inc. : https://app.lmpm.com/
// Submitted by Greg Holland <greg.holland@lmpm.com>
app.lmpm.com

// linkyard ldt: https://www.linkyard.ch/
// Submitted by Mario Siegenthaler <mario.siegenthaler@linkyard.ch>
linkyard.cloud
linkyard-cloud.ch

// Linode : https://linode.com
// Submitted by <security@linode.com>
members.linode.com
*.nodebalancer.linode.com
*.linodeobjects.com
ip.linodeusercontent.com

// LiquidNet Ltd : http://www.liquidnetlimited.com/
// Submitted by Victor Velchev <admin@liquidnetlimited.com>
we.bs

// localzone.xyz
// Submitted by Kenny Niehage <hello@yahe.sh>
localzone.xyz

// Log'in Line : https://www.loginline.com/
// Submitted by Rémi Mach <remi.mach@loginline.com>
loginline.app
loginline.dev
loginline.io
loginline.services
loginline.site

// Lokalized : https://lokalized.nl
// Submitted by Noah Taheij <noah@lokalized.nl>
servers.run

// Lõhmus Family, The
// Submitted by Heiki Lõhmus <hostmaster at lohmus dot me>
lohmus.me

// LubMAN UMCS Sp. z o.o : https://lubman.pl/
// Submitted by Ireneusz Maliszewski <ireneusz.maliszewski@lubman.pl>
krasnik.pl
leczna.pl
lubartow.pl
lublin.pl
poniatowa.pl
swidnik.pl

// Lug.org.uk : https://lug.org.uk
// Submitted by Jon Spriggs <admin@lug.org.uk>
glug.org.uk
lug.org.uk
lugs.org.uk

// Lukanet Ltd : https://lukanet.com
// Submitted by Anton Avramov <register@lukanet.com>
barsy.bg
barsy.co.uk
barsyonline.co.uk
barsycenter.com
barsyonline.com
barsy.club
barsy.de
barsy.eu
barsy.in
barsy.info
barsy.io
barsy.me
barsy.menu
barsy.mobi
barsy.net
barsy.online
barsy.org
barsy.pro
barsy.pub
barsy.ro
barsy.shop
barsy.site
barsy.support
barsy.uk

// Magento Commerce
// Submitted by Damien Tournoud <dtournoud@magento.cloud>
*.magentosite.cloud

// May First - People Link : https://mayfirst.org/
// Submitted by Jamie McClelland <info@mayfirst.org>
mayfirst.info
mayfirst.org

// Mail.Ru Group : https://hb.cldmail.ru
// Submitted by Ilya Zaretskiy <zaretskiy@corp.mail.ru>
hb.cldmail.ru

// Mail Transfer Platform : https://www.neupeer.com
// Submitted by Li Hui <lihui@neupeer.com>
cn.vu

// Maze Play: https://www.mazeplay.com
// Submitted by Adam Humpherys <adam@mws.dev>
mazeplay.com

// mcpe.me : https://mcpe.me
// Submitted by Noa Heyl <hi@noa.dev>
mcpe.me

// McHost : https://mchost.ru
// Submitted by Evgeniy Subbotin <e.subbotin@mchost.ru>
mcdir.me
mcdir.ru
mcpre.ru
vps.mcdir.ru

// Mediatech : https://mediatech.by
// Submitted by Evgeniy Kozhuhovskiy <ugenk@mediatech.by>
mediatech.by
mediatech.dev

// Medicom Health : https://medicomhealth.com
// Submitted by Michael Olson <molson@medicomhealth.com>
hra.health

// Memset hosting : https://www.memset.com
// Submitted by Tom Whitwell <domains@memset.com>
miniserver.com
memset.net

// MetaCentrum, CESNET z.s.p.o. : https://www.metacentrum.cz/en/
// Submitted by Zdeněk Šustr <zdenek.sustr@cesnet.cz>
*.cloud.metacentrum.cz
custom.metacentrum.cz

// MetaCentrum, CESNET z.s.p.o. : https://www.metacentrum.cz/en/
// Submitted by Radim Janča <janca@cesnet.cz>
flt.cloud.muni.cz
usr.cloud.muni.cz

// Meteor Development Group : https://www.meteor.com/hosting
// Submitted by Pierre Carrier <pierre@meteor.com>
meteorapp.com
eu.meteorapp.com

// Michau Enterprises Limited : http://www.co.pl/
co.pl

// Microsoft Corporation : http://microsoft.com
// Submitted by Mitch Webster <miwebst@microsoft.com>
*.azurecontainer.io
azurewebsites.net
azure-mobile.net
cloudapp.net
azurestaticapps.net
centralus.azurestaticapps.net
eastasia.azurestaticapps.net
eastus2.azurestaticapps.net
westeurope.azurestaticapps.net
westus2.azurestaticapps.net

// minion.systems : http://minion.systems
// Submitted by Robert Böttinger <r@minion.systems>
csx.cc

// Mintere : https://mintere.com/
// Submitted by Ben Aubin <security@mintere.com>
mintere.site

// MobileEducation, LLC : https://joinforte.com
// Submitted by Grayson Martin <grayson.martin@mobileeducation.us>
forte.id

// Mozilla Corporation : https://mozilla.com
// Submitted by Ben Francis <bfrancis@mozilla.com>
mozilla-iot.org

// Mozilla Foundation : https://mozilla.org/
// Submitted by glob <glob@mozilla.com>
bmoattachments.org

// MSK-IX : https://www.msk-ix.ru/
// Submitted by Khannanov Roman <r.khannanov@msk-ix.ru>
net.ru
org.ru
pp.ru

// Mythic Beasts : https://www.mythic-beasts.com
// Submitted by Paul Cammish <kelduum@mythic-beasts.com>
hostedpi.com
customer.mythic-beasts.com
caracal.mythic-beasts.com
fentiger.mythic-beasts.com
lynx.mythic-beasts.com
ocelot.mythic-beasts.com
oncilla.mythic-beasts.com
onza.mythic-beasts.com
sphinx.mythic-beasts.com
vs.mythic-beasts.com
x.mythic-beasts.com
yali.mythic-beasts.com
cust.retrosnub.co.uk

// Nabu Casa : https://www.nabucasa.com
// Submitted by Paulus Schoutsen <infra@nabucasa.com>
ui.nabu.casa

// Names.of.London : https://names.of.london/
// Submitted by James Stevens <registry[at]names.of.london> or <publiclist[at]jrcs.net>
pony.club
of.fashion
in.london
of.london
from.marketing
with.marketing
for.men
repair.men
and.mom
for.mom
for.one
under.one
for.sale
that.win
from.work
to.work

// Net at Work Gmbh : https://www.netatwork.de
// Submitted by Jan Jaeschke <jan.jaeschke@netatwork.de>
cloud.nospamproxy.com

// Netlify : https://www.netlify.com
// Submitted by Jessica Parsons <jessica@netlify.com>
netlify.app

// Neustar Inc.
// Submitted by Trung Tran <Trung.Tran@neustar.biz>
4u.com

// ngrok : https://ngrok.com/
// Submitted by Alan Shreve <alan@ngrok.com>
ngrok.io

// Nimbus Hosting Ltd. : https://www.nimbushosting.co.uk/
// Submitted by Nicholas Ford <nick@nimbushosting.co.uk>
nh-serv.co.uk

// NFSN, Inc. : https://www.NearlyFreeSpeech.NET/
// Submitted by Jeff Wheelhouse <support@nearlyfreespeech.net>
nfshost.com

// Noop : https://noop.app
// Submitted by Nathaniel Schweinberg <noop@rearc.io>
*.developer.app
noop.app

// Northflank Ltd. : https://northflank.com/
// Submitted by Marco Suter <marco@northflank.com>
*.northflank.app
*.code.run

// Noticeable : https://noticeable.io
// Submitted by Laurent Pellegrino <security@noticeable.io>
noticeable.news

// Now-DNS : https://now-dns.com
// Submitted by Steve Russell <steve@now-dns.com>
dnsking.ch
mypi.co
n4t.co
001www.com
ddnslive.com
myiphost.com
forumz.info
16-b.it
32-b.it
64-b.it
soundcast.me
tcp4.me
dnsup.net
hicam.net
now-dns.net
ownip.net
vpndns.net
dynserv.org
now-dns.org
x443.pw
now-dns.top
ntdll.top
freeddns.us
crafting.xyz
zapto.xyz

// nsupdate.info : https://www.nsupdate.info/
// Submitted by Thomas Waldmann <info@nsupdate.info>
nsupdate.info
nerdpol.ovh

// No-IP.com : https://noip.com/
// Submitted by Deven Reza <publicsuffixlist@noip.com>
blogsyte.com
brasilia.me
cable-modem.org
ciscofreak.com
collegefan.org
couchpotatofries.org
damnserver.com
ddns.me
ditchyourip.com
dnsfor.me
dnsiskinky.com
dvrcam.info
dynns.com
eating-organic.net
fantasyleague.cc
geekgalaxy.com
golffan.us
health-carereform.com
homesecuritymac.com
homesecuritypc.com
hopto.me
ilovecollege.info
loginto.me
mlbfan.org
mmafan.biz
myactivedirectory.com
mydissent.net
myeffect.net
mymediapc.net
mypsx.net
mysecuritycamera.com
mysecuritycamera.net
mysecuritycamera.org
net-freaks.com
nflfan.org
nhlfan.net
no-ip.ca
no-ip.co.uk
no-ip.net
noip.us
onthewifi.com
pgafan.net
point2this.com
pointto.us
privatizehealthinsurance.net
quicksytes.com
read-books.org
securitytactics.com
serveexchange.com
servehumour.com
servep2p.com
servesarcasm.com
stufftoread.com
ufcfan.org
unusualperson.com
workisboring.com
3utilities.com
bounceme.net
ddns.net
ddnsking.com
gotdns.ch
hopto.org
myftp.biz
myftp.org
myvnc.com
no-ip.biz
no-ip.info
no-ip.org
noip.me
redirectme.net
servebeer.com
serveblog.net
servecounterstrike.com
serveftp.com
servegame.com
servehalflife.com
servehttp.com
serveirc.com
serveminecraft.net
servemp3.com
servepics.com
servequake.com
sytes.net
webhop.me
zapto.org

// NodeArt : https://nodeart.io
// Submitted by Konstantin Nosov <Nosov@nodeart.io>
stage.nodeart.io

// Nucleos Inc. : https://nucleos.com
// Submitted by Piotr Zduniak <piotr@nucleos.com>
pcloud.host

// NYC.mn : http://www.information.nyc.mn
// Submitted by Matthew Brown <mattbrown@nyc.mn>
nyc.mn

// Observable, Inc. : https://observablehq.com
// Submitted by Mike Bostock <dns@observablehq.com>
static.observableusercontent.com

// Octopodal Solutions, LLC. : https://ulterius.io/
// Submitted by Andrew Sampson <andrew@ulterius.io>
cya.gg

// OMG.LOL : <https://omg.lol>
// Submitted by Adam Newbold <adam@omg.lol>
omg.lol

// Omnibond Systems, LLC. : https://www.omnibond.com
// Submitted by Cole Estep <cole@omnibond.com>
cloudycluster.net

// OmniWe Limited: https://omniwe.com
// Submitted by Vicary Archangel <vicary@omniwe.com>
omniwe.site

// One.com: https://www.one.com/
// Submitted by Jacob Bunk Nielsen <jbn@one.com>
service.one

// One Fold Media : http://www.onefoldmedia.com/
// Submitted by Eddie Jones <eddie@onefoldmedia.com>
nid.io

// Open Social : https://www.getopensocial.com/
// Submitted by Alexander Varwijk <security@getopensocial.com>
opensocial.site

// OpenCraft GmbH : http://opencraft.com/
// Submitted by Sven Marnach <sven@opencraft.com>
opencraft.hosting

// OpenResearch GmbH: https://openresearch.com/
// Submitted by Philipp Schmid <ops@openresearch.com>
orsites.com

// Opera Software, A.S.A.
// Submitted by Yngve Pettersen <yngve@opera.com>
operaunite.com

// Oursky Limited : https://authgear.com/, https://skygear.io/
// Submited by Authgear Team <hello@authgear.com>, Skygear Developer <hello@skygear.io>
authgear-staging.com
authgearapps.com
skygearapp.com

// OutSystems
// Submitted by Duarte Santos <domain-admin@outsystemscloud.com>
outsystemscloud.com

// OVHcloud: https://ovhcloud.com
// Submitted by Vincent Cassé <vincent.casse@ovhcloud.com>
*.webpaas.ovh.net
*.hosting.ovh.net

// OwnProvider GmbH: http://www.ownprovider.com
// Submitted by Jan Moennich <jan.moennich@ownprovider.com>
ownprovider.com
own.pm

// OwO : https://whats-th.is/
// Submitted by Dean Sheather <dean@deansheather.com>
*.owo.codes

// OX : http://www.ox.rs
// Submitted by Adam Grand <webmaster@mail.ox.rs>
ox.rs

// oy.lc
// Submitted by Charly Coste <changaco@changaco.oy.lc>
oy.lc

// Pagefog : https://pagefog.com/
// Submitted by Derek Myers <derek@pagefog.com>
pgfog.com

// Pagefront : https://www.pagefronthq.com/
// Submitted by Jason Kriss <jason@pagefronthq.com>
pagefrontapp.com

// PageXL : https://pagexl.com
// Submitted by Yann Guichard <yann@pagexl.com>
pagexl.com

// Paywhirl, Inc : https://paywhirl.com/
// Submitted by Daniel Netzer <dan@paywhirl.com>
*.paywhirl.com

// pcarrier.ca Software Inc: https://pcarrier.ca/
// Submitted by Pierre Carrier <pc@rrier.ca>
bar0.net
bar1.net
bar2.net
rdv.to

// .pl domains (grandfathered)
art.pl
gliwice.pl
krakow.pl
poznan.pl
wroc.pl
zakopane.pl

// Pantheon Systems, Inc. : https://pantheon.io/
// Submitted by Gary Dylina <gary@pantheon.io>
pantheonsite.io
gotpantheon.com

// Peplink | Pepwave : http://peplink.com/
// Submitted by Steve Leung <steveleung@peplink.com>
mypep.link

// Perspecta : https://perspecta.com/
// Submitted by Kenneth Van Alstyne <kvanalstyne@perspecta.com>
perspecta.cloud

// PE Ulyanov Kirill Sergeevich : https://airy.host
// Submitted by Kirill Ulyanov <k.ulyanov@airy.host>
lk3.ru

// Planet-Work : https://www.planet-work.com/
// Submitted by Frédéric VANNIÈRE <f.vanniere@planet-work.com>
on-web.fr

// Platform.sh : https://platform.sh
// Submitted by Nikola Kotur <nikola@platform.sh>
bc.platform.sh
ent.platform.sh
eu.platform.sh
us.platform.sh
*.platformsh.site
*.tst.site

// Platter: https://platter.dev
// Submitted by Patrick Flor <patrick@platter.dev>
platter-app.com
platter-app.dev
platterp.us

// Plesk : https://www.plesk.com/
// Submitted by Anton Akhtyamov <program-managers@plesk.com>
pdns.page
plesk.page
pleskns.com

// Port53 : https://port53.io/
// Submitted by Maximilian Schieder <maxi@zeug.co>
dyn53.io

// Positive Codes Technology Company : http://co.bn/faq.html
// Submitted by Zulfais <pc@co.bn>
co.bn

// Postman, Inc : https://postman.com
// Submitted by Rahul Dhawan <security@postman.com>
postman-echo.com
pstmn.io
mock.pstmn.io
httpbin.org

//prequalifyme.today : https://prequalifyme.today
//Submitted by DeepakTiwari deepak@ivylead.io
prequalifyme.today

// prgmr.com : https://prgmr.com/
// Submitted by Sarah Newman <owner@prgmr.com>
xen.prgmr.com

// priv.at : http://www.nic.priv.at/
// Submitted by registry <lendl@nic.at>
priv.at

// privacytools.io : https://www.privacytools.io/
// Submitted by Jonah Aragon <jonah@privacytools.io>
prvcy.page

// Protocol Labs : https://protocol.ai/
// Submitted by Michael Burns <noc@protocol.ai>
*.dweb.link

// Protonet GmbH : http://protonet.io
// Submitted by Martin Meier <admin@protonet.io>
protonet.io

// Publication Presse Communication SARL : https://ppcom.fr
// Submitted by Yaacov Akiba Slama <admin@chirurgiens-dentistes-en-france.fr>
chirurgiens-dentistes-en-france.fr
byen.site

// pubtls.org: https://www.pubtls.org
// Submitted by Kor Nielsen <kor@pubtls.org>
pubtls.org

// PythonAnywhere LLP: https://www.pythonanywhere.com
// Submitted by Giles Thomas <giles@pythonanywhere.com>
pythonanywhere.com
eu.pythonanywhere.com

// QOTO, Org.
// Submitted by Jeffrey Phillips Freeman <jeffrey.freeman@qoto.org>
qoto.io

// Qualifio : https://qualifio.com/
// Submitted by Xavier De Cock <xdecock@gmail.com>
qualifioapp.com

// QuickBackend: https://www.quickbackend.com
// Submitted by Dani Biro <dani@pymet.com>
qbuser.com

// Rad Web Hosting: https://radwebhosting.com
// Submitted by Scott Claeys <s.claeys@radwebhosting.com>
cloudsite.builders

// Redgate Software: https://red-gate.com
// Submitted by Andrew Farries <andrew.farries@red-gate.com>
instances.spawn.cc

// Redstar Consultants : https://www.redstarconsultants.com/
// Submitted by Jons Slemmer <jons@redstarconsultants.com>
instantcloud.cn

// Russian Academy of Sciences
// Submitted by Tech Support <support@rasnet.ru>
ras.ru

// QA2
// Submitted by Daniel Dent (https://www.danieldent.com/)
qa2.com

// QCX
// Submitted by Cassandra Beelen <cassandra@beelen.one>
qcx.io
*.sys.qcx.io

// QNAP System Inc : https://www.qnap.com
// Submitted by Nick Chang <nickchang@qnap.com>
dev-myqnapcloud.com
alpha-myqnapcloud.com
myqnapcloud.com

// Quip : https://quip.com
// Submitted by Patrick Linehan <plinehan@quip.com>
*.quipelements.com

// Qutheory LLC : http://qutheory.io
// Submitted by Jonas Schwartz <jonas@qutheory.io>
vapor.cloud
vaporcloud.io

// Rackmaze LLC : https://www.rackmaze.com
// Submitted by Kirill Pertsev <kika@rackmaze.com>
rackmaze.com
rackmaze.net

// Rakuten Games, Inc : https://dev.viberplay.io
// Submitted by Joshua Zhang <public-suffix@rgames.jp>
g.vbrplsbx.io

// Rancher Labs, Inc : https://rancher.com
// Submitted by Vincent Fiduccia <domains@rancher.com>
*.on-k3s.io
*.on-rancher.cloud
*.on-rio.io

// Read The Docs, Inc : https://www.readthedocs.org
// Submitted by David Fischer <team@readthedocs.org>
readthedocs.io

// Red Hat, Inc. OpenShift : https://openshift.redhat.com/
// Submitted by Tim Kramer <tkramer@rhcloud.com>
rhcloud.com

// Render : https://render.com
// Submitted by Anurag Goel <dev@render.com>
app.render.com
onrender.com

// Repl.it : https://repl.it
// Submitted by Mason Clayton <mason@repl.it>
repl.co
id.repl.co
repl.run

// Resin.io : https://resin.io
// Submitted by Tim Perry <tim@resin.io>
resindevice.io
devices.resinstaging.io

// RethinkDB : https://www.rethinkdb.com/
// Submitted by Chris Kastorff <info@rethinkdb.com>
hzc.io

// Revitalised Limited : http://www.revitalised.co.uk
// Submitted by Jack Price <jack@revitalised.co.uk>
wellbeingzone.eu
wellbeingzone.co.uk

// Rico Developments Limited : https://adimo.co
// Submitted by Colin Brown <hello@adimo.co>
adimo.co.uk

// Riseup Networks : https://riseup.net
// Submitted by Micah Anderson <micah@riseup.net>
itcouldbewor.se

// Rochester Institute of Technology : http://www.rit.edu/
// Submitted by Jennifer Herting <jchits@rit.edu>
git-pages.rit.edu

// Rusnames Limited: http://rusnames.ru/
// Submitted by Sergey Zotov <admin@rusnames.ru>
биз.рус
ком.рус
крым.рус
мир.рус
мск.рус
орг.рус
самара.рус
сочи.рус
спб.рус
я.рус

// Sandstorm Development Group, Inc. : https://sandcats.io/
// Submitted by Asheesh Laroia <asheesh@sandstorm.io>
sandcats.io

// SBE network solutions GmbH : https://www.sbe.de/
// Submitted by Norman Meilick <nm@sbe.de>
logoip.de
logoip.com

// schokokeks.org GbR : https://schokokeks.org/
// Submitted by Hanno Böck <hanno@schokokeks.org>
schokokeks.net

// Scottish Government: https://www.gov.scot
// Submitted by Martin Ellis <martin.ellis@gov.scot>
gov.scot
service.gov.scot

// Scry Security : http://www.scrysec.com
// Submitted by Shante Adam <shante@skyhat.io>
scrysec.com

// Securepoint GmbH : https://www.securepoint.de
// Submitted by Erik Anders <erik.anders@securepoint.de>
firewall-gateway.com
firewall-gateway.de
my-gateway.de
my-router.de
spdns.de
spdns.eu
firewall-gateway.net
my-firewall.org
myfirewall.org
spdns.org

// Seidat : https://www.seidat.com
// Submitted by Artem Kondratev <accounts@seidat.com>
seidat.net

// Sellfy : https://sellfy.com
// Submitted by Yuriy Romadin <contact@sellfy.com>
sellfy.store

// Senseering GmbH : https://www.senseering.de
// Submitted by Felix Mönckemeyer <f.moenckemeyer@senseering.de>
senseering.net

// Sendmsg: https://www.sendmsg.co.il
// Submitted by Assaf Stern <domains@comstar.co.il>
minisite.ms

// Service Magnet : https://myservicemagnet.com
// Submitted by Dave Sanders <dave@myservicemagnet.com>
magnet.page

// Service Online LLC : http://drs.ua/
// Submitted by Serhii Bulakh <support@drs.ua>
biz.ua
co.ua
pp.ua

// Shift Crypto AG : https://shiftcrypto.ch
// Submitted by alex <alex@shiftcrypto.ch>
shiftcrypto.dev
shiftcrypto.io

// ShiftEdit : https://shiftedit.net/
// Submitted by Adam Jimenez <adam@shiftcreate.com>
shiftedit.io

// Shopblocks : http://www.shopblocks.com/
// Submitted by Alex Bowers <alex@shopblocks.com>
myshopblocks.com

// Shopify : https://www.shopify.com
// Submitted by Alex Richter <alex.richter@shopify.com>
myshopify.com

// Shopit : https://www.shopitcommerce.com/
// Submitted by Craig McMahon <craig@shopitcommerce.com>
shopitsite.com

// shopware AG : https://shopware.com
// Submitted by Jens Küper <cloud@shopware.com>
shopware.store

// Siemens Mobility GmbH
// Submitted by Oliver Graebner <security@mo-siemens.io>
mo-siemens.io

// SinaAppEngine : http://sae.sina.com.cn/
// Submitted by SinaAppEngine <saesupport@sinacloud.com>
1kapp.com
appchizi.com
applinzi.com
sinaapp.com
vipsinaapp.com

// Siteleaf : https://www.siteleaf.com/
// Submitted by Skylar Challand <support@siteleaf.com>
siteleaf.net

// Skyhat : http://www.skyhat.io
// Submitted by Shante Adam <shante@skyhat.io>
bounty-full.com
alpha.bounty-full.com
beta.bounty-full.com

// Small Technology Foundation : https://small-tech.org
// Submitted by Aral Balkan <aral@small-tech.org>
small-web.org

// Smoove.io : https://www.smoove.io/
// Submitted by Dan Kozak <dan@smoove.io>
vp4.me

// Snowplow Analytics : https://snowplowanalytics.com/
// Submitted by Ian Streeter <ian@snowplowanalytics.com>
try-snowplow.com

// SourceHut : https://sourcehut.org
// Submitted by Drew DeVault <sir@cmpwn.com>
srht.site

// Stackhero : https://www.stackhero.io
// Submitted by Adrien Gillon <adrien+public-suffix-list@stackhero.io>
stackhero-network.com

// Staclar : https://staclar.com
// Submitted by Matthias Merkel <matthias.merkel@staclar.com>
novecore.site

// staticland : https://static.land
// Submitted by Seth Vincent <sethvincent@gmail.com>
static.land
dev.static.land
sites.static.land

// Storebase : https://www.storebase.io
// Submitted by Tony Schirmer <tony@storebase.io>
storebase.store

// Strategic System Consulting (eApps Hosting): https://www.eapps.com/
// Submitted by Alex Oancea <aoancea@cloudscale365.com>
vps-host.net
atl.jelastic.vps-host.net
njs.jelastic.vps-host.net
ric.jelastic.vps-host.net

// Sony Interactive Entertainment LLC : https://sie.com/
// Submitted by David Coles <david.coles@sony.com>
playstation-cloud.com

// SourceLair PC : https://www.sourcelair.com
// Submitted by Antonis Kalipetis <akalipetis@sourcelair.com>
apps.lair.io
*.stolos.io

// SpaceKit : https://www.spacekit.io/
// Submitted by Reza Akhavan <spacekit.io@gmail.com>
spacekit.io

// SpeedPartner GmbH: https://www.speedpartner.de/
// Submitted by Stefan Neufeind <info@speedpartner.de>
customer.speedpartner.de

// Spreadshop (sprd.net AG) : https://www.spreadshop.com/
// Submitted by Martin Breest <security@spreadshop.com>
myspreadshop.at
myspreadshop.com.au
myspreadshop.be
myspreadshop.ca
myspreadshop.ch
myspreadshop.com
myspreadshop.de
myspreadshop.dk
myspreadshop.es
myspreadshop.fi
myspreadshop.fr
myspreadshop.ie
myspreadshop.it
myspreadshop.net
myspreadshop.nl
myspreadshop.no
myspreadshop.pl
myspreadshop.se
myspreadshop.co.uk

// Standard Library : https://stdlib.com
// Submitted by Jacob Lee <jacob@stdlib.com>
api.stdlib.com

// Storj Labs Inc. : https://storj.io/
// Submitted by Philip Hutchins <hostmaster@storj.io>
storj.farm

// Studenten Net Twente : http://www.snt.utwente.nl/
// Submitted by Silke Hofstra <syscom@snt.utwente.nl>
utwente.io

// Student-Run Computing Facility : https://www.srcf.net/
// Submitted by Edwin Balani <sysadmins@srcf.net>
soc.srcf.net
user.srcf.net

// Sub 6 Limited: http://www.sub6.com
// Submitted by Dan Miller <dm@sub6.com>
temp-dns.com

// Supabase : https://supabase.io
// Submitted by Inian Parameshwaran <security@supabase.io>
supabase.co
supabase.in
supabase.net
su.paba.se

// Symfony, SAS : https://symfony.com/
// Submitted by Fabien Potencier <fabien@symfony.com>
*.s5y.io
*.sensiosite.cloud

// Syncloud : https://syncloud.org
// Submitted by Boris Rybalkin <syncloud@syncloud.it>
syncloud.it

// Synology, Inc. : https://www.synology.com/
// Submitted by Rony Weng <ronyweng@synology.com>
diskstation.me
dscloud.biz
dscloud.me
dscloud.mobi
dsmynas.com
dsmynas.net
dsmynas.org
familyds.com
familyds.net
familyds.org
i234.me
myds.me
synology.me
vpnplus.to
direct.quickconnect.to

// Tabit Technologies Ltd. : https://tabit.cloud/
// Submitted by Oren Agiv <oren@tabit.cloud>
tabitorder.co.il

// TAIFUN Software AG : http://taifun-software.de
// Submitted by Bjoern Henke <dev-server@taifun-software.de>
taifun-dns.de

// Tailscale Inc. : https://www.tailscale.com
// Submitted by David Anderson <danderson@tailscale.com>
beta.tailscale.net
ts.net

// TASK geographical domains (www.task.gda.pl/uslugi/dns)
gda.pl
gdansk.pl
gdynia.pl
med.pl
sopot.pl

// Teckids e.V. : https://www.teckids.org
// Submitted by Dominik George <dominik.george@teckids.org>
edugit.io
s3.teckids.org

// Telebit : https://telebit.cloud
// Submitted by AJ ONeal <aj@telebit.cloud>
telebit.app
telebit.io
*.telebit.xyz

// The Gwiddle Foundation : https://gwiddlefoundation.org.uk
// Submitted by Joshua Bayfield <joshua.bayfield@gwiddlefoundation.org.uk>
gwiddle.co.uk

// Thingdust AG : https://thingdust.com/
// Submitted by Adrian Imboden <adi@thingdust.com>
*.firenet.ch
*.svc.firenet.ch
reservd.com
thingdustdata.com
cust.dev.thingdust.io
cust.disrec.thingdust.io
cust.prod.thingdust.io
cust.testing.thingdust.io
reservd.dev.thingdust.io
reservd.disrec.thingdust.io
reservd.testing.thingdust.io

// ticket i/O GmbH : https://ticket.io
// Submitted by Christian Franke <it@ticket.io>
tickets.io

// Tlon.io : https://tlon.io
// Submitted by Mark Staarink <mark@tlon.io>
arvo.network
azimuth.network
tlon.network

// Tor Project, Inc. : https://torproject.org
// Submitted by Antoine Beaupré <anarcat@torproject.org
torproject.net
pages.torproject.net

// TownNews.com : http://www.townnews.com
// Submitted by Dustin Ward <dward@townnews.com>
bloxcms.com
townnews-staging.com

// TradableBits: https://tradablebits.com
// Submitted by Dmitry Khrisanov dmitry@tradablebits.com
tbits.me

// TrafficPlex GmbH : https://www.trafficplex.de/
// Submitted by Phillipp Röll <phillipp.roell@trafficplex.de>
12hp.at
2ix.at
4lima.at
lima-city.at
12hp.ch
2ix.ch
4lima.ch
lima-city.ch
trafficplex.cloud
de.cool
12hp.de
2ix.de
4lima.de
lima-city.de
1337.pictures
clan.rip
lima-city.rocks
webspace.rocks
lima.zone

// TransIP : https://www.transip.nl
// Submitted by Rory Breuk <rbreuk@transip.nl>
*.transurl.be
*.transurl.eu
*.transurl.nl

// TuxFamily : http://tuxfamily.org
// Submitted by TuxFamily administrators <adm@staff.tuxfamily.org>
tuxfamily.org

// TwoDNS : https://www.twodns.de/
// Submitted by TwoDNS-Support <support@two-dns.de>
dd-dns.de
diskstation.eu
diskstation.org
dray-dns.de
draydns.de
dyn-vpn.de
dynvpn.de
mein-vigor.de
my-vigor.de
my-wan.de
syno-ds.de
synology-diskstation.de
synology-ds.de

// Typeform : https://www.typeform.com
// Submitted by Sergi Ferriz <sergi.ferriz@typeform.com>
pro.typeform.com

// Uberspace : https://uberspace.de
// Submitted by Moritz Werner <mwerner@jonaspasche.com>
uber.space
*.uberspace.de

// UDR Limited : http://www.udr.hk.com
// Submitted by registry <hostmaster@udr.hk.com>
hk.com
hk.org
ltd.hk
inc.hk

// United Gameserver GmbH : https://united-gameserver.de
// Submitted by Stefan Schwarz <sysadm@united-gameserver.de>
virtualuser.de
virtual-user.de

// Upli : https://upli.io
// Submitted by Lenny Bakkalian <lenny.bakkalian@gmail.com>
upli.io

// urown.net : https://urown.net
// Submitted by Hostmaster <hostmaster@urown.net>
urown.cloud
dnsupdate.info

// .US
// Submitted by Ed Moore <Ed.Moore@lib.de.us>
lib.de.us

// VeryPositive SIA : http://very.lv
// Submitted by Danko Aleksejevs <danko@very.lv>
2038.io

// Vercel, Inc : https://vercel.com/
// Submitted by Connor Davis <security@vercel.com>
vercel.app
vercel.dev
now.sh

// Viprinet Europe GmbH : http://www.viprinet.com
// Submitted by Simon Kissel <hostmaster@viprinet.com>
router.management

// Virtual-Info : https://www.virtual-info.info/
// Submitted by Adnan RIHAN <hostmaster@v-info.info>
v-info.info

// Voorloper.com: https://voorloper.com
// Submitted by Nathan van Bakel <info@voorloper.com>
voorloper.cloud

// Voxel.sh DNS : https://voxel.sh/dns/
// Submitted by Mia Rehlinger <dns@voxel.sh>
neko.am
nyaa.am
be.ax
cat.ax
es.ax
eu.ax
gg.ax
mc.ax
us.ax
xy.ax
nl.ci
xx.gl
app.gp
blog.gt
de.gt
to.gt
be.gy
cc.hn
blog.kg
io.kg
jp.kg
tv.kg
uk.kg
us.kg
de.ls
at.md
de.md
jp.md
to.md
indie.porn
vxl.sh
ch.tc
me.tc
we.tc
nyan.to
at.vg
blog.vu
dev.vu
me.vu

// V.UA Domain Administrator : https://domain.v.ua/
// Submitted by Serhii Rostilo <sergey@rostilo.kiev.ua>
v.ua

// Waffle Computer Inc., Ltd. : https://docs.waffleinfo.com
// Submitted by Masayuki Note <masa@blade.wafflecell.com>
wafflecell.com

// WapBlog.ID : https://www.wapblog.id
// Submitted by Fajar Sodik <official@wapblog.id>
idnblogger.com
indowapblog.com
bloger.id
wblog.id
wbq.me
fastblog.net

// WebHare bv: https://www.webhare.com/
// Submitted by Arnold Hendriks <info@webhare.com>
*.webhare.dev

// WebHotelier Technologies Ltd: https://www.webhotelier.net/
// Submitted by Apostolos Tsakpinis <apostolos.tsakpinis@gmail.com>
reserve-online.net
reserve-online.com
bookonline.app
hotelwithflight.com

// WeDeploy by Liferay, Inc. : https://www.wedeploy.com
// Submitted by Henrique Vicente <security@wedeploy.com>
wedeploy.io
wedeploy.me
wedeploy.sh

// Western Digital Technologies, Inc : https://www.wdc.com
// Submitted by Jung Jin <jungseok.jin@wdc.com>
remotewd.com

// WIARD Enterprises : https://wiardweb.com
// Submitted by Kidd Hustle <kiddhustle@wiardweb.com>
pages.wiardweb.com

// Wikimedia Labs : https://wikitech.wikimedia.org
// Submitted by Arturo Borrero Gonzalez <aborrero@wikimedia.org>
wmflabs.org
toolforge.org
wmcloud.org

// WISP : https://wisp.gg
// Submitted by Stepan Fedotov <stepan@wisp.gg>
panel.gg
daemon.panel.gg

// WoltLab GmbH : https://www.woltlab.com
// Submitted by Tim Düsterhus <security@woltlab.cloud>
woltlab-demo.com
myforum.community
community-pro.de
diskussionsbereich.de
community-pro.net
meinforum.net

// Woods Valldata : https://www.woodsvalldata.co.uk/
// Submitted by Chris Whittle <chris.whittle@woodsvalldata.co.uk>
affinitylottery.org.uk
raffleentry.org.uk
weeklylottery.org.uk

// WP Engine : https://wpengine.com/
// Submitted by Michael Smith <michael.smith@wpengine.com>
// Submitted by Brandon DuRette <brandon.durette@wpengine.com>
wpenginepowered.com
js.wpenginepowered.com

// Wix.com, Inc. : https://www.wix.com
// Submitted by Shahar Talmi <shahar@wix.com>
wixsite.com
editorx.io

// XenonCloud GbR: https://xenoncloud.net
// Submitted by Julian Uphoff <publicsuffixlist@xenoncloud.net>
half.host

// XnBay Technology : http://www.xnbay.com/
// Submitted by XnBay Developer <developer.xncloud@gmail.com>
xnbay.com
u2.xnbay.com
u2-local.xnbay.com

// XS4ALL Internet bv : https://www.xs4all.nl/
// Submitted by Daniel Mostertman <unixbeheer+publicsuffix@xs4all.net>
cistron.nl
demon.nl
xs4all.space

// Yandex.Cloud LLC: https://cloud.yandex.com
// Submitted by Alexander Lodin <security+psl@yandex-team.ru>
yandexcloud.net
storage.yandexcloud.net
website.yandexcloud.net

// YesCourse Pty Ltd : https://yescourse.com
// Submitted by Atul Bhouraskar <atul@yescourse.com>
official.academy

// Yola : https://www.yola.com/
// Submitted by Stefano Rivera <stefano@yola.com>
yolasite.com

// Yombo : https://yombo.net
// Submitted by Mitch Schwenk <mitch@yombo.net>
ybo.faith
yombo.me
homelink.one
ybo.party
ybo.review
ybo.science
ybo.trade

// Yunohost : https://yunohost.org
// Submitted by Valentin Grimaud <security@yunohost.org>
ynh.fr
nohost.me
noho.st

// ZaNiC : http://www.za.net/
// Submitted by registry <hostmaster@nic.za.net>
za.net
za.org

// Zine EOOD : https://zine.bg/
// Submitted by Martin Angelov <martin@zine.bg>
bss.design

// Zitcom A/S : https://www.zitcom.dk
// Submitted by Emil Stahl <esp@zitcom.dk>
basicserver.io
virtualserver.io
enterprisecloud.nu

// ===END PRIVATE DOMAINS===<|MERGE_RESOLUTION|>--- conflicted
+++ resolved
@@ -10855,11 +10855,6 @@
 app.banzaicloud.io
 *.backyards.banzaicloud.io
 
-<<<<<<< HEAD
-// Beget Ltd
-// Submitted by Lev Nekrasov <lnekrasov@beget.com>
-*.beget.app
-=======
 // BASE, Inc. : https://binc.jp
 // Submitted by Yuya NAGASAWA <public-suffix-list@binc.jp>
 base.ec
@@ -10872,7 +10867,10 @@
 theshop.jp
 shopselect.net
 base.shop
->>>>>>> 2a294381
+
+// Beget Ltd
+// Submitted by Lev Nekrasov <lnekrasov@beget.com>
+*.beget.app
 
 // BetaInABox
 // Submitted by Adrian <adrian@betainabox.com>
