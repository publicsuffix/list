// This Source Code Form is subject to the terms of the Mozilla Public
// License, v. 2.0. If a copy of the MPL was not distributed with this
// file, You can obtain one at https://mozilla.org/MPL/2.0/.

// Please pull this list from, and only from https://publicsuffix.org/list/public_suffix_list.dat,
// rather than any other VCS sites. Pulling from any other URL is not guaranteed to be supported.

// Instructions on pulling and using this list can be found at https://publicsuffix.org/list/.

// ===BEGIN ICANN DOMAINS===

// ac : http://nic.ac/rules.htm
ac
com.ac
edu.ac
gov.ac
net.ac
mil.ac
org.ac

// ad : https://en.wikipedia.org/wiki/.ad
ad
nom.ad

// ae : https://tdra.gov.ae/en/aeda/ae-policies
ae
co.ae
net.ae
org.ae
sch.ae
ac.ae
gov.ae
mil.ae

// aero : https://information.aero/registration/policies/dmp
aero
// 2LDs
airline.aero
airport.aero
// 2LDs (currently not accepting registration, seemingly never have)
// As of 2024-07, these are marked as reserved for potential 3LD
// registrations (clause 11 "allocated subdomains" in the 2006 TLD
// policy), but the relevant industry partners have not opened them up
// for registration. Current status can be determined from the TLD's
// policy document: 2LDs that are open for registration must list
// their policy in the TLD's policy. Any 2LD without such a policy is
// not open for registrations.
accident-investigation.aero
accident-prevention.aero
aerobatic.aero
aeroclub.aero
aerodrome.aero
agents.aero
air-surveillance.aero
air-traffic-control.aero
aircraft.aero
airtraffic.aero
ambulance.aero
association.aero
author.aero
ballooning.aero
broker.aero
caa.aero
cargo.aero
catering.aero
certification.aero
championship.aero
charter.aero
civilaviation.aero
club.aero
conference.aero
consultant.aero
consulting.aero
control.aero
council.aero
crew.aero
design.aero
dgca.aero
educator.aero
emergency.aero
engine.aero
engineer.aero
entertainment.aero
equipment.aero
exchange.aero
express.aero
federation.aero
flight.aero
freight.aero
fuel.aero
gliding.aero
government.aero
groundhandling.aero
group.aero
hanggliding.aero
homebuilt.aero
insurance.aero
journal.aero
journalist.aero
leasing.aero
logistics.aero
magazine.aero
maintenance.aero
marketplace.aero
media.aero
microlight.aero
modelling.aero
navigation.aero
parachuting.aero
paragliding.aero
passenger-association.aero
pilot.aero
press.aero
production.aero
recreation.aero
repbody.aero
res.aero
research.aero
rotorcraft.aero
safety.aero
scientist.aero
services.aero
show.aero
skydiving.aero
software.aero
student.aero
taxi.aero
trader.aero
trading.aero
trainer.aero
union.aero
workinggroup.aero
works.aero

// af : http://www.nic.af/help.jsp
af
gov.af
com.af
org.af
net.af
edu.af

// ag : http://www.nic.ag/prices.htm
ag
com.ag
org.ag
net.ag
co.ag
nom.ag

// ai : http://nic.com.ai/
ai
off.ai
com.ai
net.ai
org.ai

// al : http://www.ert.gov.al/ert_alb/faq_det.html?Id=31
al
com.al
edu.al
gov.al
mil.al
net.al
org.al

// am : https://www.amnic.net/policy/en/Policy_EN.pdf
am
co.am
com.am
commune.am
net.am
org.am

// ao : https://en.wikipedia.org/wiki/.ao
// http://www.dns.ao/REGISTR.DOC
ao
ed.ao
gv.ao
og.ao
co.ao
pb.ao
it.ao

// aq : https://en.wikipedia.org/wiki/.aq
aq

// ar : https://nic.ar/es/nic-argentina/normativa
ar
bet.ar
com.ar
coop.ar
edu.ar
gob.ar
gov.ar
int.ar
mil.ar
musica.ar
mutual.ar
net.ar
org.ar
senasa.ar
tur.ar

// arpa : https://en.wikipedia.org/wiki/.arpa
// Confirmed by registry <iana-questions@icann.org> 2008-06-18
arpa
e164.arpa
in-addr.arpa
ip6.arpa
iris.arpa
uri.arpa
urn.arpa

// as : https://en.wikipedia.org/wiki/.as
as
gov.as

// asia : https://en.wikipedia.org/wiki/.asia
asia

// at : https://en.wikipedia.org/wiki/.at
// Confirmed by registry <it@nic.at> 2008-06-17
at
ac.at
co.at
gv.at
or.at
sth.ac.at

// au : https://en.wikipedia.org/wiki/.au
// http://www.auda.org.au/
au
// 2LDs
com.au
net.au
org.au
edu.au
gov.au
asn.au
id.au
// Historic 2LDs (closed to new registration, but sites still exist)
info.au
conf.au
oz.au
// CGDNs - http://www.cgdn.org.au/
act.au
nsw.au
nt.au
qld.au
sa.au
tas.au
vic.au
wa.au
// 3LDs
act.edu.au
catholic.edu.au
// eq.edu.au - Removed at the request of the Queensland Department of Education
nsw.edu.au
nt.edu.au
qld.edu.au
sa.edu.au
tas.edu.au
vic.edu.au
wa.edu.au
// act.gov.au  Bug 984824 - Removed at request of Greg Tankard
// nsw.gov.au  Bug 547985 - Removed at request of <Shae.Donelan@services.nsw.gov.au>
// nt.gov.au  Bug 940478 - Removed at request of Greg Connors <Greg.Connors@nt.gov.au>
qld.gov.au
sa.gov.au
tas.gov.au
vic.gov.au
wa.gov.au
// 4LDs
// education.tas.edu.au - Removed at the request of the Department of Education Tasmania
schools.nsw.edu.au

// aw : https://en.wikipedia.org/wiki/.aw
aw
com.aw

// ax : https://en.wikipedia.org/wiki/.ax
ax

// az : https://en.wikipedia.org/wiki/.az
az
com.az
net.az
int.az
gov.az
org.az
edu.az
info.az
pp.az
mil.az
name.az
pro.az
biz.az

// ba : http://nic.ba/users_data/files/pravilnik_o_registraciji.pdf
ba
com.ba
edu.ba
gov.ba
mil.ba
net.ba
org.ba

// bb : https://en.wikipedia.org/wiki/.bb
bb
biz.bb
co.bb
com.bb
edu.bb
gov.bb
info.bb
net.bb
org.bb
store.bb
tv.bb

// bd : https://en.wikipedia.org/wiki/.bd
*.bd

// be : https://en.wikipedia.org/wiki/.be
// Confirmed by registry <tech@dns.be> 2008-06-08
be
ac.be

// bf : https://en.wikipedia.org/wiki/.bf
bf
gov.bf

// bg : https://en.wikipedia.org/wiki/.bg
// https://www.register.bg/user/static/rules/en/index.html
bg
a.bg
b.bg
c.bg
d.bg
e.bg
f.bg
g.bg
h.bg
i.bg
j.bg
k.bg
l.bg
m.bg
n.bg
o.bg
p.bg
q.bg
r.bg
s.bg
t.bg
u.bg
v.bg
w.bg
x.bg
y.bg
z.bg
0.bg
1.bg
2.bg
3.bg
4.bg
5.bg
6.bg
7.bg
8.bg
9.bg

// bh : https://en.wikipedia.org/wiki/.bh
bh
com.bh
edu.bh
net.bh
org.bh
gov.bh

// bi : https://en.wikipedia.org/wiki/.bi
// http://whois.nic.bi/
bi
co.bi
com.bi
edu.bi
or.bi
org.bi

// biz : https://en.wikipedia.org/wiki/.biz
biz

// bj : https://nic.bj/bj-suffixes.txt
// submitted by registry <contact@nic.bj>
bj
africa.bj
agro.bj
architectes.bj
assur.bj
avocats.bj
co.bj
com.bj
eco.bj
econo.bj
edu.bj
info.bj
loisirs.bj
money.bj
net.bj
org.bj
ote.bj
resto.bj
restaurant.bj
tourism.bj
univ.bj

// bm : http://www.bermudanic.bm/dnr-text.txt
bm
com.bm
edu.bm
gov.bm
net.bm
org.bm

// bn : http://www.bnnic.bn/faqs
bn
com.bn
edu.bn
gov.bn
net.bn
org.bn

// bo : https://nic.bo/delegacion2015.php#h-1.10
bo
com.bo
edu.bo
gob.bo
int.bo
org.bo
net.bo
mil.bo
tv.bo
web.bo
// Social Domains
academia.bo
agro.bo
arte.bo
blog.bo
bolivia.bo
ciencia.bo
cooperativa.bo
democracia.bo
deporte.bo
ecologia.bo
economia.bo
empresa.bo
indigena.bo
industria.bo
info.bo
medicina.bo
movimiento.bo
musica.bo
natural.bo
nombre.bo
noticias.bo
patria.bo
politica.bo
profesional.bo
plurinacional.bo
pueblo.bo
revista.bo
salud.bo
tecnologia.bo
tksat.bo
transporte.bo
wiki.bo

// br : http://registro.br/dominio/categoria.html
// Submitted by registry <fneves@registro.br>
br
9guacu.br
abc.br
adm.br
adv.br
agr.br
aju.br
am.br
anani.br
aparecida.br
app.br
arq.br
art.br
ato.br
b.br
barueri.br
belem.br
bhz.br
bib.br
bio.br
blog.br
bmd.br
boavista.br
bsb.br
campinagrande.br
campinas.br
caxias.br
cim.br
cng.br
cnt.br
com.br
contagem.br
coop.br
coz.br
cri.br
cuiaba.br
curitiba.br
def.br
des.br
det.br
dev.br
ecn.br
eco.br
edu.br
emp.br
enf.br
eng.br
esp.br
etc.br
eti.br
far.br
feira.br
flog.br
floripa.br
fm.br
fnd.br
fortal.br
fot.br
foz.br
fst.br
g12.br
geo.br
ggf.br
goiania.br
gov.br
// gov.br 26 states + df https://en.wikipedia.org/wiki/States_of_Brazil
ac.gov.br
al.gov.br
am.gov.br
ap.gov.br
ba.gov.br
ce.gov.br
df.gov.br
es.gov.br
go.gov.br
ma.gov.br
mg.gov.br
ms.gov.br
mt.gov.br
pa.gov.br
pb.gov.br
pe.gov.br
pi.gov.br
pr.gov.br
rj.gov.br
rn.gov.br
ro.gov.br
rr.gov.br
rs.gov.br
sc.gov.br
se.gov.br
sp.gov.br
to.gov.br
gru.br
imb.br
ind.br
inf.br
jab.br
jampa.br
jdf.br
joinville.br
jor.br
jus.br
leg.br
lel.br
log.br
londrina.br
macapa.br
maceio.br
manaus.br
maringa.br
mat.br
med.br
mil.br
morena.br
mp.br
mus.br
natal.br
net.br
niteroi.br
*.nom.br
not.br
ntr.br
odo.br
ong.br
org.br
osasco.br
palmas.br
poa.br
ppg.br
pro.br
psc.br
psi.br
pvh.br
qsl.br
radio.br
rec.br
recife.br
rep.br
ribeirao.br
rio.br
riobranco.br
riopreto.br
salvador.br
sampa.br
santamaria.br
santoandre.br
saobernardo.br
saogonca.br
seg.br
sjc.br
slg.br
slz.br
sorocaba.br
srv.br
taxi.br
tc.br
tec.br
teo.br
the.br
tmp.br
trd.br
tur.br
tv.br
udi.br
vet.br
vix.br
vlog.br
wiki.br
zlg.br

// bs : http://www.nic.bs/rules.html
bs
com.bs
net.bs
org.bs
edu.bs
gov.bs

// bt : https://en.wikipedia.org/wiki/.bt
bt
com.bt
edu.bt
gov.bt
net.bt
org.bt

// bv : No registrations at this time.
// Submitted by registry <jarle@uninett.no>
bv

// bw : https://en.wikipedia.org/wiki/.bw
// http://www.gobin.info/domainname/bw.doc
// list of other 2nd level tlds ?
bw
co.bw
org.bw

// by : https://en.wikipedia.org/wiki/.by
// http://tld.by/rules_2006_en.html
// list of other 2nd level tlds ?
by
gov.by
mil.by
// Official information does not indicate that com.by is a reserved
// second-level domain, but it's being used as one (see www.google.com.by and
// www.yahoo.com.by, for example), so we list it here for safety's sake.
com.by
// http://hoster.by/
of.by

// bz : https://en.wikipedia.org/wiki/.bz
// http://www.belizenic.bz/
bz
com.bz
net.bz
org.bz
edu.bz
gov.bz

// ca : https://en.wikipedia.org/wiki/.ca
ca
// ca geographical names
ab.ca
bc.ca
mb.ca
nb.ca
nf.ca
nl.ca
ns.ca
nt.ca
nu.ca
on.ca
pe.ca
qc.ca
sk.ca
yk.ca
// gc.ca: https://en.wikipedia.org/wiki/.gc.ca
// see also: http://registry.gc.ca/en/SubdomainFAQ
gc.ca

// cat : https://en.wikipedia.org/wiki/.cat
cat

// cc : https://en.wikipedia.org/wiki/.cc
cc

// cd : https://en.wikipedia.org/wiki/.cd
// see also: https://www.nic.cd/domain/insertDomain_2.jsp?act=1
cd
gov.cd

// cf : https://en.wikipedia.org/wiki/.cf
cf

// cg : https://en.wikipedia.org/wiki/.cg
cg

// ch : https://en.wikipedia.org/wiki/.ch
ch

// ci : https://en.wikipedia.org/wiki/.ci
// http://www.nic.ci/index.php?page=charte
ci
org.ci
or.ci
com.ci
co.ci
edu.ci
ed.ci
ac.ci
net.ci
go.ci
asso.ci
aéroport.ci
int.ci
presse.ci
md.ci
gouv.ci

// ck : https://en.wikipedia.org/wiki/.ck
*.ck
!www.ck

// cl : https://www.nic.cl
// Confirmed by .CL registry <hsalgado@nic.cl>
cl
co.cl
gob.cl
gov.cl
mil.cl

// cm : https://en.wikipedia.org/wiki/.cm plus bug 981927
cm
co.cm
com.cm
gov.cm
net.cm

// cn : https://en.wikipedia.org/wiki/.cn
// Submitted by registry <tanyaling@cnnic.cn>
cn
ac.cn
com.cn
edu.cn
gov.cn
net.cn
org.cn
mil.cn
公司.cn
网络.cn
網絡.cn
// cn geographic names
ah.cn
bj.cn
cq.cn
fj.cn
gd.cn
gs.cn
gz.cn
gx.cn
ha.cn
hb.cn
he.cn
hi.cn
hl.cn
hn.cn
jl.cn
js.cn
jx.cn
ln.cn
nm.cn
nx.cn
qh.cn
sc.cn
sd.cn
sh.cn
sn.cn
sx.cn
tj.cn
xj.cn
xz.cn
yn.cn
zj.cn
hk.cn
mo.cn
tw.cn

// co : https://en.wikipedia.org/wiki/.co
// Submitted by registry <tecnico@uniandes.edu.co>
co
arts.co
com.co
edu.co
firm.co
gov.co
info.co
int.co
mil.co
net.co
nom.co
org.co
rec.co
web.co

// com : https://en.wikipedia.org/wiki/.com
com

// coop : https://en.wikipedia.org/wiki/.coop
coop

// cr : http://www.nic.cr/niccr_publico/showRegistroDominiosScreen.do
cr
ac.cr
co.cr
ed.cr
fi.cr
go.cr
or.cr
sa.cr

// cu : https://en.wikipedia.org/wiki/.cu
cu
com.cu
edu.cu
org.cu
net.cu
gov.cu
inf.cu

// cv : https://en.wikipedia.org/wiki/.cv
// cv : http://www.dns.cv/tldcv_portal/do?com=DS;5446457100;111;+PAGE(4000018)+K-CAT-CODIGO(RDOM)+RCNT(100); <- registration rules
cv
com.cv
edu.cv
int.cv
nome.cv
org.cv

// cw : http://www.una.cw/cw_registry/
// Confirmed by registry <registry@una.net> 2013-03-26
cw
com.cw
edu.cw
net.cw
org.cw

// cx : https://en.wikipedia.org/wiki/.cx
// list of other 2nd level tlds ?
cx
gov.cx

// cy : http://www.nic.cy/
// Submitted by registry Panayiotou Fotia <cydns@ucy.ac.cy>
// namespace policies URL https://www.nic.cy/portal//sites/default/files/symfonia_gia_eggrafi.pdf
cy
ac.cy
biz.cy
com.cy
ekloges.cy
gov.cy
ltd.cy
mil.cy
net.cy
org.cy
press.cy
pro.cy
tm.cy

// cz : https://en.wikipedia.org/wiki/.cz
cz

// de : https://en.wikipedia.org/wiki/.de
// Confirmed by registry <ops@denic.de> (with technical
// reservations) 2008-07-01
de

// dj : https://en.wikipedia.org/wiki/.dj
dj

// dk : https://en.wikipedia.org/wiki/.dk
// Confirmed by registry <robert@dk-hostmaster.dk> 2008-06-17
dk

// dm : https://en.wikipedia.org/wiki/.dm
dm
com.dm
net.dm
org.dm
edu.dm
gov.dm

// do : https://en.wikipedia.org/wiki/.do
do
art.do
com.do
edu.do
gob.do
gov.do
mil.do
net.do
org.do
sld.do
web.do

// dz : http://www.nic.dz/images/pdf_nic/charte.pdf
dz
art.dz
asso.dz
com.dz
edu.dz
gov.dz
org.dz
net.dz
pol.dz
soc.dz
tm.dz

// ec : http://www.nic.ec/reg/paso1.asp
// Submitted by registry <vabboud@nic.ec>
ec
com.ec
info.ec
net.ec
fin.ec
k12.ec
med.ec
pro.ec
org.ec
edu.ec
gov.ec
gob.ec
mil.ec

// edu : https://en.wikipedia.org/wiki/.edu
edu

// ee : http://www.eenet.ee/EENet/dom_reeglid.html#lisa_B
ee
edu.ee
gov.ee
riik.ee
lib.ee
med.ee
com.ee
pri.ee
aip.ee
org.ee
fie.ee

// eg : https://en.wikipedia.org/wiki/.eg
eg
com.eg
edu.eg
eun.eg
gov.eg
mil.eg
name.eg
net.eg
org.eg
sci.eg

// er : https://en.wikipedia.org/wiki/.er
*.er

// es : https://www.nic.es/site_ingles/ingles/dominios/index.html
es
com.es
nom.es
org.es
gob.es
edu.es

// et : https://en.wikipedia.org/wiki/.et
et
com.et
gov.et
org.et
edu.et
biz.et
name.et
info.et
net.et

// eu : https://en.wikipedia.org/wiki/.eu
eu

// fi : https://www.iana.org/domains/root/db/fi.html
fi
// aland.fi : https://www.iana.org/domains/root/db/ax.html
// This domain is being phased out in favor of .ax. As there are still many
// domains under aland.fi, we still keep it on the list until aland.fi is
// completely removed.
aland.fi

// fj : http://domains.fj/
// Submitted by registry <garth.miller@cocca.org.nz> 2020-02-11
fj
ac.fj
biz.fj
com.fj
gov.fj
info.fj
mil.fj
name.fj
net.fj
org.fj
pro.fj

// fk : https://en.wikipedia.org/wiki/.fk
*.fk

// fm : https://en.wikipedia.org/wiki/.fm
com.fm
edu.fm
net.fm
org.fm
fm

// fo : https://en.wikipedia.org/wiki/.fo
fo

// fr : https://www.afnic.fr/ https://www.afnic.fr/wp-media/uploads/2022/12/afnic-naming-policy-2023-01-01.pdf
fr
asso.fr
com.fr
gouv.fr
nom.fr
prd.fr
tm.fr
// Other SLDs now selfmanaged out of AFNIC range. Former "domaines sectoriels", still registration suffixes
avoues.fr
cci.fr
greta.fr
huissier-justice.fr

// ga : https://en.wikipedia.org/wiki/.ga
ga

// gb : This registry is effectively dormant
// Submitted by registry <Damien.Shaw@ja.net>
gb

// gd : https://en.wikipedia.org/wiki/.gd
edu.gd
gov.gd
gd

// ge : http://www.nic.net.ge/policy_en.pdf
ge
com.ge
edu.ge
gov.ge
org.ge
mil.ge
net.ge
pvt.ge

// gf : https://en.wikipedia.org/wiki/.gf
gf

// gg : http://www.channelisles.net/register-domains/
// Confirmed by registry <nigel@channelisles.net> 2013-11-28
gg
co.gg
net.gg
org.gg

// gh : https://en.wikipedia.org/wiki/.gh
// see also: http://www.nic.gh/reg_now.php
// Although domains directly at second level are not possible at the moment,
// they have been possible for some time and may come back.
gh
com.gh
edu.gh
gov.gh
org.gh
mil.gh

// gi : http://www.nic.gi/rules.html
gi
com.gi
ltd.gi
gov.gi
mod.gi
edu.gi
org.gi

// gl : https://en.wikipedia.org/wiki/.gl
// http://nic.gl
gl
co.gl
com.gl
edu.gl
net.gl
org.gl

// gm : http://www.nic.gm/htmlpages%5Cgm-policy.htm
gm

// gn : http://psg.com/dns/gn/gn.txt
// Submitted by registry <randy@psg.com>
gn
ac.gn
com.gn
edu.gn
gov.gn
org.gn
net.gn

// gov : https://en.wikipedia.org/wiki/.gov
gov

// gp : http://www.nic.gp/index.php?lang=en
gp
com.gp
net.gp
mobi.gp
edu.gp
org.gp
asso.gp

// gq : https://en.wikipedia.org/wiki/.gq
gq

// gr : https://grweb.ics.forth.gr/english/1617-B-2005.html
// Submitted by registry <segred@ics.forth.gr>
gr
com.gr
edu.gr
net.gr
org.gr
gov.gr

// gs : https://en.wikipedia.org/wiki/.gs
gs

// gt : https://www.gt/sitio/registration_policy.php?lang=en
gt
com.gt
edu.gt
gob.gt
ind.gt
mil.gt
net.gt
org.gt

// gu : http://gadao.gov.gu/register.html
// University of Guam : https://www.uog.edu
// Submitted by uognoc@triton.uog.edu
gu
com.gu
edu.gu
gov.gu
guam.gu
info.gu
net.gu
org.gu
web.gu

// gw : https://en.wikipedia.org/wiki/.gw
// gw : https://nic.gw/regras/
gw

// gy : https://en.wikipedia.org/wiki/.gy
// http://registry.gy/
gy
co.gy
com.gy
edu.gy
gov.gy
net.gy
org.gy

// hk : https://www.hkirc.hk
// Submitted by registry <hk.tech@hkirc.hk>
hk
com.hk
edu.hk
gov.hk
idv.hk
net.hk
org.hk
公司.hk
教育.hk
敎育.hk
政府.hk
個人.hk
个人.hk
箇人.hk
網络.hk
网络.hk
组織.hk
網絡.hk
网絡.hk
组织.hk
組織.hk
組织.hk

// hm : https://en.wikipedia.org/wiki/.hm
hm

// hn : http://www.nic.hn/politicas/ps02,,05.html
hn
com.hn
edu.hn
org.hn
net.hn
mil.hn
gob.hn

// hr : http://www.dns.hr/documents/pdf/HRTLD-regulations.pdf
hr
iz.hr
from.hr
name.hr
com.hr

// ht : http://www.nic.ht/info/charte.cfm
ht
com.ht
shop.ht
firm.ht
info.ht
adult.ht
net.ht
pro.ht
org.ht
med.ht
art.ht
coop.ht
pol.ht
asso.ht
edu.ht
rel.ht
gouv.ht
perso.ht

// hu : http://www.domain.hu/domain/English/sld.html
// Confirmed by registry <pasztor@iszt.hu> 2008-06-12
hu
co.hu
info.hu
org.hu
priv.hu
sport.hu
tm.hu
2000.hu
agrar.hu
bolt.hu
casino.hu
city.hu
erotica.hu
erotika.hu
film.hu
forum.hu
games.hu
hotel.hu
ingatlan.hu
jogasz.hu
konyvelo.hu
lakas.hu
media.hu
news.hu
reklam.hu
sex.hu
shop.hu
suli.hu
szex.hu
tozsde.hu
utazas.hu
video.hu

// id : https://pandi.id/en/domain/registration-requirements/
id
ac.id
biz.id
co.id
desa.id
go.id
mil.id
my.id
net.id
or.id
ponpes.id
sch.id
web.id

// ie : https://en.wikipedia.org/wiki/.ie
ie
gov.ie

// il :         http://www.isoc.org.il/domains/
// see also:    https://en.isoc.org.il/il-cctld/registration-rules
// ISOC-IL      (operated by .il Registry)
il
ac.il
co.il
gov.il
idf.il
k12.il
muni.il
net.il
org.il
// xn--4dbrk0ce ("Israel", Hebrew) : IL
ישראל
// xn--4dbgdty6c.xn--4dbrk0ce.
אקדמיה.ישראל
// xn--5dbhl8d.xn--4dbrk0ce.
ישוב.ישראל
// xn--8dbq2a.xn--4dbrk0ce.
צהל.ישראל
// xn--hebda8b.xn--4dbrk0ce.
ממשל.ישראל

// im : https://www.nic.im/
// Submitted by registry <info@nic.im>
im
ac.im
co.im
com.im
ltd.co.im
net.im
org.im
plc.co.im
tt.im
tv.im

// in : https://en.wikipedia.org/wiki/.in
// see also: https://registry.in/policies
// Please note, that nic.in is not an official eTLD, but used by most
// government institutions.
in
5g.in
6g.in
ac.in
ai.in
am.in
bihar.in
biz.in
business.in
ca.in
cn.in
co.in
com.in
coop.in
cs.in
delhi.in
dr.in
edu.in
er.in
firm.in
gen.in
gov.in
gujarat.in
ind.in
info.in
int.in
internet.in
io.in
me.in
mil.in
net.in
nic.in
org.in
pg.in
post.in
pro.in
res.in
travel.in
tv.in
uk.in
up.in
us.in

// info : https://en.wikipedia.org/wiki/.info
info

// int : https://en.wikipedia.org/wiki/.int
// Confirmed by registry <iana-questions@icann.org> 2008-06-18
int
eu.int

// io : http://www.nic.io/rules.htm
// list of other 2nd level tlds ?
io
com.io

// iq : http://www.cmc.iq/english/iq/iqregister1.htm
iq
gov.iq
edu.iq
mil.iq
com.iq
org.iq
net.iq

// ir : http://www.nic.ir/Terms_and_Conditions_ir,_Appendix_1_Domain_Rules
// Also see http://www.nic.ir/Internationalized_Domain_Names
// Two <iran>.ir entries added at request of <tech-team@nic.ir>, 2010-04-16
ir
ac.ir
co.ir
gov.ir
id.ir
net.ir
org.ir
sch.ir
// xn--mgba3a4f16a.ir (<iran>.ir, Persian YEH)
ایران.ir
// xn--mgba3a4fra.ir (<iran>.ir, Arabic YEH)
ايران.ir

// is : http://www.isnic.is/domain/rules.php
// Confirmed by registry <marius@isgate.is> 2008-12-06
is
net.is
com.is
edu.is
gov.is
org.is
int.is

// it : https://en.wikipedia.org/wiki/.it
it
gov.it
edu.it
// Reserved geo-names (regions and provinces):
// https://www.nic.it/sites/default/files/archivio/docs/Regulation_assignation_v7.1.pdf
// Regions
abr.it
abruzzo.it
aosta-valley.it
aostavalley.it
bas.it
basilicata.it
cal.it
calabria.it
cam.it
campania.it
emilia-romagna.it
emiliaromagna.it
emr.it
friuli-v-giulia.it
friuli-ve-giulia.it
friuli-vegiulia.it
friuli-venezia-giulia.it
friuli-veneziagiulia.it
friuli-vgiulia.it
friuliv-giulia.it
friulive-giulia.it
friulivegiulia.it
friulivenezia-giulia.it
friuliveneziagiulia.it
friulivgiulia.it
fvg.it
laz.it
lazio.it
lig.it
liguria.it
lom.it
lombardia.it
lombardy.it
lucania.it
mar.it
marche.it
mol.it
molise.it
piedmont.it
piemonte.it
pmn.it
pug.it
puglia.it
sar.it
sardegna.it
sardinia.it
sic.it
sicilia.it
sicily.it
taa.it
tos.it
toscana.it
trentin-sud-tirol.it
trentin-süd-tirol.it
trentin-sudtirol.it
trentin-südtirol.it
trentin-sued-tirol.it
trentin-suedtirol.it
trentino-a-adige.it
trentino-aadige.it
trentino-alto-adige.it
trentino-altoadige.it
trentino-s-tirol.it
trentino-stirol.it
trentino-sud-tirol.it
trentino-süd-tirol.it
trentino-sudtirol.it
trentino-südtirol.it
trentino-sued-tirol.it
trentino-suedtirol.it
trentino.it
trentinoa-adige.it
trentinoaadige.it
trentinoalto-adige.it
trentinoaltoadige.it
trentinos-tirol.it
trentinostirol.it
trentinosud-tirol.it
trentinosüd-tirol.it
trentinosudtirol.it
trentinosüdtirol.it
trentinosued-tirol.it
trentinosuedtirol.it
trentinsud-tirol.it
trentinsüd-tirol.it
trentinsudtirol.it
trentinsüdtirol.it
trentinsued-tirol.it
trentinsuedtirol.it
tuscany.it
umb.it
umbria.it
val-d-aosta.it
val-daosta.it
vald-aosta.it
valdaosta.it
valle-aosta.it
valle-d-aosta.it
valle-daosta.it
valleaosta.it
valled-aosta.it
valledaosta.it
vallee-aoste.it
vallée-aoste.it
vallee-d-aoste.it
vallée-d-aoste.it
valleeaoste.it
valléeaoste.it
valleedaoste.it
valléedaoste.it
vao.it
vda.it
ven.it
veneto.it
// Provinces
ag.it
agrigento.it
al.it
alessandria.it
alto-adige.it
altoadige.it
an.it
ancona.it
andria-barletta-trani.it
andria-trani-barletta.it
andriabarlettatrani.it
andriatranibarletta.it
ao.it
aosta.it
aoste.it
ap.it
aq.it
aquila.it
ar.it
arezzo.it
ascoli-piceno.it
ascolipiceno.it
asti.it
at.it
av.it
avellino.it
ba.it
balsan-sudtirol.it
balsan-südtirol.it
balsan-suedtirol.it
balsan.it
bari.it
barletta-trani-andria.it
barlettatraniandria.it
belluno.it
benevento.it
bergamo.it
bg.it
bi.it
biella.it
bl.it
bn.it
bo.it
bologna.it
bolzano-altoadige.it
bolzano.it
bozen-sudtirol.it
bozen-südtirol.it
bozen-suedtirol.it
bozen.it
br.it
brescia.it
brindisi.it
bs.it
bt.it
bulsan-sudtirol.it
bulsan-südtirol.it
bulsan-suedtirol.it
bulsan.it
bz.it
ca.it
cagliari.it
caltanissetta.it
campidano-medio.it
campidanomedio.it
campobasso.it
carbonia-iglesias.it
carboniaiglesias.it
carrara-massa.it
carraramassa.it
caserta.it
catania.it
catanzaro.it
cb.it
ce.it
cesena-forli.it
cesena-forlì.it
cesenaforli.it
cesenaforlì.it
ch.it
chieti.it
ci.it
cl.it
cn.it
co.it
como.it
cosenza.it
cr.it
cremona.it
crotone.it
cs.it
ct.it
cuneo.it
cz.it
dell-ogliastra.it
dellogliastra.it
en.it
enna.it
fc.it
fe.it
fermo.it
ferrara.it
fg.it
fi.it
firenze.it
florence.it
fm.it
foggia.it
forli-cesena.it
forlì-cesena.it
forlicesena.it
forlìcesena.it
fr.it
frosinone.it
ge.it
genoa.it
genova.it
go.it
gorizia.it
gr.it
grosseto.it
iglesias-carbonia.it
iglesiascarbonia.it
im.it
imperia.it
is.it
isernia.it
kr.it
la-spezia.it
laquila.it
laspezia.it
latina.it
lc.it
le.it
lecce.it
lecco.it
li.it
livorno.it
lo.it
lodi.it
lt.it
lu.it
lucca.it
macerata.it
mantova.it
massa-carrara.it
massacarrara.it
matera.it
mb.it
mc.it
me.it
medio-campidano.it
mediocampidano.it
messina.it
mi.it
milan.it
milano.it
mn.it
mo.it
modena.it
monza-brianza.it
monza-e-della-brianza.it
monza.it
monzabrianza.it
monzaebrianza.it
monzaedellabrianza.it
ms.it
mt.it
na.it
naples.it
napoli.it
no.it
novara.it
nu.it
nuoro.it
og.it
ogliastra.it
olbia-tempio.it
olbiatempio.it
or.it
oristano.it
ot.it
pa.it
padova.it
padua.it
palermo.it
parma.it
pavia.it
pc.it
pd.it
pe.it
perugia.it
pesaro-urbino.it
pesarourbino.it
pescara.it
pg.it
pi.it
piacenza.it
pisa.it
pistoia.it
pn.it
po.it
pordenone.it
potenza.it
pr.it
prato.it
pt.it
pu.it
pv.it
pz.it
ra.it
ragusa.it
ravenna.it
rc.it
re.it
reggio-calabria.it
reggio-emilia.it
reggiocalabria.it
reggioemilia.it
rg.it
ri.it
rieti.it
rimini.it
rm.it
rn.it
ro.it
roma.it
rome.it
rovigo.it
sa.it
salerno.it
sassari.it
savona.it
si.it
siena.it
siracusa.it
so.it
sondrio.it
sp.it
sr.it
ss.it
suedtirol.it
südtirol.it
sv.it
ta.it
taranto.it
te.it
tempio-olbia.it
tempioolbia.it
teramo.it
terni.it
tn.it
to.it
torino.it
tp.it
tr.it
trani-andria-barletta.it
trani-barletta-andria.it
traniandriabarletta.it
tranibarlettaandria.it
trapani.it
trento.it
treviso.it
trieste.it
ts.it
turin.it
tv.it
ud.it
udine.it
urbino-pesaro.it
urbinopesaro.it
va.it
varese.it
vb.it
vc.it
ve.it
venezia.it
venice.it
verbania.it
vercelli.it
verona.it
vi.it
vibo-valentia.it
vibovalentia.it
vicenza.it
viterbo.it
vr.it
vs.it
vt.it
vv.it

// je : http://www.channelisles.net/register-domains/
// Confirmed by registry <nigel@channelisles.net> 2013-11-28
je
co.je
net.je
org.je

// jm : http://www.com.jm/register.html
*.jm

// jo : http://www.dns.jo/Registration_policy.aspx
jo
com.jo
org.jo
net.jo
edu.jo
sch.jo
gov.jo
mil.jo
name.jo

// jobs : https://en.wikipedia.org/wiki/.jobs
jobs

// jp : https://en.wikipedia.org/wiki/.jp
// http://jprs.co.jp/en/jpdomain.html
// Submitted by registry <info@jprs.jp>
jp
// jp organizational type names
ac.jp
ad.jp
co.jp
ed.jp
go.jp
gr.jp
lg.jp
ne.jp
or.jp
// jp prefecture type names
aichi.jp
akita.jp
aomori.jp
chiba.jp
ehime.jp
fukui.jp
fukuoka.jp
fukushima.jp
gifu.jp
gunma.jp
hiroshima.jp
hokkaido.jp
hyogo.jp
ibaraki.jp
ishikawa.jp
iwate.jp
kagawa.jp
kagoshima.jp
kanagawa.jp
kochi.jp
kumamoto.jp
kyoto.jp
mie.jp
miyagi.jp
miyazaki.jp
nagano.jp
nagasaki.jp
nara.jp
niigata.jp
oita.jp
okayama.jp
okinawa.jp
osaka.jp
saga.jp
saitama.jp
shiga.jp
shimane.jp
shizuoka.jp
tochigi.jp
tokushima.jp
tokyo.jp
tottori.jp
toyama.jp
wakayama.jp
yamagata.jp
yamaguchi.jp
yamanashi.jp
栃木.jp
愛知.jp
愛媛.jp
兵庫.jp
熊本.jp
茨城.jp
北海道.jp
千葉.jp
和歌山.jp
長崎.jp
長野.jp
新潟.jp
青森.jp
静岡.jp
東京.jp
石川.jp
埼玉.jp
三重.jp
京都.jp
佐賀.jp
大分.jp
大阪.jp
奈良.jp
宮城.jp
宮崎.jp
富山.jp
山口.jp
山形.jp
山梨.jp
岩手.jp
岐阜.jp
岡山.jp
島根.jp
広島.jp
徳島.jp
沖縄.jp
滋賀.jp
神奈川.jp
福井.jp
福岡.jp
福島.jp
秋田.jp
群馬.jp
香川.jp
高知.jp
鳥取.jp
鹿児島.jp
// jp geographic type names
// http://jprs.jp/doc/rule/saisoku-1.html
*.kawasaki.jp
!city.kawasaki.jp
*.kitakyushu.jp
!city.kitakyushu.jp
*.kobe.jp
!city.kobe.jp
*.nagoya.jp
!city.nagoya.jp
*.sapporo.jp
!city.sapporo.jp
*.sendai.jp
!city.sendai.jp
*.yokohama.jp
!city.yokohama.jp
// 4th level registration
aisai.aichi.jp
ama.aichi.jp
anjo.aichi.jp
asuke.aichi.jp
chiryu.aichi.jp
chita.aichi.jp
fuso.aichi.jp
gamagori.aichi.jp
handa.aichi.jp
hazu.aichi.jp
hekinan.aichi.jp
higashiura.aichi.jp
ichinomiya.aichi.jp
inazawa.aichi.jp
inuyama.aichi.jp
isshiki.aichi.jp
iwakura.aichi.jp
kanie.aichi.jp
kariya.aichi.jp
kasugai.aichi.jp
kira.aichi.jp
kiyosu.aichi.jp
komaki.aichi.jp
konan.aichi.jp
kota.aichi.jp
mihama.aichi.jp
miyoshi.aichi.jp
nishio.aichi.jp
nisshin.aichi.jp
obu.aichi.jp
oguchi.aichi.jp
oharu.aichi.jp
okazaki.aichi.jp
owariasahi.aichi.jp
seto.aichi.jp
shikatsu.aichi.jp
shinshiro.aichi.jp
shitara.aichi.jp
tahara.aichi.jp
takahama.aichi.jp
tobishima.aichi.jp
toei.aichi.jp
togo.aichi.jp
tokai.aichi.jp
tokoname.aichi.jp
toyoake.aichi.jp
toyohashi.aichi.jp
toyokawa.aichi.jp
toyone.aichi.jp
toyota.aichi.jp
tsushima.aichi.jp
yatomi.aichi.jp
akita.akita.jp
daisen.akita.jp
fujisato.akita.jp
gojome.akita.jp
hachirogata.akita.jp
happou.akita.jp
higashinaruse.akita.jp
honjo.akita.jp
honjyo.akita.jp
ikawa.akita.jp
kamikoani.akita.jp
kamioka.akita.jp
katagami.akita.jp
kazuno.akita.jp
kitaakita.akita.jp
kosaka.akita.jp
kyowa.akita.jp
misato.akita.jp
mitane.akita.jp
moriyoshi.akita.jp
nikaho.akita.jp
noshiro.akita.jp
odate.akita.jp
oga.akita.jp
ogata.akita.jp
semboku.akita.jp
yokote.akita.jp
yurihonjo.akita.jp
aomori.aomori.jp
gonohe.aomori.jp
hachinohe.aomori.jp
hashikami.aomori.jp
hiranai.aomori.jp
hirosaki.aomori.jp
itayanagi.aomori.jp
kuroishi.aomori.jp
misawa.aomori.jp
mutsu.aomori.jp
nakadomari.aomori.jp
noheji.aomori.jp
oirase.aomori.jp
owani.aomori.jp
rokunohe.aomori.jp
sannohe.aomori.jp
shichinohe.aomori.jp
shingo.aomori.jp
takko.aomori.jp
towada.aomori.jp
tsugaru.aomori.jp
tsuruta.aomori.jp
abiko.chiba.jp
asahi.chiba.jp
chonan.chiba.jp
chosei.chiba.jp
choshi.chiba.jp
chuo.chiba.jp
funabashi.chiba.jp
futtsu.chiba.jp
hanamigawa.chiba.jp
ichihara.chiba.jp
ichikawa.chiba.jp
ichinomiya.chiba.jp
inzai.chiba.jp
isumi.chiba.jp
kamagaya.chiba.jp
kamogawa.chiba.jp
kashiwa.chiba.jp
katori.chiba.jp
katsuura.chiba.jp
kimitsu.chiba.jp
kisarazu.chiba.jp
kozaki.chiba.jp
kujukuri.chiba.jp
kyonan.chiba.jp
matsudo.chiba.jp
midori.chiba.jp
mihama.chiba.jp
minamiboso.chiba.jp
mobara.chiba.jp
mutsuzawa.chiba.jp
nagara.chiba.jp
nagareyama.chiba.jp
narashino.chiba.jp
narita.chiba.jp
noda.chiba.jp
oamishirasato.chiba.jp
omigawa.chiba.jp
onjuku.chiba.jp
otaki.chiba.jp
sakae.chiba.jp
sakura.chiba.jp
shimofusa.chiba.jp
shirako.chiba.jp
shiroi.chiba.jp
shisui.chiba.jp
sodegaura.chiba.jp
sosa.chiba.jp
tako.chiba.jp
tateyama.chiba.jp
togane.chiba.jp
tohnosho.chiba.jp
tomisato.chiba.jp
urayasu.chiba.jp
yachimata.chiba.jp
yachiyo.chiba.jp
yokaichiba.chiba.jp
yokoshibahikari.chiba.jp
yotsukaido.chiba.jp
ainan.ehime.jp
honai.ehime.jp
ikata.ehime.jp
imabari.ehime.jp
iyo.ehime.jp
kamijima.ehime.jp
kihoku.ehime.jp
kumakogen.ehime.jp
masaki.ehime.jp
matsuno.ehime.jp
matsuyama.ehime.jp
namikata.ehime.jp
niihama.ehime.jp
ozu.ehime.jp
saijo.ehime.jp
seiyo.ehime.jp
shikokuchuo.ehime.jp
tobe.ehime.jp
toon.ehime.jp
uchiko.ehime.jp
uwajima.ehime.jp
yawatahama.ehime.jp
echizen.fukui.jp
eiheiji.fukui.jp
fukui.fukui.jp
ikeda.fukui.jp
katsuyama.fukui.jp
mihama.fukui.jp
minamiechizen.fukui.jp
obama.fukui.jp
ohi.fukui.jp
ono.fukui.jp
sabae.fukui.jp
sakai.fukui.jp
takahama.fukui.jp
tsuruga.fukui.jp
wakasa.fukui.jp
ashiya.fukuoka.jp
buzen.fukuoka.jp
chikugo.fukuoka.jp
chikuho.fukuoka.jp
chikujo.fukuoka.jp
chikushino.fukuoka.jp
chikuzen.fukuoka.jp
chuo.fukuoka.jp
dazaifu.fukuoka.jp
fukuchi.fukuoka.jp
hakata.fukuoka.jp
higashi.fukuoka.jp
hirokawa.fukuoka.jp
hisayama.fukuoka.jp
iizuka.fukuoka.jp
inatsuki.fukuoka.jp
kaho.fukuoka.jp
kasuga.fukuoka.jp
kasuya.fukuoka.jp
kawara.fukuoka.jp
keisen.fukuoka.jp
koga.fukuoka.jp
kurate.fukuoka.jp
kurogi.fukuoka.jp
kurume.fukuoka.jp
minami.fukuoka.jp
miyako.fukuoka.jp
miyama.fukuoka.jp
miyawaka.fukuoka.jp
mizumaki.fukuoka.jp
munakata.fukuoka.jp
nakagawa.fukuoka.jp
nakama.fukuoka.jp
nishi.fukuoka.jp
nogata.fukuoka.jp
ogori.fukuoka.jp
okagaki.fukuoka.jp
okawa.fukuoka.jp
oki.fukuoka.jp
omuta.fukuoka.jp
onga.fukuoka.jp
onojo.fukuoka.jp
oto.fukuoka.jp
saigawa.fukuoka.jp
sasaguri.fukuoka.jp
shingu.fukuoka.jp
shinyoshitomi.fukuoka.jp
shonai.fukuoka.jp
soeda.fukuoka.jp
sue.fukuoka.jp
tachiarai.fukuoka.jp
tagawa.fukuoka.jp
takata.fukuoka.jp
toho.fukuoka.jp
toyotsu.fukuoka.jp
tsuiki.fukuoka.jp
ukiha.fukuoka.jp
umi.fukuoka.jp
usui.fukuoka.jp
yamada.fukuoka.jp
yame.fukuoka.jp
yanagawa.fukuoka.jp
yukuhashi.fukuoka.jp
aizubange.fukushima.jp
aizumisato.fukushima.jp
aizuwakamatsu.fukushima.jp
asakawa.fukushima.jp
bandai.fukushima.jp
date.fukushima.jp
fukushima.fukushima.jp
furudono.fukushima.jp
futaba.fukushima.jp
hanawa.fukushima.jp
higashi.fukushima.jp
hirata.fukushima.jp
hirono.fukushima.jp
iitate.fukushima.jp
inawashiro.fukushima.jp
ishikawa.fukushima.jp
iwaki.fukushima.jp
izumizaki.fukushima.jp
kagamiishi.fukushima.jp
kaneyama.fukushima.jp
kawamata.fukushima.jp
kitakata.fukushima.jp
kitashiobara.fukushima.jp
koori.fukushima.jp
koriyama.fukushima.jp
kunimi.fukushima.jp
miharu.fukushima.jp
mishima.fukushima.jp
namie.fukushima.jp
nango.fukushima.jp
nishiaizu.fukushima.jp
nishigo.fukushima.jp
okuma.fukushima.jp
omotego.fukushima.jp
ono.fukushima.jp
otama.fukushima.jp
samegawa.fukushima.jp
shimogo.fukushima.jp
shirakawa.fukushima.jp
showa.fukushima.jp
soma.fukushima.jp
sukagawa.fukushima.jp
taishin.fukushima.jp
tamakawa.fukushima.jp
tanagura.fukushima.jp
tenei.fukushima.jp
yabuki.fukushima.jp
yamato.fukushima.jp
yamatsuri.fukushima.jp
yanaizu.fukushima.jp
yugawa.fukushima.jp
anpachi.gifu.jp
ena.gifu.jp
gifu.gifu.jp
ginan.gifu.jp
godo.gifu.jp
gujo.gifu.jp
hashima.gifu.jp
hichiso.gifu.jp
hida.gifu.jp
higashishirakawa.gifu.jp
ibigawa.gifu.jp
ikeda.gifu.jp
kakamigahara.gifu.jp
kani.gifu.jp
kasahara.gifu.jp
kasamatsu.gifu.jp
kawaue.gifu.jp
kitagata.gifu.jp
mino.gifu.jp
minokamo.gifu.jp
mitake.gifu.jp
mizunami.gifu.jp
motosu.gifu.jp
nakatsugawa.gifu.jp
ogaki.gifu.jp
sakahogi.gifu.jp
seki.gifu.jp
sekigahara.gifu.jp
shirakawa.gifu.jp
tajimi.gifu.jp
takayama.gifu.jp
tarui.gifu.jp
toki.gifu.jp
tomika.gifu.jp
wanouchi.gifu.jp
yamagata.gifu.jp
yaotsu.gifu.jp
yoro.gifu.jp
annaka.gunma.jp
chiyoda.gunma.jp
fujioka.gunma.jp
higashiagatsuma.gunma.jp
isesaki.gunma.jp
itakura.gunma.jp
kanna.gunma.jp
kanra.gunma.jp
katashina.gunma.jp
kawaba.gunma.jp
kiryu.gunma.jp
kusatsu.gunma.jp
maebashi.gunma.jp
meiwa.gunma.jp
midori.gunma.jp
minakami.gunma.jp
naganohara.gunma.jp
nakanojo.gunma.jp
nanmoku.gunma.jp
numata.gunma.jp
oizumi.gunma.jp
ora.gunma.jp
ota.gunma.jp
shibukawa.gunma.jp
shimonita.gunma.jp
shinto.gunma.jp
showa.gunma.jp
takasaki.gunma.jp
takayama.gunma.jp
tamamura.gunma.jp
tatebayashi.gunma.jp
tomioka.gunma.jp
tsukiyono.gunma.jp
tsumagoi.gunma.jp
ueno.gunma.jp
yoshioka.gunma.jp
asaminami.hiroshima.jp
daiwa.hiroshima.jp
etajima.hiroshima.jp
fuchu.hiroshima.jp
fukuyama.hiroshima.jp
hatsukaichi.hiroshima.jp
higashihiroshima.hiroshima.jp
hongo.hiroshima.jp
jinsekikogen.hiroshima.jp
kaita.hiroshima.jp
kui.hiroshima.jp
kumano.hiroshima.jp
kure.hiroshima.jp
mihara.hiroshima.jp
miyoshi.hiroshima.jp
naka.hiroshima.jp
onomichi.hiroshima.jp
osakikamijima.hiroshima.jp
otake.hiroshima.jp
saka.hiroshima.jp
sera.hiroshima.jp
seranishi.hiroshima.jp
shinichi.hiroshima.jp
shobara.hiroshima.jp
takehara.hiroshima.jp
abashiri.hokkaido.jp
abira.hokkaido.jp
aibetsu.hokkaido.jp
akabira.hokkaido.jp
akkeshi.hokkaido.jp
asahikawa.hokkaido.jp
ashibetsu.hokkaido.jp
ashoro.hokkaido.jp
assabu.hokkaido.jp
atsuma.hokkaido.jp
bibai.hokkaido.jp
biei.hokkaido.jp
bifuka.hokkaido.jp
bihoro.hokkaido.jp
biratori.hokkaido.jp
chippubetsu.hokkaido.jp
chitose.hokkaido.jp
date.hokkaido.jp
ebetsu.hokkaido.jp
embetsu.hokkaido.jp
eniwa.hokkaido.jp
erimo.hokkaido.jp
esan.hokkaido.jp
esashi.hokkaido.jp
fukagawa.hokkaido.jp
fukushima.hokkaido.jp
furano.hokkaido.jp
furubira.hokkaido.jp
haboro.hokkaido.jp
hakodate.hokkaido.jp
hamatonbetsu.hokkaido.jp
hidaka.hokkaido.jp
higashikagura.hokkaido.jp
higashikawa.hokkaido.jp
hiroo.hokkaido.jp
hokuryu.hokkaido.jp
hokuto.hokkaido.jp
honbetsu.hokkaido.jp
horokanai.hokkaido.jp
horonobe.hokkaido.jp
ikeda.hokkaido.jp
imakane.hokkaido.jp
ishikari.hokkaido.jp
iwamizawa.hokkaido.jp
iwanai.hokkaido.jp
kamifurano.hokkaido.jp
kamikawa.hokkaido.jp
kamishihoro.hokkaido.jp
kamisunagawa.hokkaido.jp
kamoenai.hokkaido.jp
kayabe.hokkaido.jp
kembuchi.hokkaido.jp
kikonai.hokkaido.jp
kimobetsu.hokkaido.jp
kitahiroshima.hokkaido.jp
kitami.hokkaido.jp
kiyosato.hokkaido.jp
koshimizu.hokkaido.jp
kunneppu.hokkaido.jp
kuriyama.hokkaido.jp
kuromatsunai.hokkaido.jp
kushiro.hokkaido.jp
kutchan.hokkaido.jp
kyowa.hokkaido.jp
mashike.hokkaido.jp
matsumae.hokkaido.jp
mikasa.hokkaido.jp
minamifurano.hokkaido.jp
mombetsu.hokkaido.jp
moseushi.hokkaido.jp
mukawa.hokkaido.jp
muroran.hokkaido.jp
naie.hokkaido.jp
nakagawa.hokkaido.jp
nakasatsunai.hokkaido.jp
nakatombetsu.hokkaido.jp
nanae.hokkaido.jp
nanporo.hokkaido.jp
nayoro.hokkaido.jp
nemuro.hokkaido.jp
niikappu.hokkaido.jp
niki.hokkaido.jp
nishiokoppe.hokkaido.jp
noboribetsu.hokkaido.jp
numata.hokkaido.jp
obihiro.hokkaido.jp
obira.hokkaido.jp
oketo.hokkaido.jp
okoppe.hokkaido.jp
otaru.hokkaido.jp
otobe.hokkaido.jp
otofuke.hokkaido.jp
otoineppu.hokkaido.jp
oumu.hokkaido.jp
ozora.hokkaido.jp
pippu.hokkaido.jp
rankoshi.hokkaido.jp
rebun.hokkaido.jp
rikubetsu.hokkaido.jp
rishiri.hokkaido.jp
rishirifuji.hokkaido.jp
saroma.hokkaido.jp
sarufutsu.hokkaido.jp
shakotan.hokkaido.jp
shari.hokkaido.jp
shibecha.hokkaido.jp
shibetsu.hokkaido.jp
shikabe.hokkaido.jp
shikaoi.hokkaido.jp
shimamaki.hokkaido.jp
shimizu.hokkaido.jp
shimokawa.hokkaido.jp
shinshinotsu.hokkaido.jp
shintoku.hokkaido.jp
shiranuka.hokkaido.jp
shiraoi.hokkaido.jp
shiriuchi.hokkaido.jp
sobetsu.hokkaido.jp
sunagawa.hokkaido.jp
taiki.hokkaido.jp
takasu.hokkaido.jp
takikawa.hokkaido.jp
takinoue.hokkaido.jp
teshikaga.hokkaido.jp
tobetsu.hokkaido.jp
tohma.hokkaido.jp
tomakomai.hokkaido.jp
tomari.hokkaido.jp
toya.hokkaido.jp
toyako.hokkaido.jp
toyotomi.hokkaido.jp
toyoura.hokkaido.jp
tsubetsu.hokkaido.jp
tsukigata.hokkaido.jp
urakawa.hokkaido.jp
urausu.hokkaido.jp
uryu.hokkaido.jp
utashinai.hokkaido.jp
wakkanai.hokkaido.jp
wassamu.hokkaido.jp
yakumo.hokkaido.jp
yoichi.hokkaido.jp
aioi.hyogo.jp
akashi.hyogo.jp
ako.hyogo.jp
amagasaki.hyogo.jp
aogaki.hyogo.jp
asago.hyogo.jp
ashiya.hyogo.jp
awaji.hyogo.jp
fukusaki.hyogo.jp
goshiki.hyogo.jp
harima.hyogo.jp
himeji.hyogo.jp
ichikawa.hyogo.jp
inagawa.hyogo.jp
itami.hyogo.jp
kakogawa.hyogo.jp
kamigori.hyogo.jp
kamikawa.hyogo.jp
kasai.hyogo.jp
kasuga.hyogo.jp
kawanishi.hyogo.jp
miki.hyogo.jp
minamiawaji.hyogo.jp
nishinomiya.hyogo.jp
nishiwaki.hyogo.jp
ono.hyogo.jp
sanda.hyogo.jp
sannan.hyogo.jp
sasayama.hyogo.jp
sayo.hyogo.jp
shingu.hyogo.jp
shinonsen.hyogo.jp
shiso.hyogo.jp
sumoto.hyogo.jp
taishi.hyogo.jp
taka.hyogo.jp
takarazuka.hyogo.jp
takasago.hyogo.jp
takino.hyogo.jp
tamba.hyogo.jp
tatsuno.hyogo.jp
toyooka.hyogo.jp
yabu.hyogo.jp
yashiro.hyogo.jp
yoka.hyogo.jp
yokawa.hyogo.jp
ami.ibaraki.jp
asahi.ibaraki.jp
bando.ibaraki.jp
chikusei.ibaraki.jp
daigo.ibaraki.jp
fujishiro.ibaraki.jp
hitachi.ibaraki.jp
hitachinaka.ibaraki.jp
hitachiomiya.ibaraki.jp
hitachiota.ibaraki.jp
ibaraki.ibaraki.jp
ina.ibaraki.jp
inashiki.ibaraki.jp
itako.ibaraki.jp
iwama.ibaraki.jp
joso.ibaraki.jp
kamisu.ibaraki.jp
kasama.ibaraki.jp
kashima.ibaraki.jp
kasumigaura.ibaraki.jp
koga.ibaraki.jp
miho.ibaraki.jp
mito.ibaraki.jp
moriya.ibaraki.jp
naka.ibaraki.jp
namegata.ibaraki.jp
oarai.ibaraki.jp
ogawa.ibaraki.jp
omitama.ibaraki.jp
ryugasaki.ibaraki.jp
sakai.ibaraki.jp
sakuragawa.ibaraki.jp
shimodate.ibaraki.jp
shimotsuma.ibaraki.jp
shirosato.ibaraki.jp
sowa.ibaraki.jp
suifu.ibaraki.jp
takahagi.ibaraki.jp
tamatsukuri.ibaraki.jp
tokai.ibaraki.jp
tomobe.ibaraki.jp
tone.ibaraki.jp
toride.ibaraki.jp
tsuchiura.ibaraki.jp
tsukuba.ibaraki.jp
uchihara.ibaraki.jp
ushiku.ibaraki.jp
yachiyo.ibaraki.jp
yamagata.ibaraki.jp
yawara.ibaraki.jp
yuki.ibaraki.jp
anamizu.ishikawa.jp
hakui.ishikawa.jp
hakusan.ishikawa.jp
kaga.ishikawa.jp
kahoku.ishikawa.jp
kanazawa.ishikawa.jp
kawakita.ishikawa.jp
komatsu.ishikawa.jp
nakanoto.ishikawa.jp
nanao.ishikawa.jp
nomi.ishikawa.jp
nonoichi.ishikawa.jp
noto.ishikawa.jp
shika.ishikawa.jp
suzu.ishikawa.jp
tsubata.ishikawa.jp
tsurugi.ishikawa.jp
uchinada.ishikawa.jp
wajima.ishikawa.jp
fudai.iwate.jp
fujisawa.iwate.jp
hanamaki.iwate.jp
hiraizumi.iwate.jp
hirono.iwate.jp
ichinohe.iwate.jp
ichinoseki.iwate.jp
iwaizumi.iwate.jp
iwate.iwate.jp
joboji.iwate.jp
kamaishi.iwate.jp
kanegasaki.iwate.jp
karumai.iwate.jp
kawai.iwate.jp
kitakami.iwate.jp
kuji.iwate.jp
kunohe.iwate.jp
kuzumaki.iwate.jp
miyako.iwate.jp
mizusawa.iwate.jp
morioka.iwate.jp
ninohe.iwate.jp
noda.iwate.jp
ofunato.iwate.jp
oshu.iwate.jp
otsuchi.iwate.jp
rikuzentakata.iwate.jp
shiwa.iwate.jp
shizukuishi.iwate.jp
sumita.iwate.jp
tanohata.iwate.jp
tono.iwate.jp
yahaba.iwate.jp
yamada.iwate.jp
ayagawa.kagawa.jp
higashikagawa.kagawa.jp
kanonji.kagawa.jp
kotohira.kagawa.jp
manno.kagawa.jp
marugame.kagawa.jp
mitoyo.kagawa.jp
naoshima.kagawa.jp
sanuki.kagawa.jp
tadotsu.kagawa.jp
takamatsu.kagawa.jp
tonosho.kagawa.jp
uchinomi.kagawa.jp
utazu.kagawa.jp
zentsuji.kagawa.jp
akune.kagoshima.jp
amami.kagoshima.jp
hioki.kagoshima.jp
isa.kagoshima.jp
isen.kagoshima.jp
izumi.kagoshima.jp
kagoshima.kagoshima.jp
kanoya.kagoshima.jp
kawanabe.kagoshima.jp
kinko.kagoshima.jp
kouyama.kagoshima.jp
makurazaki.kagoshima.jp
matsumoto.kagoshima.jp
minamitane.kagoshima.jp
nakatane.kagoshima.jp
nishinoomote.kagoshima.jp
satsumasendai.kagoshima.jp
soo.kagoshima.jp
tarumizu.kagoshima.jp
yusui.kagoshima.jp
aikawa.kanagawa.jp
atsugi.kanagawa.jp
ayase.kanagawa.jp
chigasaki.kanagawa.jp
ebina.kanagawa.jp
fujisawa.kanagawa.jp
hadano.kanagawa.jp
hakone.kanagawa.jp
hiratsuka.kanagawa.jp
isehara.kanagawa.jp
kaisei.kanagawa.jp
kamakura.kanagawa.jp
kiyokawa.kanagawa.jp
matsuda.kanagawa.jp
minamiashigara.kanagawa.jp
miura.kanagawa.jp
nakai.kanagawa.jp
ninomiya.kanagawa.jp
odawara.kanagawa.jp
oi.kanagawa.jp
oiso.kanagawa.jp
sagamihara.kanagawa.jp
samukawa.kanagawa.jp
tsukui.kanagawa.jp
yamakita.kanagawa.jp
yamato.kanagawa.jp
yokosuka.kanagawa.jp
yugawara.kanagawa.jp
zama.kanagawa.jp
zushi.kanagawa.jp
aki.kochi.jp
geisei.kochi.jp
hidaka.kochi.jp
higashitsuno.kochi.jp
ino.kochi.jp
kagami.kochi.jp
kami.kochi.jp
kitagawa.kochi.jp
kochi.kochi.jp
mihara.kochi.jp
motoyama.kochi.jp
muroto.kochi.jp
nahari.kochi.jp
nakamura.kochi.jp
nankoku.kochi.jp
nishitosa.kochi.jp
niyodogawa.kochi.jp
ochi.kochi.jp
okawa.kochi.jp
otoyo.kochi.jp
otsuki.kochi.jp
sakawa.kochi.jp
sukumo.kochi.jp
susaki.kochi.jp
tosa.kochi.jp
tosashimizu.kochi.jp
toyo.kochi.jp
tsuno.kochi.jp
umaji.kochi.jp
yasuda.kochi.jp
yusuhara.kochi.jp
amakusa.kumamoto.jp
arao.kumamoto.jp
aso.kumamoto.jp
choyo.kumamoto.jp
gyokuto.kumamoto.jp
kamiamakusa.kumamoto.jp
kikuchi.kumamoto.jp
kumamoto.kumamoto.jp
mashiki.kumamoto.jp
mifune.kumamoto.jp
minamata.kumamoto.jp
minamioguni.kumamoto.jp
nagasu.kumamoto.jp
nishihara.kumamoto.jp
oguni.kumamoto.jp
ozu.kumamoto.jp
sumoto.kumamoto.jp
takamori.kumamoto.jp
uki.kumamoto.jp
uto.kumamoto.jp
yamaga.kumamoto.jp
yamato.kumamoto.jp
yatsushiro.kumamoto.jp
ayabe.kyoto.jp
fukuchiyama.kyoto.jp
higashiyama.kyoto.jp
ide.kyoto.jp
ine.kyoto.jp
joyo.kyoto.jp
kameoka.kyoto.jp
kamo.kyoto.jp
kita.kyoto.jp
kizu.kyoto.jp
kumiyama.kyoto.jp
kyotamba.kyoto.jp
kyotanabe.kyoto.jp
kyotango.kyoto.jp
maizuru.kyoto.jp
minami.kyoto.jp
minamiyamashiro.kyoto.jp
miyazu.kyoto.jp
muko.kyoto.jp
nagaokakyo.kyoto.jp
nakagyo.kyoto.jp
nantan.kyoto.jp
oyamazaki.kyoto.jp
sakyo.kyoto.jp
seika.kyoto.jp
tanabe.kyoto.jp
uji.kyoto.jp
ujitawara.kyoto.jp
wazuka.kyoto.jp
yamashina.kyoto.jp
yawata.kyoto.jp
asahi.mie.jp
inabe.mie.jp
ise.mie.jp
kameyama.mie.jp
kawagoe.mie.jp
kiho.mie.jp
kisosaki.mie.jp
kiwa.mie.jp
komono.mie.jp
kumano.mie.jp
kuwana.mie.jp
matsusaka.mie.jp
meiwa.mie.jp
mihama.mie.jp
minamiise.mie.jp
misugi.mie.jp
miyama.mie.jp
nabari.mie.jp
shima.mie.jp
suzuka.mie.jp
tado.mie.jp
taiki.mie.jp
taki.mie.jp
tamaki.mie.jp
toba.mie.jp
tsu.mie.jp
udono.mie.jp
ureshino.mie.jp
watarai.mie.jp
yokkaichi.mie.jp
furukawa.miyagi.jp
higashimatsushima.miyagi.jp
ishinomaki.miyagi.jp
iwanuma.miyagi.jp
kakuda.miyagi.jp
kami.miyagi.jp
kawasaki.miyagi.jp
marumori.miyagi.jp
matsushima.miyagi.jp
minamisanriku.miyagi.jp
misato.miyagi.jp
murata.miyagi.jp
natori.miyagi.jp
ogawara.miyagi.jp
ohira.miyagi.jp
onagawa.miyagi.jp
osaki.miyagi.jp
rifu.miyagi.jp
semine.miyagi.jp
shibata.miyagi.jp
shichikashuku.miyagi.jp
shikama.miyagi.jp
shiogama.miyagi.jp
shiroishi.miyagi.jp
tagajo.miyagi.jp
taiwa.miyagi.jp
tome.miyagi.jp
tomiya.miyagi.jp
wakuya.miyagi.jp
watari.miyagi.jp
yamamoto.miyagi.jp
zao.miyagi.jp
aya.miyazaki.jp
ebino.miyazaki.jp
gokase.miyazaki.jp
hyuga.miyazaki.jp
kadogawa.miyazaki.jp
kawaminami.miyazaki.jp
kijo.miyazaki.jp
kitagawa.miyazaki.jp
kitakata.miyazaki.jp
kitaura.miyazaki.jp
kobayashi.miyazaki.jp
kunitomi.miyazaki.jp
kushima.miyazaki.jp
mimata.miyazaki.jp
miyakonojo.miyazaki.jp
miyazaki.miyazaki.jp
morotsuka.miyazaki.jp
nichinan.miyazaki.jp
nishimera.miyazaki.jp
nobeoka.miyazaki.jp
saito.miyazaki.jp
shiiba.miyazaki.jp
shintomi.miyazaki.jp
takaharu.miyazaki.jp
takanabe.miyazaki.jp
takazaki.miyazaki.jp
tsuno.miyazaki.jp
achi.nagano.jp
agematsu.nagano.jp
anan.nagano.jp
aoki.nagano.jp
asahi.nagano.jp
azumino.nagano.jp
chikuhoku.nagano.jp
chikuma.nagano.jp
chino.nagano.jp
fujimi.nagano.jp
hakuba.nagano.jp
hara.nagano.jp
hiraya.nagano.jp
iida.nagano.jp
iijima.nagano.jp
iiyama.nagano.jp
iizuna.nagano.jp
ikeda.nagano.jp
ikusaka.nagano.jp
ina.nagano.jp
karuizawa.nagano.jp
kawakami.nagano.jp
kiso.nagano.jp
kisofukushima.nagano.jp
kitaaiki.nagano.jp
komagane.nagano.jp
komoro.nagano.jp
matsukawa.nagano.jp
matsumoto.nagano.jp
miasa.nagano.jp
minamiaiki.nagano.jp
minamimaki.nagano.jp
minamiminowa.nagano.jp
minowa.nagano.jp
miyada.nagano.jp
miyota.nagano.jp
mochizuki.nagano.jp
nagano.nagano.jp
nagawa.nagano.jp
nagiso.nagano.jp
nakagawa.nagano.jp
nakano.nagano.jp
nozawaonsen.nagano.jp
obuse.nagano.jp
ogawa.nagano.jp
okaya.nagano.jp
omachi.nagano.jp
omi.nagano.jp
ookuwa.nagano.jp
ooshika.nagano.jp
otaki.nagano.jp
otari.nagano.jp
sakae.nagano.jp
sakaki.nagano.jp
saku.nagano.jp
sakuho.nagano.jp
shimosuwa.nagano.jp
shinanomachi.nagano.jp
shiojiri.nagano.jp
suwa.nagano.jp
suzaka.nagano.jp
takagi.nagano.jp
takamori.nagano.jp
takayama.nagano.jp
tateshina.nagano.jp
tatsuno.nagano.jp
togakushi.nagano.jp
togura.nagano.jp
tomi.nagano.jp
ueda.nagano.jp
wada.nagano.jp
yamagata.nagano.jp
yamanouchi.nagano.jp
yasaka.nagano.jp
yasuoka.nagano.jp
chijiwa.nagasaki.jp
futsu.nagasaki.jp
goto.nagasaki.jp
hasami.nagasaki.jp
hirado.nagasaki.jp
iki.nagasaki.jp
isahaya.nagasaki.jp
kawatana.nagasaki.jp
kuchinotsu.nagasaki.jp
matsuura.nagasaki.jp
nagasaki.nagasaki.jp
obama.nagasaki.jp
omura.nagasaki.jp
oseto.nagasaki.jp
saikai.nagasaki.jp
sasebo.nagasaki.jp
seihi.nagasaki.jp
shimabara.nagasaki.jp
shinkamigoto.nagasaki.jp
togitsu.nagasaki.jp
tsushima.nagasaki.jp
unzen.nagasaki.jp
ando.nara.jp
gose.nara.jp
heguri.nara.jp
higashiyoshino.nara.jp
ikaruga.nara.jp
ikoma.nara.jp
kamikitayama.nara.jp
kanmaki.nara.jp
kashiba.nara.jp
kashihara.nara.jp
katsuragi.nara.jp
kawai.nara.jp
kawakami.nara.jp
kawanishi.nara.jp
koryo.nara.jp
kurotaki.nara.jp
mitsue.nara.jp
miyake.nara.jp
nara.nara.jp
nosegawa.nara.jp
oji.nara.jp
ouda.nara.jp
oyodo.nara.jp
sakurai.nara.jp
sango.nara.jp
shimoichi.nara.jp
shimokitayama.nara.jp
shinjo.nara.jp
soni.nara.jp
takatori.nara.jp
tawaramoto.nara.jp
tenkawa.nara.jp
tenri.nara.jp
uda.nara.jp
yamatokoriyama.nara.jp
yamatotakada.nara.jp
yamazoe.nara.jp
yoshino.nara.jp
aga.niigata.jp
agano.niigata.jp
gosen.niigata.jp
itoigawa.niigata.jp
izumozaki.niigata.jp
joetsu.niigata.jp
kamo.niigata.jp
kariwa.niigata.jp
kashiwazaki.niigata.jp
minamiuonuma.niigata.jp
mitsuke.niigata.jp
muika.niigata.jp
murakami.niigata.jp
myoko.niigata.jp
nagaoka.niigata.jp
niigata.niigata.jp
ojiya.niigata.jp
omi.niigata.jp
sado.niigata.jp
sanjo.niigata.jp
seiro.niigata.jp
seirou.niigata.jp
sekikawa.niigata.jp
shibata.niigata.jp
tagami.niigata.jp
tainai.niigata.jp
tochio.niigata.jp
tokamachi.niigata.jp
tsubame.niigata.jp
tsunan.niigata.jp
uonuma.niigata.jp
yahiko.niigata.jp
yoita.niigata.jp
yuzawa.niigata.jp
beppu.oita.jp
bungoono.oita.jp
bungotakada.oita.jp
hasama.oita.jp
hiji.oita.jp
himeshima.oita.jp
hita.oita.jp
kamitsue.oita.jp
kokonoe.oita.jp
kuju.oita.jp
kunisaki.oita.jp
kusu.oita.jp
oita.oita.jp
saiki.oita.jp
taketa.oita.jp
tsukumi.oita.jp
usa.oita.jp
usuki.oita.jp
yufu.oita.jp
akaiwa.okayama.jp
asakuchi.okayama.jp
bizen.okayama.jp
hayashima.okayama.jp
ibara.okayama.jp
kagamino.okayama.jp
kasaoka.okayama.jp
kibichuo.okayama.jp
kumenan.okayama.jp
kurashiki.okayama.jp
maniwa.okayama.jp
misaki.okayama.jp
nagi.okayama.jp
niimi.okayama.jp
nishiawakura.okayama.jp
okayama.okayama.jp
satosho.okayama.jp
setouchi.okayama.jp
shinjo.okayama.jp
shoo.okayama.jp
soja.okayama.jp
takahashi.okayama.jp
tamano.okayama.jp
tsuyama.okayama.jp
wake.okayama.jp
yakage.okayama.jp
aguni.okinawa.jp
ginowan.okinawa.jp
ginoza.okinawa.jp
gushikami.okinawa.jp
haebaru.okinawa.jp
higashi.okinawa.jp
hirara.okinawa.jp
iheya.okinawa.jp
ishigaki.okinawa.jp
ishikawa.okinawa.jp
itoman.okinawa.jp
izena.okinawa.jp
kadena.okinawa.jp
kin.okinawa.jp
kitadaito.okinawa.jp
kitanakagusuku.okinawa.jp
kumejima.okinawa.jp
kunigami.okinawa.jp
minamidaito.okinawa.jp
motobu.okinawa.jp
nago.okinawa.jp
naha.okinawa.jp
nakagusuku.okinawa.jp
nakijin.okinawa.jp
nanjo.okinawa.jp
nishihara.okinawa.jp
ogimi.okinawa.jp
okinawa.okinawa.jp
onna.okinawa.jp
shimoji.okinawa.jp
taketomi.okinawa.jp
tarama.okinawa.jp
tokashiki.okinawa.jp
tomigusuku.okinawa.jp
tonaki.okinawa.jp
urasoe.okinawa.jp
uruma.okinawa.jp
yaese.okinawa.jp
yomitan.okinawa.jp
yonabaru.okinawa.jp
yonaguni.okinawa.jp
zamami.okinawa.jp
abeno.osaka.jp
chihayaakasaka.osaka.jp
chuo.osaka.jp
daito.osaka.jp
fujiidera.osaka.jp
habikino.osaka.jp
hannan.osaka.jp
higashiosaka.osaka.jp
higashisumiyoshi.osaka.jp
higashiyodogawa.osaka.jp
hirakata.osaka.jp
ibaraki.osaka.jp
ikeda.osaka.jp
izumi.osaka.jp
izumiotsu.osaka.jp
izumisano.osaka.jp
kadoma.osaka.jp
kaizuka.osaka.jp
kanan.osaka.jp
kashiwara.osaka.jp
katano.osaka.jp
kawachinagano.osaka.jp
kishiwada.osaka.jp
kita.osaka.jp
kumatori.osaka.jp
matsubara.osaka.jp
minato.osaka.jp
minoh.osaka.jp
misaki.osaka.jp
moriguchi.osaka.jp
neyagawa.osaka.jp
nishi.osaka.jp
nose.osaka.jp
osakasayama.osaka.jp
sakai.osaka.jp
sayama.osaka.jp
sennan.osaka.jp
settsu.osaka.jp
shijonawate.osaka.jp
shimamoto.osaka.jp
suita.osaka.jp
tadaoka.osaka.jp
taishi.osaka.jp
tajiri.osaka.jp
takaishi.osaka.jp
takatsuki.osaka.jp
tondabayashi.osaka.jp
toyonaka.osaka.jp
toyono.osaka.jp
yao.osaka.jp
ariake.saga.jp
arita.saga.jp
fukudomi.saga.jp
genkai.saga.jp
hamatama.saga.jp
hizen.saga.jp
imari.saga.jp
kamimine.saga.jp
kanzaki.saga.jp
karatsu.saga.jp
kashima.saga.jp
kitagata.saga.jp
kitahata.saga.jp
kiyama.saga.jp
kouhoku.saga.jp
kyuragi.saga.jp
nishiarita.saga.jp
ogi.saga.jp
omachi.saga.jp
ouchi.saga.jp
saga.saga.jp
shiroishi.saga.jp
taku.saga.jp
tara.saga.jp
tosu.saga.jp
yoshinogari.saga.jp
arakawa.saitama.jp
asaka.saitama.jp
chichibu.saitama.jp
fujimi.saitama.jp
fujimino.saitama.jp
fukaya.saitama.jp
hanno.saitama.jp
hanyu.saitama.jp
hasuda.saitama.jp
hatogaya.saitama.jp
hatoyama.saitama.jp
hidaka.saitama.jp
higashichichibu.saitama.jp
higashimatsuyama.saitama.jp
honjo.saitama.jp
ina.saitama.jp
iruma.saitama.jp
iwatsuki.saitama.jp
kamiizumi.saitama.jp
kamikawa.saitama.jp
kamisato.saitama.jp
kasukabe.saitama.jp
kawagoe.saitama.jp
kawaguchi.saitama.jp
kawajima.saitama.jp
kazo.saitama.jp
kitamoto.saitama.jp
koshigaya.saitama.jp
kounosu.saitama.jp
kuki.saitama.jp
kumagaya.saitama.jp
matsubushi.saitama.jp
minano.saitama.jp
misato.saitama.jp
miyashiro.saitama.jp
miyoshi.saitama.jp
moroyama.saitama.jp
nagatoro.saitama.jp
namegawa.saitama.jp
niiza.saitama.jp
ogano.saitama.jp
ogawa.saitama.jp
ogose.saitama.jp
okegawa.saitama.jp
omiya.saitama.jp
otaki.saitama.jp
ranzan.saitama.jp
ryokami.saitama.jp
saitama.saitama.jp
sakado.saitama.jp
satte.saitama.jp
sayama.saitama.jp
shiki.saitama.jp
shiraoka.saitama.jp
soka.saitama.jp
sugito.saitama.jp
toda.saitama.jp
tokigawa.saitama.jp
tokorozawa.saitama.jp
tsurugashima.saitama.jp
urawa.saitama.jp
warabi.saitama.jp
yashio.saitama.jp
yokoze.saitama.jp
yono.saitama.jp
yorii.saitama.jp
yoshida.saitama.jp
yoshikawa.saitama.jp
yoshimi.saitama.jp
aisho.shiga.jp
gamo.shiga.jp
higashiomi.shiga.jp
hikone.shiga.jp
koka.shiga.jp
konan.shiga.jp
kosei.shiga.jp
koto.shiga.jp
kusatsu.shiga.jp
maibara.shiga.jp
moriyama.shiga.jp
nagahama.shiga.jp
nishiazai.shiga.jp
notogawa.shiga.jp
omihachiman.shiga.jp
otsu.shiga.jp
ritto.shiga.jp
ryuoh.shiga.jp
takashima.shiga.jp
takatsuki.shiga.jp
torahime.shiga.jp
toyosato.shiga.jp
yasu.shiga.jp
akagi.shimane.jp
ama.shimane.jp
gotsu.shimane.jp
hamada.shimane.jp
higashiizumo.shimane.jp
hikawa.shimane.jp
hikimi.shimane.jp
izumo.shimane.jp
kakinoki.shimane.jp
masuda.shimane.jp
matsue.shimane.jp
misato.shimane.jp
nishinoshima.shimane.jp
ohda.shimane.jp
okinoshima.shimane.jp
okuizumo.shimane.jp
shimane.shimane.jp
tamayu.shimane.jp
tsuwano.shimane.jp
unnan.shimane.jp
yakumo.shimane.jp
yasugi.shimane.jp
yatsuka.shimane.jp
arai.shizuoka.jp
atami.shizuoka.jp
fuji.shizuoka.jp
fujieda.shizuoka.jp
fujikawa.shizuoka.jp
fujinomiya.shizuoka.jp
fukuroi.shizuoka.jp
gotemba.shizuoka.jp
haibara.shizuoka.jp
hamamatsu.shizuoka.jp
higashiizu.shizuoka.jp
ito.shizuoka.jp
iwata.shizuoka.jp
izu.shizuoka.jp
izunokuni.shizuoka.jp
kakegawa.shizuoka.jp
kannami.shizuoka.jp
kawanehon.shizuoka.jp
kawazu.shizuoka.jp
kikugawa.shizuoka.jp
kosai.shizuoka.jp
makinohara.shizuoka.jp
matsuzaki.shizuoka.jp
minamiizu.shizuoka.jp
mishima.shizuoka.jp
morimachi.shizuoka.jp
nishiizu.shizuoka.jp
numazu.shizuoka.jp
omaezaki.shizuoka.jp
shimada.shizuoka.jp
shimizu.shizuoka.jp
shimoda.shizuoka.jp
shizuoka.shizuoka.jp
susono.shizuoka.jp
yaizu.shizuoka.jp
yoshida.shizuoka.jp
ashikaga.tochigi.jp
bato.tochigi.jp
haga.tochigi.jp
ichikai.tochigi.jp
iwafune.tochigi.jp
kaminokawa.tochigi.jp
kanuma.tochigi.jp
karasuyama.tochigi.jp
kuroiso.tochigi.jp
mashiko.tochigi.jp
mibu.tochigi.jp
moka.tochigi.jp
motegi.tochigi.jp
nasu.tochigi.jp
nasushiobara.tochigi.jp
nikko.tochigi.jp
nishikata.tochigi.jp
nogi.tochigi.jp
ohira.tochigi.jp
ohtawara.tochigi.jp
oyama.tochigi.jp
sakura.tochigi.jp
sano.tochigi.jp
shimotsuke.tochigi.jp
shioya.tochigi.jp
takanezawa.tochigi.jp
tochigi.tochigi.jp
tsuga.tochigi.jp
ujiie.tochigi.jp
utsunomiya.tochigi.jp
yaita.tochigi.jp
aizumi.tokushima.jp
anan.tokushima.jp
ichiba.tokushima.jp
itano.tokushima.jp
kainan.tokushima.jp
komatsushima.tokushima.jp
matsushige.tokushima.jp
mima.tokushima.jp
minami.tokushima.jp
miyoshi.tokushima.jp
mugi.tokushima.jp
nakagawa.tokushima.jp
naruto.tokushima.jp
sanagochi.tokushima.jp
shishikui.tokushima.jp
tokushima.tokushima.jp
wajiki.tokushima.jp
adachi.tokyo.jp
akiruno.tokyo.jp
akishima.tokyo.jp
aogashima.tokyo.jp
arakawa.tokyo.jp
bunkyo.tokyo.jp
chiyoda.tokyo.jp
chofu.tokyo.jp
chuo.tokyo.jp
edogawa.tokyo.jp
fuchu.tokyo.jp
fussa.tokyo.jp
hachijo.tokyo.jp
hachioji.tokyo.jp
hamura.tokyo.jp
higashikurume.tokyo.jp
higashimurayama.tokyo.jp
higashiyamato.tokyo.jp
hino.tokyo.jp
hinode.tokyo.jp
hinohara.tokyo.jp
inagi.tokyo.jp
itabashi.tokyo.jp
katsushika.tokyo.jp
kita.tokyo.jp
kiyose.tokyo.jp
kodaira.tokyo.jp
koganei.tokyo.jp
kokubunji.tokyo.jp
komae.tokyo.jp
koto.tokyo.jp
kouzushima.tokyo.jp
kunitachi.tokyo.jp
machida.tokyo.jp
meguro.tokyo.jp
minato.tokyo.jp
mitaka.tokyo.jp
mizuho.tokyo.jp
musashimurayama.tokyo.jp
musashino.tokyo.jp
nakano.tokyo.jp
nerima.tokyo.jp
ogasawara.tokyo.jp
okutama.tokyo.jp
ome.tokyo.jp
oshima.tokyo.jp
ota.tokyo.jp
setagaya.tokyo.jp
shibuya.tokyo.jp
shinagawa.tokyo.jp
shinjuku.tokyo.jp
suginami.tokyo.jp
sumida.tokyo.jp
tachikawa.tokyo.jp
taito.tokyo.jp
tama.tokyo.jp
toshima.tokyo.jp
chizu.tottori.jp
hino.tottori.jp
kawahara.tottori.jp
koge.tottori.jp
kotoura.tottori.jp
misasa.tottori.jp
nanbu.tottori.jp
nichinan.tottori.jp
sakaiminato.tottori.jp
tottori.tottori.jp
wakasa.tottori.jp
yazu.tottori.jp
yonago.tottori.jp
asahi.toyama.jp
fuchu.toyama.jp
fukumitsu.toyama.jp
funahashi.toyama.jp
himi.toyama.jp
imizu.toyama.jp
inami.toyama.jp
johana.toyama.jp
kamiichi.toyama.jp
kurobe.toyama.jp
nakaniikawa.toyama.jp
namerikawa.toyama.jp
nanto.toyama.jp
nyuzen.toyama.jp
oyabe.toyama.jp
taira.toyama.jp
takaoka.toyama.jp
tateyama.toyama.jp
toga.toyama.jp
tonami.toyama.jp
toyama.toyama.jp
unazuki.toyama.jp
uozu.toyama.jp
yamada.toyama.jp
arida.wakayama.jp
aridagawa.wakayama.jp
gobo.wakayama.jp
hashimoto.wakayama.jp
hidaka.wakayama.jp
hirogawa.wakayama.jp
inami.wakayama.jp
iwade.wakayama.jp
kainan.wakayama.jp
kamitonda.wakayama.jp
katsuragi.wakayama.jp
kimino.wakayama.jp
kinokawa.wakayama.jp
kitayama.wakayama.jp
koya.wakayama.jp
koza.wakayama.jp
kozagawa.wakayama.jp
kudoyama.wakayama.jp
kushimoto.wakayama.jp
mihama.wakayama.jp
misato.wakayama.jp
nachikatsuura.wakayama.jp
shingu.wakayama.jp
shirahama.wakayama.jp
taiji.wakayama.jp
tanabe.wakayama.jp
wakayama.wakayama.jp
yuasa.wakayama.jp
yura.wakayama.jp
asahi.yamagata.jp
funagata.yamagata.jp
higashine.yamagata.jp
iide.yamagata.jp
kahoku.yamagata.jp
kaminoyama.yamagata.jp
kaneyama.yamagata.jp
kawanishi.yamagata.jp
mamurogawa.yamagata.jp
mikawa.yamagata.jp
murayama.yamagata.jp
nagai.yamagata.jp
nakayama.yamagata.jp
nanyo.yamagata.jp
nishikawa.yamagata.jp
obanazawa.yamagata.jp
oe.yamagata.jp
oguni.yamagata.jp
ohkura.yamagata.jp
oishida.yamagata.jp
sagae.yamagata.jp
sakata.yamagata.jp
sakegawa.yamagata.jp
shinjo.yamagata.jp
shirataka.yamagata.jp
shonai.yamagata.jp
takahata.yamagata.jp
tendo.yamagata.jp
tozawa.yamagata.jp
tsuruoka.yamagata.jp
yamagata.yamagata.jp
yamanobe.yamagata.jp
yonezawa.yamagata.jp
yuza.yamagata.jp
abu.yamaguchi.jp
hagi.yamaguchi.jp
hikari.yamaguchi.jp
hofu.yamaguchi.jp
iwakuni.yamaguchi.jp
kudamatsu.yamaguchi.jp
mitou.yamaguchi.jp
nagato.yamaguchi.jp
oshima.yamaguchi.jp
shimonoseki.yamaguchi.jp
shunan.yamaguchi.jp
tabuse.yamaguchi.jp
tokuyama.yamaguchi.jp
toyota.yamaguchi.jp
ube.yamaguchi.jp
yuu.yamaguchi.jp
chuo.yamanashi.jp
doshi.yamanashi.jp
fuefuki.yamanashi.jp
fujikawa.yamanashi.jp
fujikawaguchiko.yamanashi.jp
fujiyoshida.yamanashi.jp
hayakawa.yamanashi.jp
hokuto.yamanashi.jp
ichikawamisato.yamanashi.jp
kai.yamanashi.jp
kofu.yamanashi.jp
koshu.yamanashi.jp
kosuge.yamanashi.jp
minami-alps.yamanashi.jp
minobu.yamanashi.jp
nakamichi.yamanashi.jp
nanbu.yamanashi.jp
narusawa.yamanashi.jp
nirasaki.yamanashi.jp
nishikatsura.yamanashi.jp
oshino.yamanashi.jp
otsuki.yamanashi.jp
showa.yamanashi.jp
tabayama.yamanashi.jp
tsuru.yamanashi.jp
uenohara.yamanashi.jp
yamanakako.yamanashi.jp
yamanashi.yamanashi.jp

// ke : http://www.kenic.or.ke/index.php/en/ke-domains/ke-domains
ke
ac.ke
co.ke
go.ke
info.ke
me.ke
mobi.ke
ne.ke
or.ke
sc.ke

// kg : http://www.domain.kg/dmn_n.html
kg
org.kg
net.kg
com.kg
edu.kg
gov.kg
mil.kg

// kh : http://www.mptc.gov.kh/dns_registration.htm
*.kh

// ki : http://www.ki/dns/index.html
ki
edu.ki
biz.ki
net.ki
org.ki
gov.ki
info.ki
com.ki

// km : https://en.wikipedia.org/wiki/.km
// http://www.domaine.km/documents/charte.doc
km
org.km
nom.km
gov.km
prd.km
tm.km
edu.km
mil.km
ass.km
com.km
// These are only mentioned as proposed suggestions at domaine.km, but
// https://en.wikipedia.org/wiki/.km says they're available for registration:
coop.km
asso.km
presse.km
medecin.km
notaires.km
pharmaciens.km
veterinaire.km
gouv.km

// kn : https://en.wikipedia.org/wiki/.kn
// http://www.dot.kn/domainRules.html
kn
net.kn
org.kn
edu.kn
gov.kn

// kp : http://www.kcce.kp/en_index.php
kp
com.kp
edu.kp
gov.kp
org.kp
rep.kp
tra.kp

// kr : https://en.wikipedia.org/wiki/.kr
// see also: http://domain.nida.or.kr/eng/registration.jsp
kr
ac.kr
co.kr
es.kr
go.kr
hs.kr
kg.kr
mil.kr
ms.kr
ne.kr
or.kr
pe.kr
re.kr
sc.kr
// kr geographical names
busan.kr
chungbuk.kr
chungnam.kr
daegu.kr
daejeon.kr
gangwon.kr
gwangju.kr
gyeongbuk.kr
gyeonggi.kr
gyeongnam.kr
incheon.kr
jeju.kr
jeonbuk.kr
jeonnam.kr
seoul.kr
ulsan.kr

// kw : https://www.nic.kw/policies/
// Confirmed by registry <nic.tech@citra.gov.kw>
kw
com.kw
edu.kw
emb.kw
gov.kw
ind.kw
net.kw
org.kw

// ky : http://www.icta.ky/da_ky_reg_dom.php
// Confirmed by registry <kysupport@perimeterusa.com> 2008-06-17
ky
com.ky
edu.ky
net.ky
org.ky

// kz : https://en.wikipedia.org/wiki/.kz
// see also: http://www.nic.kz/rules/index.jsp
kz
org.kz
edu.kz
net.kz
gov.kz
mil.kz
com.kz

// la : https://en.wikipedia.org/wiki/.la
// Submitted by registry <gavin.brown@nic.la>
la
int.la
net.la
info.la
edu.la
gov.la
per.la
com.la
org.la

// lb : https://en.wikipedia.org/wiki/.lb
// Submitted by registry <randy@psg.com>
lb
com.lb
edu.lb
gov.lb
net.lb
org.lb

// lc : https://en.wikipedia.org/wiki/.lc
// see also: http://www.nic.lc/rules.htm
lc
com.lc
net.lc
co.lc
org.lc
edu.lc
gov.lc

// li : https://en.wikipedia.org/wiki/.li
li

// lk : https://www.nic.lk/index.php/domain-registration/lk-domain-naming-structure
lk
gov.lk
sch.lk
net.lk
int.lk
com.lk
org.lk
edu.lk
ngo.lk
soc.lk
web.lk
ltd.lk
assn.lk
grp.lk
hotel.lk
ac.lk

// lr : http://psg.com/dns/lr/lr.txt
// Submitted by registry <randy@psg.com>
lr
com.lr
edu.lr
gov.lr
org.lr
net.lr

// ls : http://www.nic.ls/
// Confirmed by registry <lsadmin@nic.ls>
ls
ac.ls
biz.ls
co.ls
edu.ls
gov.ls
info.ls
net.ls
org.ls
sc.ls

// lt : https://en.wikipedia.org/wiki/.lt
lt
// gov.lt : http://www.gov.lt/index_en.php
gov.lt

// lu : http://www.dns.lu/en/
lu

// lv : http://www.nic.lv/DNS/En/generic.php
lv
com.lv
edu.lv
gov.lv
org.lv
mil.lv
id.lv
net.lv
asn.lv
conf.lv

// ly : http://www.nic.ly/regulations.php
ly
com.ly
net.ly
gov.ly
plc.ly
edu.ly
sch.ly
med.ly
org.ly
id.ly

// ma : https://en.wikipedia.org/wiki/.ma
// http://www.anrt.ma/fr/admin/download/upload/file_fr782.pdf
ma
co.ma
net.ma
gov.ma
org.ma
ac.ma
press.ma

// mc : http://www.nic.mc/
mc
tm.mc
asso.mc

// md : https://en.wikipedia.org/wiki/.md
md

// me : https://en.wikipedia.org/wiki/.me
me
co.me
net.me
org.me
edu.me
ac.me
gov.me
its.me
priv.me

// mg : http://nic.mg/nicmg/?page_id=39
mg
org.mg
nom.mg
gov.mg
prd.mg
tm.mg
edu.mg
mil.mg
com.mg
co.mg

// mh : https://en.wikipedia.org/wiki/.mh
mh

// mil : https://en.wikipedia.org/wiki/.mil
mil

// mk : https://en.wikipedia.org/wiki/.mk
// see also: http://dns.marnet.net.mk/postapka.php
mk
com.mk
org.mk
net.mk
edu.mk
gov.mk
inf.mk
name.mk

// ml : http://www.gobin.info/domainname/ml-template.doc
// see also: https://en.wikipedia.org/wiki/.ml
ml
com.ml
edu.ml
gouv.ml
gov.ml
net.ml
org.ml
presse.ml

// mm : https://en.wikipedia.org/wiki/.mm
*.mm

// mn : https://en.wikipedia.org/wiki/.mn
mn
gov.mn
edu.mn
org.mn

// mo : http://www.monic.net.mo/
mo
com.mo
net.mo
org.mo
edu.mo
gov.mo

// mobi : https://en.wikipedia.org/wiki/.mobi
mobi

// mp : http://www.dot.mp/
// Confirmed by registry <dcamacho@saipan.com> 2008-06-17
mp

// mq : https://en.wikipedia.org/wiki/.mq
mq

// mr : https://en.wikipedia.org/wiki/.mr
mr
gov.mr

// ms : http://www.nic.ms/pdf/MS_Domain_Name_Rules.pdf
ms
com.ms
edu.ms
gov.ms
net.ms
org.ms

// mt : https://www.nic.org.mt/go/policy
// Submitted by registry <help@nic.org.mt>
mt
com.mt
edu.mt
net.mt
org.mt

// mu : https://en.wikipedia.org/wiki/.mu
mu
com.mu
net.mu
org.mu
gov.mu
ac.mu
co.mu
or.mu

// museum : https://welcome.museum/wp-content/uploads/2018/05/20180525-Registration-Policy-MUSEUM-EN_VF-2.pdf https://welcome.museum/buy-your-dot-museum-2/
museum

// mv : https://en.wikipedia.org/wiki/.mv
// "mv" included because, contra Wikipedia, google.mv exists.
mv
aero.mv
biz.mv
com.mv
coop.mv
edu.mv
gov.mv
info.mv
int.mv
mil.mv
museum.mv
name.mv
net.mv
org.mv
pro.mv

// mw : http://www.registrar.mw/
mw
ac.mw
biz.mw
co.mw
com.mw
coop.mw
edu.mw
gov.mw
int.mw
museum.mw
net.mw
org.mw

// mx : http://www.nic.mx/
// Submitted by registry <farias@nic.mx>
mx
com.mx
org.mx
gob.mx
edu.mx
net.mx

// my : http://www.mynic.my/
// Available strings: https://mynic.my/resources/domains/buying-a-domain/
my
biz.my
com.my
edu.my
gov.my
mil.my
name.my
net.my
org.my

// mz : http://www.uem.mz/
// Submitted by registry <antonio@uem.mz>
mz
ac.mz
adv.mz
co.mz
edu.mz
gov.mz
mil.mz
net.mz
org.mz

// na : http://www.na-nic.com.na/
// http://www.info.na/domain/
na
info.na
pro.na
name.na
school.na
or.na
dr.na
us.na
mx.na
ca.na
in.na
cc.na
tv.na
ws.na
mobi.na
co.na
com.na
org.na

// name : has 2nd-level tlds, but there's no list of them
name

// nc : http://www.cctld.nc/
nc
asso.nc
nom.nc

// ne : https://en.wikipedia.org/wiki/.ne
ne

// net : https://en.wikipedia.org/wiki/.net
net

// nf : https://en.wikipedia.org/wiki/.nf
nf
com.nf
net.nf
per.nf
rec.nf
web.nf
arts.nf
firm.nf
info.nf
other.nf
store.nf

// ng : http://www.nira.org.ng/index.php/join-us/register-ng-domain/189-nira-slds
ng
com.ng
edu.ng
gov.ng
i.ng
mil.ng
mobi.ng
name.ng
net.ng
org.ng
sch.ng

// ni : http://www.nic.ni/
ni
ac.ni
biz.ni
co.ni
com.ni
edu.ni
gob.ni
in.ni
info.ni
int.ni
mil.ni
net.ni
nom.ni
org.ni
web.ni

// nl : https://en.wikipedia.org/wiki/.nl
//      https://www.sidn.nl/
//      ccTLD for the Netherlands
nl

// no : https://www.norid.no/en/om-domenenavn/regelverk-for-no/
// Norid geographical second level domains : https://www.norid.no/en/om-domenenavn/regelverk-for-no/vedlegg-b/
// Norid category second level domains : https://www.norid.no/en/om-domenenavn/regelverk-for-no/vedlegg-c/
// Norid category second-level domains managed by parties other than Norid : https://www.norid.no/en/om-domenenavn/regelverk-for-no/vedlegg-d/
// RSS feed: https://teknisk.norid.no/en/feed/
no
// Norid category second level domains : https://www.norid.no/en/om-domenenavn/regelverk-for-no/vedlegg-c/
fhs.no
vgs.no
fylkesbibl.no
folkebibl.no
museum.no
idrett.no
priv.no
// Norid category second-level domains managed by parties other than Norid : https://www.norid.no/en/om-domenenavn/regelverk-for-no/vedlegg-d/
mil.no
stat.no
dep.no
kommune.no
herad.no
// Norid geographical second level domains : https://www.norid.no/en/om-domenenavn/regelverk-for-no/vedlegg-b/
// counties
aa.no
ah.no
bu.no
fm.no
hl.no
hm.no
jan-mayen.no
mr.no
nl.no
nt.no
of.no
ol.no
oslo.no
rl.no
sf.no
st.no
svalbard.no
tm.no
tr.no
va.no
vf.no
// primary and lower secondary schools per county
gs.aa.no
gs.ah.no
gs.bu.no
gs.fm.no
gs.hl.no
gs.hm.no
gs.jan-mayen.no
gs.mr.no
gs.nl.no
gs.nt.no
gs.of.no
gs.ol.no
gs.oslo.no
gs.rl.no
gs.sf.no
gs.st.no
gs.svalbard.no
gs.tm.no
gs.tr.no
gs.va.no
gs.vf.no
// cities
akrehamn.no
åkrehamn.no
algard.no
ålgård.no
arna.no
brumunddal.no
bryne.no
bronnoysund.no
brønnøysund.no
drobak.no
drøbak.no
egersund.no
fetsund.no
floro.no
florø.no
fredrikstad.no
hokksund.no
honefoss.no
hønefoss.no
jessheim.no
jorpeland.no
jørpeland.no
kirkenes.no
kopervik.no
krokstadelva.no
langevag.no
langevåg.no
leirvik.no
mjondalen.no
mjøndalen.no
mo-i-rana.no
mosjoen.no
mosjøen.no
nesoddtangen.no
orkanger.no
osoyro.no
osøyro.no
raholt.no
råholt.no
sandnessjoen.no
sandnessjøen.no
skedsmokorset.no
slattum.no
spjelkavik.no
stathelle.no
stavern.no
stjordalshalsen.no
stjørdalshalsen.no
tananger.no
tranby.no
vossevangen.no
// communities
afjord.no
åfjord.no
agdenes.no
al.no
ål.no
alesund.no
ålesund.no
alstahaug.no
alta.no
áltá.no
alaheadju.no
álaheadju.no
alvdal.no
amli.no
åmli.no
amot.no
åmot.no
andebu.no
andoy.no
andøy.no
andasuolo.no
ardal.no
årdal.no
aremark.no
arendal.no
ås.no
aseral.no
åseral.no
asker.no
askim.no
askvoll.no
askoy.no
askøy.no
asnes.no
åsnes.no
audnedaln.no
aukra.no
aure.no
aurland.no
aurskog-holand.no
aurskog-høland.no
austevoll.no
austrheim.no
averoy.no
averøy.no
balestrand.no
ballangen.no
balat.no
bálát.no
balsfjord.no
bahccavuotna.no
báhccavuotna.no
bamble.no
bardu.no
beardu.no
beiarn.no
bajddar.no
bájddar.no
baidar.no
báidár.no
berg.no
bergen.no
berlevag.no
berlevåg.no
bearalvahki.no
bearalváhki.no
bindal.no
birkenes.no
bjarkoy.no
bjarkøy.no
bjerkreim.no
bjugn.no
bodo.no
bodø.no
badaddja.no
bådåddjå.no
budejju.no
bokn.no
bremanger.no
bronnoy.no
brønnøy.no
bygland.no
bykle.no
barum.no
bærum.no
bo.telemark.no
bø.telemark.no
bo.nordland.no
bø.nordland.no
bievat.no
bievát.no
bomlo.no
bømlo.no
batsfjord.no
båtsfjord.no
bahcavuotna.no
báhcavuotna.no
dovre.no
drammen.no
drangedal.no
dyroy.no
dyrøy.no
donna.no
dønna.no
eid.no
eidfjord.no
eidsberg.no
eidskog.no
eidsvoll.no
eigersund.no
elverum.no
enebakk.no
engerdal.no
etne.no
etnedal.no
evenes.no
evenassi.no
evenášši.no
evje-og-hornnes.no
farsund.no
fauske.no
fuossko.no
fuoisku.no
fedje.no
fet.no
finnoy.no
finnøy.no
fitjar.no
fjaler.no
fjell.no
flakstad.no
flatanger.no
flekkefjord.no
flesberg.no
flora.no
fla.no
flå.no
folldal.no
forsand.no
fosnes.no
frei.no
frogn.no
froland.no
frosta.no
frana.no
fræna.no
froya.no
frøya.no
fusa.no
fyresdal.no
forde.no
førde.no
gamvik.no
gangaviika.no
gáŋgaviika.no
gaular.no
gausdal.no
gildeskal.no
gildeskål.no
giske.no
gjemnes.no
gjerdrum.no
gjerstad.no
gjesdal.no
gjovik.no
gjøvik.no
gloppen.no
gol.no
gran.no
grane.no
granvin.no
gratangen.no
grimstad.no
grong.no
kraanghke.no
kråanghke.no
grue.no
gulen.no
hadsel.no
halden.no
halsa.no
hamar.no
hamaroy.no
habmer.no
hábmer.no
hapmir.no
hápmir.no
hammerfest.no
hammarfeasta.no
hámmárfeasta.no
haram.no
hareid.no
harstad.no
hasvik.no
aknoluokta.no
ákŋoluokta.no
hattfjelldal.no
aarborte.no
haugesund.no
hemne.no
hemnes.no
hemsedal.no
heroy.more-og-romsdal.no
herøy.møre-og-romsdal.no
heroy.nordland.no
herøy.nordland.no
hitra.no
hjartdal.no
hjelmeland.no
hobol.no
hobøl.no
hof.no
hol.no
hole.no
holmestrand.no
holtalen.no
holtålen.no
hornindal.no
horten.no
hurdal.no
hurum.no
hvaler.no
hyllestad.no
hagebostad.no
hægebostad.no
hoyanger.no
høyanger.no
hoylandet.no
høylandet.no
ha.no
hå.no
ibestad.no
inderoy.no
inderøy.no
iveland.no
jevnaker.no
jondal.no
jolster.no
jølster.no
karasjok.no
karasjohka.no
kárášjohka.no
karlsoy.no
galsa.no
gálsá.no
karmoy.no
karmøy.no
kautokeino.no
guovdageaidnu.no
klepp.no
klabu.no
klæbu.no
kongsberg.no
kongsvinger.no
kragero.no
kragerø.no
kristiansand.no
kristiansund.no
krodsherad.no
krødsherad.no
kvalsund.no
rahkkeravju.no
ráhkkerávju.no
kvam.no
kvinesdal.no
kvinnherad.no
kviteseid.no
kvitsoy.no
kvitsøy.no
kvafjord.no
kvæfjord.no
giehtavuoatna.no
kvanangen.no
kvænangen.no
navuotna.no
návuotna.no
kafjord.no
kåfjord.no
gaivuotna.no
gáivuotna.no
larvik.no
lavangen.no
lavagis.no
loabat.no
loabát.no
lebesby.no
davvesiida.no
leikanger.no
leirfjord.no
leka.no
leksvik.no
lenvik.no
leangaviika.no
leaŋgaviika.no
lesja.no
levanger.no
lier.no
lierne.no
lillehammer.no
lillesand.no
lindesnes.no
lindas.no
lindås.no
lom.no
loppa.no
lahppi.no
láhppi.no
lund.no
lunner.no
luroy.no
lurøy.no
luster.no
lyngdal.no
lyngen.no
ivgu.no
lardal.no
lerdal.no
lærdal.no
lodingen.no
lødingen.no
lorenskog.no
lørenskog.no
loten.no
løten.no
malvik.no
masoy.no
måsøy.no
muosat.no
muosát.no
mandal.no
marker.no
marnardal.no
masfjorden.no
meland.no
meldal.no
melhus.no
meloy.no
meløy.no
meraker.no
meråker.no
moareke.no
moåreke.no
midsund.no
midtre-gauldal.no
modalen.no
modum.no
molde.no
moskenes.no
moss.no
mosvik.no
malselv.no
målselv.no
malatvuopmi.no
málatvuopmi.no
namdalseid.no
aejrie.no
namsos.no
namsskogan.no
naamesjevuemie.no
nååmesjevuemie.no
laakesvuemie.no
nannestad.no
narvik.no
narviika.no
naustdal.no
nedre-eiker.no
nes.akershus.no
nes.buskerud.no
nesna.no
nesodden.no
nesseby.no
unjarga.no
unjárga.no
nesset.no
nissedal.no
nittedal.no
nord-aurdal.no
nord-fron.no
nord-odal.no
norddal.no
nordkapp.no
davvenjarga.no
davvenjárga.no
nordre-land.no
nordreisa.no
raisa.no
ráisa.no
nore-og-uvdal.no
notodden.no
naroy.no
nærøy.no
notteroy.no
nøtterøy.no
odda.no
oksnes.no
øksnes.no
oppdal.no
oppegard.no
oppegård.no
orkdal.no
orland.no
ørland.no
orskog.no
ørskog.no
orsta.no
ørsta.no
os.hedmark.no
os.hordaland.no
osen.no
osteroy.no
osterøy.no
ostre-toten.no
østre-toten.no
overhalla.no
ovre-eiker.no
øvre-eiker.no
oyer.no
øyer.no
oygarden.no
øygarden.no
oystre-slidre.no
øystre-slidre.no
porsanger.no
porsangu.no
porsáŋgu.no
porsgrunn.no
radoy.no
radøy.no
rakkestad.no
rana.no
ruovat.no
randaberg.no
rauma.no
rendalen.no
rennebu.no
rennesoy.no
rennesøy.no
rindal.no
ringebu.no
ringerike.no
ringsaker.no
rissa.no
risor.no
risør.no
roan.no
rollag.no
rygge.no
ralingen.no
rælingen.no
rodoy.no
rødøy.no
romskog.no
rømskog.no
roros.no
røros.no
rost.no
røst.no
royken.no
røyken.no
royrvik.no
røyrvik.no
rade.no
råde.no
salangen.no
siellak.no
saltdal.no
salat.no
sálát.no
sálat.no
samnanger.no
sande.more-og-romsdal.no
sande.møre-og-romsdal.no
sande.vestfold.no
sandefjord.no
sandnes.no
sandoy.no
sandøy.no
sarpsborg.no
sauda.no
sauherad.no
sel.no
selbu.no
selje.no
seljord.no
sigdal.no
siljan.no
sirdal.no
skaun.no
skedsmo.no
ski.no
skien.no
skiptvet.no
skjervoy.no
skjervøy.no
skierva.no
skiervá.no
skjak.no
skjåk.no
skodje.no
skanland.no
skånland.no
skanit.no
skánit.no
smola.no
smøla.no
snillfjord.no
snasa.no
snåsa.no
snoasa.no
snaase.no
snåase.no
sogndal.no
sokndal.no
sola.no
solund.no
songdalen.no
sortland.no
spydeberg.no
stange.no
stavanger.no
steigen.no
steinkjer.no
stjordal.no
stjørdal.no
stokke.no
stor-elvdal.no
stord.no
stordal.no
storfjord.no
omasvuotna.no
strand.no
stranda.no
stryn.no
sula.no
suldal.no
sund.no
sunndal.no
surnadal.no
sveio.no
svelvik.no
sykkylven.no
sogne.no
søgne.no
somna.no
sømna.no
sondre-land.no
søndre-land.no
sor-aurdal.no
sør-aurdal.no
sor-fron.no
sør-fron.no
sor-odal.no
sør-odal.no
sor-varanger.no
sør-varanger.no
matta-varjjat.no
mátta-várjjat.no
sorfold.no
sørfold.no
sorreisa.no
sørreisa.no
sorum.no
sørum.no
tana.no
deatnu.no
time.no
tingvoll.no
tinn.no
tjeldsund.no
dielddanuorri.no
tjome.no
tjøme.no
tokke.no
tolga.no
torsken.no
tranoy.no
tranøy.no
tromso.no
tromsø.no
tromsa.no
romsa.no
trondheim.no
troandin.no
trysil.no
trana.no
træna.no
trogstad.no
trøgstad.no
tvedestrand.no
tydal.no
tynset.no
tysfjord.no
divtasvuodna.no
divttasvuotna.no
tysnes.no
tysvar.no
tysvær.no
tonsberg.no
tønsberg.no
ullensaker.no
ullensvang.no
ulvik.no
utsira.no
vadso.no
vadsø.no
cahcesuolo.no
čáhcesuolo.no
vaksdal.no
valle.no
vang.no
vanylven.no
vardo.no
vardø.no
varggat.no
várggát.no
vefsn.no
vaapste.no
vega.no
vegarshei.no
vegårshei.no
vennesla.no
verdal.no
verran.no
vestby.no
vestnes.no
vestre-slidre.no
vestre-toten.no
vestvagoy.no
vestvågøy.no
vevelstad.no
vik.no
vikna.no
vindafjord.no
volda.no
voss.no
varoy.no
værøy.no
vagan.no
vågan.no
voagat.no
vagsoy.no
vågsøy.no
vaga.no
vågå.no
valer.ostfold.no
våler.østfold.no
valer.hedmark.no
våler.hedmark.no

// np : http://www.mos.com.np/register.html
*.np

// nr : http://cenpac.net.nr/dns/index.html
// Submitted by registry <technician@cenpac.net.nr>
nr
biz.nr
info.nr
gov.nr
edu.nr
org.nr
net.nr
com.nr

// nu : https://en.wikipedia.org/wiki/.nu
nu

// nz : https://en.wikipedia.org/wiki/.nz
// Submitted by registry <jay@nzrs.net.nz>
nz
ac.nz
co.nz
cri.nz
geek.nz
gen.nz
govt.nz
health.nz
iwi.nz
kiwi.nz
maori.nz
mil.nz
māori.nz
net.nz
org.nz
parliament.nz
school.nz

// om : https://en.wikipedia.org/wiki/.om
om
co.om
com.om
edu.om
gov.om
med.om
museum.om
net.om
org.om
pro.om

// onion : https://tools.ietf.org/html/rfc7686
onion

// org : https://en.wikipedia.org/wiki/.org
org

// pa : http://www.nic.pa/
// Some additional second level "domains" resolve directly as hostnames, such as
// pannet.pa, so we add a rule for "pa".
pa
ac.pa
gob.pa
com.pa
org.pa
sld.pa
edu.pa
net.pa
ing.pa
abo.pa
med.pa
nom.pa

// pe : https://www.nic.pe/InformeFinalComision.pdf
pe
edu.pe
gob.pe
nom.pe
mil.pe
org.pe
com.pe
net.pe

// pf : http://www.gobin.info/domainname/formulaire-pf.pdf
pf
com.pf
org.pf
edu.pf

// pg : https://en.wikipedia.org/wiki/.pg
*.pg

// ph : http://www.domains.ph/FAQ2.asp
// Submitted by registry <jed@email.com.ph>
ph
com.ph
net.ph
org.ph
gov.ph
edu.ph
ngo.ph
mil.ph
i.ph

// pk : https://pknic.net.pk
// pk : http://pk5.pknic.net.pk/pk5/msgNamepk.PK + grandfathered old gon.pk
// Contact Email: staff@pknic.net.pk    PKNIC .PK Registry

pk
ac.pk
biz.pk
com.pk
edu.pk
fam.pk
gkp.pk
gob.pk
gog.pk
gok.pk
gon.pk
gop.pk
gos.pk
gov.pk
net.pk
org.pk
web.pk

// pl http://www.dns.pl/english/index.html
// Submitted by registry
pl
com.pl
net.pl
org.pl
// pl functional domains (http://www.dns.pl/english/index.html)
aid.pl
agro.pl
atm.pl
auto.pl
biz.pl
edu.pl
gmina.pl
gsm.pl
info.pl
mail.pl
miasta.pl
media.pl
mil.pl
nieruchomosci.pl
nom.pl
pc.pl
powiat.pl
priv.pl
realestate.pl
rel.pl
sex.pl
shop.pl
sklep.pl
sos.pl
szkola.pl
targi.pl
tm.pl
tourism.pl
travel.pl
turystyka.pl
// Government domains
gov.pl
ap.gov.pl
griw.gov.pl
ic.gov.pl
is.gov.pl
kmpsp.gov.pl
konsulat.gov.pl
kppsp.gov.pl
kwp.gov.pl
kwpsp.gov.pl
mup.gov.pl
mw.gov.pl
oia.gov.pl
oirm.gov.pl
oke.gov.pl
oow.gov.pl
oschr.gov.pl
oum.gov.pl
pa.gov.pl
pinb.gov.pl
piw.gov.pl
po.gov.pl
pr.gov.pl
psp.gov.pl
psse.gov.pl
pup.gov.pl
rzgw.gov.pl
sa.gov.pl
sdn.gov.pl
sko.gov.pl
so.gov.pl
sr.gov.pl
starostwo.gov.pl
ug.gov.pl
ugim.gov.pl
um.gov.pl
umig.gov.pl
upow.gov.pl
uppo.gov.pl
us.gov.pl
uw.gov.pl
uzs.gov.pl
wif.gov.pl
wiih.gov.pl
winb.gov.pl
wios.gov.pl
witd.gov.pl
wiw.gov.pl
wkz.gov.pl
wsa.gov.pl
wskr.gov.pl
wsse.gov.pl
wuoz.gov.pl
wzmiuw.gov.pl
zp.gov.pl
zpisdn.gov.pl
// pl regional domains (http://www.dns.pl/english/index.html)
augustow.pl
babia-gora.pl
bedzin.pl
beskidy.pl
bialowieza.pl
bialystok.pl
bielawa.pl
bieszczady.pl
boleslawiec.pl
bydgoszcz.pl
bytom.pl
cieszyn.pl
czeladz.pl
czest.pl
dlugoleka.pl
elblag.pl
elk.pl
glogow.pl
gniezno.pl
gorlice.pl
grajewo.pl
ilawa.pl
jaworzno.pl
jelenia-gora.pl
jgora.pl
kalisz.pl
kazimierz-dolny.pl
karpacz.pl
kartuzy.pl
kaszuby.pl
katowice.pl
kepno.pl
ketrzyn.pl
klodzko.pl
kobierzyce.pl
kolobrzeg.pl
konin.pl
konskowola.pl
kutno.pl
lapy.pl
lebork.pl
legnica.pl
lezajsk.pl
limanowa.pl
lomza.pl
lowicz.pl
lubin.pl
lukow.pl
malbork.pl
malopolska.pl
mazowsze.pl
mazury.pl
mielec.pl
mielno.pl
mragowo.pl
naklo.pl
nowaruda.pl
nysa.pl
olawa.pl
olecko.pl
olkusz.pl
olsztyn.pl
opoczno.pl
opole.pl
ostroda.pl
ostroleka.pl
ostrowiec.pl
ostrowwlkp.pl
pila.pl
pisz.pl
podhale.pl
podlasie.pl
polkowice.pl
pomorze.pl
pomorskie.pl
prochowice.pl
pruszkow.pl
przeworsk.pl
pulawy.pl
radom.pl
rawa-maz.pl
rybnik.pl
rzeszow.pl
sanok.pl
sejny.pl
slask.pl
slupsk.pl
sosnowiec.pl
stalowa-wola.pl
skoczow.pl
starachowice.pl
stargard.pl
suwalki.pl
swidnica.pl
swiebodzin.pl
swinoujscie.pl
szczecin.pl
szczytno.pl
tarnobrzeg.pl
tgory.pl
turek.pl
tychy.pl
ustka.pl
walbrzych.pl
warmia.pl
warszawa.pl
waw.pl
wegrow.pl
wielun.pl
wlocl.pl
wloclawek.pl
wodzislaw.pl
wolomin.pl
wroclaw.pl
zachpomor.pl
zagan.pl
zarow.pl
zgora.pl
zgorzelec.pl

// pm : https://www.afnic.fr/wp-media/uploads/2022/12/afnic-naming-policy-2023-01-01.pdf
pm

// pn : http://www.government.pn/PnRegistry/policies.htm
pn
gov.pn
co.pn
org.pn
edu.pn
net.pn

// post : https://en.wikipedia.org/wiki/.post
post

// pr : http://www.nic.pr/index.asp?f=1
pr
com.pr
net.pr
org.pr
gov.pr
edu.pr
isla.pr
pro.pr
biz.pr
info.pr
name.pr
// these aren't mentioned on nic.pr, but on https://en.wikipedia.org/wiki/.pr
est.pr
prof.pr
ac.pr

// pro : http://registry.pro/get-pro
pro
aaa.pro
aca.pro
acct.pro
avocat.pro
bar.pro
cpa.pro
eng.pro
jur.pro
law.pro
med.pro
recht.pro

// ps : https://en.wikipedia.org/wiki/.ps
// http://www.nic.ps/registration/policy.html#reg
ps
edu.ps
gov.ps
sec.ps
plo.ps
com.ps
org.ps
net.ps

// pt : https://www.dns.pt/en/domain/pt-terms-and-conditions-registration-rules/
pt
net.pt
gov.pt
org.pt
edu.pt
int.pt
publ.pt
com.pt
nome.pt

// pw : https://en.wikipedia.org/wiki/.pw
pw
co.pw
ne.pw
or.pw
ed.pw
go.pw
belau.pw

// py : http://www.nic.py/pautas.html#seccion_9
// Submitted by registry
py
com.py
coop.py
edu.py
gov.py
mil.py
net.py
org.py

// qa : http://domains.qa/en/
qa
com.qa
edu.qa
gov.qa
mil.qa
name.qa
net.qa
org.qa
sch.qa

// re : https://www.afnic.fr/wp-media/uploads/2022/12/afnic-naming-policy-2023-01-01.pdf
re
asso.re
com.re
nom.re

// ro : http://www.rotld.ro/
ro
arts.ro
com.ro
firm.ro
info.ro
nom.ro
nt.ro
org.ro
rec.ro
store.ro
tm.ro
www.ro

// rs : https://www.rnids.rs/en/domains/national-domains
rs
ac.rs
co.rs
edu.rs
gov.rs
in.rs
org.rs

// ru : https://cctld.ru/files/pdf/docs/en/rules_ru-rf.pdf
// Submitted by George Georgievsky <gug@cctld.ru>
ru

// rw : https://www.ricta.org.rw/sites/default/files/resources/registry_registrar_contract_0.pdf
rw
ac.rw
co.rw
coop.rw
gov.rw
mil.rw
net.rw
org.rw

// sa : http://www.nic.net.sa/
sa
com.sa
net.sa
org.sa
gov.sa
med.sa
pub.sa
edu.sa
sch.sa

// sb : http://www.sbnic.net.sb/
// Submitted by registry <lee.humphries@telekom.com.sb>
sb
com.sb
edu.sb
gov.sb
net.sb
org.sb

// sc : http://www.nic.sc/
sc
com.sc
gov.sc
net.sc
org.sc
edu.sc

// sd : http://www.isoc.sd/sudanic.isoc.sd/billing_pricing.htm
// Submitted by registry <admin@isoc.sd>
sd
com.sd
net.sd
org.sd
edu.sd
med.sd
tv.sd
gov.sd
info.sd

// se : https://en.wikipedia.org/wiki/.se
// Submitted by registry <patrik.wallstrom@iis.se>
se
a.se
ac.se
b.se
bd.se
brand.se
c.se
d.se
e.se
f.se
fh.se
fhsk.se
fhv.se
g.se
h.se
i.se
k.se
komforb.se
kommunalforbund.se
komvux.se
l.se
lanbib.se
m.se
n.se
naturbruksgymn.se
o.se
org.se
p.se
parti.se
pp.se
press.se
r.se
s.se
t.se
tm.se
u.se
w.se
x.se
y.se
z.se

// sg : http://www.nic.net.sg/page/registration-policies-procedures-and-guidelines
sg
com.sg
net.sg
org.sg
gov.sg
edu.sg
per.sg

// sh : http://nic.sh/rules.htm
sh
com.sh
net.sh
gov.sh
org.sh
mil.sh

// si : https://en.wikipedia.org/wiki/.si
si

// sj : No registrations at this time.
// Submitted by registry <jarle@uninett.no>
sj

// sk : https://en.wikipedia.org/wiki/.sk
// list of 2nd level domains ?
sk

// sl : http://www.nic.sl
// Submitted by registry <adam@neoip.com>
sl
com.sl
net.sl
edu.sl
gov.sl
org.sl

// sm : https://en.wikipedia.org/wiki/.sm
sm

// sn : https://en.wikipedia.org/wiki/.sn
sn
art.sn
com.sn
edu.sn
gouv.sn
org.sn
perso.sn
univ.sn

// so : http://sonic.so/policies/
so
com.so
edu.so
gov.so
me.so
net.so
org.so

// sr : https://en.wikipedia.org/wiki/.sr
sr

// ss : https://registry.nic.ss/
// Submitted by registry <technical@nic.ss>
ss
biz.ss
com.ss
edu.ss
gov.ss
me.ss
net.ss
org.ss
sch.ss

// st : http://www.nic.st/html/policyrules/
st
co.st
com.st
consulado.st
edu.st
embaixada.st
mil.st
net.st
org.st
principe.st
saotome.st
store.st

// su : https://en.wikipedia.org/wiki/.su
su

// sv : http://www.svnet.org.sv/niveldos.pdf
sv
com.sv
edu.sv
gob.sv
org.sv
red.sv

// sx : https://en.wikipedia.org/wiki/.sx
// Submitted by registry <jcvignes@openregistry.com>
sx
gov.sx

// sy : https://en.wikipedia.org/wiki/.sy
// see also: http://www.gobin.info/domainname/sy.doc
sy
edu.sy
gov.sy
net.sy
mil.sy
com.sy
org.sy

// sz : https://en.wikipedia.org/wiki/.sz
// http://www.sispa.org.sz/
sz
co.sz
ac.sz
org.sz

// tc : https://en.wikipedia.org/wiki/.tc
tc

// td : https://en.wikipedia.org/wiki/.td
td

// tel: https://en.wikipedia.org/wiki/.tel
// http://www.telnic.org/
tel

// tf : https://www.afnic.fr/wp-media/uploads/2022/12/afnic-naming-policy-2023-01-01.pdf
tf

// tg : https://en.wikipedia.org/wiki/.tg
// http://www.nic.tg/
tg

// th : https://en.wikipedia.org/wiki/.th
// Submitted by registry <krit@thains.co.th>
th
ac.th
co.th
go.th
in.th
mi.th
net.th
or.th

// tj : http://www.nic.tj/policy.html
tj
ac.tj
biz.tj
co.tj
com.tj
edu.tj
go.tj
gov.tj
int.tj
mil.tj
name.tj
net.tj
nic.tj
org.tj
test.tj
web.tj

// tk : https://en.wikipedia.org/wiki/.tk
tk

// tl : https://en.wikipedia.org/wiki/.tl
tl
gov.tl

// tm : http://www.nic.tm/local.html
tm
com.tm
co.tm
org.tm
net.tm
nom.tm
gov.tm
mil.tm
edu.tm

// tn : http://www.registre.tn/fr/
// https://whois.ati.tn/
tn
com.tn
ens.tn
fin.tn
gov.tn
ind.tn
info.tn
intl.tn
mincom.tn
nat.tn
net.tn
org.tn
perso.tn
tourism.tn

// to : https://en.wikipedia.org/wiki/.to
// Submitted by registry <egullich@colo.to>
to
com.to
gov.to
net.to
org.to
edu.to
mil.to

// tr : https://nic.tr/
// https://nic.tr/forms/eng/policies.pdf
// https://nic.tr/index.php?USRACTN=PRICELST
tr
av.tr
bbs.tr
bel.tr
biz.tr
com.tr
dr.tr
edu.tr
gen.tr
gov.tr
info.tr
mil.tr
k12.tr
kep.tr
name.tr
net.tr
org.tr
pol.tr
tel.tr
tsk.tr
tv.tr
web.tr
// Used by Northern Cyprus
nc.tr
// Used by government agencies of Northern Cyprus
gov.nc.tr

// tt : http://www.nic.tt/
tt
co.tt
com.tt
org.tt
net.tt
biz.tt
info.tt
pro.tt
int.tt
coop.tt
jobs.tt
mobi.tt
travel.tt
museum.tt
aero.tt
name.tt
gov.tt
edu.tt

// tv : https://en.wikipedia.org/wiki/.tv
// Not listing any 2LDs as reserved since none seem to exist in practice,
// Wikipedia notwithstanding.
tv

// tw : https://en.wikipedia.org/wiki/.tw
tw
edu.tw
gov.tw
mil.tw
com.tw
net.tw
org.tw
idv.tw
game.tw
ebiz.tw
club.tw
網路.tw
組織.tw
商業.tw

// tz : http://www.tznic.or.tz/index.php/domains
// Submitted by registry <manager@tznic.or.tz>
tz
ac.tz
co.tz
go.tz
hotel.tz
info.tz
me.tz
mil.tz
mobi.tz
ne.tz
or.tz
sc.tz
tv.tz

// ua : https://hostmaster.ua/policy/?ua
// Submitted by registry <dk@cctld.ua>
ua
// ua 2LD
com.ua
edu.ua
gov.ua
in.ua
net.ua
org.ua
// ua geographic names
// https://hostmaster.ua/2ld/
cherkassy.ua
cherkasy.ua
chernigov.ua
chernihiv.ua
chernivtsi.ua
chernovtsy.ua
ck.ua
cn.ua
cr.ua
crimea.ua
cv.ua
dn.ua
dnepropetrovsk.ua
dnipropetrovsk.ua
donetsk.ua
dp.ua
if.ua
ivano-frankivsk.ua
kh.ua
kharkiv.ua
kharkov.ua
kherson.ua
khmelnitskiy.ua
khmelnytskyi.ua
kiev.ua
kirovograd.ua
km.ua
kr.ua
kropyvnytskyi.ua
krym.ua
ks.ua
kv.ua
kyiv.ua
lg.ua
lt.ua
lugansk.ua
luhansk.ua
lutsk.ua
lv.ua
lviv.ua
mk.ua
mykolaiv.ua
nikolaev.ua
od.ua
odesa.ua
odessa.ua
pl.ua
poltava.ua
rivne.ua
rovno.ua
rv.ua
sb.ua
sebastopol.ua
sevastopol.ua
sm.ua
sumy.ua
te.ua
ternopil.ua
uz.ua
uzhgorod.ua
uzhhorod.ua
vinnica.ua
vinnytsia.ua
vn.ua
volyn.ua
yalta.ua
zakarpattia.ua
zaporizhzhe.ua
zaporizhzhia.ua
zhitomir.ua
zhytomyr.ua
zp.ua
zt.ua

// ug : https://www.registry.co.ug/
ug
co.ug
or.ug
ac.ug
sc.ug
go.ug
ne.ug
com.ug
org.ug

// uk : https://en.wikipedia.org/wiki/.uk
// Submitted by registry <Michael.Daly@nominet.org.uk>
uk
ac.uk
co.uk
gov.uk
ltd.uk
me.uk
net.uk
nhs.uk
org.uk
plc.uk
police.uk
*.sch.uk

// us : https://en.wikipedia.org/wiki/.us
us
dni.us
fed.us
isa.us
kids.us
nsn.us
// us geographic names
ak.us
al.us
ar.us
as.us
az.us
ca.us
co.us
ct.us
dc.us
de.us
fl.us
ga.us
gu.us
hi.us
ia.us
id.us
il.us
in.us
ks.us
ky.us
la.us
ma.us
md.us
me.us
mi.us
mn.us
mo.us
ms.us
mt.us
nc.us
nd.us
ne.us
nh.us
nj.us
nm.us
nv.us
ny.us
oh.us
ok.us
or.us
pa.us
pr.us
ri.us
sc.us
sd.us
tn.us
tx.us
ut.us
vi.us
vt.us
va.us
wa.us
wi.us
wv.us
wy.us
// The registrar notes several more specific domains available in each state,
// such as state.*.us, dst.*.us, etc., but resolution of these is somewhat
// haphazard; in some states these domains resolve as addresses, while in others
// only subdomains are available, or even nothing at all. We include the
// most common ones where it's clear that different sites are different
// entities.
k12.ak.us
k12.al.us
k12.ar.us
k12.as.us
k12.az.us
k12.ca.us
k12.co.us
k12.ct.us
k12.dc.us
k12.fl.us
k12.ga.us
k12.gu.us
// k12.hi.us  Bug 614565 - Hawaii has a state-wide DOE login
k12.ia.us
k12.id.us
k12.il.us
k12.in.us
k12.ks.us
k12.ky.us
k12.la.us
k12.ma.us
k12.md.us
k12.me.us
k12.mi.us
k12.mn.us
k12.mo.us
k12.ms.us
k12.mt.us
k12.nc.us
// k12.nd.us  Bug 1028347 - Removed at request of Travis Rosso <trossow@nd.gov>
k12.ne.us
k12.nh.us
k12.nj.us
k12.nm.us
k12.nv.us
k12.ny.us
k12.oh.us
k12.ok.us
k12.or.us
k12.pa.us
k12.pr.us
// k12.ri.us  Removed at request of Kim Cournoyer <netsupport@staff.ri.net>
k12.sc.us
// k12.sd.us  Bug 934131 - Removed at request of James Booze <James.Booze@k12.sd.us>
k12.tn.us
k12.tx.us
k12.ut.us
k12.vi.us
k12.vt.us
k12.va.us
k12.wa.us
k12.wi.us
// k12.wv.us  Bug 947705 - Removed at request of Verne Britton <verne@wvnet.edu>
k12.wy.us
cc.ak.us
cc.al.us
cc.ar.us
cc.as.us
cc.az.us
cc.ca.us
cc.co.us
cc.ct.us
cc.dc.us
cc.de.us
cc.fl.us
cc.ga.us
cc.gu.us
cc.hi.us
cc.ia.us
cc.id.us
cc.il.us
cc.in.us
cc.ks.us
cc.ky.us
cc.la.us
cc.ma.us
cc.md.us
cc.me.us
cc.mi.us
cc.mn.us
cc.mo.us
cc.ms.us
cc.mt.us
cc.nc.us
cc.nd.us
cc.ne.us
cc.nh.us
cc.nj.us
cc.nm.us
cc.nv.us
cc.ny.us
cc.oh.us
cc.ok.us
cc.or.us
cc.pa.us
cc.pr.us
cc.ri.us
cc.sc.us
cc.sd.us
cc.tn.us
cc.tx.us
cc.ut.us
cc.vi.us
cc.vt.us
cc.va.us
cc.wa.us
cc.wi.us
cc.wv.us
cc.wy.us
lib.ak.us
lib.al.us
lib.ar.us
lib.as.us
lib.az.us
lib.ca.us
lib.co.us
lib.ct.us
lib.dc.us
// lib.de.us  Issue #243 - Moved to Private section at request of Ed Moore <Ed.Moore@lib.de.us>
lib.fl.us
lib.ga.us
lib.gu.us
lib.hi.us
lib.ia.us
lib.id.us
lib.il.us
lib.in.us
lib.ks.us
lib.ky.us
lib.la.us
lib.ma.us
lib.md.us
lib.me.us
lib.mi.us
lib.mn.us
lib.mo.us
lib.ms.us
lib.mt.us
lib.nc.us
lib.nd.us
lib.ne.us
lib.nh.us
lib.nj.us
lib.nm.us
lib.nv.us
lib.ny.us
lib.oh.us
lib.ok.us
lib.or.us
lib.pa.us
lib.pr.us
lib.ri.us
lib.sc.us
lib.sd.us
lib.tn.us
lib.tx.us
lib.ut.us
lib.vi.us
lib.vt.us
lib.va.us
lib.wa.us
lib.wi.us
// lib.wv.us  Bug 941670 - Removed at request of Larry W Arnold <arnold@wvlc.lib.wv.us>
lib.wy.us
// k12.ma.us contains school districts in Massachusetts. The 4LDs are
//  managed independently except for private (PVT), charter (CHTR) and
//  parochial (PAROCH) schools.  Those are delegated directly to the
//  5LD operators.   <k12-ma-hostmaster _ at _ rsuc.gweep.net>
pvt.k12.ma.us
chtr.k12.ma.us
paroch.k12.ma.us
// Merit Network, Inc. maintains the registry for =~ /(k12|cc|lib).mi.us/ and the following
//    see also: http://domreg.merit.edu
//    see also: whois -h whois.domreg.merit.edu help
ann-arbor.mi.us
cog.mi.us
dst.mi.us
eaton.mi.us
gen.mi.us
mus.mi.us
tec.mi.us
washtenaw.mi.us

// uy : http://www.nic.org.uy/
uy
com.uy
edu.uy
gub.uy
mil.uy
net.uy
org.uy

// uz : http://www.reg.uz/
uz
co.uz
com.uz
net.uz
org.uz

// va : https://en.wikipedia.org/wiki/.va
va

// vc : https://en.wikipedia.org/wiki/.vc
// Submitted by registry <kshah@ca.afilias.info>
vc
com.vc
net.vc
org.vc
gov.vc
mil.vc
edu.vc

// ve : https://registro.nic.ve/
// Submitted by registry nic@nic.ve and nicve@conatel.gob.ve
ve
arts.ve
bib.ve
co.ve
com.ve
e12.ve
edu.ve
firm.ve
gob.ve
gov.ve
info.ve
int.ve
mil.ve
net.ve
nom.ve
org.ve
rar.ve
rec.ve
store.ve
tec.ve
web.ve

// vg : https://en.wikipedia.org/wiki/.vg
vg

// vi : http://www.nic.vi/newdomainform.htm
// http://www.nic.vi/Domain_Rules/body_domain_rules.html indicates some other
// TLDs are "reserved", such as edu.vi and gov.vi, but doesn't actually say they
// are available for registration (which they do not seem to be).
vi
co.vi
com.vi
k12.vi
net.vi
org.vi

// vn : https://www.vnnic.vn/en/domain/cctld-vn
// https://vnnic.vn/sites/default/files/tailieu/vn.cctld.domains.txt
vn
ac.vn
ai.vn
biz.vn
com.vn
edu.vn
gov.vn
health.vn
id.vn
info.vn
int.vn
io.vn
name.vn
net.vn
org.vn
pro.vn

// vn geographical names
angiang.vn
bacgiang.vn
backan.vn
baclieu.vn
bacninh.vn
baria-vungtau.vn
bentre.vn
binhdinh.vn
binhduong.vn
binhphuoc.vn
binhthuan.vn
camau.vn
cantho.vn
caobang.vn
daklak.vn
daknong.vn
danang.vn
dienbien.vn
dongnai.vn
dongthap.vn
gialai.vn
hagiang.vn
haiduong.vn
haiphong.vn
hanam.vn
hanoi.vn
hatinh.vn
haugiang.vn
hoabinh.vn
hungyen.vn
khanhhoa.vn
kiengiang.vn
kontum.vn
laichau.vn
lamdong.vn
langson.vn
laocai.vn
longan.vn
namdinh.vn
nghean.vn
ninhbinh.vn
ninhthuan.vn
phutho.vn
phuyen.vn
quangbinh.vn
quangnam.vn
quangngai.vn
quangninh.vn
quangtri.vn
soctrang.vn
sonla.vn
tayninh.vn
thaibinh.vn
thainguyen.vn
thanhhoa.vn
thanhphohochiminh.vn
thuathienhue.vn
tiengiang.vn
travinh.vn
tuyenquang.vn
vinhlong.vn
vinhphuc.vn
yenbai.vn

// vu : https://en.wikipedia.org/wiki/.vu
// http://www.vunic.vu/
vu
com.vu
edu.vu
net.vu
org.vu

// wf : https://www.afnic.fr/wp-media/uploads/2022/12/afnic-naming-policy-2023-01-01.pdf
wf

// ws : https://en.wikipedia.org/wiki/.ws
// http://samoanic.ws/index.dhtml
ws
com.ws
net.ws
org.ws
gov.ws
edu.ws

// yt : https://www.afnic.fr/wp-media/uploads/2022/12/afnic-naming-policy-2023-01-01.pdf
yt

// IDN ccTLDs
// When submitting patches, please maintain a sort by ISO 3166 ccTLD, then
// U-label, and follow this format:
// // A-Label ("<Latin renderings>", <language name>[, variant info]) : <ISO 3166 ccTLD>
// // [sponsoring org]
// U-Label

// xn--mgbaam7a8h ("Emerat", Arabic) : AE
// http://nic.ae/english/arabicdomain/rules.jsp
امارات

// xn--y9a3aq ("hye", Armenian) : AM
// ISOC AM (operated by .am Registry)
հայ

// xn--54b7fta0cc ("Bangla", Bangla) : BD
বাংলা

// xn--90ae ("bg", Bulgarian) : BG
бг

// xn--mgbcpq6gpa1a ("albahrain", Arabic) : BH
البحرين

// xn--90ais ("bel", Belarusian/Russian Cyrillic) : BY
// Operated by .by registry
бел

// xn--fiqs8s ("Zhongguo/China", Chinese, Simplified) : CN
// CNNIC
// http://cnnic.cn/html/Dir/2005/10/11/3218.htm
中国

// xn--fiqz9s ("Zhongguo/China", Chinese, Traditional) : CN
// CNNIC
// http://cnnic.cn/html/Dir/2005/10/11/3218.htm
中國

// xn--lgbbat1ad8j ("Algeria/Al Jazair", Arabic) : DZ
الجزائر

// xn--wgbh1c ("Egypt/Masr", Arabic) : EG
// http://www.dotmasr.eg/
مصر

// xn--e1a4c ("eu", Cyrillic) : EU
// https://eurid.eu
ею

// xn--qxa6a ("eu", Greek) : EU
// https://eurid.eu
ευ

// xn--mgbah1a3hjkrd ("Mauritania", Arabic) : MR
موريتانيا

// xn--node ("ge", Georgian Mkhedruli) : GE
გე

// xn--qxam ("el", Greek) : GR
// Hellenic Ministry of Infrastructure, Transport, and Networks
ελ

// xn--j6w193g ("Hong Kong", Chinese) : HK
// https://www.hkirc.hk
// Submitted by registry <hk.tech@hkirc.hk>
// https://www.hkirc.hk/content.jsp?id=30#!/34
香港
公司.香港
教育.香港
政府.香港
個人.香港
網絡.香港
組織.香港

// xn--2scrj9c ("Bharat", Kannada) : IN
// India
ಭಾರತ

// xn--3hcrj9c ("Bharat", Oriya) : IN
// India
ଭାରତ

// xn--45br5cyl ("Bharatam", Assamese) : IN
// India
ভাৰত

// xn--h2breg3eve ("Bharatam", Sanskrit) : IN
// India
भारतम्

// xn--h2brj9c8c ("Bharot", Santali) : IN
// India
भारोत

// xn--mgbgu82a ("Bharat", Sindhi) : IN
// India
ڀارت

// xn--rvc1e0am3e ("Bharatam", Malayalam) : IN
// India
ഭാരതം

// xn--h2brj9c ("Bharat", Devanagari) : IN
// India
भारत

// xn--mgbbh1a ("Bharat", Kashmiri) : IN
// India
بارت

// xn--mgbbh1a71e ("Bharat", Arabic) : IN
// India
بھارت

// xn--fpcrj9c3d ("Bharat", Telugu) : IN
// India
భారత్

// xn--gecrj9c ("Bharat", Gujarati) : IN
// India
ભારત

// xn--s9brj9c ("Bharat", Gurmukhi) : IN
// India
ਭਾਰਤ

// xn--45brj9c ("Bharat", Bengali) : IN
// India
ভারত

// xn--xkc2dl3a5ee0h ("India", Tamil) : IN
// India
இந்தியா

// xn--mgba3a4f16a ("Iran", Persian) : IR
ایران

// xn--mgba3a4fra ("Iran", Arabic) : IR
ايران

// xn--mgbtx2b ("Iraq", Arabic) : IQ
// Communications and Media Commission
عراق

// xn--mgbayh7gpa ("al-Ordon", Arabic) : JO
// National Information Technology Center (NITC)
// Royal Scientific Society, Al-Jubeiha
الاردن

// xn--3e0b707e ("Republic of Korea", Hangul) : KR
한국

// xn--80ao21a ("Kaz", Kazakh) : KZ
қаз

// xn--q7ce6a ("Lao", Lao) : LA
ລາວ

// xn--fzc2c9e2c ("Lanka", Sinhalese-Sinhala) : LK
// https://nic.lk
ලංකා

// xn--xkc2al3hye2a ("Ilangai", Tamil) : LK
// https://nic.lk
இலங்கை

// xn--mgbc0a9azcg ("Morocco/al-Maghrib", Arabic) : MA
المغرب

// xn--d1alf ("mkd", Macedonian) : MK
// MARnet
мкд

// xn--l1acc ("mon", Mongolian) : MN
мон

// xn--mix891f ("Macao", Chinese, Traditional) : MO
// MONIC / HNET Asia (Registry Operator for .mo)
澳門

// xn--mix082f ("Macao", Chinese, Simplified) : MO
澳门

// xn--mgbx4cd0ab ("Malaysia", Malay) : MY
مليسيا

// xn--mgb9awbf ("Oman", Arabic) : OM
عمان

// xn--mgbai9azgqp6j ("Pakistan", Urdu/Arabic) : PK
پاکستان

// xn--mgbai9a5eva00b ("Pakistan", Urdu/Arabic, variant) : PK
پاكستان

// xn--ygbi2ammx ("Falasteen", Arabic) : PS
// The Palestinian National Internet Naming Authority (PNINA)
// http://www.pnina.ps
فلسطين

// xn--90a3ac ("srb", Cyrillic) : RS
// https://www.rnids.rs/en/domains/national-domains
срб
пр.срб
орг.срб
обр.срб
од.срб
упр.срб
ак.срб

// xn--p1ai ("rf", Russian-Cyrillic) : RU
// https://cctld.ru/files/pdf/docs/en/rules_ru-rf.pdf
// Submitted by George Georgievsky <gug@cctld.ru>
рф

// xn--wgbl6a ("Qatar", Arabic) : QA
// http://www.ict.gov.qa/
قطر

// xn--mgberp4a5d4ar ("AlSaudiah", Arabic) : SA
// http://www.nic.net.sa/
السعودية

// xn--mgberp4a5d4a87g ("AlSaudiah", Arabic, variant)  : SA
السعودیة

// xn--mgbqly7c0a67fbc ("AlSaudiah", Arabic, variant) : SA
السعودیۃ

// xn--mgbqly7cvafr ("AlSaudiah", Arabic, variant) : SA
السعوديه

// xn--mgbpl2fh ("sudan", Arabic) : SD
// Operated by .sd registry
سودان

// xn--yfro4i67o Singapore ("Singapore", Chinese) : SG
新加坡

// xn--clchc0ea0b2g2a9gcd ("Singapore", Tamil) : SG
சிங்கப்பூர்

// xn--ogbpf8fl ("Syria", Arabic) : SY
سورية

// xn--mgbtf8fl ("Syria", Arabic, variant) : SY
سوريا

// xn--o3cw4h ("Thai", Thai) : TH
// http://www.thnic.co.th
ไทย
ศึกษา.ไทย
ธุรกิจ.ไทย
รัฐบาล.ไทย
ทหาร.ไทย
เน็ต.ไทย
องค์กร.ไทย

// xn--pgbs0dh ("Tunisia", Arabic) : TN
// http://nic.tn
تونس

// xn--kpry57d ("Taiwan", Chinese, Traditional) : TW
// http://www.twnic.net/english/dn/dn_07a.htm
台灣

// xn--kprw13d ("Taiwan", Chinese, Simplified) : TW
// http://www.twnic.net/english/dn/dn_07a.htm
台湾

// xn--nnx388a ("Taiwan", Chinese, variant) : TW
臺灣

// xn--j1amh ("ukr", Cyrillic) : UA
укр

// xn--mgb2ddes ("AlYemen", Arabic) : YE
اليمن

// xxx : http://icmregistry.com
xxx

// ye : http://www.y.net.ye/services/domain_name.htm
ye
com.ye
edu.ye
gov.ye
net.ye
mil.ye
org.ye

// za : https://www.zadna.org.za/content/page/domain-information/
ac.za
agric.za
alt.za
co.za
edu.za
gov.za
grondar.za
law.za
mil.za
net.za
ngo.za
nic.za
nis.za
nom.za
org.za
school.za
tm.za
web.za

// zm : https://zicta.zm/
// Submitted by registry <info@zicta.zm>
zm
ac.zm
biz.zm
co.zm
com.zm
edu.zm
gov.zm
info.zm
mil.zm
net.zm
org.zm
sch.zm

// zw : https://www.potraz.gov.zw/
// Confirmed by registry <bmtengwa@potraz.gov.zw> 2017-01-25
zw
ac.zw
co.zw
gov.zw
mil.zw
org.zw

// newGTLDs

// List of new gTLDs imported from https://www.icann.org/resources/registries/gtlds/v2/gtlds.json on 2024-07-12T15:14:39Z
// This list is auto-generated, don't edit it manually.
// aaa : American Automobile Association, Inc.
// https://www.iana.org/domains/root/db/aaa.html
aaa

// aarp : AARP
// https://www.iana.org/domains/root/db/aarp.html
aarp

// abb : ABB Ltd
// https://www.iana.org/domains/root/db/abb.html
abb

// abbott : Abbott Laboratories, Inc.
// https://www.iana.org/domains/root/db/abbott.html
abbott

// abbvie : AbbVie Inc.
// https://www.iana.org/domains/root/db/abbvie.html
abbvie

// abc : Disney Enterprises, Inc.
// https://www.iana.org/domains/root/db/abc.html
abc

// able : Able Inc.
// https://www.iana.org/domains/root/db/able.html
able

// abogado : Registry Services, LLC
// https://www.iana.org/domains/root/db/abogado.html
abogado

// abudhabi : Abu Dhabi Systems and Information Centre
// https://www.iana.org/domains/root/db/abudhabi.html
abudhabi

// academy : Binky Moon, LLC
// https://www.iana.org/domains/root/db/academy.html
academy

// accenture : Accenture plc
// https://www.iana.org/domains/root/db/accenture.html
accenture

// accountant : dot Accountant Limited
// https://www.iana.org/domains/root/db/accountant.html
accountant

// accountants : Binky Moon, LLC
// https://www.iana.org/domains/root/db/accountants.html
accountants

// aco : ACO Severin Ahlmann GmbH & Co. KG
// https://www.iana.org/domains/root/db/aco.html
aco

// actor : Dog Beach, LLC
// https://www.iana.org/domains/root/db/actor.html
actor

// ads : Charleston Road Registry Inc.
// https://www.iana.org/domains/root/db/ads.html
ads

// adult : ICM Registry AD LLC
// https://www.iana.org/domains/root/db/adult.html
adult

// aeg : Aktiebolaget Electrolux
// https://www.iana.org/domains/root/db/aeg.html
aeg

// aetna : Aetna Life Insurance Company
// https://www.iana.org/domains/root/db/aetna.html
aetna

// afl : Australian Football League
// https://www.iana.org/domains/root/db/afl.html
afl

// africa : ZA Central Registry NPC trading as Registry.Africa
// https://www.iana.org/domains/root/db/africa.html
africa

// agakhan : Fondation Aga Khan (Aga Khan Foundation)
// https://www.iana.org/domains/root/db/agakhan.html
agakhan

// agency : Binky Moon, LLC
// https://www.iana.org/domains/root/db/agency.html
agency

// aig : American International Group, Inc.
// https://www.iana.org/domains/root/db/aig.html
aig

// airbus : Airbus S.A.S.
// https://www.iana.org/domains/root/db/airbus.html
airbus

// airforce : Dog Beach, LLC
// https://www.iana.org/domains/root/db/airforce.html
airforce

// airtel : Bharti Airtel Limited
// https://www.iana.org/domains/root/db/airtel.html
airtel

// akdn : Fondation Aga Khan (Aga Khan Foundation)
// https://www.iana.org/domains/root/db/akdn.html
akdn

// alibaba : Alibaba Group Holding Limited
// https://www.iana.org/domains/root/db/alibaba.html
alibaba

// alipay : Alibaba Group Holding Limited
// https://www.iana.org/domains/root/db/alipay.html
alipay

// allfinanz : Allfinanz Deutsche Vermögensberatung Aktiengesellschaft
// https://www.iana.org/domains/root/db/allfinanz.html
allfinanz

// allstate : Allstate Fire and Casualty Insurance Company
// https://www.iana.org/domains/root/db/allstate.html
allstate

// ally : Ally Financial Inc.
// https://www.iana.org/domains/root/db/ally.html
ally

// alsace : Region Grand Est
// https://www.iana.org/domains/root/db/alsace.html
alsace

// alstom : ALSTOM
// https://www.iana.org/domains/root/db/alstom.html
alstom

// amazon : Amazon Registry Services, Inc.
// https://www.iana.org/domains/root/db/amazon.html
amazon

// americanexpress : American Express Travel Related Services Company, Inc.
// https://www.iana.org/domains/root/db/americanexpress.html
americanexpress

// americanfamily : AmFam, Inc.
// https://www.iana.org/domains/root/db/americanfamily.html
americanfamily

// amex : American Express Travel Related Services Company, Inc.
// https://www.iana.org/domains/root/db/amex.html
amex

// amfam : AmFam, Inc.
// https://www.iana.org/domains/root/db/amfam.html
amfam

// amica : Amica Mutual Insurance Company
// https://www.iana.org/domains/root/db/amica.html
amica

// amsterdam : Gemeente Amsterdam
// https://www.iana.org/domains/root/db/amsterdam.html
amsterdam

// analytics : Campus IP LLC
// https://www.iana.org/domains/root/db/analytics.html
analytics

// android : Charleston Road Registry Inc.
// https://www.iana.org/domains/root/db/android.html
android

// anquan : Beijing Qihu Keji Co., Ltd.
// https://www.iana.org/domains/root/db/anquan.html
anquan

// anz : Australia and New Zealand Banking Group Limited
// https://www.iana.org/domains/root/db/anz.html
anz

// aol : Yahoo Inc.
// https://www.iana.org/domains/root/db/aol.html
aol

// apartments : Binky Moon, LLC
// https://www.iana.org/domains/root/db/apartments.html
apartments

// app : Charleston Road Registry Inc.
// https://www.iana.org/domains/root/db/app.html
app

// apple : Apple Inc.
// https://www.iana.org/domains/root/db/apple.html
apple

// aquarelle : Aquarelle.com
// https://www.iana.org/domains/root/db/aquarelle.html
aquarelle

// arab : League of Arab States
// https://www.iana.org/domains/root/db/arab.html
arab

// aramco : Aramco Services Company
// https://www.iana.org/domains/root/db/aramco.html
aramco

// archi : Identity Digital Limited
// https://www.iana.org/domains/root/db/archi.html
archi

// army : Dog Beach, LLC
// https://www.iana.org/domains/root/db/army.html
army

// art : UK Creative Ideas Limited
// https://www.iana.org/domains/root/db/art.html
art

// arte : Association Relative à la Télévision Européenne G.E.I.E.
// https://www.iana.org/domains/root/db/arte.html
arte

// asda : Wal-Mart Stores, Inc.
// https://www.iana.org/domains/root/db/asda.html
asda

// associates : Binky Moon, LLC
// https://www.iana.org/domains/root/db/associates.html
associates

// athleta : The Gap, Inc.
// https://www.iana.org/domains/root/db/athleta.html
athleta

// attorney : Dog Beach, LLC
// https://www.iana.org/domains/root/db/attorney.html
attorney

// auction : Dog Beach, LLC
// https://www.iana.org/domains/root/db/auction.html
auction

// audi : AUDI Aktiengesellschaft
// https://www.iana.org/domains/root/db/audi.html
audi

// audible : Amazon Registry Services, Inc.
// https://www.iana.org/domains/root/db/audible.html
audible

// audio : XYZ.COM LLC
// https://www.iana.org/domains/root/db/audio.html
audio

// auspost : Australian Postal Corporation
// https://www.iana.org/domains/root/db/auspost.html
auspost

// author : Amazon Registry Services, Inc.
// https://www.iana.org/domains/root/db/author.html
author

// auto : XYZ.COM LLC
// https://www.iana.org/domains/root/db/auto.html
auto

// autos : XYZ.COM LLC
// https://www.iana.org/domains/root/db/autos.html
autos

// aws : AWS Registry LLC
// https://www.iana.org/domains/root/db/aws.html
aws

// axa : AXA Group Operations SAS
// https://www.iana.org/domains/root/db/axa.html
axa

// azure : Microsoft Corporation
// https://www.iana.org/domains/root/db/azure.html
azure

// baby : XYZ.COM LLC
// https://www.iana.org/domains/root/db/baby.html
baby

// baidu : Baidu, Inc.
// https://www.iana.org/domains/root/db/baidu.html
baidu

// banamex : Citigroup Inc.
// https://www.iana.org/domains/root/db/banamex.html
banamex

// band : Dog Beach, LLC
// https://www.iana.org/domains/root/db/band.html
band

// bank : fTLD Registry Services LLC
// https://www.iana.org/domains/root/db/bank.html
bank

// bar : Punto 2012 Sociedad Anonima Promotora de Inversion de Capital Variable
// https://www.iana.org/domains/root/db/bar.html
bar

// barcelona : Municipi de Barcelona
// https://www.iana.org/domains/root/db/barcelona.html
barcelona

// barclaycard : Barclays Bank PLC
// https://www.iana.org/domains/root/db/barclaycard.html
barclaycard

// barclays : Barclays Bank PLC
// https://www.iana.org/domains/root/db/barclays.html
barclays

// barefoot : Gallo Vineyards, Inc.
// https://www.iana.org/domains/root/db/barefoot.html
barefoot

// bargains : Binky Moon, LLC
// https://www.iana.org/domains/root/db/bargains.html
bargains

// baseball : MLB Advanced Media DH, LLC
// https://www.iana.org/domains/root/db/baseball.html
baseball

// basketball : Fédération Internationale de Basketball (FIBA)
// https://www.iana.org/domains/root/db/basketball.html
basketball

// bauhaus : Werkhaus GmbH
// https://www.iana.org/domains/root/db/bauhaus.html
bauhaus

// bayern : Bayern Connect GmbH
// https://www.iana.org/domains/root/db/bayern.html
bayern

// bbc : British Broadcasting Corporation
// https://www.iana.org/domains/root/db/bbc.html
bbc

// bbt : BB&T Corporation
// https://www.iana.org/domains/root/db/bbt.html
bbt

// bbva : BANCO BILBAO VIZCAYA ARGENTARIA, S.A.
// https://www.iana.org/domains/root/db/bbva.html
bbva

// bcg : The Boston Consulting Group, Inc.
// https://www.iana.org/domains/root/db/bcg.html
bcg

// bcn : Municipi de Barcelona
// https://www.iana.org/domains/root/db/bcn.html
bcn

// beats : Beats Electronics, LLC
// https://www.iana.org/domains/root/db/beats.html
beats

// beauty : XYZ.COM LLC
// https://www.iana.org/domains/root/db/beauty.html
beauty

// beer : Registry Services, LLC
// https://www.iana.org/domains/root/db/beer.html
beer

// bentley : Bentley Motors Limited
// https://www.iana.org/domains/root/db/bentley.html
bentley

// berlin : dotBERLIN GmbH & Co. KG
// https://www.iana.org/domains/root/db/berlin.html
berlin

// best : BestTLD Pty Ltd
// https://www.iana.org/domains/root/db/best.html
best

// bestbuy : BBY Solutions, Inc.
// https://www.iana.org/domains/root/db/bestbuy.html
bestbuy

// bet : Identity Digital Limited
// https://www.iana.org/domains/root/db/bet.html
bet

// bharti : Bharti Enterprises (Holding) Private Limited
// https://www.iana.org/domains/root/db/bharti.html
bharti

// bible : American Bible Society
// https://www.iana.org/domains/root/db/bible.html
bible

// bid : dot Bid Limited
// https://www.iana.org/domains/root/db/bid.html
bid

// bike : Binky Moon, LLC
// https://www.iana.org/domains/root/db/bike.html
bike

// bing : Microsoft Corporation
// https://www.iana.org/domains/root/db/bing.html
bing

// bingo : Binky Moon, LLC
// https://www.iana.org/domains/root/db/bingo.html
bingo

// bio : Identity Digital Limited
// https://www.iana.org/domains/root/db/bio.html
bio

// black : Identity Digital Limited
// https://www.iana.org/domains/root/db/black.html
black

// blackfriday : Registry Services, LLC
// https://www.iana.org/domains/root/db/blackfriday.html
blackfriday

// blockbuster : Dish DBS Corporation
// https://www.iana.org/domains/root/db/blockbuster.html
blockbuster

// blog : Knock Knock WHOIS There, LLC
// https://www.iana.org/domains/root/db/blog.html
blog

// bloomberg : Bloomberg IP Holdings LLC
// https://www.iana.org/domains/root/db/bloomberg.html
bloomberg

// blue : Identity Digital Limited
// https://www.iana.org/domains/root/db/blue.html
blue

// bms : Bristol-Myers Squibb Company
// https://www.iana.org/domains/root/db/bms.html
bms

// bmw : Bayerische Motoren Werke Aktiengesellschaft
// https://www.iana.org/domains/root/db/bmw.html
bmw

// bnpparibas : BNP Paribas
// https://www.iana.org/domains/root/db/bnpparibas.html
bnpparibas

// boats : XYZ.COM LLC
// https://www.iana.org/domains/root/db/boats.html
boats

// boehringer : Boehringer Ingelheim International GmbH
// https://www.iana.org/domains/root/db/boehringer.html
boehringer

// bofa : Bank of America Corporation
// https://www.iana.org/domains/root/db/bofa.html
bofa

// bom : Núcleo de Informação e Coordenação do Ponto BR - NIC.br
// https://www.iana.org/domains/root/db/bom.html
bom

// bond : ShortDot SA
// https://www.iana.org/domains/root/db/bond.html
bond

// boo : Charleston Road Registry Inc.
// https://www.iana.org/domains/root/db/boo.html
boo

// book : Amazon Registry Services, Inc.
// https://www.iana.org/domains/root/db/book.html
book

// booking : Booking.com B.V.
// https://www.iana.org/domains/root/db/booking.html
booking

// bosch : Robert Bosch GMBH
// https://www.iana.org/domains/root/db/bosch.html
bosch

// bostik : Bostik SA
// https://www.iana.org/domains/root/db/bostik.html
bostik

// boston : Registry Services, LLC
// https://www.iana.org/domains/root/db/boston.html
boston

// bot : Amazon Registry Services, Inc.
// https://www.iana.org/domains/root/db/bot.html
bot

// boutique : Binky Moon, LLC
// https://www.iana.org/domains/root/db/boutique.html
boutique

// box : Intercap Registry Inc.
// https://www.iana.org/domains/root/db/box.html
box

// bradesco : Banco Bradesco S.A.
// https://www.iana.org/domains/root/db/bradesco.html
bradesco

// bridgestone : Bridgestone Corporation
// https://www.iana.org/domains/root/db/bridgestone.html
bridgestone

// broadway : Celebrate Broadway, Inc.
// https://www.iana.org/domains/root/db/broadway.html
broadway

// broker : Dog Beach, LLC
// https://www.iana.org/domains/root/db/broker.html
broker

// brother : Brother Industries, Ltd.
// https://www.iana.org/domains/root/db/brother.html
brother

// brussels : DNS.be vzw
// https://www.iana.org/domains/root/db/brussels.html
brussels

// build : Plan Bee LLC
// https://www.iana.org/domains/root/db/build.html
build

// builders : Binky Moon, LLC
// https://www.iana.org/domains/root/db/builders.html
builders

// business : Binky Moon, LLC
// https://www.iana.org/domains/root/db/business.html
business

// buy : Amazon Registry Services, Inc.
// https://www.iana.org/domains/root/db/buy.html
buy

// buzz : DOTSTRATEGY CO.
// https://www.iana.org/domains/root/db/buzz.html
buzz

// bzh : Association www.bzh
// https://www.iana.org/domains/root/db/bzh.html
bzh

// cab : Binky Moon, LLC
// https://www.iana.org/domains/root/db/cab.html
cab

// cafe : Binky Moon, LLC
// https://www.iana.org/domains/root/db/cafe.html
cafe

// cal : Charleston Road Registry Inc.
// https://www.iana.org/domains/root/db/cal.html
cal

// call : Amazon Registry Services, Inc.
// https://www.iana.org/domains/root/db/call.html
call

// calvinklein : PVH gTLD Holdings LLC
// https://www.iana.org/domains/root/db/calvinklein.html
calvinklein

// cam : Cam Connecting SARL
// https://www.iana.org/domains/root/db/cam.html
cam

// camera : Binky Moon, LLC
// https://www.iana.org/domains/root/db/camera.html
camera

// camp : Binky Moon, LLC
// https://www.iana.org/domains/root/db/camp.html
camp

// canon : Canon Inc.
// https://www.iana.org/domains/root/db/canon.html
canon

// capetown : ZA Central Registry NPC trading as ZA Central Registry
// https://www.iana.org/domains/root/db/capetown.html
capetown

// capital : Binky Moon, LLC
// https://www.iana.org/domains/root/db/capital.html
capital

// capitalone : Capital One Financial Corporation
// https://www.iana.org/domains/root/db/capitalone.html
capitalone

// car : XYZ.COM LLC
// https://www.iana.org/domains/root/db/car.html
car

// caravan : Caravan International, Inc.
// https://www.iana.org/domains/root/db/caravan.html
caravan

// cards : Binky Moon, LLC
// https://www.iana.org/domains/root/db/cards.html
cards

// care : Binky Moon, LLC
// https://www.iana.org/domains/root/db/care.html
care

// career : dotCareer LLC
// https://www.iana.org/domains/root/db/career.html
career

// careers : Binky Moon, LLC
// https://www.iana.org/domains/root/db/careers.html
careers

// cars : XYZ.COM LLC
// https://www.iana.org/domains/root/db/cars.html
cars

// casa : Registry Services, LLC
// https://www.iana.org/domains/root/db/casa.html
casa

// case : Digity, LLC
// https://www.iana.org/domains/root/db/case.html
case

// cash : Binky Moon, LLC
// https://www.iana.org/domains/root/db/cash.html
cash

// casino : Binky Moon, LLC
// https://www.iana.org/domains/root/db/casino.html
casino

// catering : Binky Moon, LLC
// https://www.iana.org/domains/root/db/catering.html
catering

// catholic : Pontificium Consilium de Comunicationibus Socialibus (PCCS) (Pontifical Council for Social Communication)
// https://www.iana.org/domains/root/db/catholic.html
catholic

// cba : COMMONWEALTH BANK OF AUSTRALIA
// https://www.iana.org/domains/root/db/cba.html
cba

// cbn : The Christian Broadcasting Network, Inc.
// https://www.iana.org/domains/root/db/cbn.html
cbn

// cbre : CBRE, Inc.
// https://www.iana.org/domains/root/db/cbre.html
cbre

// center : Binky Moon, LLC
// https://www.iana.org/domains/root/db/center.html
center

// ceo : XYZ.COM LLC
// https://www.iana.org/domains/root/db/ceo.html
ceo

// cern : European Organization for Nuclear Research ("CERN")
// https://www.iana.org/domains/root/db/cern.html
cern

// cfa : CFA Institute
// https://www.iana.org/domains/root/db/cfa.html
cfa

// cfd : ShortDot SA
// https://www.iana.org/domains/root/db/cfd.html
cfd

// chanel : Chanel International B.V.
// https://www.iana.org/domains/root/db/chanel.html
chanel

// channel : Charleston Road Registry Inc.
// https://www.iana.org/domains/root/db/channel.html
channel

// charity : Public Interest Registry
// https://www.iana.org/domains/root/db/charity.html
charity

// chase : JPMorgan Chase Bank, National Association
// https://www.iana.org/domains/root/db/chase.html
chase

// chat : Binky Moon, LLC
// https://www.iana.org/domains/root/db/chat.html
chat

// cheap : Binky Moon, LLC
// https://www.iana.org/domains/root/db/cheap.html
cheap

// chintai : CHINTAI Corporation
// https://www.iana.org/domains/root/db/chintai.html
chintai

// christmas : XYZ.COM LLC
// https://www.iana.org/domains/root/db/christmas.html
christmas

// chrome : Charleston Road Registry Inc.
// https://www.iana.org/domains/root/db/chrome.html
chrome

// church : Binky Moon, LLC
// https://www.iana.org/domains/root/db/church.html
church

// cipriani : Hotel Cipriani Srl
// https://www.iana.org/domains/root/db/cipriani.html
cipriani

// circle : Amazon Registry Services, Inc.
// https://www.iana.org/domains/root/db/circle.html
circle

// cisco : Cisco Technology, Inc.
// https://www.iana.org/domains/root/db/cisco.html
cisco

// citadel : Citadel Domain LLC
// https://www.iana.org/domains/root/db/citadel.html
citadel

// citi : Citigroup Inc.
// https://www.iana.org/domains/root/db/citi.html
citi

// citic : CITIC Group Corporation
// https://www.iana.org/domains/root/db/citic.html
citic

// city : Binky Moon, LLC
// https://www.iana.org/domains/root/db/city.html
city

// claims : Binky Moon, LLC
// https://www.iana.org/domains/root/db/claims.html
claims

// cleaning : Binky Moon, LLC
// https://www.iana.org/domains/root/db/cleaning.html
cleaning

// click : Internet Naming Company LLC
// https://www.iana.org/domains/root/db/click.html
click

// clinic : Binky Moon, LLC
// https://www.iana.org/domains/root/db/clinic.html
clinic

// clinique : The Estée Lauder Companies Inc.
// https://www.iana.org/domains/root/db/clinique.html
clinique

// clothing : Binky Moon, LLC
// https://www.iana.org/domains/root/db/clothing.html
clothing

// cloud : Aruba PEC S.p.A.
// https://www.iana.org/domains/root/db/cloud.html
cloud

// club : Registry Services, LLC
// https://www.iana.org/domains/root/db/club.html
club

// clubmed : Club Méditerranée S.A.
// https://www.iana.org/domains/root/db/clubmed.html
clubmed

// coach : Binky Moon, LLC
// https://www.iana.org/domains/root/db/coach.html
coach

// codes : Binky Moon, LLC
// https://www.iana.org/domains/root/db/codes.html
codes

// coffee : Binky Moon, LLC
// https://www.iana.org/domains/root/db/coffee.html
coffee

// college : XYZ.COM LLC
// https://www.iana.org/domains/root/db/college.html
college

// cologne : dotKoeln GmbH
// https://www.iana.org/domains/root/db/cologne.html
cologne

// commbank : COMMONWEALTH BANK OF AUSTRALIA
// https://www.iana.org/domains/root/db/commbank.html
commbank

// community : Binky Moon, LLC
// https://www.iana.org/domains/root/db/community.html
community

// company : Binky Moon, LLC
// https://www.iana.org/domains/root/db/company.html
company

// compare : Registry Services, LLC
// https://www.iana.org/domains/root/db/compare.html
compare

// computer : Binky Moon, LLC
// https://www.iana.org/domains/root/db/computer.html
computer

// comsec : VeriSign, Inc.
// https://www.iana.org/domains/root/db/comsec.html
comsec

// condos : Binky Moon, LLC
// https://www.iana.org/domains/root/db/condos.html
condos

// construction : Binky Moon, LLC
// https://www.iana.org/domains/root/db/construction.html
construction

// consulting : Dog Beach, LLC
// https://www.iana.org/domains/root/db/consulting.html
consulting

// contact : Dog Beach, LLC
// https://www.iana.org/domains/root/db/contact.html
contact

// contractors : Binky Moon, LLC
// https://www.iana.org/domains/root/db/contractors.html
contractors

// cooking : Registry Services, LLC
// https://www.iana.org/domains/root/db/cooking.html
cooking

// cool : Binky Moon, LLC
// https://www.iana.org/domains/root/db/cool.html
cool

// corsica : Collectivité de Corse
// https://www.iana.org/domains/root/db/corsica.html
corsica

// country : Internet Naming Company LLC
// https://www.iana.org/domains/root/db/country.html
country

// coupon : Amazon Registry Services, Inc.
// https://www.iana.org/domains/root/db/coupon.html
coupon

// coupons : Binky Moon, LLC
// https://www.iana.org/domains/root/db/coupons.html
coupons

// courses : Registry Services, LLC
// https://www.iana.org/domains/root/db/courses.html
courses

// cpa : American Institute of Certified Public Accountants
// https://www.iana.org/domains/root/db/cpa.html
cpa

// credit : Binky Moon, LLC
// https://www.iana.org/domains/root/db/credit.html
credit

// creditcard : Binky Moon, LLC
// https://www.iana.org/domains/root/db/creditcard.html
creditcard

// creditunion : DotCooperation LLC
// https://www.iana.org/domains/root/db/creditunion.html
creditunion

// cricket : dot Cricket Limited
// https://www.iana.org/domains/root/db/cricket.html
cricket

// crown : Crown Equipment Corporation
// https://www.iana.org/domains/root/db/crown.html
crown

// crs : Federated Co-operatives Limited
// https://www.iana.org/domains/root/db/crs.html
crs

// cruise : Viking River Cruises (Bermuda) Ltd.
// https://www.iana.org/domains/root/db/cruise.html
cruise

// cruises : Binky Moon, LLC
// https://www.iana.org/domains/root/db/cruises.html
cruises

// cuisinella : SCHMIDT GROUPE S.A.S.
// https://www.iana.org/domains/root/db/cuisinella.html
cuisinella

// cymru : Nominet UK
// https://www.iana.org/domains/root/db/cymru.html
cymru

// cyou : ShortDot SA
// https://www.iana.org/domains/root/db/cyou.html
cyou

// dabur : Dabur India Limited
// https://www.iana.org/domains/root/db/dabur.html
dabur

// dad : Charleston Road Registry Inc.
// https://www.iana.org/domains/root/db/dad.html
dad

// dance : Dog Beach, LLC
// https://www.iana.org/domains/root/db/dance.html
dance

// data : Dish DBS Corporation
// https://www.iana.org/domains/root/db/data.html
data

// date : dot Date Limited
// https://www.iana.org/domains/root/db/date.html
date

// dating : Binky Moon, LLC
// https://www.iana.org/domains/root/db/dating.html
dating

// datsun : NISSAN MOTOR CO., LTD.
// https://www.iana.org/domains/root/db/datsun.html
datsun

// day : Charleston Road Registry Inc.
// https://www.iana.org/domains/root/db/day.html
day

// dclk : Charleston Road Registry Inc.
// https://www.iana.org/domains/root/db/dclk.html
dclk

// dds : Registry Services, LLC
// https://www.iana.org/domains/root/db/dds.html
dds

// deal : Amazon Registry Services, Inc.
// https://www.iana.org/domains/root/db/deal.html
deal

// dealer : Intercap Registry Inc.
// https://www.iana.org/domains/root/db/dealer.html
dealer

// deals : Binky Moon, LLC
// https://www.iana.org/domains/root/db/deals.html
deals

// degree : Dog Beach, LLC
// https://www.iana.org/domains/root/db/degree.html
degree

// delivery : Binky Moon, LLC
// https://www.iana.org/domains/root/db/delivery.html
delivery

// dell : Dell Inc.
// https://www.iana.org/domains/root/db/dell.html
dell

// deloitte : Deloitte Touche Tohmatsu
// https://www.iana.org/domains/root/db/deloitte.html
deloitte

// delta : Delta Air Lines, Inc.
// https://www.iana.org/domains/root/db/delta.html
delta

// democrat : Dog Beach, LLC
// https://www.iana.org/domains/root/db/democrat.html
democrat

// dental : Binky Moon, LLC
// https://www.iana.org/domains/root/db/dental.html
dental

// dentist : Dog Beach, LLC
// https://www.iana.org/domains/root/db/dentist.html
dentist

// desi
// https://www.iana.org/domains/root/db/desi.html
desi

// design : Registry Services, LLC
// https://www.iana.org/domains/root/db/design.html
design

// dev : Charleston Road Registry Inc.
// https://www.iana.org/domains/root/db/dev.html
dev

// dhl : Deutsche Post AG
// https://www.iana.org/domains/root/db/dhl.html
dhl

// diamonds : Binky Moon, LLC
// https://www.iana.org/domains/root/db/diamonds.html
diamonds

// diet : XYZ.COM LLC
// https://www.iana.org/domains/root/db/diet.html
diet

// digital : Binky Moon, LLC
// https://www.iana.org/domains/root/db/digital.html
digital

// direct : Binky Moon, LLC
// https://www.iana.org/domains/root/db/direct.html
direct

// directory : Binky Moon, LLC
// https://www.iana.org/domains/root/db/directory.html
directory

// discount : Binky Moon, LLC
// https://www.iana.org/domains/root/db/discount.html
discount

// discover : Discover Financial Services
// https://www.iana.org/domains/root/db/discover.html
discover

// dish : Dish DBS Corporation
// https://www.iana.org/domains/root/db/dish.html
dish

// diy : Internet Naming Company LLC
// https://www.iana.org/domains/root/db/diy.html
diy

// dnp : Dai Nippon Printing Co., Ltd.
// https://www.iana.org/domains/root/db/dnp.html
dnp

// docs : Charleston Road Registry Inc.
// https://www.iana.org/domains/root/db/docs.html
docs

// doctor : Binky Moon, LLC
// https://www.iana.org/domains/root/db/doctor.html
doctor

// dog : Binky Moon, LLC
// https://www.iana.org/domains/root/db/dog.html
dog

// domains : Binky Moon, LLC
// https://www.iana.org/domains/root/db/domains.html
domains

// dot : Dish DBS Corporation
// https://www.iana.org/domains/root/db/dot.html
dot

// download : dot Support Limited
// https://www.iana.org/domains/root/db/download.html
download

// drive : Charleston Road Registry Inc.
// https://www.iana.org/domains/root/db/drive.html
drive

// dtv : Dish DBS Corporation
// https://www.iana.org/domains/root/db/dtv.html
dtv

// dubai : Dubai Smart Government Department
// https://www.iana.org/domains/root/db/dubai.html
dubai

// dunlop : The Goodyear Tire & Rubber Company
// https://www.iana.org/domains/root/db/dunlop.html
dunlop

// dupont : DuPont Specialty Products USA, LLC
// https://www.iana.org/domains/root/db/dupont.html
dupont

// durban : ZA Central Registry NPC trading as ZA Central Registry
// https://www.iana.org/domains/root/db/durban.html
durban

// dvag : Deutsche Vermögensberatung Aktiengesellschaft DVAG
// https://www.iana.org/domains/root/db/dvag.html
dvag

// dvr : DISH Technologies L.L.C.
// https://www.iana.org/domains/root/db/dvr.html
dvr

// earth : Interlink Systems Innovation Institute K.K.
// https://www.iana.org/domains/root/db/earth.html
earth

// eat : Charleston Road Registry Inc.
// https://www.iana.org/domains/root/db/eat.html
eat

// eco : Big Room Inc.
// https://www.iana.org/domains/root/db/eco.html
eco

// edeka : EDEKA Verband kaufmännischer Genossenschaften e.V.
// https://www.iana.org/domains/root/db/edeka.html
edeka

// education : Binky Moon, LLC
// https://www.iana.org/domains/root/db/education.html
education

// email : Binky Moon, LLC
// https://www.iana.org/domains/root/db/email.html
email

// emerck : Merck KGaA
// https://www.iana.org/domains/root/db/emerck.html
emerck

// energy : Binky Moon, LLC
// https://www.iana.org/domains/root/db/energy.html
energy

// engineer : Dog Beach, LLC
// https://www.iana.org/domains/root/db/engineer.html
engineer

// engineering : Binky Moon, LLC
// https://www.iana.org/domains/root/db/engineering.html
engineering

// enterprises : Binky Moon, LLC
// https://www.iana.org/domains/root/db/enterprises.html
enterprises

// epson : Seiko Epson Corporation
// https://www.iana.org/domains/root/db/epson.html
epson

// equipment : Binky Moon, LLC
// https://www.iana.org/domains/root/db/equipment.html
equipment

// ericsson : Telefonaktiebolaget L M Ericsson
// https://www.iana.org/domains/root/db/ericsson.html
ericsson

// erni : ERNI Group Holding AG
// https://www.iana.org/domains/root/db/erni.html
erni

// esq : Charleston Road Registry Inc.
// https://www.iana.org/domains/root/db/esq.html
esq

// estate : Binky Moon, LLC
// https://www.iana.org/domains/root/db/estate.html
estate

// eurovision : European Broadcasting Union (EBU)
// https://www.iana.org/domains/root/db/eurovision.html
eurovision

// eus : Puntueus Fundazioa
// https://www.iana.org/domains/root/db/eus.html
eus

// events : Binky Moon, LLC
// https://www.iana.org/domains/root/db/events.html
events

// exchange : Binky Moon, LLC
// https://www.iana.org/domains/root/db/exchange.html
exchange

// expert : Binky Moon, LLC
// https://www.iana.org/domains/root/db/expert.html
expert

// exposed : Binky Moon, LLC
// https://www.iana.org/domains/root/db/exposed.html
exposed

// express : Binky Moon, LLC
// https://www.iana.org/domains/root/db/express.html
express

// extraspace : Extra Space Storage LLC
// https://www.iana.org/domains/root/db/extraspace.html
extraspace

// fage : Fage International S.A.
// https://www.iana.org/domains/root/db/fage.html
fage

// fail : Binky Moon, LLC
// https://www.iana.org/domains/root/db/fail.html
fail

// fairwinds : FairWinds Partners, LLC
// https://www.iana.org/domains/root/db/fairwinds.html
fairwinds

// faith : dot Faith Limited
// https://www.iana.org/domains/root/db/faith.html
faith

// family : Dog Beach, LLC
// https://www.iana.org/domains/root/db/family.html
family

// fan : Dog Beach, LLC
// https://www.iana.org/domains/root/db/fan.html
fan

// fans : ZDNS International Limited
// https://www.iana.org/domains/root/db/fans.html
fans

// farm : Binky Moon, LLC
// https://www.iana.org/domains/root/db/farm.html
farm

// farmers : Farmers Insurance Exchange
// https://www.iana.org/domains/root/db/farmers.html
farmers

// fashion : Registry Services, LLC
// https://www.iana.org/domains/root/db/fashion.html
fashion

// fast : Amazon Registry Services, Inc.
// https://www.iana.org/domains/root/db/fast.html
fast

// fedex : Federal Express Corporation
// https://www.iana.org/domains/root/db/fedex.html
fedex

// feedback : Top Level Spectrum, Inc.
// https://www.iana.org/domains/root/db/feedback.html
feedback

// ferrari : Fiat Chrysler Automobiles N.V.
// https://www.iana.org/domains/root/db/ferrari.html
ferrari

// ferrero : Ferrero Trading Lux S.A.
// https://www.iana.org/domains/root/db/ferrero.html
ferrero

// fidelity : Fidelity Brokerage Services LLC
// https://www.iana.org/domains/root/db/fidelity.html
fidelity

// fido : Rogers Communications Canada Inc.
// https://www.iana.org/domains/root/db/fido.html
fido

// film : Motion Picture Domain Registry Pty Ltd
// https://www.iana.org/domains/root/db/film.html
film

// final : Núcleo de Informação e Coordenação do Ponto BR - NIC.br
// https://www.iana.org/domains/root/db/final.html
final

// finance : Binky Moon, LLC
// https://www.iana.org/domains/root/db/finance.html
finance

// financial : Binky Moon, LLC
// https://www.iana.org/domains/root/db/financial.html
financial

// fire : Amazon Registry Services, Inc.
// https://www.iana.org/domains/root/db/fire.html
fire

// firestone : Bridgestone Licensing Services, Inc
// https://www.iana.org/domains/root/db/firestone.html
firestone

// firmdale : Firmdale Holdings Limited
// https://www.iana.org/domains/root/db/firmdale.html
firmdale

// fish : Binky Moon, LLC
// https://www.iana.org/domains/root/db/fish.html
fish

// fishing : Registry Services, LLC
// https://www.iana.org/domains/root/db/fishing.html
fishing

// fit : Registry Services, LLC
// https://www.iana.org/domains/root/db/fit.html
fit

// fitness : Binky Moon, LLC
// https://www.iana.org/domains/root/db/fitness.html
fitness

// flickr : Flickr, Inc.
// https://www.iana.org/domains/root/db/flickr.html
flickr

// flights : Binky Moon, LLC
// https://www.iana.org/domains/root/db/flights.html
flights

// flir : FLIR Systems, Inc.
// https://www.iana.org/domains/root/db/flir.html
flir

// florist : Binky Moon, LLC
// https://www.iana.org/domains/root/db/florist.html
florist

// flowers : XYZ.COM LLC
// https://www.iana.org/domains/root/db/flowers.html
flowers

// fly : Charleston Road Registry Inc.
// https://www.iana.org/domains/root/db/fly.html
fly

// foo : Charleston Road Registry Inc.
// https://www.iana.org/domains/root/db/foo.html
foo

// food : Internet Naming Company LLC
// https://www.iana.org/domains/root/db/food.html
food

// football : Binky Moon, LLC
// https://www.iana.org/domains/root/db/football.html
football

// ford : Ford Motor Company
// https://www.iana.org/domains/root/db/ford.html
ford

// forex : Dog Beach, LLC
// https://www.iana.org/domains/root/db/forex.html
forex

// forsale : Dog Beach, LLC
// https://www.iana.org/domains/root/db/forsale.html
forsale

// forum : Fegistry, LLC
// https://www.iana.org/domains/root/db/forum.html
forum

// foundation : Public Interest Registry
// https://www.iana.org/domains/root/db/foundation.html
foundation

// fox : FOX Registry, LLC
// https://www.iana.org/domains/root/db/fox.html
fox

// free : Amazon Registry Services, Inc.
// https://www.iana.org/domains/root/db/free.html
free

// fresenius : Fresenius Immobilien-Verwaltungs-GmbH
// https://www.iana.org/domains/root/db/fresenius.html
fresenius

// frl : FRLregistry B.V.
// https://www.iana.org/domains/root/db/frl.html
frl

// frogans : OP3FT
// https://www.iana.org/domains/root/db/frogans.html
frogans

// frontier : Frontier Communications Corporation
// https://www.iana.org/domains/root/db/frontier.html
frontier

// ftr : Frontier Communications Corporation
// https://www.iana.org/domains/root/db/ftr.html
ftr

// fujitsu : Fujitsu Limited
// https://www.iana.org/domains/root/db/fujitsu.html
fujitsu

// fun : Radix Technologies Inc.
// https://www.iana.org/domains/root/db/fun.html
fun

// fund : Binky Moon, LLC
// https://www.iana.org/domains/root/db/fund.html
fund

// furniture : Binky Moon, LLC
// https://www.iana.org/domains/root/db/furniture.html
furniture

// futbol : Dog Beach, LLC
// https://www.iana.org/domains/root/db/futbol.html
futbol

// fyi : Binky Moon, LLC
// https://www.iana.org/domains/root/db/fyi.html
fyi

// gal : Asociación puntoGAL
// https://www.iana.org/domains/root/db/gal.html
gal

// gallery : Binky Moon, LLC
// https://www.iana.org/domains/root/db/gallery.html
gallery

// gallo : Gallo Vineyards, Inc.
// https://www.iana.org/domains/root/db/gallo.html
gallo

// gallup : Gallup, Inc.
// https://www.iana.org/domains/root/db/gallup.html
gallup

// game : XYZ.COM LLC
// https://www.iana.org/domains/root/db/game.html
game

// games : Dog Beach, LLC
// https://www.iana.org/domains/root/db/games.html
games

// gap : The Gap, Inc.
// https://www.iana.org/domains/root/db/gap.html
gap

// garden : Registry Services, LLC
// https://www.iana.org/domains/root/db/garden.html
garden

// gay : Registry Services, LLC
// https://www.iana.org/domains/root/db/gay.html
gay

// gbiz : Charleston Road Registry Inc.
// https://www.iana.org/domains/root/db/gbiz.html
gbiz

// gdn : Joint Stock Company "Navigation-information systems"
// https://www.iana.org/domains/root/db/gdn.html
gdn

// gea : GEA Group Aktiengesellschaft
// https://www.iana.org/domains/root/db/gea.html
gea

// gent : Easyhost BV
// https://www.iana.org/domains/root/db/gent.html
gent

// genting : Resorts World Inc Pte. Ltd.
// https://www.iana.org/domains/root/db/genting.html
genting

// george : Wal-Mart Stores, Inc.
// https://www.iana.org/domains/root/db/george.html
george

// ggee : GMO Internet, Inc.
// https://www.iana.org/domains/root/db/ggee.html
ggee

// gift : DotGift, LLC
// https://www.iana.org/domains/root/db/gift.html
gift

// gifts : Binky Moon, LLC
// https://www.iana.org/domains/root/db/gifts.html
gifts

// gives : Public Interest Registry
// https://www.iana.org/domains/root/db/gives.html
gives

// giving : Public Interest Registry
// https://www.iana.org/domains/root/db/giving.html
giving

// glass : Binky Moon, LLC
// https://www.iana.org/domains/root/db/glass.html
glass

// gle : Charleston Road Registry Inc.
// https://www.iana.org/domains/root/db/gle.html
gle

// global : Identity Digital Limited
// https://www.iana.org/domains/root/db/global.html
global

// globo : Globo Comunicação e Participações S.A
// https://www.iana.org/domains/root/db/globo.html
globo

// gmail : Charleston Road Registry Inc.
// https://www.iana.org/domains/root/db/gmail.html
gmail

// gmbh : Binky Moon, LLC
// https://www.iana.org/domains/root/db/gmbh.html
gmbh

// gmo : GMO Internet, Inc.
// https://www.iana.org/domains/root/db/gmo.html
gmo

// gmx : 1&1 Mail & Media GmbH
// https://www.iana.org/domains/root/db/gmx.html
gmx

// godaddy : Go Daddy East, LLC
// https://www.iana.org/domains/root/db/godaddy.html
godaddy

// gold : Binky Moon, LLC
// https://www.iana.org/domains/root/db/gold.html
gold

// goldpoint : YODOBASHI CAMERA CO.,LTD.
// https://www.iana.org/domains/root/db/goldpoint.html
goldpoint

// golf : Binky Moon, LLC
// https://www.iana.org/domains/root/db/golf.html
golf

// goo : NTT DOCOMO, INC.
// https://www.iana.org/domains/root/db/goo.html
goo

// goodyear : The Goodyear Tire & Rubber Company
// https://www.iana.org/domains/root/db/goodyear.html
goodyear

// goog : Charleston Road Registry Inc.
// https://www.iana.org/domains/root/db/goog.html
goog

// google : Charleston Road Registry Inc.
// https://www.iana.org/domains/root/db/google.html
google

// gop : Republican State Leadership Committee, Inc.
// https://www.iana.org/domains/root/db/gop.html
gop

// got : Amazon Registry Services, Inc.
// https://www.iana.org/domains/root/db/got.html
got

// grainger : Grainger Registry Services, LLC
// https://www.iana.org/domains/root/db/grainger.html
grainger

// graphics : Binky Moon, LLC
// https://www.iana.org/domains/root/db/graphics.html
graphics

// gratis : Binky Moon, LLC
// https://www.iana.org/domains/root/db/gratis.html
gratis

// green : Identity Digital Limited
// https://www.iana.org/domains/root/db/green.html
green

// gripe : Binky Moon, LLC
// https://www.iana.org/domains/root/db/gripe.html
gripe

// grocery : Wal-Mart Stores, Inc.
// https://www.iana.org/domains/root/db/grocery.html
grocery

// group : Binky Moon, LLC
// https://www.iana.org/domains/root/db/group.html
group

// gucci : Guccio Gucci S.p.a.
// https://www.iana.org/domains/root/db/gucci.html
gucci

// guge : Charleston Road Registry Inc.
// https://www.iana.org/domains/root/db/guge.html
guge

// guide : Binky Moon, LLC
// https://www.iana.org/domains/root/db/guide.html
guide

// guitars : XYZ.COM LLC
// https://www.iana.org/domains/root/db/guitars.html
guitars

// guru : Binky Moon, LLC
// https://www.iana.org/domains/root/db/guru.html
guru

// hair : XYZ.COM LLC
// https://www.iana.org/domains/root/db/hair.html
hair

// hamburg : Hamburg Top-Level-Domain GmbH
// https://www.iana.org/domains/root/db/hamburg.html
hamburg

// hangout : Charleston Road Registry Inc.
// https://www.iana.org/domains/root/db/hangout.html
hangout

// haus : Dog Beach, LLC
// https://www.iana.org/domains/root/db/haus.html
haus

// hbo : HBO Registry Services, Inc.
// https://www.iana.org/domains/root/db/hbo.html
hbo

// hdfc : HOUSING DEVELOPMENT FINANCE CORPORATION LIMITED
// https://www.iana.org/domains/root/db/hdfc.html
hdfc

// hdfcbank : HDFC Bank Limited
// https://www.iana.org/domains/root/db/hdfcbank.html
hdfcbank

// health : Registry Services, LLC
// https://www.iana.org/domains/root/db/health.html
health

// healthcare : Binky Moon, LLC
// https://www.iana.org/domains/root/db/healthcare.html
healthcare

// help : Innovation service Limited
// https://www.iana.org/domains/root/db/help.html
help

// helsinki : City of Helsinki
// https://www.iana.org/domains/root/db/helsinki.html
helsinki

// here : Charleston Road Registry Inc.
// https://www.iana.org/domains/root/db/here.html
here

// hermes : HERMES INTERNATIONAL
// https://www.iana.org/domains/root/db/hermes.html
hermes

// hiphop : Dot Hip Hop, LLC
// https://www.iana.org/domains/root/db/hiphop.html
hiphop

// hisamitsu : Hisamitsu Pharmaceutical Co.,Inc.
// https://www.iana.org/domains/root/db/hisamitsu.html
hisamitsu

// hitachi : Hitachi, Ltd.
// https://www.iana.org/domains/root/db/hitachi.html
hitachi

// hiv : Internet Naming Company LLC
// https://www.iana.org/domains/root/db/hiv.html
hiv

// hkt : PCCW-HKT DataCom Services Limited
// https://www.iana.org/domains/root/db/hkt.html
hkt

// hockey : Binky Moon, LLC
// https://www.iana.org/domains/root/db/hockey.html
hockey

// holdings : Binky Moon, LLC
// https://www.iana.org/domains/root/db/holdings.html
holdings

// holiday : Binky Moon, LLC
// https://www.iana.org/domains/root/db/holiday.html
holiday

// homedepot : Home Depot Product Authority, LLC
// https://www.iana.org/domains/root/db/homedepot.html
homedepot

// homegoods : The TJX Companies, Inc.
// https://www.iana.org/domains/root/db/homegoods.html
homegoods

// homes : XYZ.COM LLC
// https://www.iana.org/domains/root/db/homes.html
homes

// homesense : The TJX Companies, Inc.
// https://www.iana.org/domains/root/db/homesense.html
homesense

// honda : Honda Motor Co., Ltd.
// https://www.iana.org/domains/root/db/honda.html
honda

// horse : Registry Services, LLC
// https://www.iana.org/domains/root/db/horse.html
horse

// hospital : Binky Moon, LLC
// https://www.iana.org/domains/root/db/hospital.html
hospital

// host : Radix Technologies Inc.
// https://www.iana.org/domains/root/db/host.html
host

// hosting : XYZ.COM LLC
// https://www.iana.org/domains/root/db/hosting.html
hosting

// hot : Amazon Registry Services, Inc.
// https://www.iana.org/domains/root/db/hot.html
hot

// hotels : Booking.com B.V.
// https://www.iana.org/domains/root/db/hotels.html
hotels

// hotmail : Microsoft Corporation
// https://www.iana.org/domains/root/db/hotmail.html
hotmail

// house : Binky Moon, LLC
// https://www.iana.org/domains/root/db/house.html
house

// how : Charleston Road Registry Inc.
// https://www.iana.org/domains/root/db/how.html
how

// hsbc : HSBC Global Services (UK) Limited
// https://www.iana.org/domains/root/db/hsbc.html
hsbc

// hughes : Hughes Satellite Systems Corporation
// https://www.iana.org/domains/root/db/hughes.html
hughes

// hyatt : Hyatt GTLD, L.L.C.
// https://www.iana.org/domains/root/db/hyatt.html
hyatt

// hyundai : Hyundai Motor Company
// https://www.iana.org/domains/root/db/hyundai.html
hyundai

// ibm : International Business Machines Corporation
// https://www.iana.org/domains/root/db/ibm.html
ibm

// icbc : Industrial and Commercial Bank of China Limited
// https://www.iana.org/domains/root/db/icbc.html
icbc

// ice : IntercontinentalExchange, Inc.
// https://www.iana.org/domains/root/db/ice.html
ice

// icu : ShortDot SA
// https://www.iana.org/domains/root/db/icu.html
icu

// ieee : IEEE Global LLC
// https://www.iana.org/domains/root/db/ieee.html
ieee

// ifm : ifm electronic gmbh
// https://www.iana.org/domains/root/db/ifm.html
ifm

// ikano : Ikano S.A.
// https://www.iana.org/domains/root/db/ikano.html
ikano

// imamat : Fondation Aga Khan (Aga Khan Foundation)
// https://www.iana.org/domains/root/db/imamat.html
imamat

// imdb : Amazon Registry Services, Inc.
// https://www.iana.org/domains/root/db/imdb.html
imdb

// immo : Binky Moon, LLC
// https://www.iana.org/domains/root/db/immo.html
immo

// immobilien : Dog Beach, LLC
// https://www.iana.org/domains/root/db/immobilien.html
immobilien

// inc : Intercap Registry Inc.
// https://www.iana.org/domains/root/db/inc.html
inc

// industries : Binky Moon, LLC
// https://www.iana.org/domains/root/db/industries.html
industries

// infiniti : NISSAN MOTOR CO., LTD.
// https://www.iana.org/domains/root/db/infiniti.html
infiniti

// ing : Charleston Road Registry Inc.
// https://www.iana.org/domains/root/db/ing.html
ing

// ink : Registry Services, LLC
// https://www.iana.org/domains/root/db/ink.html
ink

// institute : Binky Moon, LLC
// https://www.iana.org/domains/root/db/institute.html
institute

// insurance : fTLD Registry Services LLC
// https://www.iana.org/domains/root/db/insurance.html
insurance

// insure : Binky Moon, LLC
// https://www.iana.org/domains/root/db/insure.html
insure

// international : Binky Moon, LLC
// https://www.iana.org/domains/root/db/international.html
international

// intuit : Intuit Administrative Services, Inc.
// https://www.iana.org/domains/root/db/intuit.html
intuit

// investments : Binky Moon, LLC
// https://www.iana.org/domains/root/db/investments.html
investments

// ipiranga : Ipiranga Produtos de Petroleo S.A.
// https://www.iana.org/domains/root/db/ipiranga.html
ipiranga

// irish : Binky Moon, LLC
// https://www.iana.org/domains/root/db/irish.html
irish

// ismaili : Fondation Aga Khan (Aga Khan Foundation)
// https://www.iana.org/domains/root/db/ismaili.html
ismaili

// ist : Istanbul Metropolitan Municipality
// https://www.iana.org/domains/root/db/ist.html
ist

// istanbul : Istanbul Metropolitan Municipality
// https://www.iana.org/domains/root/db/istanbul.html
istanbul

// itau : Itau Unibanco Holding S.A.
// https://www.iana.org/domains/root/db/itau.html
itau

// itv : ITV Services Limited
// https://www.iana.org/domains/root/db/itv.html
itv

// jaguar : Jaguar Land Rover Ltd
// https://www.iana.org/domains/root/db/jaguar.html
jaguar

// java : Oracle Corporation
// https://www.iana.org/domains/root/db/java.html
java

// jcb : JCB Co., Ltd.
// https://www.iana.org/domains/root/db/jcb.html
jcb

// jeep : FCA US LLC.
// https://www.iana.org/domains/root/db/jeep.html
jeep

// jetzt : Binky Moon, LLC
// https://www.iana.org/domains/root/db/jetzt.html
jetzt

// jewelry : Binky Moon, LLC
// https://www.iana.org/domains/root/db/jewelry.html
jewelry

// jio : Reliance Industries Limited
// https://www.iana.org/domains/root/db/jio.html
jio

// jll : Jones Lang LaSalle Incorporated
// https://www.iana.org/domains/root/db/jll.html
jll

// jmp : Matrix IP LLC
// https://www.iana.org/domains/root/db/jmp.html
jmp

// jnj : Johnson & Johnson Services, Inc.
// https://www.iana.org/domains/root/db/jnj.html
jnj

// joburg : ZA Central Registry NPC trading as ZA Central Registry
// https://www.iana.org/domains/root/db/joburg.html
joburg

// jot : Amazon Registry Services, Inc.
// https://www.iana.org/domains/root/db/jot.html
jot

// joy : Amazon Registry Services, Inc.
// https://www.iana.org/domains/root/db/joy.html
joy

// jpmorgan : JPMorgan Chase Bank, National Association
// https://www.iana.org/domains/root/db/jpmorgan.html
jpmorgan

// jprs : Japan Registry Services Co., Ltd.
// https://www.iana.org/domains/root/db/jprs.html
jprs

// juegos : Dog Beach, LLC
// https://www.iana.org/domains/root/db/juegos.html
juegos

// juniper : JUNIPER NETWORKS, INC.
// https://www.iana.org/domains/root/db/juniper.html
juniper

// kaufen : Dog Beach, LLC
// https://www.iana.org/domains/root/db/kaufen.html
kaufen

// kddi : KDDI CORPORATION
// https://www.iana.org/domains/root/db/kddi.html
kddi

// kerryhotels : Kerry Trading Co. Limited
// https://www.iana.org/domains/root/db/kerryhotels.html
kerryhotels

// kerrylogistics : Kerry Trading Co. Limited
// https://www.iana.org/domains/root/db/kerrylogistics.html
kerrylogistics

// kerryproperties : Kerry Trading Co. Limited
// https://www.iana.org/domains/root/db/kerryproperties.html
kerryproperties

// kfh : Kuwait Finance House
// https://www.iana.org/domains/root/db/kfh.html
kfh

// kia : KIA MOTORS CORPORATION
// https://www.iana.org/domains/root/db/kia.html
kia

// kids : DotKids Foundation Limited
// https://www.iana.org/domains/root/db/kids.html
kids

// kim : Identity Digital Limited
// https://www.iana.org/domains/root/db/kim.html
kim

// kindle : Amazon Registry Services, Inc.
// https://www.iana.org/domains/root/db/kindle.html
kindle

// kitchen : Binky Moon, LLC
// https://www.iana.org/domains/root/db/kitchen.html
kitchen

// kiwi : DOT KIWI LIMITED
// https://www.iana.org/domains/root/db/kiwi.html
kiwi

// koeln : dotKoeln GmbH
// https://www.iana.org/domains/root/db/koeln.html
koeln

// komatsu : Komatsu Ltd.
// https://www.iana.org/domains/root/db/komatsu.html
komatsu

// kosher : Kosher Marketing Assets LLC
// https://www.iana.org/domains/root/db/kosher.html
kosher

// kpmg : KPMG International Cooperative (KPMG International Genossenschaft)
// https://www.iana.org/domains/root/db/kpmg.html
kpmg

// kpn : Koninklijke KPN N.V.
// https://www.iana.org/domains/root/db/kpn.html
kpn

// krd : KRG Department of Information Technology
// https://www.iana.org/domains/root/db/krd.html
krd

// kred : KredTLD Pty Ltd
// https://www.iana.org/domains/root/db/kred.html
kred

// kuokgroup : Kerry Trading Co. Limited
// https://www.iana.org/domains/root/db/kuokgroup.html
kuokgroup

// kyoto : Academic Institution: Kyoto Jyoho Gakuen
// https://www.iana.org/domains/root/db/kyoto.html
kyoto

// lacaixa : Fundación Bancaria Caixa d’Estalvis i Pensions de Barcelona, “la Caixa”
// https://www.iana.org/domains/root/db/lacaixa.html
lacaixa

// lamborghini : Automobili Lamborghini S.p.A.
// https://www.iana.org/domains/root/db/lamborghini.html
lamborghini

// lamer : The Estée Lauder Companies Inc.
// https://www.iana.org/domains/root/db/lamer.html
lamer

// lancaster : LANCASTER
// https://www.iana.org/domains/root/db/lancaster.html
lancaster

// land : Binky Moon, LLC
// https://www.iana.org/domains/root/db/land.html
land

// landrover : Jaguar Land Rover Ltd
// https://www.iana.org/domains/root/db/landrover.html
landrover

// lanxess : LANXESS Corporation
// https://www.iana.org/domains/root/db/lanxess.html
lanxess

// lasalle : Jones Lang LaSalle Incorporated
// https://www.iana.org/domains/root/db/lasalle.html
lasalle

// lat : XYZ.COM LLC
// https://www.iana.org/domains/root/db/lat.html
lat

// latino : Dish DBS Corporation
// https://www.iana.org/domains/root/db/latino.html
latino

// latrobe : La Trobe University
// https://www.iana.org/domains/root/db/latrobe.html
latrobe

// law : Registry Services, LLC
// https://www.iana.org/domains/root/db/law.html
law

// lawyer : Dog Beach, LLC
// https://www.iana.org/domains/root/db/lawyer.html
lawyer

// lds : IRI Domain Management, LLC
// https://www.iana.org/domains/root/db/lds.html
lds

// lease : Binky Moon, LLC
// https://www.iana.org/domains/root/db/lease.html
lease

// leclerc : A.C.D. LEC Association des Centres Distributeurs Edouard Leclerc
// https://www.iana.org/domains/root/db/leclerc.html
leclerc

// lefrak : LeFrak Organization, Inc.
// https://www.iana.org/domains/root/db/lefrak.html
lefrak

// legal : Binky Moon, LLC
// https://www.iana.org/domains/root/db/legal.html
legal

// lego : LEGO Juris A/S
// https://www.iana.org/domains/root/db/lego.html
lego

// lexus : TOYOTA MOTOR CORPORATION
// https://www.iana.org/domains/root/db/lexus.html
lexus

// lgbt : Identity Digital Limited
// https://www.iana.org/domains/root/db/lgbt.html
lgbt

// lidl : Schwarz Domains und Services GmbH & Co. KG
// https://www.iana.org/domains/root/db/lidl.html
lidl

// life : Binky Moon, LLC
// https://www.iana.org/domains/root/db/life.html
life

// lifeinsurance : American Council of Life Insurers
// https://www.iana.org/domains/root/db/lifeinsurance.html
lifeinsurance

// lifestyle : Internet Naming Company LLC
// https://www.iana.org/domains/root/db/lifestyle.html
lifestyle

// lighting : Binky Moon, LLC
// https://www.iana.org/domains/root/db/lighting.html
lighting

// like : Amazon Registry Services, Inc.
// https://www.iana.org/domains/root/db/like.html
like

// lilly : Eli Lilly and Company
// https://www.iana.org/domains/root/db/lilly.html
lilly

// limited : Binky Moon, LLC
// https://www.iana.org/domains/root/db/limited.html
limited

// limo : Binky Moon, LLC
// https://www.iana.org/domains/root/db/limo.html
limo

// lincoln : Ford Motor Company
// https://www.iana.org/domains/root/db/lincoln.html
lincoln

// link : Nova Registry Ltd
// https://www.iana.org/domains/root/db/link.html
link

// lipsy : Lipsy Ltd
// https://www.iana.org/domains/root/db/lipsy.html
lipsy

// live : Dog Beach, LLC
// https://www.iana.org/domains/root/db/live.html
live

// living : Internet Naming Company LLC
// https://www.iana.org/domains/root/db/living.html
living

// llc : Identity Digital Limited
// https://www.iana.org/domains/root/db/llc.html
llc

// llp : Intercap Registry Inc.
// https://www.iana.org/domains/root/db/llp.html
llp

// loan : dot Loan Limited
// https://www.iana.org/domains/root/db/loan.html
loan

// loans : Binky Moon, LLC
// https://www.iana.org/domains/root/db/loans.html
loans

// locker : Orange Domains LLC
// https://www.iana.org/domains/root/db/locker.html
locker

// locus : Locus Analytics LLC
// https://www.iana.org/domains/root/db/locus.html
locus

// lol : XYZ.COM LLC
// https://www.iana.org/domains/root/db/lol.html
lol

// london : Dot London Domains Limited
// https://www.iana.org/domains/root/db/london.html
london

// lotte : Lotte Holdings Co., Ltd.
// https://www.iana.org/domains/root/db/lotte.html
lotte

// lotto : Identity Digital Limited
// https://www.iana.org/domains/root/db/lotto.html
lotto

// love : Waterford Limited
// https://www.iana.org/domains/root/db/love.html
love

// lpl : LPL Holdings, Inc.
// https://www.iana.org/domains/root/db/lpl.html
lpl

// lplfinancial : LPL Holdings, Inc.
// https://www.iana.org/domains/root/db/lplfinancial.html
lplfinancial

// ltd : Binky Moon, LLC
// https://www.iana.org/domains/root/db/ltd.html
ltd

// ltda : InterNetX, Corp
// https://www.iana.org/domains/root/db/ltda.html
ltda

// lundbeck : H. Lundbeck A/S
// https://www.iana.org/domains/root/db/lundbeck.html
lundbeck

// luxe : Registry Services, LLC
// https://www.iana.org/domains/root/db/luxe.html
luxe

// luxury : Luxury Partners, LLC
// https://www.iana.org/domains/root/db/luxury.html
luxury

// madrid : Comunidad de Madrid
// https://www.iana.org/domains/root/db/madrid.html
madrid

// maif : Mutuelle Assurance Instituteur France (MAIF)
// https://www.iana.org/domains/root/db/maif.html
maif

// maison : Binky Moon, LLC
// https://www.iana.org/domains/root/db/maison.html
maison

// makeup : XYZ.COM LLC
// https://www.iana.org/domains/root/db/makeup.html
makeup

// man : MAN SE
// https://www.iana.org/domains/root/db/man.html
man

// management : Binky Moon, LLC
// https://www.iana.org/domains/root/db/management.html
management

// mango : PUNTO FA S.L.
// https://www.iana.org/domains/root/db/mango.html
mango

// map : Charleston Road Registry Inc.
// https://www.iana.org/domains/root/db/map.html
map

// market : Dog Beach, LLC
// https://www.iana.org/domains/root/db/market.html
market

// marketing : Binky Moon, LLC
// https://www.iana.org/domains/root/db/marketing.html
marketing

// markets : Dog Beach, LLC
// https://www.iana.org/domains/root/db/markets.html
markets

// marriott : Marriott Worldwide Corporation
// https://www.iana.org/domains/root/db/marriott.html
marriott

// marshalls : The TJX Companies, Inc.
// https://www.iana.org/domains/root/db/marshalls.html
marshalls

// mattel : Mattel Sites, Inc.
// https://www.iana.org/domains/root/db/mattel.html
mattel

// mba : Binky Moon, LLC
// https://www.iana.org/domains/root/db/mba.html
mba

// mckinsey : McKinsey Holdings, Inc.
// https://www.iana.org/domains/root/db/mckinsey.html
mckinsey

// med : Medistry LLC
// https://www.iana.org/domains/root/db/med.html
med

// media : Binky Moon, LLC
// https://www.iana.org/domains/root/db/media.html
media

// meet : Charleston Road Registry Inc.
// https://www.iana.org/domains/root/db/meet.html
meet

// melbourne : The Crown in right of the State of Victoria, represented by its Department of State Development, Business and Innovation
// https://www.iana.org/domains/root/db/melbourne.html
melbourne

// meme : Charleston Road Registry Inc.
// https://www.iana.org/domains/root/db/meme.html
meme

// memorial : Dog Beach, LLC
// https://www.iana.org/domains/root/db/memorial.html
memorial

// men : Exclusive Registry Limited
// https://www.iana.org/domains/root/db/men.html
men

// menu : Dot Menu Registry, LLC
// https://www.iana.org/domains/root/db/menu.html
menu

// merckmsd : MSD Registry Holdings, Inc.
// https://www.iana.org/domains/root/db/merckmsd.html
merckmsd

// miami : Registry Services, LLC
// https://www.iana.org/domains/root/db/miami.html
miami

// microsoft : Microsoft Corporation
// https://www.iana.org/domains/root/db/microsoft.html
microsoft

// mini : Bayerische Motoren Werke Aktiengesellschaft
// https://www.iana.org/domains/root/db/mini.html
mini

// mint : Intuit Administrative Services, Inc.
// https://www.iana.org/domains/root/db/mint.html
mint

// mit : Massachusetts Institute of Technology
// https://www.iana.org/domains/root/db/mit.html
mit

// mitsubishi : Mitsubishi Corporation
// https://www.iana.org/domains/root/db/mitsubishi.html
mitsubishi

// mlb : MLB Advanced Media DH, LLC
// https://www.iana.org/domains/root/db/mlb.html
mlb

// mls : The Canadian Real Estate Association
// https://www.iana.org/domains/root/db/mls.html
mls

// mma : MMA IARD
// https://www.iana.org/domains/root/db/mma.html
mma

// mobile : Dish DBS Corporation
// https://www.iana.org/domains/root/db/mobile.html
mobile

// moda : Dog Beach, LLC
// https://www.iana.org/domains/root/db/moda.html
moda

// moe : Interlink Systems Innovation Institute K.K.
// https://www.iana.org/domains/root/db/moe.html
moe

// moi : Amazon Registry Services, Inc.
// https://www.iana.org/domains/root/db/moi.html
moi

// mom : XYZ.COM LLC
// https://www.iana.org/domains/root/db/mom.html
mom

// monash : Monash University
// https://www.iana.org/domains/root/db/monash.html
monash

// money : Binky Moon, LLC
// https://www.iana.org/domains/root/db/money.html
money

// monster : XYZ.COM LLC
// https://www.iana.org/domains/root/db/monster.html
monster

// mormon : IRI Domain Management, LLC
// https://www.iana.org/domains/root/db/mormon.html
mormon

// mortgage : Dog Beach, LLC
// https://www.iana.org/domains/root/db/mortgage.html
mortgage

// moscow : Foundation for Assistance for Internet Technologies and Infrastructure Development (FAITID)
// https://www.iana.org/domains/root/db/moscow.html
moscow

// moto : Motorola Trademark Holdings, LLC
// https://www.iana.org/domains/root/db/moto.html
moto

// motorcycles : XYZ.COM LLC
// https://www.iana.org/domains/root/db/motorcycles.html
motorcycles

// mov : Charleston Road Registry Inc.
// https://www.iana.org/domains/root/db/mov.html
mov

// movie : Binky Moon, LLC
// https://www.iana.org/domains/root/db/movie.html
movie

// msd : MSD Registry Holdings, Inc.
// https://www.iana.org/domains/root/db/msd.html
msd

// mtn : MTN Dubai Limited
// https://www.iana.org/domains/root/db/mtn.html
mtn

// mtr : MTR Corporation Limited
// https://www.iana.org/domains/root/db/mtr.html
mtr

// music : DotMusic Limited
// https://www.iana.org/domains/root/db/music.html
music

// nab : National Australia Bank Limited
// https://www.iana.org/domains/root/db/nab.html
nab

// nagoya : GMO Registry, Inc.
// https://www.iana.org/domains/root/db/nagoya.html
nagoya

// navy : Dog Beach, LLC
// https://www.iana.org/domains/root/db/navy.html
navy

// nba : NBA REGISTRY, LLC
// https://www.iana.org/domains/root/db/nba.html
nba

// nec : NEC Corporation
// https://www.iana.org/domains/root/db/nec.html
nec

// netbank : COMMONWEALTH BANK OF AUSTRALIA
// https://www.iana.org/domains/root/db/netbank.html
netbank

// netflix : Netflix, Inc.
// https://www.iana.org/domains/root/db/netflix.html
netflix

// network : Binky Moon, LLC
// https://www.iana.org/domains/root/db/network.html
network

// neustar : NeuStar, Inc.
// https://www.iana.org/domains/root/db/neustar.html
neustar

// new : Charleston Road Registry Inc.
// https://www.iana.org/domains/root/db/new.html
new

// news : Dog Beach, LLC
// https://www.iana.org/domains/root/db/news.html
news

// next : Next plc
// https://www.iana.org/domains/root/db/next.html
next

// nextdirect : Next plc
// https://www.iana.org/domains/root/db/nextdirect.html
nextdirect

// nexus : Charleston Road Registry Inc.
// https://www.iana.org/domains/root/db/nexus.html
nexus

// nfl : NFL Reg Ops LLC
// https://www.iana.org/domains/root/db/nfl.html
nfl

// ngo : Public Interest Registry
// https://www.iana.org/domains/root/db/ngo.html
ngo

// nhk : Japan Broadcasting Corporation (NHK)
// https://www.iana.org/domains/root/db/nhk.html
nhk

// nico : DWANGO Co., Ltd.
// https://www.iana.org/domains/root/db/nico.html
nico

// nike : NIKE, Inc.
// https://www.iana.org/domains/root/db/nike.html
nike

// nikon : NIKON CORPORATION
// https://www.iana.org/domains/root/db/nikon.html
nikon

// ninja : Dog Beach, LLC
// https://www.iana.org/domains/root/db/ninja.html
ninja

// nissan : NISSAN MOTOR CO., LTD.
// https://www.iana.org/domains/root/db/nissan.html
nissan

// nissay : Nippon Life Insurance Company
// https://www.iana.org/domains/root/db/nissay.html
nissay

// nokia : Nokia Corporation
// https://www.iana.org/domains/root/db/nokia.html
nokia

// norton : NortonLifeLock Inc.
// https://www.iana.org/domains/root/db/norton.html
norton

// now : Amazon Registry Services, Inc.
// https://www.iana.org/domains/root/db/now.html
now

// nowruz : Asia Green IT System Bilgisayar San. ve Tic. Ltd. Sti.
// https://www.iana.org/domains/root/db/nowruz.html
nowruz

// nowtv : Starbucks (HK) Limited
// https://www.iana.org/domains/root/db/nowtv.html
nowtv

// nra : NRA Holdings Company, INC.
// https://www.iana.org/domains/root/db/nra.html
nra

// nrw : Minds + Machines GmbH
// https://www.iana.org/domains/root/db/nrw.html
nrw

// ntt : NIPPON TELEGRAPH AND TELEPHONE CORPORATION
// https://www.iana.org/domains/root/db/ntt.html
ntt

// nyc : The City of New York by and through the New York City Department of Information Technology & Telecommunications
// https://www.iana.org/domains/root/db/nyc.html
nyc

// obi : OBI Group Holding SE & Co. KGaA
// https://www.iana.org/domains/root/db/obi.html
obi

// observer : Fegistry, LLC
// https://www.iana.org/domains/root/db/observer.html
observer

// office : Microsoft Corporation
// https://www.iana.org/domains/root/db/office.html
office

// okinawa : BRregistry, Inc.
// https://www.iana.org/domains/root/db/okinawa.html
okinawa

// olayan : Competrol (Luxembourg) Sarl
// https://www.iana.org/domains/root/db/olayan.html
olayan

// olayangroup : Competrol (Luxembourg) Sarl
// https://www.iana.org/domains/root/db/olayangroup.html
olayangroup

// ollo : Dish DBS Corporation
// https://www.iana.org/domains/root/db/ollo.html
ollo

// omega : The Swatch Group Ltd
// https://www.iana.org/domains/root/db/omega.html
omega

// one : One.com A/S
// https://www.iana.org/domains/root/db/one.html
one

// ong : Public Interest Registry
// https://www.iana.org/domains/root/db/ong.html
ong

// onl : iRegistry GmbH
// https://www.iana.org/domains/root/db/onl.html
onl

// online : Radix Technologies Inc.
// https://www.iana.org/domains/root/db/online.html
online

// ooo : INFIBEAM AVENUES LIMITED
// https://www.iana.org/domains/root/db/ooo.html
ooo

// open : American Express Travel Related Services Company, Inc.
// https://www.iana.org/domains/root/db/open.html
open

// oracle : Oracle Corporation
// https://www.iana.org/domains/root/db/oracle.html
oracle

// orange : Orange Brand Services Limited
// https://www.iana.org/domains/root/db/orange.html
orange

// organic : Identity Digital Limited
// https://www.iana.org/domains/root/db/organic.html
organic

// origins : The Estée Lauder Companies Inc.
// https://www.iana.org/domains/root/db/origins.html
origins

// osaka : Osaka Registry Co., Ltd.
// https://www.iana.org/domains/root/db/osaka.html
osaka

// otsuka : Otsuka Holdings Co., Ltd.
// https://www.iana.org/domains/root/db/otsuka.html
otsuka

// ott : Dish DBS Corporation
// https://www.iana.org/domains/root/db/ott.html
ott

// ovh : MédiaBC
// https://www.iana.org/domains/root/db/ovh.html
ovh

// page : Charleston Road Registry Inc.
// https://www.iana.org/domains/root/db/page.html
page

// panasonic : Panasonic Holdings Corporation
// https://www.iana.org/domains/root/db/panasonic.html
panasonic

// paris : City of Paris
// https://www.iana.org/domains/root/db/paris.html
paris

// pars : Asia Green IT System Bilgisayar San. ve Tic. Ltd. Sti.
// https://www.iana.org/domains/root/db/pars.html
pars

// partners : Binky Moon, LLC
// https://www.iana.org/domains/root/db/partners.html
partners

// parts : Binky Moon, LLC
// https://www.iana.org/domains/root/db/parts.html
parts

// party : Blue Sky Registry Limited
// https://www.iana.org/domains/root/db/party.html
party

// pay : Amazon Registry Services, Inc.
// https://www.iana.org/domains/root/db/pay.html
pay

// pccw : PCCW Enterprises Limited
// https://www.iana.org/domains/root/db/pccw.html
pccw

// pet : Identity Digital Limited
// https://www.iana.org/domains/root/db/pet.html
pet

// pfizer : Pfizer Inc.
// https://www.iana.org/domains/root/db/pfizer.html
pfizer

// pharmacy : National Association of Boards of Pharmacy
// https://www.iana.org/domains/root/db/pharmacy.html
pharmacy

// phd : Charleston Road Registry Inc.
// https://www.iana.org/domains/root/db/phd.html
phd

// philips : Koninklijke Philips N.V.
// https://www.iana.org/domains/root/db/philips.html
philips

// phone : Dish DBS Corporation
// https://www.iana.org/domains/root/db/phone.html
phone

// photo : Registry Services, LLC
// https://www.iana.org/domains/root/db/photo.html
photo

// photography : Binky Moon, LLC
// https://www.iana.org/domains/root/db/photography.html
photography

// photos : Binky Moon, LLC
// https://www.iana.org/domains/root/db/photos.html
photos

// physio : PhysBiz Pty Ltd
// https://www.iana.org/domains/root/db/physio.html
physio

// pics : XYZ.COM LLC
// https://www.iana.org/domains/root/db/pics.html
pics

// pictet : Pictet Europe S.A.
// https://www.iana.org/domains/root/db/pictet.html
pictet

// pictures : Binky Moon, LLC
// https://www.iana.org/domains/root/db/pictures.html
pictures

// pid : Top Level Spectrum, Inc.
// https://www.iana.org/domains/root/db/pid.html
pid

// pin : Amazon Registry Services, Inc.
// https://www.iana.org/domains/root/db/pin.html
pin

// ping : Ping Registry Provider, Inc.
// https://www.iana.org/domains/root/db/ping.html
ping

// pink : Identity Digital Limited
// https://www.iana.org/domains/root/db/pink.html
pink

// pioneer : Pioneer Corporation
// https://www.iana.org/domains/root/db/pioneer.html
pioneer

// pizza : Binky Moon, LLC
// https://www.iana.org/domains/root/db/pizza.html
pizza

// place : Binky Moon, LLC
// https://www.iana.org/domains/root/db/place.html
place

// play : Charleston Road Registry Inc.
// https://www.iana.org/domains/root/db/play.html
play

// playstation : Sony Interactive Entertainment Inc.
// https://www.iana.org/domains/root/db/playstation.html
playstation

// plumbing : Binky Moon, LLC
// https://www.iana.org/domains/root/db/plumbing.html
plumbing

// plus : Binky Moon, LLC
// https://www.iana.org/domains/root/db/plus.html
plus

// pnc : PNC Domain Co., LLC
// https://www.iana.org/domains/root/db/pnc.html
pnc

// pohl : Deutsche Vermögensberatung Aktiengesellschaft DVAG
// https://www.iana.org/domains/root/db/pohl.html
pohl

// poker : Identity Digital Limited
// https://www.iana.org/domains/root/db/poker.html
poker

// politie : Politie Nederland
// https://www.iana.org/domains/root/db/politie.html
politie

// porn : ICM Registry PN LLC
// https://www.iana.org/domains/root/db/porn.html
porn

// pramerica : Prudential Financial, Inc.
// https://www.iana.org/domains/root/db/pramerica.html
pramerica

// praxi : Praxi S.p.A.
// https://www.iana.org/domains/root/db/praxi.html
praxi

// press : Radix Technologies Inc.
// https://www.iana.org/domains/root/db/press.html
press

// prime : Amazon Registry Services, Inc.
// https://www.iana.org/domains/root/db/prime.html
prime

// prod : Charleston Road Registry Inc.
// https://www.iana.org/domains/root/db/prod.html
prod

// productions : Binky Moon, LLC
// https://www.iana.org/domains/root/db/productions.html
productions

// prof : Charleston Road Registry Inc.
// https://www.iana.org/domains/root/db/prof.html
prof

// progressive : Progressive Casualty Insurance Company
// https://www.iana.org/domains/root/db/progressive.html
progressive

// promo : Identity Digital Limited
// https://www.iana.org/domains/root/db/promo.html
promo

// properties : Binky Moon, LLC
// https://www.iana.org/domains/root/db/properties.html
properties

// property : Digital Property Infrastructure Limited
// https://www.iana.org/domains/root/db/property.html
property

// protection : XYZ.COM LLC
// https://www.iana.org/domains/root/db/protection.html
protection

// pru : Prudential Financial, Inc.
// https://www.iana.org/domains/root/db/pru.html
pru

// prudential : Prudential Financial, Inc.
// https://www.iana.org/domains/root/db/prudential.html
prudential

// pub : Dog Beach, LLC
// https://www.iana.org/domains/root/db/pub.html
pub

// pwc : PricewaterhouseCoopers LLP
// https://www.iana.org/domains/root/db/pwc.html
pwc

// qpon : dotQPON LLC
// https://www.iana.org/domains/root/db/qpon.html
qpon

// quebec : PointQuébec Inc
// https://www.iana.org/domains/root/db/quebec.html
quebec

// quest : XYZ.COM LLC
// https://www.iana.org/domains/root/db/quest.html
quest

// racing : Premier Registry Limited
// https://www.iana.org/domains/root/db/racing.html
racing

// radio : European Broadcasting Union (EBU)
// https://www.iana.org/domains/root/db/radio.html
radio

// read : Amazon Registry Services, Inc.
// https://www.iana.org/domains/root/db/read.html
read

// realestate : dotRealEstate LLC
// https://www.iana.org/domains/root/db/realestate.html
realestate

// realtor : Real Estate Domains LLC
// https://www.iana.org/domains/root/db/realtor.html
realtor

// realty : Internet Naming Company LLC
// https://www.iana.org/domains/root/db/realty.html
realty

// recipes : Binky Moon, LLC
// https://www.iana.org/domains/root/db/recipes.html
recipes

// red : Identity Digital Limited
// https://www.iana.org/domains/root/db/red.html
red

// redstone : Redstone Haute Couture Co., Ltd.
// https://www.iana.org/domains/root/db/redstone.html
redstone

// redumbrella : Travelers TLD, LLC
// https://www.iana.org/domains/root/db/redumbrella.html
redumbrella

// rehab : Dog Beach, LLC
// https://www.iana.org/domains/root/db/rehab.html
rehab

// reise : Binky Moon, LLC
// https://www.iana.org/domains/root/db/reise.html
reise

// reisen : Binky Moon, LLC
// https://www.iana.org/domains/root/db/reisen.html
reisen

// reit : National Association of Real Estate Investment Trusts, Inc.
// https://www.iana.org/domains/root/db/reit.html
reit

// reliance : Reliance Industries Limited
// https://www.iana.org/domains/root/db/reliance.html
reliance

// ren : ZDNS International Limited
// https://www.iana.org/domains/root/db/ren.html
ren

// rent : XYZ.COM LLC
// https://www.iana.org/domains/root/db/rent.html
rent

// rentals : Binky Moon, LLC
// https://www.iana.org/domains/root/db/rentals.html
rentals

// repair : Binky Moon, LLC
// https://www.iana.org/domains/root/db/repair.html
repair

// report : Binky Moon, LLC
// https://www.iana.org/domains/root/db/report.html
report

// republican : Dog Beach, LLC
// https://www.iana.org/domains/root/db/republican.html
republican

// rest : Punto 2012 Sociedad Anonima Promotora de Inversion de Capital Variable
// https://www.iana.org/domains/root/db/rest.html
rest

// restaurant : Binky Moon, LLC
// https://www.iana.org/domains/root/db/restaurant.html
restaurant

// review : dot Review Limited
// https://www.iana.org/domains/root/db/review.html
review

// reviews : Dog Beach, LLC
// https://www.iana.org/domains/root/db/reviews.html
reviews

// rexroth : Robert Bosch GMBH
// https://www.iana.org/domains/root/db/rexroth.html
rexroth

// rich : iRegistry GmbH
// https://www.iana.org/domains/root/db/rich.html
rich

// richardli : Pacific Century Asset Management (HK) Limited
// https://www.iana.org/domains/root/db/richardli.html
richardli

// ricoh : Ricoh Company, Ltd.
// https://www.iana.org/domains/root/db/ricoh.html
ricoh

// ril : Reliance Industries Limited
// https://www.iana.org/domains/root/db/ril.html
ril

// rio : Empresa Municipal de Informática SA - IPLANRIO
// https://www.iana.org/domains/root/db/rio.html
rio

// rip : Dog Beach, LLC
// https://www.iana.org/domains/root/db/rip.html
rip

// rocks : Dog Beach, LLC
// https://www.iana.org/domains/root/db/rocks.html
rocks

// rodeo : Registry Services, LLC
// https://www.iana.org/domains/root/db/rodeo.html
rodeo

// rogers : Rogers Communications Canada Inc.
// https://www.iana.org/domains/root/db/rogers.html
rogers

// room : Amazon Registry Services, Inc.
// https://www.iana.org/domains/root/db/room.html
room

// rsvp : Charleston Road Registry Inc.
// https://www.iana.org/domains/root/db/rsvp.html
rsvp

// rugby : World Rugby Strategic Developments Limited
// https://www.iana.org/domains/root/db/rugby.html
rugby

// ruhr : dotSaarland GmbH
// https://www.iana.org/domains/root/db/ruhr.html
ruhr

// run : Binky Moon, LLC
// https://www.iana.org/domains/root/db/run.html
run

// rwe : RWE AG
// https://www.iana.org/domains/root/db/rwe.html
rwe

// ryukyu : BRregistry, Inc.
// https://www.iana.org/domains/root/db/ryukyu.html
ryukyu

// saarland : dotSaarland GmbH
// https://www.iana.org/domains/root/db/saarland.html
saarland

// safe : Amazon Registry Services, Inc.
// https://www.iana.org/domains/root/db/safe.html
safe

// safety : Safety Registry Services, LLC.
// https://www.iana.org/domains/root/db/safety.html
safety

// sakura : SAKURA Internet Inc.
// https://www.iana.org/domains/root/db/sakura.html
sakura

// sale : Dog Beach, LLC
// https://www.iana.org/domains/root/db/sale.html
sale

// salon : Binky Moon, LLC
// https://www.iana.org/domains/root/db/salon.html
salon

// samsclub : Wal-Mart Stores, Inc.
// https://www.iana.org/domains/root/db/samsclub.html
samsclub

// samsung : SAMSUNG SDS CO., LTD
// https://www.iana.org/domains/root/db/samsung.html
samsung

// sandvik : Sandvik AB
// https://www.iana.org/domains/root/db/sandvik.html
sandvik

// sandvikcoromant : Sandvik AB
// https://www.iana.org/domains/root/db/sandvikcoromant.html
sandvikcoromant

// sanofi : Sanofi
// https://www.iana.org/domains/root/db/sanofi.html
sanofi

// sap : SAP AG
// https://www.iana.org/domains/root/db/sap.html
sap

// sarl : Binky Moon, LLC
// https://www.iana.org/domains/root/db/sarl.html
sarl

// sas : Research IP LLC
// https://www.iana.org/domains/root/db/sas.html
sas

// save : Amazon Registry Services, Inc.
// https://www.iana.org/domains/root/db/save.html
save

// saxo : Saxo Bank A/S
// https://www.iana.org/domains/root/db/saxo.html
saxo

// sbi : STATE BANK OF INDIA
// https://www.iana.org/domains/root/db/sbi.html
sbi

// sbs : ShortDot SA
// https://www.iana.org/domains/root/db/sbs.html
sbs

// scb : The Siam Commercial Bank Public Company Limited ("SCB")
// https://www.iana.org/domains/root/db/scb.html
scb

// schaeffler : Schaeffler Technologies AG & Co. KG
// https://www.iana.org/domains/root/db/schaeffler.html
schaeffler

// schmidt : SCHMIDT GROUPE S.A.S.
// https://www.iana.org/domains/root/db/schmidt.html
schmidt

// scholarships : Scholarships.com, LLC
// https://www.iana.org/domains/root/db/scholarships.html
scholarships

// school : Binky Moon, LLC
// https://www.iana.org/domains/root/db/school.html
school

// schule : Binky Moon, LLC
// https://www.iana.org/domains/root/db/schule.html
schule

// schwarz : Schwarz Domains und Services GmbH & Co. KG
// https://www.iana.org/domains/root/db/schwarz.html
schwarz

// science : dot Science Limited
// https://www.iana.org/domains/root/db/science.html
science

// scot : Dot Scot Registry Limited
// https://www.iana.org/domains/root/db/scot.html
scot

// search : Charleston Road Registry Inc.
// https://www.iana.org/domains/root/db/search.html
search

// seat : SEAT, S.A. (Sociedad Unipersonal)
// https://www.iana.org/domains/root/db/seat.html
seat

// secure : Amazon Registry Services, Inc.
// https://www.iana.org/domains/root/db/secure.html
secure

// security : XYZ.COM LLC
// https://www.iana.org/domains/root/db/security.html
security

// seek : Seek Limited
// https://www.iana.org/domains/root/db/seek.html
seek

// select : Registry Services, LLC
// https://www.iana.org/domains/root/db/select.html
select

// sener : Sener Ingeniería y Sistemas, S.A.
// https://www.iana.org/domains/root/db/sener.html
sener

// services : Binky Moon, LLC
// https://www.iana.org/domains/root/db/services.html
services

// seven : Seven West Media Ltd
// https://www.iana.org/domains/root/db/seven.html
seven

// sew : SEW-EURODRIVE GmbH & Co KG
// https://www.iana.org/domains/root/db/sew.html
sew

// sex : ICM Registry SX LLC
// https://www.iana.org/domains/root/db/sex.html
sex

// sexy : Internet Naming Company LLC
// https://www.iana.org/domains/root/db/sexy.html
sexy

// sfr : Societe Francaise du Radiotelephone - SFR
// https://www.iana.org/domains/root/db/sfr.html
sfr

// shangrila : Shangri‐La International Hotel Management Limited
// https://www.iana.org/domains/root/db/shangrila.html
shangrila

// sharp : Sharp Corporation
// https://www.iana.org/domains/root/db/sharp.html
sharp

// shell : Shell Information Technology International Inc
// https://www.iana.org/domains/root/db/shell.html
shell

// shia : Asia Green IT System Bilgisayar San. ve Tic. Ltd. Sti.
// https://www.iana.org/domains/root/db/shia.html
shia

// shiksha : Identity Digital Limited
// https://www.iana.org/domains/root/db/shiksha.html
shiksha

// shoes : Binky Moon, LLC
// https://www.iana.org/domains/root/db/shoes.html
shoes

// shop : GMO Registry, Inc.
// https://www.iana.org/domains/root/db/shop.html
shop

// shopping : Binky Moon, LLC
// https://www.iana.org/domains/root/db/shopping.html
shopping

// shouji : Beijing Qihu Keji Co., Ltd.
// https://www.iana.org/domains/root/db/shouji.html
shouji

// show : Binky Moon, LLC
// https://www.iana.org/domains/root/db/show.html
show

// silk : Amazon Registry Services, Inc.
// https://www.iana.org/domains/root/db/silk.html
silk

// sina : Sina Corporation
// https://www.iana.org/domains/root/db/sina.html
sina

// singles : Binky Moon, LLC
// https://www.iana.org/domains/root/db/singles.html
singles

// site : Radix Technologies Inc.
// https://www.iana.org/domains/root/db/site.html
site

// ski : Identity Digital Limited
// https://www.iana.org/domains/root/db/ski.html
ski

// skin : XYZ.COM LLC
// https://www.iana.org/domains/root/db/skin.html
skin

// sky : Sky International AG
// https://www.iana.org/domains/root/db/sky.html
sky

// skype : Microsoft Corporation
// https://www.iana.org/domains/root/db/skype.html
skype

// sling : DISH Technologies L.L.C.
// https://www.iana.org/domains/root/db/sling.html
sling

// smart : Smart Communications, Inc. (SMART)
// https://www.iana.org/domains/root/db/smart.html
smart

// smile : Amazon Registry Services, Inc.
// https://www.iana.org/domains/root/db/smile.html
smile

// sncf : Société Nationale SNCF
// https://www.iana.org/domains/root/db/sncf.html
sncf

// soccer : Binky Moon, LLC
// https://www.iana.org/domains/root/db/soccer.html
soccer

// social : Dog Beach, LLC
// https://www.iana.org/domains/root/db/social.html
social

// softbank : SoftBank Group Corp.
// https://www.iana.org/domains/root/db/softbank.html
softbank

// software : Dog Beach, LLC
// https://www.iana.org/domains/root/db/software.html
software

// sohu : Sohu.com Limited
// https://www.iana.org/domains/root/db/sohu.html
sohu

// solar : Binky Moon, LLC
// https://www.iana.org/domains/root/db/solar.html
solar

// solutions : Binky Moon, LLC
// https://www.iana.org/domains/root/db/solutions.html
solutions

// song : Amazon Registry Services, Inc.
// https://www.iana.org/domains/root/db/song.html
song

// sony : Sony Corporation
// https://www.iana.org/domains/root/db/sony.html
sony

// soy : Charleston Road Registry Inc.
// https://www.iana.org/domains/root/db/soy.html
soy

// spa : Asia Spa and Wellness Promotion Council Limited
// https://www.iana.org/domains/root/db/spa.html
spa

// space : Radix Technologies Inc.
// https://www.iana.org/domains/root/db/space.html
space

// sport : SportAccord
// https://www.iana.org/domains/root/db/sport.html
sport

// spot : Amazon Registry Services, Inc.
// https://www.iana.org/domains/root/db/spot.html
spot

// srl : InterNetX, Corp
// https://www.iana.org/domains/root/db/srl.html
srl

// stada : STADA Arzneimittel AG
// https://www.iana.org/domains/root/db/stada.html
stada

// staples : Staples, Inc.
// https://www.iana.org/domains/root/db/staples.html
staples

// star : Star India Private Limited
// https://www.iana.org/domains/root/db/star.html
star

// statebank : STATE BANK OF INDIA
// https://www.iana.org/domains/root/db/statebank.html
statebank

// statefarm : State Farm Mutual Automobile Insurance Company
// https://www.iana.org/domains/root/db/statefarm.html
statefarm

// stc : Saudi Telecom Company
// https://www.iana.org/domains/root/db/stc.html
stc

// stcgroup : Saudi Telecom Company
// https://www.iana.org/domains/root/db/stcgroup.html
stcgroup

// stockholm : Stockholms kommun
// https://www.iana.org/domains/root/db/stockholm.html
stockholm

// storage : XYZ.COM LLC
// https://www.iana.org/domains/root/db/storage.html
storage

// store : Radix Technologies Inc.
// https://www.iana.org/domains/root/db/store.html
store

// stream : dot Stream Limited
// https://www.iana.org/domains/root/db/stream.html
stream

// studio : Dog Beach, LLC
// https://www.iana.org/domains/root/db/studio.html
studio

// study : Registry Services, LLC
// https://www.iana.org/domains/root/db/study.html
study

// style : Binky Moon, LLC
// https://www.iana.org/domains/root/db/style.html
style

// sucks : Vox Populi Registry Ltd.
// https://www.iana.org/domains/root/db/sucks.html
sucks

// supplies : Binky Moon, LLC
// https://www.iana.org/domains/root/db/supplies.html
supplies

// supply : Binky Moon, LLC
// https://www.iana.org/domains/root/db/supply.html
supply

// support : Binky Moon, LLC
// https://www.iana.org/domains/root/db/support.html
support

// surf : Registry Services, LLC
// https://www.iana.org/domains/root/db/surf.html
surf

// surgery : Binky Moon, LLC
// https://www.iana.org/domains/root/db/surgery.html
surgery

// suzuki : SUZUKI MOTOR CORPORATION
// https://www.iana.org/domains/root/db/suzuki.html
suzuki

// swatch : The Swatch Group Ltd
// https://www.iana.org/domains/root/db/swatch.html
swatch

// swiss : Swiss Confederation
// https://www.iana.org/domains/root/db/swiss.html
swiss

// sydney : State of New South Wales, Department of Premier and Cabinet
// https://www.iana.org/domains/root/db/sydney.html
sydney

// systems : Binky Moon, LLC
// https://www.iana.org/domains/root/db/systems.html
systems

// tab : Tabcorp Holdings Limited
// https://www.iana.org/domains/root/db/tab.html
tab

// taipei : Taipei City Government
// https://www.iana.org/domains/root/db/taipei.html
taipei

// talk : Amazon Registry Services, Inc.
// https://www.iana.org/domains/root/db/talk.html
talk

// taobao : Alibaba Group Holding Limited
// https://www.iana.org/domains/root/db/taobao.html
taobao

// target : Target Domain Holdings, LLC
// https://www.iana.org/domains/root/db/target.html
target

// tatamotors : Tata Motors Ltd
// https://www.iana.org/domains/root/db/tatamotors.html
tatamotors

// tatar : Limited Liability Company "Coordination Center of Regional Domain of Tatarstan Republic"
// https://www.iana.org/domains/root/db/tatar.html
tatar

// tattoo : Registry Services, LLC
// https://www.iana.org/domains/root/db/tattoo.html
tattoo

// tax : Binky Moon, LLC
// https://www.iana.org/domains/root/db/tax.html
tax

// taxi : Binky Moon, LLC
// https://www.iana.org/domains/root/db/taxi.html
taxi

// tci : Asia Green IT System Bilgisayar San. ve Tic. Ltd. Sti.
// https://www.iana.org/domains/root/db/tci.html
tci

// tdk : TDK Corporation
// https://www.iana.org/domains/root/db/tdk.html
tdk

// team : Binky Moon, LLC
// https://www.iana.org/domains/root/db/team.html
team

// tech : Radix Technologies Inc.
// https://www.iana.org/domains/root/db/tech.html
tech

// technology : Binky Moon, LLC
// https://www.iana.org/domains/root/db/technology.html
technology

// temasek : Temasek Holdings (Private) Limited
// https://www.iana.org/domains/root/db/temasek.html
temasek

// tennis : Binky Moon, LLC
// https://www.iana.org/domains/root/db/tennis.html
tennis

// teva : Teva Pharmaceutical Industries Limited
// https://www.iana.org/domains/root/db/teva.html
teva

// thd : Home Depot Product Authority, LLC
// https://www.iana.org/domains/root/db/thd.html
thd

// theater : Binky Moon, LLC
// https://www.iana.org/domains/root/db/theater.html
theater

// theatre : XYZ.COM LLC
// https://www.iana.org/domains/root/db/theatre.html
theatre

// tiaa : Teachers Insurance and Annuity Association of America
// https://www.iana.org/domains/root/db/tiaa.html
tiaa

// tickets : XYZ.COM LLC
// https://www.iana.org/domains/root/db/tickets.html
tickets

// tienda : Binky Moon, LLC
// https://www.iana.org/domains/root/db/tienda.html
tienda

// tips : Binky Moon, LLC
// https://www.iana.org/domains/root/db/tips.html
tips

// tires : Binky Moon, LLC
// https://www.iana.org/domains/root/db/tires.html
tires

// tirol : punkt Tirol GmbH
// https://www.iana.org/domains/root/db/tirol.html
tirol

// tjmaxx : The TJX Companies, Inc.
// https://www.iana.org/domains/root/db/tjmaxx.html
tjmaxx

// tjx : The TJX Companies, Inc.
// https://www.iana.org/domains/root/db/tjx.html
tjx

// tkmaxx : The TJX Companies, Inc.
// https://www.iana.org/domains/root/db/tkmaxx.html
tkmaxx

// tmall : Alibaba Group Holding Limited
// https://www.iana.org/domains/root/db/tmall.html
tmall

// today : Binky Moon, LLC
// https://www.iana.org/domains/root/db/today.html
today

// tokyo : GMO Registry, Inc.
// https://www.iana.org/domains/root/db/tokyo.html
tokyo

// tools : Binky Moon, LLC
// https://www.iana.org/domains/root/db/tools.html
tools

// top : .TOP Registry
// https://www.iana.org/domains/root/db/top.html
top

// toray : Toray Industries, Inc.
// https://www.iana.org/domains/root/db/toray.html
toray

// toshiba : TOSHIBA Corporation
// https://www.iana.org/domains/root/db/toshiba.html
toshiba

// total : TotalEnergies SE
// https://www.iana.org/domains/root/db/total.html
total

// tours : Binky Moon, LLC
// https://www.iana.org/domains/root/db/tours.html
tours

// town : Binky Moon, LLC
// https://www.iana.org/domains/root/db/town.html
town

// toyota : TOYOTA MOTOR CORPORATION
// https://www.iana.org/domains/root/db/toyota.html
toyota

// toys : Binky Moon, LLC
// https://www.iana.org/domains/root/db/toys.html
toys

// trade : Elite Registry Limited
// https://www.iana.org/domains/root/db/trade.html
trade

// trading : Dog Beach, LLC
// https://www.iana.org/domains/root/db/trading.html
trading

// training : Binky Moon, LLC
// https://www.iana.org/domains/root/db/training.html
training

// travel : Dog Beach, LLC
// https://www.iana.org/domains/root/db/travel.html
travel

// travelers : Travelers TLD, LLC
// https://www.iana.org/domains/root/db/travelers.html
travelers

// travelersinsurance : Travelers TLD, LLC
// https://www.iana.org/domains/root/db/travelersinsurance.html
travelersinsurance

// trust : Internet Naming Company LLC
// https://www.iana.org/domains/root/db/trust.html
trust

// trv : Travelers TLD, LLC
// https://www.iana.org/domains/root/db/trv.html
trv

// tube : Latin American Telecom LLC
// https://www.iana.org/domains/root/db/tube.html
tube

// tui : TUI AG
// https://www.iana.org/domains/root/db/tui.html
tui

// tunes : Amazon Registry Services, Inc.
// https://www.iana.org/domains/root/db/tunes.html
tunes

// tushu : Amazon Registry Services, Inc.
// https://www.iana.org/domains/root/db/tushu.html
tushu

// tvs : T V SUNDRAM IYENGAR  & SONS LIMITED
// https://www.iana.org/domains/root/db/tvs.html
tvs

// ubank : National Australia Bank Limited
// https://www.iana.org/domains/root/db/ubank.html
ubank

// ubs : UBS AG
// https://www.iana.org/domains/root/db/ubs.html
ubs

// unicom : China United Network Communications Corporation Limited
// https://www.iana.org/domains/root/db/unicom.html
unicom

// university : Binky Moon, LLC
// https://www.iana.org/domains/root/db/university.html
university

// uno : Radix Technologies Inc.
// https://www.iana.org/domains/root/db/uno.html
uno

// uol : UBN INTERNET LTDA.
// https://www.iana.org/domains/root/db/uol.html
uol

// ups : UPS Market Driver, Inc.
// https://www.iana.org/domains/root/db/ups.html
ups

// vacations : Binky Moon, LLC
// https://www.iana.org/domains/root/db/vacations.html
vacations

// vana : D3 Registry LLC
// https://www.iana.org/domains/root/db/vana.html
vana

// vanguard : The Vanguard Group, Inc.
// https://www.iana.org/domains/root/db/vanguard.html
vanguard

// vegas : Dot Vegas, Inc.
// https://www.iana.org/domains/root/db/vegas.html
vegas

// ventures : Binky Moon, LLC
// https://www.iana.org/domains/root/db/ventures.html
ventures

// verisign : VeriSign, Inc.
// https://www.iana.org/domains/root/db/verisign.html
verisign

// versicherung : tldbox GmbH
// https://www.iana.org/domains/root/db/versicherung.html
versicherung

// vet : Dog Beach, LLC
// https://www.iana.org/domains/root/db/vet.html
vet

// viajes : Binky Moon, LLC
// https://www.iana.org/domains/root/db/viajes.html
viajes

// video : Dog Beach, LLC
// https://www.iana.org/domains/root/db/video.html
video

// vig : VIENNA INSURANCE GROUP AG Wiener Versicherung Gruppe
// https://www.iana.org/domains/root/db/vig.html
vig

// viking : Viking River Cruises (Bermuda) Ltd.
// https://www.iana.org/domains/root/db/viking.html
viking

// villas : Binky Moon, LLC
// https://www.iana.org/domains/root/db/villas.html
villas

// vin : Binky Moon, LLC
// https://www.iana.org/domains/root/db/vin.html
vin

// vip : Registry Services, LLC
// https://www.iana.org/domains/root/db/vip.html
vip

// virgin : Virgin Enterprises Limited
// https://www.iana.org/domains/root/db/virgin.html
virgin

// visa : Visa Worldwide Pte. Limited
// https://www.iana.org/domains/root/db/visa.html
visa

// vision : Binky Moon, LLC
// https://www.iana.org/domains/root/db/vision.html
vision

// viva : Saudi Telecom Company
// https://www.iana.org/domains/root/db/viva.html
viva

// vivo : Telefonica Brasil S.A.
// https://www.iana.org/domains/root/db/vivo.html
vivo

// vlaanderen : DNS.be vzw
// https://www.iana.org/domains/root/db/vlaanderen.html
vlaanderen

// vodka : Registry Services, LLC
// https://www.iana.org/domains/root/db/vodka.html
vodka

// volvo : Volvo Holding Sverige Aktiebolag
// https://www.iana.org/domains/root/db/volvo.html
volvo

// vote : Monolith Registry LLC
// https://www.iana.org/domains/root/db/vote.html
vote

// voting : Valuetainment Corp.
// https://www.iana.org/domains/root/db/voting.html
voting

// voto : Monolith Registry LLC
// https://www.iana.org/domains/root/db/voto.html
voto

// voyage : Binky Moon, LLC
// https://www.iana.org/domains/root/db/voyage.html
voyage

// wales : Nominet UK
// https://www.iana.org/domains/root/db/wales.html
wales

// walmart : Wal-Mart Stores, Inc.
// https://www.iana.org/domains/root/db/walmart.html
walmart

// walter : Sandvik AB
// https://www.iana.org/domains/root/db/walter.html
walter

// wang : Zodiac Wang Limited
// https://www.iana.org/domains/root/db/wang.html
wang

// wanggou : Amazon Registry Services, Inc.
// https://www.iana.org/domains/root/db/wanggou.html
wanggou

// watch : Binky Moon, LLC
// https://www.iana.org/domains/root/db/watch.html
watch

// watches : Identity Digital Limited
// https://www.iana.org/domains/root/db/watches.html
watches

// weather : International Business Machines Corporation
// https://www.iana.org/domains/root/db/weather.html
weather

// weatherchannel : International Business Machines Corporation
// https://www.iana.org/domains/root/db/weatherchannel.html
weatherchannel

// webcam : dot Webcam Limited
// https://www.iana.org/domains/root/db/webcam.html
webcam

// weber : Saint-Gobain Weber SA
// https://www.iana.org/domains/root/db/weber.html
weber

// website : Radix Technologies Inc.
// https://www.iana.org/domains/root/db/website.html
website

// wed
// https://www.iana.org/domains/root/db/wed.html
wed

// wedding : Registry Services, LLC
// https://www.iana.org/domains/root/db/wedding.html
wedding

// weibo : Sina Corporation
// https://www.iana.org/domains/root/db/weibo.html
weibo

// weir : Weir Group IP Limited
// https://www.iana.org/domains/root/db/weir.html
weir

// whoswho : Who's Who Registry
// https://www.iana.org/domains/root/db/whoswho.html
whoswho

// wien : punkt.wien GmbH
// https://www.iana.org/domains/root/db/wien.html
wien

// wiki : Registry Services, LLC
// https://www.iana.org/domains/root/db/wiki.html
wiki

// williamhill : William Hill Organization Limited
// https://www.iana.org/domains/root/db/williamhill.html
williamhill

// win : First Registry Limited
// https://www.iana.org/domains/root/db/win.html
win

// windows : Microsoft Corporation
// https://www.iana.org/domains/root/db/windows.html
windows

// wine : Binky Moon, LLC
// https://www.iana.org/domains/root/db/wine.html
wine

// winners : The TJX Companies, Inc.
// https://www.iana.org/domains/root/db/winners.html
winners

// wme : William Morris Endeavor Entertainment, LLC
// https://www.iana.org/domains/root/db/wme.html
wme

// wolterskluwer : Wolters Kluwer N.V.
// https://www.iana.org/domains/root/db/wolterskluwer.html
wolterskluwer

// woodside : Woodside Petroleum Limited
// https://www.iana.org/domains/root/db/woodside.html
woodside

// work : Registry Services, LLC
// https://www.iana.org/domains/root/db/work.html
work

// works : Binky Moon, LLC
// https://www.iana.org/domains/root/db/works.html
works

// world : Binky Moon, LLC
// https://www.iana.org/domains/root/db/world.html
world

// wow : Amazon Registry Services, Inc.
// https://www.iana.org/domains/root/db/wow.html
wow

// wtc : World Trade Centers Association, Inc.
// https://www.iana.org/domains/root/db/wtc.html
wtc

// wtf : Binky Moon, LLC
// https://www.iana.org/domains/root/db/wtf.html
wtf

// xbox : Microsoft Corporation
// https://www.iana.org/domains/root/db/xbox.html
xbox

// xerox : Xerox DNHC LLC
// https://www.iana.org/domains/root/db/xerox.html
xerox

// xihuan : Beijing Qihu Keji Co., Ltd.
// https://www.iana.org/domains/root/db/xihuan.html
xihuan

// xin : Elegant Leader Limited
// https://www.iana.org/domains/root/db/xin.html
xin

// xn--11b4c3d : VeriSign Sarl
// https://www.iana.org/domains/root/db/xn--11b4c3d.html
कॉम

// xn--1ck2e1b : Amazon Registry Services, Inc.
// https://www.iana.org/domains/root/db/xn--1ck2e1b.html
セール

// xn--1qqw23a : Guangzhou YU Wei Information Technology Co., Ltd.
// https://www.iana.org/domains/root/db/xn--1qqw23a.html
佛山

// xn--30rr7y : Excellent First Limited
// https://www.iana.org/domains/root/db/xn--30rr7y.html
慈善

// xn--3bst00m : Eagle Horizon Limited
// https://www.iana.org/domains/root/db/xn--3bst00m.html
集团

// xn--3ds443g : TLD REGISTRY LIMITED OY
// https://www.iana.org/domains/root/db/xn--3ds443g.html
在线

// xn--3pxu8k : VeriSign Sarl
// https://www.iana.org/domains/root/db/xn--3pxu8k.html
点看

// xn--42c2d9a : VeriSign Sarl
// https://www.iana.org/domains/root/db/xn--42c2d9a.html
คอม

// xn--45q11c : Zodiac Gemini Ltd
// https://www.iana.org/domains/root/db/xn--45q11c.html
八卦

// xn--4gbrim : Helium TLDs Ltd
// https://www.iana.org/domains/root/db/xn--4gbrim.html
موقع

// xn--55qw42g : China Organizational Name Administration Center
// https://www.iana.org/domains/root/db/xn--55qw42g.html
公益

// xn--55qx5d : China Internet Network Information Center (CNNIC)
// https://www.iana.org/domains/root/db/xn--55qx5d.html
公司

// xn--5su34j936bgsg : Shangri‐La International Hotel Management Limited
// https://www.iana.org/domains/root/db/xn--5su34j936bgsg.html
香格里拉

// xn--5tzm5g : Global Website TLD Asia Limited
// https://www.iana.org/domains/root/db/xn--5tzm5g.html
网站

// xn--6frz82g : Identity Digital Limited
// https://www.iana.org/domains/root/db/xn--6frz82g.html
移动

// xn--6qq986b3xl : Tycoon Treasure Limited
// https://www.iana.org/domains/root/db/xn--6qq986b3xl.html
我爱你

// xn--80adxhks : Foundation for Assistance for Internet Technologies and Infrastructure Development (FAITID)
// https://www.iana.org/domains/root/db/xn--80adxhks.html
москва

// xn--80aqecdr1a : Pontificium Consilium de Comunicationibus Socialibus (PCCS) (Pontifical Council for Social Communication)
// https://www.iana.org/domains/root/db/xn--80aqecdr1a.html
католик

// xn--80asehdb : CORE Association
// https://www.iana.org/domains/root/db/xn--80asehdb.html
онлайн

// xn--80aswg : CORE Association
// https://www.iana.org/domains/root/db/xn--80aswg.html
сайт

// xn--8y0a063a : China United Network Communications Corporation Limited
// https://www.iana.org/domains/root/db/xn--8y0a063a.html
联通

// xn--9dbq2a : VeriSign Sarl
// https://www.iana.org/domains/root/db/xn--9dbq2a.html
קום

// xn--9et52u : RISE VICTORY LIMITED
// https://www.iana.org/domains/root/db/xn--9et52u.html
时尚

// xn--9krt00a : Sina Corporation
// https://www.iana.org/domains/root/db/xn--9krt00a.html
微博

// xn--b4w605ferd : Temasek Holdings (Private) Limited
// https://www.iana.org/domains/root/db/xn--b4w605ferd.html
淡马锡

// xn--bck1b9a5dre4c : Amazon Registry Services, Inc.
// https://www.iana.org/domains/root/db/xn--bck1b9a5dre4c.html
ファッション

// xn--c1avg : Public Interest Registry
// https://www.iana.org/domains/root/db/xn--c1avg.html
орг

// xn--c2br7g : VeriSign Sarl
// https://www.iana.org/domains/root/db/xn--c2br7g.html
नेट

// xn--cck2b3b : Amazon Registry Services, Inc.
// https://www.iana.org/domains/root/db/xn--cck2b3b.html
ストア

// xn--cckwcxetd : Amazon Registry Services, Inc.
// https://www.iana.org/domains/root/db/xn--cckwcxetd.html
アマゾン

// xn--cg4bki : SAMSUNG SDS CO., LTD
// https://www.iana.org/domains/root/db/xn--cg4bki.html
삼성

// xn--czr694b : Internet DotTrademark Organisation Limited
// https://www.iana.org/domains/root/db/xn--czr694b.html
商标

// xn--czrs0t : Binky Moon, LLC
// https://www.iana.org/domains/root/db/xn--czrs0t.html
商店

// xn--czru2d : Zodiac Aquarius Limited
// https://www.iana.org/domains/root/db/xn--czru2d.html
商城

// xn--d1acj3b : The Foundation for Network Initiatives “The Smart Internet”
// https://www.iana.org/domains/root/db/xn--d1acj3b.html
дети

// xn--eckvdtc9d : Amazon Registry Services, Inc.
// https://www.iana.org/domains/root/db/xn--eckvdtc9d.html
ポイント

// xn--efvy88h : Guangzhou YU Wei Information Technology Co., Ltd.
// https://www.iana.org/domains/root/db/xn--efvy88h.html
新闻

// xn--fct429k : Amazon Registry Services, Inc.
// https://www.iana.org/domains/root/db/xn--fct429k.html
家電

// xn--fhbei : VeriSign Sarl
// https://www.iana.org/domains/root/db/xn--fhbei.html
كوم

// xn--fiq228c5hs : TLD REGISTRY LIMITED OY
// https://www.iana.org/domains/root/db/xn--fiq228c5hs.html
中文网

// xn--fiq64b : CITIC Group Corporation
// https://www.iana.org/domains/root/db/xn--fiq64b.html
中信

// xn--fjq720a : Binky Moon, LLC
// https://www.iana.org/domains/root/db/xn--fjq720a.html
娱乐

// xn--flw351e : Charleston Road Registry Inc.
// https://www.iana.org/domains/root/db/xn--flw351e.html
谷歌

// xn--fzys8d69uvgm : PCCW Enterprises Limited
// https://www.iana.org/domains/root/db/xn--fzys8d69uvgm.html
電訊盈科

// xn--g2xx48c : Nawang Heli(Xiamen) Network Service Co., LTD.
// https://www.iana.org/domains/root/db/xn--g2xx48c.html
购物

// xn--gckr3f0f : Amazon Registry Services, Inc.
// https://www.iana.org/domains/root/db/xn--gckr3f0f.html
クラウド

// xn--gk3at1e : Amazon Registry Services, Inc.
// https://www.iana.org/domains/root/db/xn--gk3at1e.html
通販

// xn--hxt814e : Zodiac Taurus Limited
// https://www.iana.org/domains/root/db/xn--hxt814e.html
网店

// xn--i1b6b1a6a2e : Public Interest Registry
// https://www.iana.org/domains/root/db/xn--i1b6b1a6a2e.html
संगठन

// xn--imr513n : Internet DotTrademark Organisation Limited
// https://www.iana.org/domains/root/db/xn--imr513n.html
餐厅

// xn--io0a7i : China Internet Network Information Center (CNNIC)
// https://www.iana.org/domains/root/db/xn--io0a7i.html
网络

// xn--j1aef : VeriSign Sarl
// https://www.iana.org/domains/root/db/xn--j1aef.html
ком

// xn--jlq480n2rg : Amazon Registry Services, Inc.
// https://www.iana.org/domains/root/db/xn--jlq480n2rg.html
亚马逊

// xn--jvr189m : Amazon Registry Services, Inc.
// https://www.iana.org/domains/root/db/xn--jvr189m.html
食品

// xn--kcrx77d1x4a : Koninklijke Philips N.V.
// https://www.iana.org/domains/root/db/xn--kcrx77d1x4a.html
飞利浦

// xn--kput3i : Beijing RITT-Net Technology Development Co., Ltd
// https://www.iana.org/domains/root/db/xn--kput3i.html
手机

// xn--mgba3a3ejt : Aramco Services Company
// https://www.iana.org/domains/root/db/xn--mgba3a3ejt.html
ارامكو

// xn--mgba7c0bbn0a : Competrol (Luxembourg) Sarl
// https://www.iana.org/domains/root/db/xn--mgba7c0bbn0a.html
العليان

// xn--mgbab2bd : CORE Association
// https://www.iana.org/domains/root/db/xn--mgbab2bd.html
بازار

// xn--mgbca7dzdo : Abu Dhabi Systems and Information Centre
// https://www.iana.org/domains/root/db/xn--mgbca7dzdo.html
ابوظبي

// xn--mgbi4ecexp : Pontificium Consilium de Comunicationibus Socialibus (PCCS) (Pontifical Council for Social Communication)
// https://www.iana.org/domains/root/db/xn--mgbi4ecexp.html
كاثوليك

// xn--mgbt3dhd : Asia Green IT System Bilgisayar San. ve Tic. Ltd. Sti.
// https://www.iana.org/domains/root/db/xn--mgbt3dhd.html
همراه

// xn--mk1bu44c : VeriSign Sarl
// https://www.iana.org/domains/root/db/xn--mk1bu44c.html
닷컴

// xn--mxtq1m : Net-Chinese Co., Ltd.
// https://www.iana.org/domains/root/db/xn--mxtq1m.html
政府

// xn--ngbc5azd : International Domain Registry Pty. Ltd.
// https://www.iana.org/domains/root/db/xn--ngbc5azd.html
شبكة

// xn--ngbe9e0a : Kuwait Finance House
// https://www.iana.org/domains/root/db/xn--ngbe9e0a.html
بيتك

// xn--ngbrx : League of Arab States
// https://www.iana.org/domains/root/db/xn--ngbrx.html
عرب

// xn--nqv7f : Public Interest Registry
// https://www.iana.org/domains/root/db/xn--nqv7f.html
机构

// xn--nqv7fs00ema : Public Interest Registry
// https://www.iana.org/domains/root/db/xn--nqv7fs00ema.html
组织机构

// xn--nyqy26a : Stable Tone Limited
// https://www.iana.org/domains/root/db/xn--nyqy26a.html
健康

// xn--otu796d : Jiang Yu Liang Cai Technology Company Limited
// https://www.iana.org/domains/root/db/xn--otu796d.html
招聘

// xn--p1acf : Rusnames Limited
// https://www.iana.org/domains/root/db/xn--p1acf.html
рус

// xn--pssy2u : VeriSign Sarl
// https://www.iana.org/domains/root/db/xn--pssy2u.html
大拿

// xn--q9jyb4c : Charleston Road Registry Inc.
// https://www.iana.org/domains/root/db/xn--q9jyb4c.html
みんな

// xn--qcka1pmc : Charleston Road Registry Inc.
// https://www.iana.org/domains/root/db/xn--qcka1pmc.html
グーグル

// xn--rhqv96g : Stable Tone Limited
// https://www.iana.org/domains/root/db/xn--rhqv96g.html
世界

// xn--rovu88b : Amazon Registry Services, Inc.
// https://www.iana.org/domains/root/db/xn--rovu88b.html
書籍

// xn--ses554g : KNET Co., Ltd.
// https://www.iana.org/domains/root/db/xn--ses554g.html
网址

// xn--t60b56a : VeriSign Sarl
// https://www.iana.org/domains/root/db/xn--t60b56a.html
닷넷

// xn--tckwe : VeriSign Sarl
// https://www.iana.org/domains/root/db/xn--tckwe.html
コム

// xn--tiq49xqyj : Pontificium Consilium de Comunicationibus Socialibus (PCCS) (Pontifical Council for Social Communication)
// https://www.iana.org/domains/root/db/xn--tiq49xqyj.html
天主教

// xn--unup4y : Binky Moon, LLC
// https://www.iana.org/domains/root/db/xn--unup4y.html
游戏

// xn--vermgensberater-ctb : Deutsche Vermögensberatung Aktiengesellschaft DVAG
// https://www.iana.org/domains/root/db/xn--vermgensberater-ctb.html
vermögensberater

// xn--vermgensberatung-pwb : Deutsche Vermögensberatung Aktiengesellschaft DVAG
// https://www.iana.org/domains/root/db/xn--vermgensberatung-pwb.html
vermögensberatung

// xn--vhquv : Binky Moon, LLC
// https://www.iana.org/domains/root/db/xn--vhquv.html
企业

// xn--vuq861b : Beijing Tele-info Technology Co., Ltd.
// https://www.iana.org/domains/root/db/xn--vuq861b.html
信息

// xn--w4r85el8fhu5dnra : Kerry Trading Co. Limited
// https://www.iana.org/domains/root/db/xn--w4r85el8fhu5dnra.html
嘉里大酒店

// xn--w4rs40l : Kerry Trading Co. Limited
// https://www.iana.org/domains/root/db/xn--w4rs40l.html
嘉里

// xn--xhq521b : Guangzhou YU Wei Information Technology Co., Ltd.
// https://www.iana.org/domains/root/db/xn--xhq521b.html
广东

// xn--zfr164b : China Organizational Name Administration Center
// https://www.iana.org/domains/root/db/xn--zfr164b.html
政务

// xyz : XYZ.COM LLC
// https://www.iana.org/domains/root/db/xyz.html
xyz

// yachts : XYZ.COM LLC
// https://www.iana.org/domains/root/db/yachts.html
yachts

// yahoo : Yahoo Inc.
// https://www.iana.org/domains/root/db/yahoo.html
yahoo

// yamaxun : Amazon Registry Services, Inc.
// https://www.iana.org/domains/root/db/yamaxun.html
yamaxun

// yandex : Yandex Europe B.V.
// https://www.iana.org/domains/root/db/yandex.html
yandex

// yodobashi : YODOBASHI CAMERA CO.,LTD.
// https://www.iana.org/domains/root/db/yodobashi.html
yodobashi

// yoga : Registry Services, LLC
// https://www.iana.org/domains/root/db/yoga.html
yoga

// yokohama : GMO Registry, Inc.
// https://www.iana.org/domains/root/db/yokohama.html
yokohama

// you : Amazon Registry Services, Inc.
// https://www.iana.org/domains/root/db/you.html
you

// youtube : Charleston Road Registry Inc.
// https://www.iana.org/domains/root/db/youtube.html
youtube

// yun : Beijing Qihu Keji Co., Ltd.
// https://www.iana.org/domains/root/db/yun.html
yun

// zappos : Amazon Registry Services, Inc.
// https://www.iana.org/domains/root/db/zappos.html
zappos

// zara : Industria de Diseño Textil, S.A. (INDITEX, S.A.)
// https://www.iana.org/domains/root/db/zara.html
zara

// zero : Amazon Registry Services, Inc.
// https://www.iana.org/domains/root/db/zero.html
zero

// zip : Charleston Road Registry Inc.
// https://www.iana.org/domains/root/db/zip.html
zip

// zone : Binky Moon, LLC
// https://www.iana.org/domains/root/db/zone.html
zone

// zuerich : Kanton Zürich (Canton of Zurich)
// https://www.iana.org/domains/root/db/zuerich.html
zuerich

// ===END ICANN DOMAINS===

// ===BEGIN PRIVATE DOMAINS===

// (Note: these are in alphabetical order by company name)

// .KRD : http://nic.krd/data/krd/Registration%20Policy.pdf
co.krd
edu.krd

// .pl domains (grandfathered)
art.pl
gliwice.pl
krakow.pl
poznan.pl
wroc.pl
zakopane.pl

// .US
// Submitted by Ed Moore <Ed.Moore@lib.de.us>
lib.de.us

// 12CHARS: https://12chars.com
// Submitted by Kenny Niehage <psl@12chars.com>
12chars.dev
12chars.it
12chars.pro

// 1GB LLC : https://www.1gb.ua/
// Submitted by 1GB LLC <noc@1gb.com.ua>
cc.ua
inf.ua
ltd.ua

// 611 blockchain domain name system : https://611project.net/
611.to

// A2 Hosting
// Submitted by Tyler Hall <sysadmin@a2hosting.com>
a2hosted.com
cpserver.com

// AAA workspace : https://aaa.vodka
// Submitted by Kirill Rezraf <admin@aaa.vodka>
aaa.vodka

// Acorn Labs : https://acorn.io
// Submitted by Craig Jellick <domains@acorn.io>
*.on-acorn.io

// ActiveTrail: https://www.activetrail.biz/
// Submitted by Ofer Kalaora <postmaster@activetrail.com>
activetrail.biz

// Adaptable.io : https://adaptable.io
// Submitted by Mark Terrel <support@adaptable.io>
adaptable.app

// Adobe : https://www.adobe.com/
// Submitted by Ian Boston <boston@adobe.com> and Lars Trieloff <trieloff@adobe.com>
adobeaemcloud.com
*.dev.adobeaemcloud.com
aem.live
hlx.live
adobeaemcloud.net
aem.page
hlx.page
hlx3.page

// Adobe Developer Platform : https://developer.adobe.com
// Submitted by Jesse MacFadyen<jessem@adobe.com>
adobeio-static.net
adobeioruntime.net

// Africa.com Web Solutions Ltd : https://registry.africa.com
// Submitted by Gavin Brown <gavin.brown@centralnic.com>
africa.com

// Agnat sp. z o.o. : https://domena.pl
// Submitted by Przemyslaw Plewa <it-admin@domena.pl>
beep.pl

// Airkit : https://www.airkit.com/
// Submitted by Grant Cooksey <security@airkit.com>
airkitapps.com
airkitapps-au.com
airkitapps.eu

// Aiven: https://aiven.io/
// Submitted by Etienne Stalmans <security@aiven.io>
aivencloud.com

// Akamai : https://www.akamai.com/
// Submitted by Akamai Team <publicsuffixlist@akamai.com>
akadns.net
akamai.net
akamai-staging.net
akamaiedge.net
akamaiedge-staging.net
akamaihd.net
akamaihd-staging.net
akamaiorigin.net
akamaiorigin-staging.net
akamaized.net
akamaized-staging.net
edgekey.net
edgekey-staging.net
edgesuite.net
edgesuite-staging.net

// alboto.ca : http://alboto.ca
// Submitted by Anton Avramov <avramov@alboto.ca>
barsy.ca

// Alces Software Ltd : http://alces-software.com
// Submitted by Mark J. Titorenko <mark.titorenko@alces-software.com>
*.compute.estate
*.alces.network

// all-inkl.com : https://all-inkl.com
// Submitted by Werner Kaltofen <wk@all-inkl.com>
kasserver.com

// Altervista: https://www.altervista.org
// Submitted by Carlo Cannas <tech_staff@altervista.it>
altervista.org

// alwaysdata : https://www.alwaysdata.com
// Submitted by Cyril <admin@alwaysdata.com>
alwaysdata.net

// Amaze Software : https://amaze.co
// Submitted by Domain Admin <domainadmin@amaze.co>
myamaze.net

// Amazon : https://www.amazon.com/
// Submitted by AWS Security <psl-maintainers@amazon.com>
// Subsections of Amazon/subsidiaries will appear until "concludes" tag

// Amazon API Gateway
// Submitted by AWS Security <psl-maintainers@amazon.com>
// Reference: 9e37648f-a66c-4655-9ab1-5981f8737197
execute-api.cn-north-1.amazonaws.com.cn
execute-api.cn-northwest-1.amazonaws.com.cn
execute-api.af-south-1.amazonaws.com
execute-api.ap-east-1.amazonaws.com
execute-api.ap-northeast-1.amazonaws.com
execute-api.ap-northeast-2.amazonaws.com
execute-api.ap-northeast-3.amazonaws.com
execute-api.ap-south-1.amazonaws.com
execute-api.ap-south-2.amazonaws.com
execute-api.ap-southeast-1.amazonaws.com
execute-api.ap-southeast-2.amazonaws.com
execute-api.ap-southeast-3.amazonaws.com
execute-api.ap-southeast-4.amazonaws.com
execute-api.ca-central-1.amazonaws.com
execute-api.ca-west-1.amazonaws.com
execute-api.eu-central-1.amazonaws.com
execute-api.eu-central-2.amazonaws.com
execute-api.eu-north-1.amazonaws.com
execute-api.eu-south-1.amazonaws.com
execute-api.eu-south-2.amazonaws.com
execute-api.eu-west-1.amazonaws.com
execute-api.eu-west-2.amazonaws.com
execute-api.eu-west-3.amazonaws.com
execute-api.il-central-1.amazonaws.com
execute-api.me-central-1.amazonaws.com
execute-api.me-south-1.amazonaws.com
execute-api.sa-east-1.amazonaws.com
execute-api.us-east-1.amazonaws.com
execute-api.us-east-2.amazonaws.com
execute-api.us-gov-east-1.amazonaws.com
execute-api.us-gov-west-1.amazonaws.com
execute-api.us-west-1.amazonaws.com
execute-api.us-west-2.amazonaws.com

// Amazon CloudFront
// Submitted by Donavan Miller <donavanm@amazon.com>
// Reference: 54144616-fd49-4435-8535-19c6a601bdb3
cloudfront.net

// Amazon Cognito
// Submitted by AWS Security <psl-maintainers@amazon.com>
// Reference: cb38c251-c93d-4cda-81ec-e72c4f0fdb72
auth.af-south-1.amazoncognito.com
auth.ap-east-1.amazoncognito.com
auth.ap-northeast-1.amazoncognito.com
auth.ap-northeast-2.amazoncognito.com
auth.ap-northeast-3.amazoncognito.com
auth.ap-south-1.amazoncognito.com
auth.ap-south-2.amazoncognito.com
auth.ap-southeast-1.amazoncognito.com
auth.ap-southeast-2.amazoncognito.com
auth.ap-southeast-3.amazoncognito.com
auth.ap-southeast-4.amazoncognito.com
auth.ca-central-1.amazoncognito.com
auth.ca-west-1.amazoncognito.com
auth.eu-central-1.amazoncognito.com
auth.eu-central-2.amazoncognito.com
auth.eu-north-1.amazoncognito.com
auth.eu-south-1.amazoncognito.com
auth.eu-south-2.amazoncognito.com
auth.eu-west-1.amazoncognito.com
auth.eu-west-2.amazoncognito.com
auth.eu-west-3.amazoncognito.com
auth.il-central-1.amazoncognito.com
auth.me-central-1.amazoncognito.com
auth.me-south-1.amazoncognito.com
auth.sa-east-1.amazoncognito.com
auth.us-east-1.amazoncognito.com
auth-fips.us-east-1.amazoncognito.com
auth.us-east-2.amazoncognito.com
auth-fips.us-east-2.amazoncognito.com
auth-fips.us-gov-west-1.amazoncognito.com
auth.us-west-1.amazoncognito.com
auth-fips.us-west-1.amazoncognito.com
auth.us-west-2.amazoncognito.com
auth-fips.us-west-2.amazoncognito.com

// Amazon EC2
// Submitted by Luke Wells <psl-maintainers@amazon.com>
// Reference: 4c38fa71-58ac-4768-99e5-689c1767e537
*.compute.amazonaws.com.cn
*.compute.amazonaws.com
*.compute-1.amazonaws.com
us-east-1.amazonaws.com

// Amazon EMR
// Submitted by AWS Security <psl-maintainers@amazon.com>
// Reference: 82f43f9f-bbb8-400e-8349-854f5a62f20d
emrappui-prod.cn-north-1.amazonaws.com.cn
emrnotebooks-prod.cn-north-1.amazonaws.com.cn
emrstudio-prod.cn-north-1.amazonaws.com.cn
emrappui-prod.cn-northwest-1.amazonaws.com.cn
emrnotebooks-prod.cn-northwest-1.amazonaws.com.cn
emrstudio-prod.cn-northwest-1.amazonaws.com.cn
emrappui-prod.af-south-1.amazonaws.com
emrnotebooks-prod.af-south-1.amazonaws.com
emrstudio-prod.af-south-1.amazonaws.com
emrappui-prod.ap-east-1.amazonaws.com
emrnotebooks-prod.ap-east-1.amazonaws.com
emrstudio-prod.ap-east-1.amazonaws.com
emrappui-prod.ap-northeast-1.amazonaws.com
emrnotebooks-prod.ap-northeast-1.amazonaws.com
emrstudio-prod.ap-northeast-1.amazonaws.com
emrappui-prod.ap-northeast-2.amazonaws.com
emrnotebooks-prod.ap-northeast-2.amazonaws.com
emrstudio-prod.ap-northeast-2.amazonaws.com
emrappui-prod.ap-northeast-3.amazonaws.com
emrnotebooks-prod.ap-northeast-3.amazonaws.com
emrstudio-prod.ap-northeast-3.amazonaws.com
emrappui-prod.ap-south-1.amazonaws.com
emrnotebooks-prod.ap-south-1.amazonaws.com
emrstudio-prod.ap-south-1.amazonaws.com
emrappui-prod.ap-south-2.amazonaws.com
emrnotebooks-prod.ap-south-2.amazonaws.com
emrstudio-prod.ap-south-2.amazonaws.com
emrappui-prod.ap-southeast-1.amazonaws.com
emrnotebooks-prod.ap-southeast-1.amazonaws.com
emrstudio-prod.ap-southeast-1.amazonaws.com
emrappui-prod.ap-southeast-2.amazonaws.com
emrnotebooks-prod.ap-southeast-2.amazonaws.com
emrstudio-prod.ap-southeast-2.amazonaws.com
emrappui-prod.ap-southeast-3.amazonaws.com
emrnotebooks-prod.ap-southeast-3.amazonaws.com
emrstudio-prod.ap-southeast-3.amazonaws.com
emrappui-prod.ap-southeast-4.amazonaws.com
emrnotebooks-prod.ap-southeast-4.amazonaws.com
emrstudio-prod.ap-southeast-4.amazonaws.com
emrappui-prod.ca-central-1.amazonaws.com
emrnotebooks-prod.ca-central-1.amazonaws.com
emrstudio-prod.ca-central-1.amazonaws.com
emrappui-prod.ca-west-1.amazonaws.com
emrnotebooks-prod.ca-west-1.amazonaws.com
emrstudio-prod.ca-west-1.amazonaws.com
emrappui-prod.eu-central-1.amazonaws.com
emrnotebooks-prod.eu-central-1.amazonaws.com
emrstudio-prod.eu-central-1.amazonaws.com
emrappui-prod.eu-central-2.amazonaws.com
emrnotebooks-prod.eu-central-2.amazonaws.com
emrstudio-prod.eu-central-2.amazonaws.com
emrappui-prod.eu-north-1.amazonaws.com
emrnotebooks-prod.eu-north-1.amazonaws.com
emrstudio-prod.eu-north-1.amazonaws.com
emrappui-prod.eu-south-1.amazonaws.com
emrnotebooks-prod.eu-south-1.amazonaws.com
emrstudio-prod.eu-south-1.amazonaws.com
emrappui-prod.eu-south-2.amazonaws.com
emrnotebooks-prod.eu-south-2.amazonaws.com
emrstudio-prod.eu-south-2.amazonaws.com
emrappui-prod.eu-west-1.amazonaws.com
emrnotebooks-prod.eu-west-1.amazonaws.com
emrstudio-prod.eu-west-1.amazonaws.com
emrappui-prod.eu-west-2.amazonaws.com
emrnotebooks-prod.eu-west-2.amazonaws.com
emrstudio-prod.eu-west-2.amazonaws.com
emrappui-prod.eu-west-3.amazonaws.com
emrnotebooks-prod.eu-west-3.amazonaws.com
emrstudio-prod.eu-west-3.amazonaws.com
emrappui-prod.il-central-1.amazonaws.com
emrnotebooks-prod.il-central-1.amazonaws.com
emrstudio-prod.il-central-1.amazonaws.com
emrappui-prod.me-central-1.amazonaws.com
emrnotebooks-prod.me-central-1.amazonaws.com
emrstudio-prod.me-central-1.amazonaws.com
emrappui-prod.me-south-1.amazonaws.com
emrnotebooks-prod.me-south-1.amazonaws.com
emrstudio-prod.me-south-1.amazonaws.com
emrappui-prod.sa-east-1.amazonaws.com
emrnotebooks-prod.sa-east-1.amazonaws.com
emrstudio-prod.sa-east-1.amazonaws.com
emrappui-prod.us-east-1.amazonaws.com
emrnotebooks-prod.us-east-1.amazonaws.com
emrstudio-prod.us-east-1.amazonaws.com
emrappui-prod.us-east-2.amazonaws.com
emrnotebooks-prod.us-east-2.amazonaws.com
emrstudio-prod.us-east-2.amazonaws.com
emrappui-prod.us-gov-east-1.amazonaws.com
emrnotebooks-prod.us-gov-east-1.amazonaws.com
emrstudio-prod.us-gov-east-1.amazonaws.com
emrappui-prod.us-gov-west-1.amazonaws.com
emrnotebooks-prod.us-gov-west-1.amazonaws.com
emrstudio-prod.us-gov-west-1.amazonaws.com
emrappui-prod.us-west-1.amazonaws.com
emrnotebooks-prod.us-west-1.amazonaws.com
emrstudio-prod.us-west-1.amazonaws.com
emrappui-prod.us-west-2.amazonaws.com
emrnotebooks-prod.us-west-2.amazonaws.com
emrstudio-prod.us-west-2.amazonaws.com

// Amazon Managed Workflows for Apache Airflow
// Submitted by AWS Security <psl-maintainers@amazon.com>
// Reference: f5ea5d0a-ec6a-4f23-ac1c-553fbff13f5c
*.cn-north-1.airflow.amazonaws.com.cn
*.cn-northwest-1.airflow.amazonaws.com.cn
*.af-south-1.airflow.amazonaws.com
*.ap-east-1.airflow.amazonaws.com
*.ap-northeast-1.airflow.amazonaws.com
*.ap-northeast-2.airflow.amazonaws.com
*.ap-northeast-3.airflow.amazonaws.com
*.ap-south-1.airflow.amazonaws.com
*.ap-south-2.airflow.amazonaws.com
*.ap-southeast-1.airflow.amazonaws.com
*.ap-southeast-2.airflow.amazonaws.com
*.ap-southeast-3.airflow.amazonaws.com
*.ap-southeast-4.airflow.amazonaws.com
*.ca-central-1.airflow.amazonaws.com
*.ca-west-1.airflow.amazonaws.com
*.eu-central-1.airflow.amazonaws.com
*.eu-central-2.airflow.amazonaws.com
*.eu-north-1.airflow.amazonaws.com
*.eu-south-1.airflow.amazonaws.com
*.eu-south-2.airflow.amazonaws.com
*.eu-west-1.airflow.amazonaws.com
*.eu-west-2.airflow.amazonaws.com
*.eu-west-3.airflow.amazonaws.com
*.il-central-1.airflow.amazonaws.com
*.me-central-1.airflow.amazonaws.com
*.me-south-1.airflow.amazonaws.com
*.sa-east-1.airflow.amazonaws.com
*.us-east-1.airflow.amazonaws.com
*.us-east-2.airflow.amazonaws.com
*.us-west-1.airflow.amazonaws.com
*.us-west-2.airflow.amazonaws.com

// Amazon S3
// Submitted by AWS Security <psl-maintainers@amazon.com>
// Reference: cd5c8b3a-67b7-4b40-9236-c87ce81a3d10
s3.dualstack.cn-north-1.amazonaws.com.cn
s3-accesspoint.dualstack.cn-north-1.amazonaws.com.cn
s3-website.dualstack.cn-north-1.amazonaws.com.cn
s3.cn-north-1.amazonaws.com.cn
s3-accesspoint.cn-north-1.amazonaws.com.cn
s3-deprecated.cn-north-1.amazonaws.com.cn
s3-object-lambda.cn-north-1.amazonaws.com.cn
s3-website.cn-north-1.amazonaws.com.cn
s3.dualstack.cn-northwest-1.amazonaws.com.cn
s3-accesspoint.dualstack.cn-northwest-1.amazonaws.com.cn
s3.cn-northwest-1.amazonaws.com.cn
s3-accesspoint.cn-northwest-1.amazonaws.com.cn
s3-object-lambda.cn-northwest-1.amazonaws.com.cn
s3-website.cn-northwest-1.amazonaws.com.cn
s3.dualstack.af-south-1.amazonaws.com
s3-accesspoint.dualstack.af-south-1.amazonaws.com
s3-website.dualstack.af-south-1.amazonaws.com
s3.af-south-1.amazonaws.com
s3-accesspoint.af-south-1.amazonaws.com
s3-object-lambda.af-south-1.amazonaws.com
s3-website.af-south-1.amazonaws.com
s3.dualstack.ap-east-1.amazonaws.com
s3-accesspoint.dualstack.ap-east-1.amazonaws.com
s3.ap-east-1.amazonaws.com
s3-accesspoint.ap-east-1.amazonaws.com
s3-object-lambda.ap-east-1.amazonaws.com
s3-website.ap-east-1.amazonaws.com
s3.dualstack.ap-northeast-1.amazonaws.com
s3-accesspoint.dualstack.ap-northeast-1.amazonaws.com
s3-website.dualstack.ap-northeast-1.amazonaws.com
s3.ap-northeast-1.amazonaws.com
s3-accesspoint.ap-northeast-1.amazonaws.com
s3-object-lambda.ap-northeast-1.amazonaws.com
s3-website.ap-northeast-1.amazonaws.com
s3.dualstack.ap-northeast-2.amazonaws.com
s3-accesspoint.dualstack.ap-northeast-2.amazonaws.com
s3-website.dualstack.ap-northeast-2.amazonaws.com
s3.ap-northeast-2.amazonaws.com
s3-accesspoint.ap-northeast-2.amazonaws.com
s3-object-lambda.ap-northeast-2.amazonaws.com
s3-website.ap-northeast-2.amazonaws.com
s3.dualstack.ap-northeast-3.amazonaws.com
s3-accesspoint.dualstack.ap-northeast-3.amazonaws.com
s3-website.dualstack.ap-northeast-3.amazonaws.com
s3.ap-northeast-3.amazonaws.com
s3-accesspoint.ap-northeast-3.amazonaws.com
s3-object-lambda.ap-northeast-3.amazonaws.com
s3-website.ap-northeast-3.amazonaws.com
s3.dualstack.ap-south-1.amazonaws.com
s3-accesspoint.dualstack.ap-south-1.amazonaws.com
s3-website.dualstack.ap-south-1.amazonaws.com
s3.ap-south-1.amazonaws.com
s3-accesspoint.ap-south-1.amazonaws.com
s3-object-lambda.ap-south-1.amazonaws.com
s3-website.ap-south-1.amazonaws.com
s3.dualstack.ap-south-2.amazonaws.com
s3-accesspoint.dualstack.ap-south-2.amazonaws.com
s3.ap-south-2.amazonaws.com
s3-accesspoint.ap-south-2.amazonaws.com
s3-object-lambda.ap-south-2.amazonaws.com
s3-website.ap-south-2.amazonaws.com
s3.dualstack.ap-southeast-1.amazonaws.com
s3-accesspoint.dualstack.ap-southeast-1.amazonaws.com
s3-website.dualstack.ap-southeast-1.amazonaws.com
s3.ap-southeast-1.amazonaws.com
s3-accesspoint.ap-southeast-1.amazonaws.com
s3-object-lambda.ap-southeast-1.amazonaws.com
s3-website.ap-southeast-1.amazonaws.com
s3.dualstack.ap-southeast-2.amazonaws.com
s3-accesspoint.dualstack.ap-southeast-2.amazonaws.com
s3-website.dualstack.ap-southeast-2.amazonaws.com
s3.ap-southeast-2.amazonaws.com
s3-accesspoint.ap-southeast-2.amazonaws.com
s3-object-lambda.ap-southeast-2.amazonaws.com
s3-website.ap-southeast-2.amazonaws.com
s3.dualstack.ap-southeast-3.amazonaws.com
s3-accesspoint.dualstack.ap-southeast-3.amazonaws.com
s3.ap-southeast-3.amazonaws.com
s3-accesspoint.ap-southeast-3.amazonaws.com
s3-object-lambda.ap-southeast-3.amazonaws.com
s3-website.ap-southeast-3.amazonaws.com
s3.dualstack.ap-southeast-4.amazonaws.com
s3-accesspoint.dualstack.ap-southeast-4.amazonaws.com
s3.ap-southeast-4.amazonaws.com
s3-accesspoint.ap-southeast-4.amazonaws.com
s3-object-lambda.ap-southeast-4.amazonaws.com
s3-website.ap-southeast-4.amazonaws.com
s3.dualstack.ca-central-1.amazonaws.com
s3-accesspoint.dualstack.ca-central-1.amazonaws.com
s3-accesspoint-fips.dualstack.ca-central-1.amazonaws.com
s3-fips.dualstack.ca-central-1.amazonaws.com
s3-website.dualstack.ca-central-1.amazonaws.com
s3.ca-central-1.amazonaws.com
s3-accesspoint.ca-central-1.amazonaws.com
s3-accesspoint-fips.ca-central-1.amazonaws.com
s3-fips.ca-central-1.amazonaws.com
s3-object-lambda.ca-central-1.amazonaws.com
s3-website.ca-central-1.amazonaws.com
s3.dualstack.ca-west-1.amazonaws.com
s3-accesspoint.dualstack.ca-west-1.amazonaws.com
s3-accesspoint-fips.dualstack.ca-west-1.amazonaws.com
s3-fips.dualstack.ca-west-1.amazonaws.com
s3-website.dualstack.ca-west-1.amazonaws.com
s3.ca-west-1.amazonaws.com
s3-accesspoint.ca-west-1.amazonaws.com
s3-accesspoint-fips.ca-west-1.amazonaws.com
s3-fips.ca-west-1.amazonaws.com
s3-website.ca-west-1.amazonaws.com
s3.dualstack.eu-central-1.amazonaws.com
s3-accesspoint.dualstack.eu-central-1.amazonaws.com
s3-website.dualstack.eu-central-1.amazonaws.com
s3.eu-central-1.amazonaws.com
s3-accesspoint.eu-central-1.amazonaws.com
s3-object-lambda.eu-central-1.amazonaws.com
s3-website.eu-central-1.amazonaws.com
s3.dualstack.eu-central-2.amazonaws.com
s3-accesspoint.dualstack.eu-central-2.amazonaws.com
s3.eu-central-2.amazonaws.com
s3-accesspoint.eu-central-2.amazonaws.com
s3-object-lambda.eu-central-2.amazonaws.com
s3-website.eu-central-2.amazonaws.com
s3.dualstack.eu-north-1.amazonaws.com
s3-accesspoint.dualstack.eu-north-1.amazonaws.com
s3.eu-north-1.amazonaws.com
s3-accesspoint.eu-north-1.amazonaws.com
s3-object-lambda.eu-north-1.amazonaws.com
s3-website.eu-north-1.amazonaws.com
s3.dualstack.eu-south-1.amazonaws.com
s3-accesspoint.dualstack.eu-south-1.amazonaws.com
s3-website.dualstack.eu-south-1.amazonaws.com
s3.eu-south-1.amazonaws.com
s3-accesspoint.eu-south-1.amazonaws.com
s3-object-lambda.eu-south-1.amazonaws.com
s3-website.eu-south-1.amazonaws.com
s3.dualstack.eu-south-2.amazonaws.com
s3-accesspoint.dualstack.eu-south-2.amazonaws.com
s3.eu-south-2.amazonaws.com
s3-accesspoint.eu-south-2.amazonaws.com
s3-object-lambda.eu-south-2.amazonaws.com
s3-website.eu-south-2.amazonaws.com
s3.dualstack.eu-west-1.amazonaws.com
s3-accesspoint.dualstack.eu-west-1.amazonaws.com
s3-website.dualstack.eu-west-1.amazonaws.com
s3.eu-west-1.amazonaws.com
s3-accesspoint.eu-west-1.amazonaws.com
s3-deprecated.eu-west-1.amazonaws.com
s3-object-lambda.eu-west-1.amazonaws.com
s3-website.eu-west-1.amazonaws.com
s3.dualstack.eu-west-2.amazonaws.com
s3-accesspoint.dualstack.eu-west-2.amazonaws.com
s3.eu-west-2.amazonaws.com
s3-accesspoint.eu-west-2.amazonaws.com
s3-object-lambda.eu-west-2.amazonaws.com
s3-website.eu-west-2.amazonaws.com
s3.dualstack.eu-west-3.amazonaws.com
s3-accesspoint.dualstack.eu-west-3.amazonaws.com
s3-website.dualstack.eu-west-3.amazonaws.com
s3.eu-west-3.amazonaws.com
s3-accesspoint.eu-west-3.amazonaws.com
s3-object-lambda.eu-west-3.amazonaws.com
s3-website.eu-west-3.amazonaws.com
s3.dualstack.il-central-1.amazonaws.com
s3-accesspoint.dualstack.il-central-1.amazonaws.com
s3.il-central-1.amazonaws.com
s3-accesspoint.il-central-1.amazonaws.com
s3-object-lambda.il-central-1.amazonaws.com
s3-website.il-central-1.amazonaws.com
s3.dualstack.me-central-1.amazonaws.com
s3-accesspoint.dualstack.me-central-1.amazonaws.com
s3.me-central-1.amazonaws.com
s3-accesspoint.me-central-1.amazonaws.com
s3-object-lambda.me-central-1.amazonaws.com
s3-website.me-central-1.amazonaws.com
s3.dualstack.me-south-1.amazonaws.com
s3-accesspoint.dualstack.me-south-1.amazonaws.com
s3.me-south-1.amazonaws.com
s3-accesspoint.me-south-1.amazonaws.com
s3-object-lambda.me-south-1.amazonaws.com
s3-website.me-south-1.amazonaws.com
s3.amazonaws.com
s3-1.amazonaws.com
s3-ap-east-1.amazonaws.com
s3-ap-northeast-1.amazonaws.com
s3-ap-northeast-2.amazonaws.com
s3-ap-northeast-3.amazonaws.com
s3-ap-south-1.amazonaws.com
s3-ap-southeast-1.amazonaws.com
s3-ap-southeast-2.amazonaws.com
s3-ca-central-1.amazonaws.com
s3-eu-central-1.amazonaws.com
s3-eu-north-1.amazonaws.com
s3-eu-west-1.amazonaws.com
s3-eu-west-2.amazonaws.com
s3-eu-west-3.amazonaws.com
s3-external-1.amazonaws.com
s3-fips-us-gov-east-1.amazonaws.com
s3-fips-us-gov-west-1.amazonaws.com
mrap.accesspoint.s3-global.amazonaws.com
s3-me-south-1.amazonaws.com
s3-sa-east-1.amazonaws.com
s3-us-east-2.amazonaws.com
s3-us-gov-east-1.amazonaws.com
s3-us-gov-west-1.amazonaws.com
s3-us-west-1.amazonaws.com
s3-us-west-2.amazonaws.com
s3-website-ap-northeast-1.amazonaws.com
s3-website-ap-southeast-1.amazonaws.com
s3-website-ap-southeast-2.amazonaws.com
s3-website-eu-west-1.amazonaws.com
s3-website-sa-east-1.amazonaws.com
s3-website-us-east-1.amazonaws.com
s3-website-us-gov-west-1.amazonaws.com
s3-website-us-west-1.amazonaws.com
s3-website-us-west-2.amazonaws.com
s3.dualstack.sa-east-1.amazonaws.com
s3-accesspoint.dualstack.sa-east-1.amazonaws.com
s3-website.dualstack.sa-east-1.amazonaws.com
s3.sa-east-1.amazonaws.com
s3-accesspoint.sa-east-1.amazonaws.com
s3-object-lambda.sa-east-1.amazonaws.com
s3-website.sa-east-1.amazonaws.com
s3.dualstack.us-east-1.amazonaws.com
s3-accesspoint.dualstack.us-east-1.amazonaws.com
s3-accesspoint-fips.dualstack.us-east-1.amazonaws.com
s3-fips.dualstack.us-east-1.amazonaws.com
s3-website.dualstack.us-east-1.amazonaws.com
s3.us-east-1.amazonaws.com
s3-accesspoint.us-east-1.amazonaws.com
s3-accesspoint-fips.us-east-1.amazonaws.com
s3-deprecated.us-east-1.amazonaws.com
s3-fips.us-east-1.amazonaws.com
s3-object-lambda.us-east-1.amazonaws.com
s3-website.us-east-1.amazonaws.com
s3.dualstack.us-east-2.amazonaws.com
s3-accesspoint.dualstack.us-east-2.amazonaws.com
s3-accesspoint-fips.dualstack.us-east-2.amazonaws.com
s3-fips.dualstack.us-east-2.amazonaws.com
s3.us-east-2.amazonaws.com
s3-accesspoint.us-east-2.amazonaws.com
s3-accesspoint-fips.us-east-2.amazonaws.com
s3-deprecated.us-east-2.amazonaws.com
s3-fips.us-east-2.amazonaws.com
s3-object-lambda.us-east-2.amazonaws.com
s3-website.us-east-2.amazonaws.com
s3.dualstack.us-gov-east-1.amazonaws.com
s3-accesspoint.dualstack.us-gov-east-1.amazonaws.com
s3-accesspoint-fips.dualstack.us-gov-east-1.amazonaws.com
s3-fips.dualstack.us-gov-east-1.amazonaws.com
s3.us-gov-east-1.amazonaws.com
s3-accesspoint.us-gov-east-1.amazonaws.com
s3-accesspoint-fips.us-gov-east-1.amazonaws.com
s3-fips.us-gov-east-1.amazonaws.com
s3-object-lambda.us-gov-east-1.amazonaws.com
s3-website.us-gov-east-1.amazonaws.com
s3.dualstack.us-gov-west-1.amazonaws.com
s3-accesspoint.dualstack.us-gov-west-1.amazonaws.com
s3-accesspoint-fips.dualstack.us-gov-west-1.amazonaws.com
s3-fips.dualstack.us-gov-west-1.amazonaws.com
s3.us-gov-west-1.amazonaws.com
s3-accesspoint.us-gov-west-1.amazonaws.com
s3-accesspoint-fips.us-gov-west-1.amazonaws.com
s3-fips.us-gov-west-1.amazonaws.com
s3-object-lambda.us-gov-west-1.amazonaws.com
s3-website.us-gov-west-1.amazonaws.com
s3.dualstack.us-west-1.amazonaws.com
s3-accesspoint.dualstack.us-west-1.amazonaws.com
s3-accesspoint-fips.dualstack.us-west-1.amazonaws.com
s3-fips.dualstack.us-west-1.amazonaws.com
s3-website.dualstack.us-west-1.amazonaws.com
s3.us-west-1.amazonaws.com
s3-accesspoint.us-west-1.amazonaws.com
s3-accesspoint-fips.us-west-1.amazonaws.com
s3-fips.us-west-1.amazonaws.com
s3-object-lambda.us-west-1.amazonaws.com
s3-website.us-west-1.amazonaws.com
s3.dualstack.us-west-2.amazonaws.com
s3-accesspoint.dualstack.us-west-2.amazonaws.com
s3-accesspoint-fips.dualstack.us-west-2.amazonaws.com
s3-fips.dualstack.us-west-2.amazonaws.com
s3-website.dualstack.us-west-2.amazonaws.com
s3.us-west-2.amazonaws.com
s3-accesspoint.us-west-2.amazonaws.com
s3-accesspoint-fips.us-west-2.amazonaws.com
s3-deprecated.us-west-2.amazonaws.com
s3-fips.us-west-2.amazonaws.com
s3-object-lambda.us-west-2.amazonaws.com
s3-website.us-west-2.amazonaws.com

// Amazon SageMaker Ground Truth
// Submitted by AWS Security <psl-maintainers@amazon.com>
// Reference: 98dbfde4-7802-48c3-8751-b60f204e0d9c
labeling.ap-northeast-1.sagemaker.aws
labeling.ap-northeast-2.sagemaker.aws
labeling.ap-south-1.sagemaker.aws
labeling.ap-southeast-1.sagemaker.aws
labeling.ap-southeast-2.sagemaker.aws
labeling.ca-central-1.sagemaker.aws
labeling.eu-central-1.sagemaker.aws
labeling.eu-west-1.sagemaker.aws
labeling.eu-west-2.sagemaker.aws
labeling.us-east-1.sagemaker.aws
labeling.us-east-2.sagemaker.aws
labeling.us-west-2.sagemaker.aws

// Amazon SageMaker Notebook Instances
// Submitted by AWS Security <psl-maintainers@amazon.com>
// Reference: b5ea56df-669e-43cc-9537-14aa172f5dfc
notebook.af-south-1.sagemaker.aws
notebook.ap-east-1.sagemaker.aws
notebook.ap-northeast-1.sagemaker.aws
notebook.ap-northeast-2.sagemaker.aws
notebook.ap-northeast-3.sagemaker.aws
notebook.ap-south-1.sagemaker.aws
notebook.ap-south-2.sagemaker.aws
notebook.ap-southeast-1.sagemaker.aws
notebook.ap-southeast-2.sagemaker.aws
notebook.ap-southeast-3.sagemaker.aws
notebook.ap-southeast-4.sagemaker.aws
notebook.ca-central-1.sagemaker.aws
notebook-fips.ca-central-1.sagemaker.aws
notebook.ca-west-1.sagemaker.aws
notebook-fips.ca-west-1.sagemaker.aws
notebook.eu-central-1.sagemaker.aws
notebook.eu-central-2.sagemaker.aws
notebook.eu-north-1.sagemaker.aws
notebook.eu-south-1.sagemaker.aws
notebook.eu-south-2.sagemaker.aws
notebook.eu-west-1.sagemaker.aws
notebook.eu-west-2.sagemaker.aws
notebook.eu-west-3.sagemaker.aws
notebook.il-central-1.sagemaker.aws
notebook.me-central-1.sagemaker.aws
notebook.me-south-1.sagemaker.aws
notebook.sa-east-1.sagemaker.aws
notebook.us-east-1.sagemaker.aws
notebook-fips.us-east-1.sagemaker.aws
notebook.us-east-2.sagemaker.aws
notebook-fips.us-east-2.sagemaker.aws
notebook.us-gov-east-1.sagemaker.aws
notebook-fips.us-gov-east-1.sagemaker.aws
notebook.us-gov-west-1.sagemaker.aws
notebook-fips.us-gov-west-1.sagemaker.aws
notebook.us-west-1.sagemaker.aws
notebook-fips.us-west-1.sagemaker.aws
notebook.us-west-2.sagemaker.aws
notebook-fips.us-west-2.sagemaker.aws
notebook.cn-north-1.sagemaker.com.cn
notebook.cn-northwest-1.sagemaker.com.cn

// Amazon SageMaker Studio
// Submitted by AWS Security <psl-maintainers@amazon.com>
// Reference: 69c723d9-6e1a-4bff-a203-48eecd203183
studio.af-south-1.sagemaker.aws
studio.ap-east-1.sagemaker.aws
studio.ap-northeast-1.sagemaker.aws
studio.ap-northeast-2.sagemaker.aws
studio.ap-northeast-3.sagemaker.aws
studio.ap-south-1.sagemaker.aws
studio.ap-southeast-1.sagemaker.aws
studio.ap-southeast-2.sagemaker.aws
studio.ap-southeast-3.sagemaker.aws
studio.ca-central-1.sagemaker.aws
studio.eu-central-1.sagemaker.aws
studio.eu-north-1.sagemaker.aws
studio.eu-south-1.sagemaker.aws
studio.eu-south-2.sagemaker.aws
studio.eu-west-1.sagemaker.aws
studio.eu-west-2.sagemaker.aws
studio.eu-west-3.sagemaker.aws
studio.il-central-1.sagemaker.aws
studio.me-central-1.sagemaker.aws
studio.me-south-1.sagemaker.aws
studio.sa-east-1.sagemaker.aws
studio.us-east-1.sagemaker.aws
studio.us-east-2.sagemaker.aws
studio.us-gov-east-1.sagemaker.aws
studio-fips.us-gov-east-1.sagemaker.aws
studio.us-gov-west-1.sagemaker.aws
studio-fips.us-gov-west-1.sagemaker.aws
studio.us-west-1.sagemaker.aws
studio.us-west-2.sagemaker.aws
studio.cn-north-1.sagemaker.com.cn
studio.cn-northwest-1.sagemaker.com.cn

// Amazon SageMaker with MLflow
// Submited by: AWS Security <psl-maintainers@amazon.com>
// Reference: c19f92b3-a82a-452d-8189-831b572eea7e
*.experiments.sagemaker.aws

// Analytics on AWS
// Submitted by AWS Security <psl-maintainers@amazon.com>
// Reference: 955f9f40-a495-4e73-ae85-67b77ac9cadd
analytics-gateway.ap-northeast-1.amazonaws.com
analytics-gateway.ap-northeast-2.amazonaws.com
analytics-gateway.ap-south-1.amazonaws.com
analytics-gateway.ap-southeast-1.amazonaws.com
analytics-gateway.ap-southeast-2.amazonaws.com
analytics-gateway.eu-central-1.amazonaws.com
analytics-gateway.eu-west-1.amazonaws.com
analytics-gateway.us-east-1.amazonaws.com
analytics-gateway.us-east-2.amazonaws.com
analytics-gateway.us-west-2.amazonaws.com

// AWS Amplify
// Submitted by AWS Security <psl-maintainers@amazon.com>
// Reference: c35bed18-6f4f-424f-9298-5756f2f7d72b
amplifyapp.com

// AWS App Runner
// Submitted by AWS Security <psl-maintainers@amazon.com>
// Reference: 6828c008-ba5d-442f-ade5-48da4e7c2316
*.awsapprunner.com

// AWS Cloud9
// Submitted by: AWS Security <psl-maintainers@amazon.com>
// Reference: 30717f72-4007-4f0f-8ed4-864c6f2efec9
webview-assets.aws-cloud9.af-south-1.amazonaws.com
vfs.cloud9.af-south-1.amazonaws.com
webview-assets.cloud9.af-south-1.amazonaws.com
webview-assets.aws-cloud9.ap-east-1.amazonaws.com
vfs.cloud9.ap-east-1.amazonaws.com
webview-assets.cloud9.ap-east-1.amazonaws.com
webview-assets.aws-cloud9.ap-northeast-1.amazonaws.com
vfs.cloud9.ap-northeast-1.amazonaws.com
webview-assets.cloud9.ap-northeast-1.amazonaws.com
webview-assets.aws-cloud9.ap-northeast-2.amazonaws.com
vfs.cloud9.ap-northeast-2.amazonaws.com
webview-assets.cloud9.ap-northeast-2.amazonaws.com
webview-assets.aws-cloud9.ap-northeast-3.amazonaws.com
vfs.cloud9.ap-northeast-3.amazonaws.com
webview-assets.cloud9.ap-northeast-3.amazonaws.com
webview-assets.aws-cloud9.ap-south-1.amazonaws.com
vfs.cloud9.ap-south-1.amazonaws.com
webview-assets.cloud9.ap-south-1.amazonaws.com
webview-assets.aws-cloud9.ap-southeast-1.amazonaws.com
vfs.cloud9.ap-southeast-1.amazonaws.com
webview-assets.cloud9.ap-southeast-1.amazonaws.com
webview-assets.aws-cloud9.ap-southeast-2.amazonaws.com
vfs.cloud9.ap-southeast-2.amazonaws.com
webview-assets.cloud9.ap-southeast-2.amazonaws.com
webview-assets.aws-cloud9.ca-central-1.amazonaws.com
vfs.cloud9.ca-central-1.amazonaws.com
webview-assets.cloud9.ca-central-1.amazonaws.com
webview-assets.aws-cloud9.eu-central-1.amazonaws.com
vfs.cloud9.eu-central-1.amazonaws.com
webview-assets.cloud9.eu-central-1.amazonaws.com
webview-assets.aws-cloud9.eu-north-1.amazonaws.com
vfs.cloud9.eu-north-1.amazonaws.com
webview-assets.cloud9.eu-north-1.amazonaws.com
webview-assets.aws-cloud9.eu-south-1.amazonaws.com
vfs.cloud9.eu-south-1.amazonaws.com
webview-assets.cloud9.eu-south-1.amazonaws.com
webview-assets.aws-cloud9.eu-west-1.amazonaws.com
vfs.cloud9.eu-west-1.amazonaws.com
webview-assets.cloud9.eu-west-1.amazonaws.com
webview-assets.aws-cloud9.eu-west-2.amazonaws.com
vfs.cloud9.eu-west-2.amazonaws.com
webview-assets.cloud9.eu-west-2.amazonaws.com
webview-assets.aws-cloud9.eu-west-3.amazonaws.com
vfs.cloud9.eu-west-3.amazonaws.com
webview-assets.cloud9.eu-west-3.amazonaws.com
webview-assets.aws-cloud9.il-central-1.amazonaws.com
vfs.cloud9.il-central-1.amazonaws.com
webview-assets.aws-cloud9.me-south-1.amazonaws.com
vfs.cloud9.me-south-1.amazonaws.com
webview-assets.cloud9.me-south-1.amazonaws.com
webview-assets.aws-cloud9.sa-east-1.amazonaws.com
vfs.cloud9.sa-east-1.amazonaws.com
webview-assets.cloud9.sa-east-1.amazonaws.com
webview-assets.aws-cloud9.us-east-1.amazonaws.com
vfs.cloud9.us-east-1.amazonaws.com
webview-assets.cloud9.us-east-1.amazonaws.com
webview-assets.aws-cloud9.us-east-2.amazonaws.com
vfs.cloud9.us-east-2.amazonaws.com
webview-assets.cloud9.us-east-2.amazonaws.com
webview-assets.aws-cloud9.us-west-1.amazonaws.com
vfs.cloud9.us-west-1.amazonaws.com
webview-assets.cloud9.us-west-1.amazonaws.com
webview-assets.aws-cloud9.us-west-2.amazonaws.com
vfs.cloud9.us-west-2.amazonaws.com
webview-assets.cloud9.us-west-2.amazonaws.com

// AWS Directory Service
// Submitted by AWS Security <psl-maintainers@amazon.com>
// Reference: a13203e8-42dc-4045-a0d2-2ee67bed1068
awsapps.com

// AWS Elastic Beanstalk
// Submitted by AWS Security <psl-maintainers@amazon.com>
// Reference: bb5a965c-dec3-4967-aa22-e306ad064797
cn-north-1.eb.amazonaws.com.cn
cn-northwest-1.eb.amazonaws.com.cn
elasticbeanstalk.com
af-south-1.elasticbeanstalk.com
ap-east-1.elasticbeanstalk.com
ap-northeast-1.elasticbeanstalk.com
ap-northeast-2.elasticbeanstalk.com
ap-northeast-3.elasticbeanstalk.com
ap-south-1.elasticbeanstalk.com
ap-southeast-1.elasticbeanstalk.com
ap-southeast-2.elasticbeanstalk.com
ap-southeast-3.elasticbeanstalk.com
ca-central-1.elasticbeanstalk.com
eu-central-1.elasticbeanstalk.com
eu-north-1.elasticbeanstalk.com
eu-south-1.elasticbeanstalk.com
eu-west-1.elasticbeanstalk.com
eu-west-2.elasticbeanstalk.com
eu-west-3.elasticbeanstalk.com
il-central-1.elasticbeanstalk.com
me-south-1.elasticbeanstalk.com
sa-east-1.elasticbeanstalk.com
us-east-1.elasticbeanstalk.com
us-east-2.elasticbeanstalk.com
us-gov-east-1.elasticbeanstalk.com
us-gov-west-1.elasticbeanstalk.com
us-west-1.elasticbeanstalk.com
us-west-2.elasticbeanstalk.com

// (AWS) Elastic Load Balancing
// Submitted by Luke Wells <psl-maintainers@amazon.com>
// Reference: 12a3d528-1bac-4433-a359-a395867ffed2
*.elb.amazonaws.com.cn
*.elb.amazonaws.com

// AWS Global Accelerator
// Submitted by Daniel Massaguer <psl-maintainers@amazon.com>
// Reference: d916759d-a08b-4241-b536-4db887383a6a
awsglobalaccelerator.com

// AWS re:Post Private
// Submitted by AWS Security <psl-maintainers@amazon.com>
// Reference: 83385945-225f-416e-9aa0-ad0632bfdcee
*.private.repost.aws

// eero
// Submitted by Yue Kang <eero-dynamic-dns@amazon.com>
// Reference: 264afe70-f62c-4c02-8ab9-b5281ed24461
eero.online
eero-stage.online

// concludes Amazon

// Apigee : https://apigee.com/
// Submitted by Apigee Security Team <security@apigee.com>
apigee.io

// Apis Networks: https://apisnetworks.com
// Submitted by Matt Saladna <matt@apisnetworks.com>
panel.dev

// Apphud : https://apphud.com
// Submitted by Alexander Selivanov <alex@apphud.com>
siiites.com

// Appspace : https://www.appspace.com
// Submitted by Appspace Security Team <security@appspace.com>
appspacehosted.com
appspaceusercontent.com

// Appudo UG (haftungsbeschränkt) : https://www.appudo.com
// Submitted by Alexander Hochbaum <admin@appudo.com>
appudo.net

// Aptible : https://www.aptible.com/
// Submitted by Thomas Orozco <thomas@aptible.com>
on-aptible.com

// Aquapal : https://aquapal.net/
// Submitted by Aki Ueno <admin@aquapal.net>
f5.si

// ASEINet : https://www.aseinet.com/
// Submitted by Asei SEKIGUCHI <mail@aseinet.com>
user.aseinet.ne.jp
gv.vc
d.gv.vc

// Asociación Amigos de la Informática "Euskalamiga" : http://encounter.eus/
// Submitted by Hector Martin <marcan@euskalencounter.org>
user.party.eus

// Association potager.org : https://potager.org/
// Submitted by Lunar <jardiniers@potager.org>
pimienta.org
poivron.org
potager.org
sweetpepper.org

// ASUSTOR Inc. : http://www.asustor.com
// Submitted by Vincent Tseng <vincenttseng@asustor.com>
myasustor.com

// Atlassian : https://atlassian.com
// Submitted by Sam Smyth <devloop@atlassian.com>
cdn.prod.atlassian-dev.net

// Authentick UG (haftungsbeschränkt) : https://authentick.net
// Submitted by Lukas Reschke <lukas@authentick.net>
translated.page

// Autocode : https://autocode.com
// Submitted by Jacob Lee <jacob@autocode.com>
autocode.dev

// AVM : https://avm.de
// Submitted by Andreas Weise <a.weise@avm.de>
myfritz.link
myfritz.net

// AVStack Pte. Ltd. : https://avstack.io
// Submitted by Jasper Hugo <jasper@avstack.io>
onavstack.net

// AW AdvisorWebsites.com Software Inc : https://advisorwebsites.com
// Submitted by James Kennedy <domains@advisorwebsites.com>
*.awdev.ca
*.advisor.ws

// AZ.pl sp. z.o.o: https://az.pl
// Submitted by Krzysztof Wolski <krzysztof.wolski@home.eu>
ecommerce-shop.pl

// b-data GmbH : https://www.b-data.io
// Submitted by Olivier Benz <olivier.benz@b-data.ch>
b-data.io

// Balena : https://www.balena.io
// Submitted by Petros Angelatos <petrosagg@balena.io>
balena-devices.com

// Banzai Cloud
// Submitted by Janos Matyas <info@banzaicloud.com>
*.banzai.cloud
app.banzaicloud.io
*.backyards.banzaicloud.io

// BASE, Inc. : https://binc.jp
// Submitted by Yuya NAGASAWA <public-suffix-list@binc.jp>
base.ec
official.ec
buyshop.jp
fashionstore.jp
handcrafted.jp
kawaiishop.jp
supersale.jp
theshop.jp
shopselect.net
base.shop

// BeagleBoard.org Foundation : https://beagleboard.org
// Submitted by Jason Kridner <jkridner@beagleboard.org>
beagleboard.io

// Beget Ltd
// Submitted by Lev Nekrasov <lnekrasov@beget.com>
*.beget.app

// Besties : https://besties.house
// Submitted by Hazel Cora <hazy@besties.house>
pages.gay

// BetaInABox
// Submitted by Adrian <adrian@betainabox.com>
betainabox.com

// BinaryLane : http://www.binarylane.com
// Submitted by Nathan O'Sullivan <nathan@mammoth.com.au>
bnr.la

// Bip : https://bip.sh
// Submitted by Joel Kennedy <joel@bip.sh>
bip.sh

// Bitbucket : http://bitbucket.org
// Submitted by Andy Ortlieb <aortlieb@atlassian.com>
bitbucket.io

// Blackbaud, Inc. : https://www.blackbaud.com
// Submitted by Paul Crowder <paul.crowder@blackbaud.com>
blackbaudcdn.net

// Blatech : http://www.blatech.net
// Submitted by Luke Bratch <luke@bratch.co.uk>
of.je

// Blue Bite, LLC : https://bluebite.com
// Submitted by Joshua Weiss <admin.engineering@bluebite.com>
bluebite.io

// Boomla : https://boomla.com
// Submitted by Tibor Halter <thalter@boomla.com>
boomla.net

// Boutir : https://www.boutir.com
// Submitted by Eric Ng Ka Ka <ngkaka@boutir.com>
boutir.com

// Boxfuse : https://boxfuse.com
// Submitted by Axel Fontaine <axel@boxfuse.com>
boxfuse.io

// bplaced : https://www.bplaced.net/
// Submitted by Miroslav Bozic <security@bplaced.net>
square7.ch
bplaced.com
bplaced.de
square7.de
bplaced.net
square7.net

// Brave : https://brave.com
// Submitted by Andrea Brancaleoni <abrancaleoni@brave.com>
*.s.brave.io

// Brendly : https://brendly.rs
// Submitted by Dusan Radovanovic <administracija@brendly.rs>
shop.brendly.hr
shop.brendly.rs

// BrowserSafetyMark
// Submitted by Dave Tharp <browsersafetymark.io@quicinc.com>
browsersafetymark.io

// BRS Media : https://brsmedia.com/
// Submitted by Gavin Brown <gavin.brown@centralnic.com>
radio.am
radio.fm

// Bytemark Hosting : https://www.bytemark.co.uk
// Submitted by Paul Cammish <paul.cammish@bytemark.co.uk>
uk0.bigv.io
dh.bytemark.co.uk
vm.bytemark.co.uk

// Caf.js Labs LLC : https://www.cafjs.com
// Submitted by Antonio Lain <antlai@cafjs.com>
cafjs.com

// callidomus : https://www.callidomus.com/
// Submitted by Marcus Popp <admin@callidomus.com>
mycd.eu

// Canva Pty Ltd : https://canva.com/
// Submitted by Joel Aquilina <publicsuffixlist@canva.com>
canva-apps.cn
*.my.canvasite.cn
canva-apps.com
*.my.canva.site

// Carrd : https://carrd.co
// Submitted by AJ <aj@carrd.co>
drr.ac
uwu.ai
carrd.co
crd.co
ju.mp

// CDDO : https://www.gov.uk/guidance/get-an-api-domain-on-govuk
// Submitted by Jamie Tanna <jamie.tanna@digital.cabinet-office.gov.uk>
api.gov.uk

// CDN77.com : http://www.cdn77.com
// Submitted by Jan Krpes <jan.krpes@cdn77.com>
cdn77-storage.com
rsc.contentproxy9.cz
r.cdn77.net
cdn77-ssl.net
c.cdn77.org
rsc.cdn77.org
ssl.origin.cdn77-secure.org

// CentralNic : http://www.centralnic.com/names/domains
// Submitted by registry <gavin.brown@centralnic.com>
za.bz
br.com
cn.com
de.com
eu.com
jpn.com
mex.com
ru.com
sa.com
uk.com
us.com
za.com
com.de
gb.net
hu.net
jp.net
se.net
uk.net
ae.org
com.se

// certmgr.org : https://certmgr.org
// Submitted by B. Blechschmidt <hostmaster@certmgr.org>
certmgr.org

// Cityhost LLC  : https://cityhost.ua
// Submitted by Maksym Rivtin <support@cityhost.net.ua>
cx.ua

// Civilized Discourse Construction Kit, Inc. : https://www.discourse.org/
// Submitted by Rishabh Nambiar & Michael Brown <team@discourse.org>
discourse.group
discourse.team

// Clerk : https://www.clerk.dev
// Submitted by Colin Sidoti <systems@clerk.dev>
clerk.app
clerkstage.app
*.lcl.dev
*.lclstage.dev
*.stg.dev
*.stgstage.dev

// Clever Cloud : https://www.clever-cloud.com/
// Submitted by Quentin Adam <noc@clever-cloud.com>
cleverapps.cc
*.services.clever-cloud.com
cleverapps.io
cleverapps.tech

// ClickRising : https://clickrising.com/
// Submitted by Umut Gumeli <infrastructure-publicsuffixlist@clickrising.com>
clickrising.net

// Cloud DNS Ltd : http://www.cloudns.net
// Submitted by Aleksander Hristov <noc@cloudns.net> & Boyan Peychev <boyan@cloudns.net>
cloudns.asia
cloudns.be
cloudns.biz
cloudns.cc
cloudns.ch
cloudns.cl
cloudns.club
dnsabr.com
cloudns.cx
cloudns.eu
cloudns.in
cloudns.info
dns-cloud.net
dns-dynamic.net
cloudns.nz
cloudns.org
cloudns.ph
cloudns.pro
cloudns.pw
cloudns.us

// Cloud66 : https://www.cloud66.com/
// Submitted by Khash Sajadi <khash@cloud66.com>
c66.me
cloud66.ws
cloud66.zone

// CloudAccess.net : https://www.cloudaccess.net/
// Submitted by Pawel Panek <noc@cloudaccess.net>
jdevcloud.com
wpdevcloud.com
cloudaccess.host
freesite.host
cloudaccess.net

// Cloudera, Inc. : https://www.cloudera.com/
// Submitted by Kedarnath Waikar <security@cloudera.com>
*.cloudera.site

// Cloudflare, Inc. : https://www.cloudflare.com/
// Submitted by Cloudflare Team <publicsuffixlist@cloudflare.com>
cf-ipfs.com
cloudflare-ipfs.com
trycloudflare.com
pages.dev
r2.dev
workers.dev
cloudflare.net
cdn.cloudflare.net
cdn.cloudflareanycast.net
cdn.cloudflarecn.net
cdn.cloudflareglobal.net

// cloudscale.ch AG : https://www.cloudscale.ch/
// Submitted by Gaudenz Steinlin <support@cloudscale.ch>
cust.cloudscale.ch
objects.lpg.cloudscale.ch
objects.rma.cloudscale.ch

// Clovyr : https://clovyr.io
// Submitted by Patrick Nielsen <patrick@clovyr.io>
wnext.app

// CNPY : https://cnpy.gdn
// Submitted by Angelo Gladding <angelo@lahacker.net>
cnpy.gdn

// Co & Co : https://co-co.nl/
// Submitted by Govert Versluis <govert@co-co.nl>
*.otap.co

// co.ca : http://registry.co.ca/
co.ca

// co.com Registry, LLC : https://registry.co.com
// Submitted by Gavin Brown <gavin.brown@centralnic.com>
co.com

// Codeberg e. V. : https://codeberg.org
// Submitted by Moritz Marquardt <git@momar.de>
codeberg.page

// CodeSandbox B.V. : https://codesandbox.io
// Submitted by Ives van Hoorne <abuse@codesandbox.io>
csb.app
preview.csb.app

// CoDNS B.V.
co.nl
co.no

// Combell.com : https://www.combell.com
// Submitted by Thomas Wouters <thomas.wouters@combellgroup.com>
webhosting.be
hosting-cluster.nl

// Convex : https://convex.dev/
// Submitted by James Cowling <security@convex.dev>
convex.site

// Coordination Center for TLD RU and XN--P1AI : https://cctld.ru/en/domains/domens_ru/reserved/
// Submitted by George Georgievsky <gug@cctld.ru>
ac.ru
edu.ru
gov.ru
int.ru
mil.ru
test.ru

// COSIMO GmbH : http://www.cosimo.de
// Submitted by Rene Marticke <rmarticke@cosimo.de>
dyn.cosidns.de
dnsupdater.de
dynamisches-dns.de
internet-dns.de
l-o-g-i-n.de
dynamic-dns.info
feste-ip.net
knx-server.net
static-access.net

// Craft Docs Ltd : https://www.craft.do/
// Submitted by Zsombor Fuszenecker <security@craft.do>
craft.me

// Craynic, s.r.o. : http://www.craynic.com/
// Submitted by Ales Krajnik <ales.krajnik@craynic.com>
realm.cz

// Crisp IM SAS : https://crisp.chat/
// Submitted by Baptiste Jamin <hostmaster@crisp.chat>
on.crisp.email

// Cryptonomic : https://cryptonomic.net/
// Submitted by Andrew Cady <public-suffix-list@cryptonomic.net>
*.cryptonomic.net

// Curv UG : https://curv-labs.de/
// Submitted by Marvin Wiesner <Marvin@curv-labs.de>
curv.dev

// Customer OCI - Oracle Dyn https://cloud.oracle.com/home https://dyn.com/dns/
// Submitted by Gregory Drake <support@dyn.com>
// Note: This is intended to also include customer-oci.com due to wildcards implicitly including the current label
*.customer-oci.com
*.oci.customer-oci.com
*.ocp.customer-oci.com
*.ocs.customer-oci.com

// cyber_Folks S.A. : https://cyberfolks.pl
// Submitted by Bartlomiej Kida <security@cyberfolks.pl>
cfolks.pl

// cyon GmbH : https://www.cyon.ch/
// Submitted by Dominic Luechinger <dol@cyon.ch>
cyon.link
cyon.site

// Danger Science Group: https://dangerscience.com/
// Submitted by Skylar MacDonald <skylar@dangerscience.com>
platform0.app
fnwk.site
folionetwork.site

// Dansk.net : http://www.dansk.net/
// Submitted by Anani Voule <digital@digital.co.dk>
biz.dk
co.dk
firm.dk
reg.dk
store.dk

// Daplie, Inc : https://daplie.com
// Submitted by AJ ONeal <aj@daplie.com>
daplie.me
localhost.daplie.me

// dappnode.io : https://dappnode.io/
// Submitted by Abel Boldu / DAppNode Team <community@dappnode.io>
dyndns.dappnode.io

// dapps.earth : https://dapps.earth/
// Submitted by Daniil Burdakov <icqkill@gmail.com>
*.dapps.earth
*.bzz.dapps.earth

// Dark, Inc. : https://darklang.com
// Submitted by Paul Biggar <ops@darklang.com>
builtwithdark.com
darklang.io

// DataDetect, LLC. : https://datadetect.com
// Submitted by Andrew Banchich <abanchich@sceven.com>
demo.datadetect.com
instance.datadetect.com

// Datawire, Inc : https://www.datawire.io
// Submitted by Richard Li <secalert@datawire.io>
edgestack.me

// Datto, Inc. : https://www.datto.com/
// Submitted by Philipp Heckel <ph@datto.com>
dattolocal.com
dattorelay.com
dattoweb.com
mydatto.com
dattolocal.net
mydatto.net

// DDNS5 : https://ddns5.com
// Submitted by Cameron Elliott <cameron@cameronelliott.com>
ddns5.com

// ddnss.de : https://www.ddnss.de/
// Submitted by Robert Niedziela <webmaster@ddnss.de>
ddnss.de
dyn.ddnss.de
dyndns.ddnss.de
dyn-ip24.de
dyndns1.de
home-webserver.de
dyn.home-webserver.de
myhome-server.de
ddnss.org

// Debian : https://www.debian.org/
// Submitted by Peter Palfrader / Debian Sysadmin Team <dsa-publicsuffixlist@debian.org>
debian.net

// Definima : http://www.definima.com/
// Submitted by Maxence Bitterli <maxence@definima.com>
definima.io
definima.net

// Deno Land Inc : https://deno.com/
// Submitted by Luca Casonato <hostmaster@deno.com>
deno.dev
deno-staging.dev

// deSEC : https://desec.io/
// Submitted by Peter Thomassen <peter@desec.io>
dedyn.io

// Deta: https://www.deta.sh/
// Submitted by Aavash Shrestha <aavash@deta.sh>
deta.app
deta.dev

// dhosting.pl Sp. z o.o.: https://dhosting.pl/
// Submitted by Michal Kokoszkiewicz <bok@dhosting.pl>
dfirma.pl
dkonto.pl
you2.pl

// DigitalOcean App Platform : https://www.digitalocean.com/products/app-platform/
// Submitted by Braxton Huggins <psl-maintainers@digitalocean.com>
ondigitalocean.app

// DigitalOcean Spaces : https://www.digitalocean.com/products/spaces/
// Submitted by Robin H. Johnson <psl-maintainers@digitalocean.com>
*.digitaloceanspaces.com

// DigitalPlat : https://www.digitalplat.org/
// Submitted by Edward Hsing <contact@digitalplat.org>
us.kg

// Diher Solutions : https://diher.solutions
// Submitted by Didi Hermawan <mail@diher.solutions>
*.rss.my.id
*.diher.solutions

// Discord Inc : https://discord.com
// Submitted by Sahn Lam <slam@discordapp.com>
discordsays.com
discordsez.com

// DNS Africa Ltd https://dns.business
// Submitted by Calvin Browne <calvin@dns.business>
jozi.biz

// DNShome : https://www.dnshome.de/
// Submitted by Norbert Auler <mail@dnshome.de>
dnshome.de

// dnstrace.pro : https://dnstrace.pro/
// Submitted by Chris Partridge <chris@partridge.tech>
bci.dnstrace.pro

// DotArai : https://www.dotarai.com/
// Submitted by Atsadawat Netcharadsang <atsadawat@dotarai.co.th>
online.th
shop.th

// DrayTek Corp. : https://www.draytek.com/
// Submitted by Paul Fang <mis@draytek.com>
drayddns.com

// DreamCommerce : https://shoper.pl/
// Submitted by Konrad Kotarba <konrad.kotarba@dreamcommerce.com>
shoparena.pl

// DreamHost : http://www.dreamhost.com/
// Submitted by Andrew Farmer <andrew.farmer@dreamhost.com>
dreamhosters.com

// Dreamyoungs, Inc. : https://durumis.com
// Submitted by Infra Team <infra@durumis.com>
durumis.com

// Drobo : http://www.drobo.com/
// Submitted by Ricardo Padilha <rpadilha@drobo.com>
mydrobo.com

// Drud Holdings, LLC. : https://www.drud.com/
// Submitted by Kevin Bridges <kevin@drud.com>
drud.io
drud.us

// DuckDNS : http://www.duckdns.org/
// Submitted by Richard Harper <richard@duckdns.org>
duckdns.org

<<<<<<< HEAD
// bitbridge.net : Submitted by Craig Welch, abeliidev@gmail.com
bitbridge.net

=======
>>>>>>> 56a0aad3
// dy.fi : http://dy.fi/
// Submitted by Heikki Hannikainen <hessu@hes.iki.fi>
dy.fi
tunk.org

// DynDNS.com : http://www.dyndns.com/services/dns/dyndns/
dyndns.biz
for-better.biz
for-more.biz
for-some.biz
for-the.biz
selfip.biz
webhop.biz
ftpaccess.cc
game-server.cc
myphotos.cc
scrapping.cc
blogdns.com
cechire.com
dnsalias.com
dnsdojo.com
doesntexist.com
dontexist.com
doomdns.com
dyn-o-saur.com
dynalias.com
dyndns-at-home.com
dyndns-at-work.com
dyndns-blog.com
dyndns-free.com
dyndns-home.com
dyndns-ip.com
dyndns-mail.com
dyndns-office.com
dyndns-pics.com
dyndns-remote.com
dyndns-server.com
dyndns-web.com
dyndns-wiki.com
dyndns-work.com
est-a-la-maison.com
est-a-la-masion.com
est-le-patron.com
est-mon-blogueur.com
from-ak.com
from-al.com
from-ar.com
from-ca.com
from-ct.com
from-dc.com
from-de.com
from-fl.com
from-ga.com
from-hi.com
from-ia.com
from-id.com
from-il.com
from-in.com
from-ks.com
from-ky.com
from-ma.com
from-md.com
from-mi.com
from-mn.com
from-mo.com
from-ms.com
from-mt.com
from-nc.com
from-nd.com
from-ne.com
from-nh.com
from-nj.com
from-nm.com
from-nv.com
from-oh.com
from-ok.com
from-or.com
from-pa.com
from-pr.com
from-ri.com
from-sc.com
from-sd.com
from-tn.com
from-tx.com
from-ut.com
from-va.com
from-vt.com
from-wa.com
from-wi.com
from-wv.com
from-wy.com
getmyip.com
gotdns.com
hobby-site.com
homelinux.com
homeunix.com
iamallama.com
is-a-anarchist.com
is-a-blogger.com
is-a-bookkeeper.com
is-a-bulls-fan.com
is-a-caterer.com
is-a-chef.com
is-a-conservative.com
is-a-cpa.com
is-a-cubicle-slave.com
is-a-democrat.com
is-a-designer.com
is-a-doctor.com
is-a-financialadvisor.com
is-a-geek.com
is-a-green.com
is-a-guru.com
is-a-hard-worker.com
is-a-hunter.com
is-a-landscaper.com
is-a-lawyer.com
is-a-liberal.com
is-a-libertarian.com
is-a-llama.com
is-a-musician.com
is-a-nascarfan.com
is-a-nurse.com
is-a-painter.com
is-a-personaltrainer.com
is-a-photographer.com
is-a-player.com
is-a-republican.com
is-a-rockstar.com
is-a-socialist.com
is-a-student.com
is-a-teacher.com
is-a-techie.com
is-a-therapist.com
is-an-accountant.com
is-an-actor.com
is-an-actress.com
is-an-anarchist.com
is-an-artist.com
is-an-engineer.com
is-an-entertainer.com
is-certified.com
is-gone.com
is-into-anime.com
is-into-cars.com
is-into-cartoons.com
is-into-games.com
is-leet.com
is-not-certified.com
is-slick.com
is-uberleet.com
is-with-theband.com
isa-geek.com
isa-hockeynut.com
issmarterthanyou.com
likes-pie.com
likescandy.com
neat-url.com
saves-the-whales.com
selfip.com
sells-for-less.com
sells-for-u.com
servebbs.com
simple-url.com
space-to-rent.com
teaches-yoga.com
writesthisblog.com
ath.cx
fuettertdasnetz.de
isteingeek.de
istmein.de
lebtimnetz.de
leitungsen.de
traeumtgerade.de
barrel-of-knowledge.info
barrell-of-knowledge.info
dyndns.info
for-our.info
groks-the.info
groks-this.info
here-for-more.info
knowsitall.info
selfip.info
webhop.info
forgot.her.name
forgot.his.name
at-band-camp.net
blogdns.net
broke-it.net
buyshouses.net
dnsalias.net
dnsdojo.net
does-it.net
dontexist.net
dynalias.net
dynathome.net
endofinternet.net
from-az.net
from-co.net
from-la.net
from-ny.net
gets-it.net
ham-radio-op.net
homeftp.net
homeip.net
homelinux.net
homeunix.net
in-the-band.net
is-a-chef.net
is-a-geek.net
isa-geek.net
kicks-ass.net
office-on-the.net
podzone.net
scrapper-site.net
selfip.net
sells-it.net
servebbs.net
serveftp.net
thruhere.net
webhop.net
merseine.nu
mine.nu
shacknet.nu
blogdns.org
blogsite.org
boldlygoingnowhere.org
dnsalias.org
dnsdojo.org
doesntexist.org
dontexist.org
doomdns.org
dvrdns.org
dynalias.org
dyndns.org
go.dyndns.org
home.dyndns.org
endofinternet.org
endoftheinternet.org
from-me.org
game-host.org
gotdns.org
hobby-site.org
homedns.org
homeftp.org
homelinux.org
homeunix.org
is-a-bruinsfan.org
is-a-candidate.org
is-a-celticsfan.org
is-a-chef.org
is-a-geek.org
is-a-knight.org
is-a-linux-user.org
is-a-patsfan.org
is-a-soxfan.org
is-found.org
is-lost.org
is-saved.org
is-very-bad.org
is-very-evil.org
is-very-good.org
is-very-nice.org
is-very-sweet.org
isa-geek.org
kicks-ass.org
misconfused.org
podzone.org
readmyblog.org
selfip.org
sellsyourhome.org
servebbs.org
serveftp.org
servegame.org
stuff-4-sale.org
webhop.org
better-than.tv
dyndns.tv
on-the-web.tv
worse-than.tv
is-by.us
land-4-sale.us
stuff-4-sale.us
dyndns.ws
mypets.ws

// Dynu.com : https://www.dynu.com/
// Submitted by Sue Ye <sue@dynu.com>
ddnsfree.com
ddnsgeek.com
giize.com
gleeze.com
kozow.com
loseyourip.com
ooguy.com
theworkpc.com
casacam.net
dynu.net
accesscam.org
camdvr.org
freeddns.org
mywire.org
webredirect.org
myddns.rocks
blogsite.xyz

// dynv6 : https://dynv6.com
// Submitted by Dominik Menke <dom@digineo.de>
dynv6.net

// E4YOU spol. s.r.o. : https://e4you.cz/
// Submitted by Vladimir Dudr <info@e4you.cz>
e4.cz

// Easypanel : https://easypanel.io
// Submitted by Andrei Canta <andrei@easypanel.io>
easypanel.app
easypanel.host

// EasyWP : https://www.easywp.com
// Submitted by <infracloudteam@namecheap.com>
*.ewp.live

// ECG Robotics, Inc: https://ecgrobotics.org
// Submitted by <frc1533@ecgrobotics.org>
onred.one
staging.onred.one

// eDirect Corp. : https://hosting.url.com.tw/
// Submitted by C.S. chang <cschang@corp.url.com.tw>
twmail.cc
twmail.net
twmail.org
mymailer.com.tw
url.tw

// Electromagnetic Field : https://www.emfcamp.org
// Submitted by <noc@emfcamp.org>
at.emf.camp

// Elefunc, Inc. : https://elefunc.com
// Submitted by Cetin Sert <domains@elefunc.com>
rt.ht

// Elementor : Elementor Ltd.
// Submitted by Anton Barkan <antonb@elementor.com>
elementor.cloud
elementor.cool

// En root‽ : https://en-root.org
// Submitted by Emmanuel Raviart <emmanuel@raviart.com>
en-root.fr

// Enalean SAS: https://www.enalean.com
// Submitted by Enalean Security Team <security@enalean.com>
mytuleap.com
tuleap-partners.com

// Encoretivity AB: https://encore.dev
// Submitted by André Eriksson <andre@encore.dev>
encr.app
encoreapi.com

// encoway GmbH : https://www.encoway.de
// Submitted by Marcel Daus <cloudops@encoway.de>
eu.encoway.cloud

// EU.org https://eu.org/
// Submitted by Pierre Beyssac <hostmaster@eu.org>
eu.org
al.eu.org
asso.eu.org
at.eu.org
au.eu.org
be.eu.org
bg.eu.org
ca.eu.org
cd.eu.org
ch.eu.org
cn.eu.org
cy.eu.org
cz.eu.org
de.eu.org
dk.eu.org
edu.eu.org
ee.eu.org
es.eu.org
fi.eu.org
fr.eu.org
gr.eu.org
hr.eu.org
hu.eu.org
ie.eu.org
il.eu.org
in.eu.org
int.eu.org
is.eu.org
it.eu.org
jp.eu.org
kr.eu.org
lt.eu.org
lu.eu.org
lv.eu.org
mc.eu.org
me.eu.org
mk.eu.org
mt.eu.org
my.eu.org
net.eu.org
ng.eu.org
nl.eu.org
no.eu.org
nz.eu.org
paris.eu.org
pl.eu.org
pt.eu.org
q-a.eu.org
ro.eu.org
ru.eu.org
se.eu.org
si.eu.org
sk.eu.org
tr.eu.org
uk.eu.org
us.eu.org

// Eurobyte : https://eurobyte.ru
// Submitted by Evgeniy Subbotin <e.subbotin@eurobyte.ru>
eurodir.ru

// Evennode : http://www.evennode.com/
// Submitted by Michal Kralik <support@evennode.com>
eu-1.evennode.com
eu-2.evennode.com
eu-3.evennode.com
eu-4.evennode.com
us-1.evennode.com
us-2.evennode.com
us-3.evennode.com
us-4.evennode.com

// Evervault : https://evervault.com
// Submitted by Hannah Neary <engineering@evervault.com>
relay.evervault.app
relay.evervault.dev

// Expo : https://expo.dev/
// Submitted by James Ide <psl@expo.dev>
expo.app
staging.expo.app

// Fabrica Technologies, Inc. : https://www.fabrica.dev/
// Submitted by Eric Jiang <eric@fabrica.dev>
onfabrica.com

// FAITID : https://faitid.org/
// Submitted by Maxim Alzoba <tech.contact@faitid.org>
// https://www.flexireg.net/stat_info
ru.net
adygeya.ru
bashkiria.ru
bir.ru
cbg.ru
com.ru
dagestan.ru
grozny.ru
kalmykia.ru
kustanai.ru
marine.ru
mordovia.ru
msk.ru
mytis.ru
nalchik.ru
nov.ru
pyatigorsk.ru
spb.ru
vladikavkaz.ru
vladimir.ru
abkhazia.su
adygeya.su
aktyubinsk.su
arkhangelsk.su
armenia.su
ashgabad.su
azerbaijan.su
balashov.su
bashkiria.su
bryansk.su
bukhara.su
chimkent.su
dagestan.su
east-kazakhstan.su
exnet.su
georgia.su
grozny.su
ivanovo.su
jambyl.su
kalmykia.su
kaluga.su
karacol.su
karaganda.su
karelia.su
khakassia.su
krasnodar.su
kurgan.su
kustanai.su
lenug.su
mangyshlak.su
mordovia.su
msk.su
murmansk.su
nalchik.su
navoi.su
north-kazakhstan.su
nov.su
obninsk.su
penza.su
pokrovsk.su
sochi.su
spb.su
tashkent.su
termez.su
togliatti.su
troitsk.su
tselinograd.su
tula.su
tuva.su
vladikavkaz.su
vladimir.su
vologda.su

// Fancy Bits, LLC : http://getchannels.com
// Submitted by Aman Gupta <aman@getchannels.com>
channelsdvr.net
u.channelsdvr.net

// Fastly Inc. : http://www.fastly.com/
// Submitted by Fastly Security <security@fastly.com>
edgecompute.app
fastly-edge.com
fastly-terrarium.com
freetls.fastly.net
map.fastly.net
a.prod.fastly.net
global.prod.fastly.net
a.ssl.fastly.net
b.ssl.fastly.net
global.ssl.fastly.net
fastlylb.net
map.fastlylb.net

// Fastmail : https://www.fastmail.com/
// Submitted by Marc Bradshaw <marc@fastmailteam.com>
*.user.fm

// FASTVPS EESTI OU : https://fastvps.ru/
// Submitted by Likhachev Vasiliy <lihachev@fastvps.ru>
fastvps-server.com
fastvps.host
myfast.host
fastvps.site
myfast.space

// FearWorks Media Ltd. : https://fearworksmedia.co.uk
// submitted by Keith Fairley <domains@fearworksmedia.co.uk>
conn.uk
copro.uk
hosp.uk

// Fedora : https://fedoraproject.org/
// submitted by Patrick Uiterwijk <puiterwijk@fedoraproject.org>
fedorainfracloud.org
fedorapeople.org
cloud.fedoraproject.org
app.os.fedoraproject.org
app.os.stg.fedoraproject.org

// Fermax : https://fermax.com/
// submitted by Koen Van Isterdael <k.vanisterdael@fermax.be>
mydobiss.com

// FH Muenster : https://www.fh-muenster.de
// Submitted by Robin Naundorf <r.naundorf@fh-muenster.de>
fh-muenster.io

// Filegear Inc. : https://www.filegear.com
// Submitted by Jason Zhu <jason@owtware.com>
filegear.me

// Firebase, Inc.
// Submitted by Chris Raynor <chris@firebase.com>
firebaseapp.com

// Firewebkit : https://www.firewebkit.com
// Submitted by Majid Qureshi <mqureshi@amrayn.com>
fireweb.app

// FLAP : https://www.flap.cloud
// Submitted by Louis Chemineau <louis@chmn.me>
flap.id

// FlashDrive : https://flashdrive.io
// Submitted by Eric Chan <support@flashdrive.io>
fldrv.com

// FlutterFlow : https://flutterflow.io
// Submitted by Anton Emelyanov <anton@flutterflow.io>
flutterflow.app

// fly.io: https://fly.io
// Submitted by Kurt Mackey <kurt@fly.io>
fly.dev
shw.io
edgeapp.net

// Forgerock : https://www.forgerock.com
// Submitted by Roderick Parr <roderick.parr@forgerock.com>
forgeblocks.com
id.forgerock.io

// Framer : https://www.framer.com
// Submitted by Koen Rouwhorst <security@framer.com>
framer.ai
framer.app
framercanvas.com
framer.media
framer.photos
framer.website
framer.wiki

// Frederik Braun https://frederik-braun.com
// Submitted by Frederik Braun <fb@frederik-braun.com>
0e.vc

// Freebox : http://www.freebox.fr
// Submitted by Romain Fliedel <rfliedel@freebox.fr>
freebox-os.com
freeboxos.com
fbx-os.fr
fbxos.fr
freebox-os.fr
freeboxos.fr

// freedesktop.org : https://www.freedesktop.org
// Submitted by Daniel Stone <daniel@fooishbar.org>
freedesktop.org

// freemyip.com : https://freemyip.com
// Submitted by Cadence <contact@freemyip.com>
freemyip.com

// Frusky MEDIA&PR : https://www.frusky.de
// Submitted by Victor Pupynin <hallo@frusky.de>
*.frusky.de

// FunkFeuer - Verein zur Förderung freier Netze : https://www.funkfeuer.at
// Submitted by Daniel A. Maierhofer <vorstand@funkfeuer.at>
wien.funkfeuer.at

// Future Versatile Group. : https://www.fvg-on.net/
// T.Kabu <webmaster@fvg-on.net>
daemon.asia
dix.asia
mydns.bz
0am.jp
0g0.jp
0j0.jp
0t0.jp
mydns.jp
pgw.jp
wjg.jp
keyword-on.net
live-on.net
server-on.net
mydns.tw
mydns.vc

// Futureweb GmbH : https://www.futureweb.at
// Submitted by Andreas Schnederle-Wagner <schnederle@futureweb.at>
*.futurecms.at
*.ex.futurecms.at
*.in.futurecms.at
futurehosting.at
futuremailing.at
*.ex.ortsinfo.at
*.kunden.ortsinfo.at
*.statics.cloud

// GCom Internet : https://www.gcom.net.au
// Submitted by Leo Julius <support@gcom.net.au>
aliases121.com

// GDS : https://www.gov.uk/service-manual/technology/managing-domain-names
// Submitted by Stephen Ford <hostmaster@digital.cabinet-office.gov.uk>
campaign.gov.uk
service.gov.uk
independent-commission.uk
independent-inquest.uk
independent-inquiry.uk
independent-panel.uk
independent-review.uk
public-inquiry.uk
royal-commission.uk

// Gehirn Inc. : https://www.gehirn.co.jp/
// Submitted by Kohei YOSHIDA <tech@gehirn.co.jp>
gehirn.ne.jp
usercontent.jp

// Gentlent, Inc. : https://www.gentlent.com
// Submitted by Tom Klein <tom@gentlent.com>
gentapps.com
gentlentapis.com
lab.ms
cdn-edges.net

// Getlocalcert: https://www.getlocalcert.net
// Submitted by Robert Alexander <support@getlocalcert.net>
localcert.net
localhostcert.net
corpnet.work

// GignoSystemJapan: http://gsj.bz
// Submitted by GignoSystemJapan <kakutou-ec@gsj.bz>
gsj.bz

// GitHub, Inc.
// Submitted by Patrick Toomey <security@github.com>
githubusercontent.com
githubpreview.dev
github.io

// GitLab, Inc.
// Submitted by Alex Hanselka <alex@gitlab.com>
gitlab.io

// Gitplac.si - https://gitplac.si
// Submitted by Aljaž Starc <me@aljaxus.eu>
gitapp.si
gitpage.si

// Glitch, Inc : https://glitch.com
// Submitted by Mads Hartmann <mads@glitch.com>
glitch.me

// Global NOG Alliance : https://nogalliance.org/
// Submitted by Sander Steffann <sander@nogalliance.org>
nog.community

// Globe Hosting SRL : https://www.globehosting.com/
// Submitted by Gavin Brown <gavin.brown@centralnic.com>
co.ro
shop.ro

// GMO Pepabo, Inc. : https://pepabo.com/
// Submitted by Hosting Div <admin@pepabo.com>
lolipop.io
angry.jp
babyblue.jp
babymilk.jp
backdrop.jp
bambina.jp
bitter.jp
blush.jp
boo.jp
boy.jp
boyfriend.jp
but.jp
candypop.jp
capoo.jp
catfood.jp
cheap.jp
chicappa.jp
chillout.jp
chips.jp
chowder.jp
chu.jp
ciao.jp
cocotte.jp
coolblog.jp
cranky.jp
cutegirl.jp
daa.jp
deca.jp
deci.jp
digick.jp
egoism.jp
fakefur.jp
fem.jp
flier.jp
floppy.jp
fool.jp
frenchkiss.jp
girlfriend.jp
girly.jp
gloomy.jp
gonna.jp
greater.jp
hacca.jp
heavy.jp
her.jp
hiho.jp
hippy.jp
holy.jp
hungry.jp
icurus.jp
itigo.jp
jellybean.jp
kikirara.jp
kill.jp
kilo.jp
kuron.jp
littlestar.jp
lolipopmc.jp
lolitapunk.jp
lomo.jp
lovepop.jp
lovesick.jp
main.jp
mods.jp
mond.jp
mongolian.jp
moo.jp
namaste.jp
nikita.jp
nobushi.jp
noor.jp
oops.jp
parallel.jp
parasite.jp
pecori.jp
peewee.jp
penne.jp
pepper.jp
perma.jp
pigboat.jp
pinoko.jp
punyu.jp
pupu.jp
pussycat.jp
pya.jp
raindrop.jp
readymade.jp
sadist.jp
schoolbus.jp
secret.jp
staba.jp
stripper.jp
sub.jp
sunnyday.jp
thick.jp
tonkotsu.jp
under.jp
upper.jp
velvet.jp
verse.jp
versus.jp
vivian.jp
watson.jp
weblike.jp
whitesnow.jp
zombie.jp
heteml.net

// GoDaddy Registry : https://registry.godaddy
// Submitted by Rohan Durrant <tldns@registry.godaddy>
graphic.design

// GoIP DNS Services : http://www.goip.de
// Submitted by Christian Poulter <milchstrasse@goip.de>
goip.de

// Google, Inc.
// Submitted by Shannon McCabe <public-suffix-editors@google.com>
blogspot.ae
blogspot.al
blogspot.am
*.hosted.app
*.run.app
web.app
blogspot.com.ar
blogspot.co.at
blogspot.com.au
blogspot.ba
blogspot.be
blogspot.bg
blogspot.bj
blogspot.com.br
blogspot.com.by
blogspot.ca
blogspot.cf
blogspot.ch
blogspot.cl
blogspot.com.co
*.0emm.com
appspot.com
*.r.appspot.com
blogspot.com
codespot.com
googleapis.com
googlecode.com
pagespeedmobilizer.com
publishproxy.com
withgoogle.com
withyoutube.com
blogspot.cv
blogspot.com.cy
blogspot.cz
blogspot.de
*.gateway.dev
blogspot.dk
blogspot.com.ee
blogspot.com.eg
blogspot.com.es
blogspot.fi
blogspot.fr
cloud.goog
translate.goog
*.usercontent.goog
blogspot.gr
blogspot.hk
blogspot.hr
blogspot.hu
blogspot.co.id
blogspot.ie
blogspot.co.il
blogspot.in
blogspot.is
blogspot.it
blogspot.jp
blogspot.co.ke
blogspot.kr
blogspot.li
blogspot.lt
blogspot.lu
blogspot.md
blogspot.mk
blogspot.mr
blogspot.com.mt
blogspot.mx
blogspot.my
cloudfunctions.net
blogspot.com.ng
blogspot.nl
blogspot.no
blogspot.co.nz
blogspot.pe
blogspot.pt
blogspot.qa
blogspot.re
blogspot.ro
blogspot.rs
blogspot.ru
blogspot.se
blogspot.sg
blogspot.si
blogspot.sk
blogspot.sn
blogspot.td
blogspot.com.tr
blogspot.tw
blogspot.ug
blogspot.co.uk
blogspot.com.uy
blogspot.vn
blogspot.co.za

// Goupile : https://goupile.fr
// Submitted by Niels Martignene <hello@goupile.fr>
goupile.fr

// GOV.UK Pay : https://www.payments.service.gov.uk/
// Submitted by Richard Baker <richard.baker@digital.cabinet-office.gov.uk>
pymnt.uk

// GOV.UK Platform as a Service : https://www.cloud.service.gov.uk/
// Submitted by Tom Whitwell <gov-uk-paas-support@digital.cabinet-office.gov.uk>
cloudapps.digital
london.cloudapps.digital

// Government of the Netherlands: https://www.government.nl
// Submitted by <domeinnaam@minaz.nl>
gov.nl

// GrayJay Web Solutions Inc. : https://grayjaysports.ca
// Submitted by Matt Yamkowy <info@grayjaysports.ca>
grayjayleagues.com

// GünstigBestellen : https://günstigbestellen.de
// Submitted by Furkan Akkoc <info@hendelzon.de>
günstigbestellen.de
günstigliefern.de

// Hakaran group: http://hakaran.cz
// Submitted by Arseniy Sokolov <security@hakaran.cz>
fin.ci
free.hr
caa.li
ua.rs
conf.se

// Häkkinen.fi
// Submitted by Eero Häkkinen <Eero+psl@Häkkinen.fi>
häkkinen.fi

// Handshake : https://handshake.org
// Submitted by Mike Damm <md@md.vc>
hs.run
hs.zone

// Hashbang : https://hashbang.sh
hashbang.sh

// Hasura : https://hasura.io
// Submitted by Shahidh K Muhammed <shahidh@hasura.io>
hasura.app
hasura-app.io

// Hatena Co., Ltd. : https://hatena.co.jp
// Submitted by Masato Nakamura <blog-developers@hatena.ne.jp>
hatenablog.com
hatenadiary.com
hateblo.jp
hatenablog.jp
hatenadiary.jp
hatenadiary.org

// Heilbronn University of Applied Sciences - Faculty Informatics (GitLab Pages): https://www.hs-heilbronn.de
// Submitted by Richard Zowalla <mi-admin@hs-heilbronn.de>
pages.it.hs-heilbronn.de

// HeiyuSpace: https://lazycat.cloud
// Submitted by Xia Bin <admin@lazycat.cloud>
heiyu.space

// Helio Networks : https://heliohost.org
// Submitted by Ben Frede <admin@heliohost.org>
helioho.st
heliohost.us

// Hepforge : https://www.hepforge.org
// Submitted by David Grellscheid <admin@hepforge.org>
hepforge.org

// Heroku : https://www.heroku.com/
// Submitted by Tom Maher <tmaher@heroku.com>
herokuapp.com
herokussl.com

// Hibernating Rhinos
// Submitted by Oren Eini <oren@ravendb.net>
ravendb.cloud
ravendb.community
development.run
ravendb.run

// home.pl S.A.: https://home.pl
// Submitted by Krzysztof Wolski <krzysztof.wolski@home.eu>
homesklep.pl

// Homebase : https://homebase.id/
// Submitted by Jason Babo <info@homebase.id>
*.kin.one
*.id.pub
*.kin.pub

// Hong Kong Productivity Council: https://www.hkpc.org/
// Submitted by SECaaS Team <summchan@hkpc.org>
secaas.hk

// Hoplix : https://www.hoplix.com
// Submitted by Danilo De Franco<info@hoplix.shop>
hoplix.shop

// HOSTBIP REGISTRY : https://www.hostbip.com/
// Submitted by Atanunu Igbunuroghene <publicsuffixlist@hostbip.com>
orx.biz
biz.gl
col.ng
firm.ng
gen.ng
ltd.ng
ngo.ng
edu.scot
sch.so

// HostFly : https://www.ie.ua
// Submitted by Bohdan Dub <support@hostfly.com.ua>
ie.ua

// HostyHosting (https://hostyhosting.com)
hostyhosting.io

// Hypernode B.V. : https://www.hypernode.com/
// Submitted by Cipriano Groenendal <security@nl.team.blue>
hypernode.io

// I-O DATA DEVICE, INC. : http://www.iodata.com/
// Submitted by Yuji Minagawa <domains-admin@iodata.jp>
iobb.net

// i-registry s.r.o. : http://www.i-registry.cz/
// Submitted by Martin Semrad <semrad@i-registry.cz>
co.cz

// Ici la Lune : http://www.icilalune.com/
// Submitted by Simon Morvan <simon@icilalune.com>
*.moonscale.io
moonscale.net

// iDOT Services Limited : http://www.domain.gr.com
// Submitted by Gavin Brown <gavin.brown@centralnic.com>
gr.com

// iki.fi
// Submitted by Hannu Aronsson <haa@iki.fi>
iki.fi

// iliad italia: https://www.iliad.it
// Submitted by Marios Makassikis <mmakassikis@freebox.fr>
ibxos.it
iliadboxos.it

// Incsub, LLC: https://incsub.com/
// Submitted by Aaron Edwards <sysadmins@incsub.com>
smushcdn.com
wphostedmail.com
wpmucdn.com
tempurl.host
wpmudev.host

// Individual Network Berlin e.V. : https://www.in-berlin.de/
// Submitted by Christian Seitz <chris@in-berlin.de>
dyn-berlin.de
in-berlin.de
in-brb.de
in-butter.de
in-dsl.de
in-vpn.de
in-dsl.net
in-vpn.net
in-dsl.org
in-vpn.org

// info.at : http://www.info.at/
biz.at
info.at

// info.cx : http://info.cx
// Submitted by June Slater <whois@igloo.to>
info.cx

// Interlegis : http://www.interlegis.leg.br
// Submitted by Gabriel Ferreira <registrobr@interlegis.leg.br>
ac.leg.br
al.leg.br
am.leg.br
ap.leg.br
ba.leg.br
ce.leg.br
df.leg.br
es.leg.br
go.leg.br
ma.leg.br
mg.leg.br
ms.leg.br
mt.leg.br
pa.leg.br
pb.leg.br
pe.leg.br
pi.leg.br
pr.leg.br
rj.leg.br
rn.leg.br
ro.leg.br
rr.leg.br
rs.leg.br
sc.leg.br
se.leg.br
sp.leg.br
to.leg.br

// intermetrics GmbH : https://pixolino.com/
// Submitted by Wolfgang Schwarz <admin@intermetrics.de>
pixolino.com

// Internet-Pro, LLP: https://netangels.ru/
// Submitted by Vasiliy Sheredeko <piphon@gmail.com>
na4u.ru

// iopsys software solutions AB : https://iopsys.eu/
// Submitted by Roman Azarenko <roman.azarenko@iopsys.eu>
iopsys.se

// IPiFony Systems, Inc. : https://www.ipifony.com/
// Submitted by Matthew Hardeman <mhardeman@ipifony.com>
ipifony.net

// ir.md : https://nic.ir.md
// Submitted by Ali Soizi <info@nic.ir.md>
ir.md

// is-a.dev : https://www.is-a.dev
// Submitted by William Harrison <admin@m.is-a.dev>
is-a.dev

// IServ GmbH : https://iserv.de
// Submitted by Mario Hoberg <info@iserv.de>
iservschule.de
mein-iserv.de
schulplattform.de
schulserver.de
test-iserv.de
iserv.dev

// Jelastic, Inc. : https://jelastic.com/
// Submitted by Ihor Kolodyuk <ik@jelastic.com>
mel.cloudlets.com.au
cloud.interhostsolutions.be
mycloud.by
alp1.ae.flow.ch
appengine.flow.ch
es-1.axarnet.cloud
diadem.cloud
vip.jelastic.cloud
jele.cloud
it1.eur.aruba.jenv-aruba.cloud
it1.jenv-aruba.cloud
keliweb.cloud
cs.keliweb.cloud
oxa.cloud
tn.oxa.cloud
uk.oxa.cloud
primetel.cloud
uk.primetel.cloud
ca.reclaim.cloud
uk.reclaim.cloud
us.reclaim.cloud
ch.trendhosting.cloud
de.trendhosting.cloud
jele.club
amscompute.com
dopaas.com
paas.hosted-by-previder.com
rag-cloud.hosteur.com
rag-cloud-ch.hosteur.com
jcloud.ik-server.com
jcloud-ver-jpc.ik-server.com
demo.jelastic.com
kilatiron.com
paas.massivegrid.com
jed.wafaicloud.com
lon.wafaicloud.com
ryd.wafaicloud.com
j.scaleforce.com.cy
jelastic.dogado.eu
fi.cloudplatform.fi
demo.datacenter.fi
paas.datacenter.fi
jele.host
mircloud.host
paas.beebyte.io
sekd1.beebyteapp.io
jele.io
cloud-fr1.unispace.io
jc.neen.it
cloud.jelastic.open.tim.it
jcloud.kz
upaas.kazteleport.kz
cloudjiffy.net
fra1-de.cloudjiffy.net
west1-us.cloudjiffy.net
jls-sto1.elastx.net
jls-sto2.elastx.net
jls-sto3.elastx.net
faststacks.net
fr-1.paas.massivegrid.net
lon-1.paas.massivegrid.net
lon-2.paas.massivegrid.net
ny-1.paas.massivegrid.net
ny-2.paas.massivegrid.net
sg-1.paas.massivegrid.net
jelastic.saveincloud.net
nordeste-idc.saveincloud.net
j.scaleforce.net
jelastic.tsukaeru.net
sdscloud.pl
unicloud.pl
mircloud.ru
jelastic.regruhosting.ru
enscaled.sg
jele.site
jelastic.team
orangecloud.tn
j.layershift.co.uk
phx.enscaled.us
mircloud.us

// Jino : https://www.jino.ru
// Submitted by Sergey Ulyashin <ulyashin@jino.ru>
myjino.ru
*.hosting.myjino.ru
*.landing.myjino.ru
*.spectrum.myjino.ru
*.vps.myjino.ru

// Jotelulu S.L. : https://jotelulu.com
// Submitted by Daniel Fariña <ingenieria@jotelulu.com>
jotelulu.cloud

// JouwWeb B.V. : https://www.jouwweb.nl
// Submitted by Camilo Sperberg <tech@webador.com>
webadorsite.com
jouwweb.site

// Joyent : https://www.joyent.com/
// Submitted by Brian Bennett <brian.bennett@joyent.com>
*.cns.joyent.com
*.triton.zone

// JS.ORG : http://dns.js.org
// Submitted by Stefan Keim <admin@js.org>
js.org

// KaasHosting : http://www.kaashosting.nl/
// Submitted by Wouter Bakker <hostmaster@kaashosting.nl>
kaas.gg
khplay.nl

// Kakao : https://www.kakaocorp.com/
// Submitted by JaeYoong Lee <cec@kakaocorp.com>
ktistory.com

// Kapsi : https://kapsi.fi
// Submitted by Tomi Juntunen <erani@kapsi.fi>
kapsi.fi

// Katholieke Universiteit Leuven: https://www.kuleuven.be
// Submitted by Abuse KU Leuven <abuse@kuleuven.be>
ezproxy.kuleuven.be
kuleuven.cloud

// Keyweb AG : https://www.keyweb.de
// Submitted by Martin Dannehl <postmaster@keymachine.de>
keymachine.de

// KingHost : https://king.host
// Submitted by Felipe Keller Braz <felipebraz@kinghost.com.br>
kinghost.net
uni5.net

// KnightPoint Systems, LLC : http://www.knightpoint.com/
// Submitted by Roy Keene <rkeene@knightpoint.com>
knightpoint.systems

// KoobinEvent, SL: https://www.koobin.com
// Submitted by Iván Oliva <ivan.oliva@koobin.com>
koobin.events

// Krellian Ltd. : https://krellian.com
// Submitted by Ben Francis <ben@krellian.com>
webthings.io
krellian.net

// KUROKU LTD : https://kuroku.ltd/
// Submitted by DisposaBoy <security@oya.to>
oya.to

// LCube - Professional hosting e.K. : https://www.lcube-webhosting.de
// Submitted by Lars Laehn <info@lcube.de>
git-repos.de
lcube-server.de
svn-repos.de

// Leadpages : https://www.leadpages.net
// Submitted by Greg Dallavalle <domains@leadpages.net>
leadpages.co
lpages.co
lpusercontent.com

// Lelux.fi : https://lelux.fi/
// Submitted by Lelux Admin <publisuffix@lelux.site>
lelux.site

// Libre IT Ltd : https://libre.nz
// Submitted by Tomas Maggio <support@libre.nz>
runcontainers.dev

// Lifetime Hosting : https://Lifetime.Hosting/
// Submitted by Mike Fillator <support@lifetime.hosting>
co.business
co.education
co.events
co.financial
co.network
co.place
co.technology

// linkyard ldt: https://www.linkyard.ch/
// Submitted by Mario Siegenthaler <mario.siegenthaler@linkyard.ch>
linkyard-cloud.ch
linkyard.cloud

// Linode : https://linode.com
// Submitted by <security@linode.com>
members.linode.com
*.nodebalancer.linode.com
*.linodeobjects.com
ip.linodeusercontent.com

// LiquidNet Ltd : http://www.liquidnetlimited.com/
// Submitted by Victor Velchev <admin@liquidnetlimited.com>
we.bs

// Localcert : https://localcert.dev
// Submitted by Lann Martin <security@localcert.dev>
*.user.localcert.dev

// localzone.xyz
// Submitted by Kenny Niehage <hello@yahe.sh>
localzone.xyz

// Log'in Line : https://www.loginline.com/
// Submitted by Rémi Mach <remi.mach@loginline.com>
loginline.app
loginline.dev
loginline.io
loginline.services
loginline.site

// Lõhmus Family, The
// Submitted by Heiki Lõhmus <hostmaster at lohmus dot me>
lohmus.me

// Lokalized : https://lokalized.nl
// Submitted by Noah Taheij <noah@lokalized.nl>
servers.run

// LubMAN UMCS Sp. z o.o : https://lubman.pl/
// Submitted by Ireneusz Maliszewski <ireneusz.maliszewski@lubman.pl>
krasnik.pl
leczna.pl
lubartow.pl
lublin.pl
poniatowa.pl
swidnik.pl

// Lug.org.uk : https://lug.org.uk
// Submitted by Jon Spriggs <admin@lug.org.uk>
glug.org.uk
lug.org.uk
lugs.org.uk

// Lukanet Ltd : https://lukanet.com
// Submitted by Anton Avramov <register@lukanet.com>
barsy.bg
barsy.club
barsycenter.com
barsyonline.com
barsy.de
barsy.dev
barsy.eu
barsy.gr
barsy.in
barsy.info
barsy.io
barsy.me
barsy.menu
barsyonline.menu
barsy.mobi
barsy.net
barsy.online
barsy.org
barsy.pro
barsy.pub
barsy.ro
barsy.rs
barsy.shop
barsyonline.shop
barsy.site
barsy.store
barsy.support
barsy.uk
barsy.co.uk
barsyonline.co.uk

// Magento Commerce
// Submitted by Damien Tournoud <dtournoud@magento.cloud>
*.magentosite.cloud

// Mail.Ru Group : https://hb.cldmail.ru
// Submitted by Ilya Zaretskiy <zaretskiy@corp.mail.ru>
hb.cldmail.ru

// May First - People Link : https://mayfirst.org/
// Submitted by Jamie McClelland <info@mayfirst.org>
mayfirst.info
mayfirst.org

// Maze Play: https://www.mazeplay.com
// Submitted by Adam Humpherys <adam@mws.dev>
mazeplay.com

// McHost : https://mchost.ru
// Submitted by Evgeniy Subbotin <e.subbotin@mchost.ru>
mcdir.me
mcdir.ru
vps.mcdir.ru
mcpre.ru

// mcpe.me : https://mcpe.me
// Submitted by Noa Heyl <hi@noa.dev>
mcpe.me

// Mediatech : https://mediatech.by
// Submitted by Evgeniy Kozhuhovskiy <ugenk@mediatech.by>
mediatech.by
mediatech.dev

// Medicom Health : https://medicomhealth.com
// Submitted by Michael Olson <molson@medicomhealth.com>
hra.health

// Memset hosting : https://www.memset.com
// Submitted by Tom Whitwell <domains@memset.com>
miniserver.com
memset.net

// Messerli Informatik AG : https://www.messerli.ch/
// Submitted by Ruben Schmidmeister <psl-maintainers@messerli.ch>
messerli.app

// Meta Platforms, Inc. : https://meta.com/
// Submitted by Jacob Cordero <public-suffix@meta.com>
atmeta.com
apps.fbsbx.com

// MetaCentrum, CESNET z.s.p.o. : https://www.metacentrum.cz/en/
// Submitted by Zdeněk Šustr <zdenek.sustr@cesnet.cz>
*.cloud.metacentrum.cz
custom.metacentrum.cz

// MetaCentrum, CESNET z.s.p.o. : https://www.metacentrum.cz/en/
// Submitted by Radim Janča <janca@cesnet.cz>
flt.cloud.muni.cz
usr.cloud.muni.cz

// Meteor Development Group : https://www.meteor.com/hosting
// Submitted by Pierre Carrier <pierre@meteor.com>
meteorapp.com
eu.meteorapp.com

// Michau Enterprises Limited : http://www.co.pl/
co.pl

// Microsoft Corporation : http://microsoft.com
// Submitted by Public Suffix List Admin <msftpsladmin@microsoft.com>
// Managed by Corporate Domains
// Microsoft Azure : https://home.azure
*.azurecontainer.io
azure-api.net
azure-mobile.net
azureedge.net
azurefd.net
azurestaticapps.net
1.azurestaticapps.net
2.azurestaticapps.net
3.azurestaticapps.net
4.azurestaticapps.net
5.azurestaticapps.net
6.azurestaticapps.net
7.azurestaticapps.net
centralus.azurestaticapps.net
eastasia.azurestaticapps.net
eastus2.azurestaticapps.net
westeurope.azurestaticapps.net
westus2.azurestaticapps.net
azurewebsites.net
cloudapp.net
trafficmanager.net
blob.core.windows.net
servicebus.windows.net

// minion.systems : http://minion.systems
// Submitted by Robert Böttinger <r@minion.systems>
csx.cc

// MobileEducation, LLC : https://joinforte.com
// Submitted by Grayson Martin <grayson.martin@mobileeducation.us>
forte.id

// MODX Systems LLC : https://modx.com
// Submitted by Elizabeth Southwell <elizabeth@modx.com>
modx.dev

// Mozilla Foundation : https://mozilla.org/
// Submitted by glob <glob@mozilla.com>
bmoattachments.org

// MSK-IX : https://www.msk-ix.ru/
// Submitted by Khannanov Roman <r.khannanov@msk-ix.ru>
net.ru
org.ru
pp.ru

// Mythic Beasts : https://www.mythic-beasts.com
// Submitted by Paul Cammish <kelduum@mythic-beasts.com>
hostedpi.com
caracal.mythic-beasts.com
customer.mythic-beasts.com
fentiger.mythic-beasts.com
lynx.mythic-beasts.com
ocelot.mythic-beasts.com
oncilla.mythic-beasts.com
onza.mythic-beasts.com
sphinx.mythic-beasts.com
vs.mythic-beasts.com
x.mythic-beasts.com
yali.mythic-beasts.com
cust.retrosnub.co.uk

// Nabu Casa : https://www.nabucasa.com
// Submitted by Paulus Schoutsen <infra@nabucasa.com>
ui.nabu.casa

// Net at Work Gmbh : https://www.netatwork.de
// Submitted by Jan Jaeschke <jan.jaeschke@netatwork.de>
cloud.nospamproxy.com

// Netfy Domains : https://netfy.domains
// Submitted by Suranga Ranasinghe <security@mavicsoft.com>
netfy.app

// Netlify : https://www.netlify.com
// Submitted by Jessica Parsons <jessica@netlify.com>
netlify.app

// Neustar Inc.
// Submitted by Trung Tran <Trung.Tran@neustar.biz>
4u.com

// NFSN, Inc. : https://www.NearlyFreeSpeech.NET/
// Submitted by Jeff Wheelhouse <support@nearlyfreespeech.net>
nfshost.com

// NFT.Storage : https://nft.storage/
// Submitted by Vasco Santos <vasco.santos@protocol.ai> or <support@nft.storage>
ipfs.nftstorage.link

// NGO.US Registry : https://nic.ngo.us
// Submitted by Alstra Solutions Ltd. Networking Team <admin@alstra.org>
ngo.us

// ngrok : https://ngrok.com/
// Submitted by Alan Shreve <alan@ngrok.com>
ngrok.app
ngrok-free.app
ngrok.dev
ngrok-free.dev
ngrok.io
ap.ngrok.io
au.ngrok.io
eu.ngrok.io
in.ngrok.io
jp.ngrok.io
sa.ngrok.io
us.ngrok.io
ngrok.pizza
ngrok.pro

// Nicolaus Copernicus University in Torun - MSK TORMAN (https://www.man.torun.pl)
torun.pl

// Nimbus Hosting Ltd. : https://www.nimbushosting.co.uk/
// Submitted by Nicholas Ford <dev@nimbushosting.co.uk>
nh-serv.co.uk
nimsite.uk

// No longer operated by CentralNic, these entries should be adopted and/or removed by current operators
// Submitted by Gavin Brown <gavin.brown@centralnic.com>
ar.com
hu.com
kr.com
no.com
qc.com
uy.com

// No-IP.com : https://noip.com/
// Submitted by Deven Reza <publicsuffixlist@noip.com>
mmafan.biz
myftp.biz
no-ip.biz
no-ip.ca
fantasyleague.cc
gotdns.ch
3utilities.com
blogsyte.com
ciscofreak.com
damnserver.com
ddnsking.com
ditchyourip.com
dnsiskinky.com
dynns.com
geekgalaxy.com
health-carereform.com
homesecuritymac.com
homesecuritypc.com
myactivedirectory.com
mysecuritycamera.com
myvnc.com
net-freaks.com
onthewifi.com
point2this.com
quicksytes.com
securitytactics.com
servebeer.com
servecounterstrike.com
serveexchange.com
serveftp.com
servegame.com
servehalflife.com
servehttp.com
servehumour.com
serveirc.com
servemp3.com
servep2p.com
servepics.com
servequake.com
servesarcasm.com
stufftoread.com
unusualperson.com
workisboring.com
dvrcam.info
ilovecollege.info
no-ip.info
brasilia.me
ddns.me
dnsfor.me
hopto.me
loginto.me
noip.me
webhop.me
bounceme.net
ddns.net
eating-organic.net
mydissent.net
myeffect.net
mymediapc.net
mypsx.net
mysecuritycamera.net
nhlfan.net
no-ip.net
pgafan.net
privatizehealthinsurance.net
redirectme.net
serveblog.net
serveminecraft.net
sytes.net
cable-modem.org
collegefan.org
couchpotatofries.org
hopto.org
mlbfan.org
myftp.org
mysecuritycamera.org
nflfan.org
no-ip.org
read-books.org
ufcfan.org
zapto.org
no-ip.co.uk
golffan.us
noip.us
pointto.us

// NodeArt : https://nodeart.io
// Submitted by Konstantin Nosov <Nosov@nodeart.io>
stage.nodeart.io

// Noop : https://noop.app
// Submitted by Nathaniel Schweinberg <noop@rearc.io>
*.developer.app
noop.app

// Northflank Ltd. : https://northflank.com/
// Submitted by Marco Suter <marco@northflank.com>
*.northflank.app
*.build.run
*.code.run
*.database.run
*.migration.run

// Noticeable : https://noticeable.io
// Submitted by Laurent Pellegrino <security@noticeable.io>
noticeable.news

// Notion Labs, Inc : https://www.notion.so/
// Submitted by Jess Yao <trust-core-team@makenotion.com>
notion.site

// Now-DNS : https://now-dns.com
// Submitted by Steve Russell <steve@now-dns.com>
dnsking.ch
mypi.co
n4t.co
001www.com
ddnslive.com
myiphost.com
forumz.info
16-b.it
32-b.it
64-b.it
soundcast.me
tcp4.me
dnsup.net
hicam.net
now-dns.net
ownip.net
vpndns.net
dynserv.org
now-dns.org
x443.pw
now-dns.top
ntdll.top
freeddns.us
crafting.xyz
zapto.xyz

// nsupdate.info : https://www.nsupdate.info/
// Submitted by Thomas Waldmann <info@nsupdate.info>
nsupdate.info
nerdpol.ovh

// NYC.mn : http://www.information.nyc.mn
// Submitted by Matthew Brown <mattbrown@nyc.mn>
nyc.mn

// O3O.Foundation : https://o3o.foundation/
// Submitted by the prvcy.page Registry Team <psl@registry.prvcy.page>
prvcy.page

// Obl.ong : <https://obl.ong>
// Submitted by Reese Armstrong <team@obl.ong>
obl.ong

// Observable, Inc. : https://observablehq.com
// Submitted by Mike Bostock <dns@observablehq.com>
observablehq.cloud
static.observableusercontent.com

// OMG.LOL : <https://omg.lol>
// Submitted by Adam Newbold <adam@omg.lol>
omg.lol

// Omnibond Systems, LLC. : https://www.omnibond.com
// Submitted by Cole Estep <cole@omnibond.com>
cloudycluster.net

// OmniWe Limited: https://omniwe.com
// Submitted by Vicary Archangel <vicary@omniwe.com>
omniwe.site

// One.com: https://www.one.com/
// Submitted by Jacob Bunk Nielsen <jbn@one.com>
123webseite.at
123website.be
simplesite.com.br
123website.ch
simplesite.com
123webseite.de
123hjemmeside.dk
123miweb.es
123kotisivu.fi
123siteweb.fr
simplesite.gr
123homepage.it
123website.lu
123website.nl
123hjemmeside.no
service.one
simplesite.pl
123paginaweb.pt
123minsida.se

// Open Domains : https://open-domains.net
// Submitted by William Harrison <admin@open-domains.net>
is-cool.dev
is-not-a.dev
localplayer.dev
is-local.org

// Open Social : https://www.getopensocial.com/
// Submitted by Alexander Varwijk <security@getopensocial.com>
opensocial.site

// OpenCraft GmbH : http://opencraft.com/
// Submitted by Sven Marnach <sven@opencraft.com>
opencraft.hosting

// OpenResearch GmbH: https://openresearch.com/
// Submitted by Philipp Schmid <ops@openresearch.com>
orsites.com

// Opera Software, A.S.A.
// Submitted by Yngve Pettersen <yngve@opera.com>
operaunite.com

// Orange : https://www.orange.com
// Submitted by Alexandre Linte <alexandre.linte@orange.com>
tech.orange

// OsSav Technology Ltd. : https://ossav.com/
// TLD Nic: http://nic.can.re - TLD Whois Server: whois.can.re
// Submitted by OsSav Technology Ltd. <support@ossav.com>
can.re

// Oursky Limited : https://authgear.com/, https://skygear.io/
// Submitted by Authgear Team <hello@authgear.com>, Skygear Developer <hello@skygear.io>
authgear-staging.com
authgearapps.com
skygearapp.com

// OutSystems
// Submitted by Duarte Santos <domain-admin@outsystemscloud.com>
outsystemscloud.com

// OVHcloud: https://ovhcloud.com
// Submitted by Vincent Cassé <vincent.casse@ovhcloud.com>
*.hosting.ovh.net
*.webpaas.ovh.net

// OwnProvider GmbH: http://www.ownprovider.com
// Submitted by Jan Moennich <jan.moennich@ownprovider.com>
ownprovider.com
own.pm

// OwO : https://whats-th.is/
// Submitted by Dean Sheather <dean@deansheather.com>
*.owo.codes

// OX : http://www.ox.rs
// Submitted by Adam Grand <webmaster@mail.ox.rs>
ox.rs

// oy.lc
// Submitted by Charly Coste <changaco@changaco.oy.lc>
oy.lc

// Pagefog : https://pagefog.com/
// Submitted by Derek Myers <derek@pagefog.com>
pgfog.com

// PageXL : https://pagexl.com
// Submitted by Yann Guichard <yann@pagexl.com>
pagexl.com

// Pantheon Systems, Inc. : https://pantheon.io/
// Submitted by Gary Dylina <gary@pantheon.io>
gotpantheon.com
pantheonsite.io

// Paywhirl, Inc : https://paywhirl.com/
// Submitted by Daniel Netzer <dan@paywhirl.com>
*.paywhirl.com

// pcarrier.ca Software Inc: https://pcarrier.ca/
// Submitted by Pierre Carrier <pc@rrier.ca>
*.xmit.co
xmit.dev
madethis.site
srv.us
gh.srv.us
gl.srv.us

// PE Ulyanov Kirill Sergeevich : https://airy.host
// Submitted by Kirill Ulyanov <k.ulyanov@airy.host>
lk3.ru

// Peplink | Pepwave : http://peplink.com/
// Submitted by Steve Leung <steveleung@peplink.com>
mypep.link

// Perspecta : https://perspecta.com/
// Submitted by Kenneth Van Alstyne <kvanalstyne@perspecta.com>
perspecta.cloud

// Planet-Work : https://www.planet-work.com/
// Submitted by Frédéric VANNIÈRE <f.vanniere@planet-work.com>
on-web.fr

// Platform.sh : https://platform.sh
// Submitted by Nikola Kotur <nikola@platform.sh>
*.upsun.app
upsunapp.com
ent.platform.sh
eu.platform.sh
us.platform.sh
*.platformsh.site
*.tst.site

// Platter: https://platter.dev
// Submitted by Patrick Flor <patrick@platter.dev>
platter-app.com
platter-app.dev
platterp.us

// Pley AB : https://www.pley.com/
// Submitted by Henning Pohl <infra@pley.com>
pley.games

// Port53 : https://port53.io/
// Submitted by Maximilian Schieder <maxi@zeug.co>
dyn53.io

// Porter : https://porter.run/
// Submitted by Rudraksh MK <rudi@porter.run>
onporter.run

// Positive Codes Technology Company : http://co.bn/faq.html
// Submitted by Zulfais <pc@co.bn>
co.bn

// Postman, Inc : https://postman.com
// Submitted by Rahul Dhawan <security@postman.com>
postman-echo.com
pstmn.io
mock.pstmn.io
httpbin.org

// prequalifyme.today : https://prequalifyme.today
// Submitted by DeepakTiwari deepak@ivylead.io
prequalifyme.today

// prgmr.com : https://prgmr.com/
// Submitted by Sarah Newman <owner@prgmr.com>
xen.prgmr.com

// priv.at : http://www.nic.priv.at/
// Submitted by registry <lendl@nic.at>
priv.at

// Protocol Labs : https://protocol.ai/
// Submitted by Michael Burns <noc@protocol.ai>
*.dweb.link

// Protonet GmbH : http://protonet.io
// Submitted by Martin Meier <admin@protonet.io>
protonet.io

// Publication Presse Communication SARL : https://ppcom.fr
// Submitted by Yaacov Akiba Slama <admin@chirurgiens-dentistes-en-france.fr>
chirurgiens-dentistes-en-france.fr
byen.site

// pubtls.org: https://www.pubtls.org
// Submitted by Kor Nielsen <kor@pubtls.org>
pubtls.org

// PythonAnywhere LLP: https://www.pythonanywhere.com
// Submitted by Giles Thomas <giles@pythonanywhere.com>
pythonanywhere.com
eu.pythonanywhere.com

// QA2
// Submitted by Daniel Dent (https://www.danieldent.com/)
qa2.com

// QCX
// Submitted by Cassandra Beelen <cassandra@beelen.one>
qcx.io
*.sys.qcx.io

// QNAP System Inc : https://www.qnap.com
// Submitted by Nick Chang <cloudadmin@qnap.com>
myqnapcloud.cn
alpha-myqnapcloud.com
dev-myqnapcloud.com
mycloudnas.com
mynascloud.com
myqnapcloud.com

// QOTO, Org.
// Submitted by Jeffrey Phillips Freeman <jeffrey.freeman@qoto.org>
qoto.io

// Qualifio : https://qualifio.com/
// Submitted by Xavier De Cock <xdecock@gmail.com>
qualifioapp.com

// Quality Unit: https://qualityunit.com
// Submitted by Vasyl Tsalko <vtsalko@qualityunit.com>
ladesk.com

// QuickBackend: https://www.quickbackend.com
// Submitted by Dani Biro <dani@pymet.com>
qbuser.com

// Quip : https://quip.com
// Submitted by Patrick Linehan <plinehan@quip.com>
*.quipelements.com

// Qutheory LLC : http://qutheory.io
// Submitted by Jonas Schwartz <jonas@qutheory.io>
vapor.cloud
vaporcloud.io

// Rackmaze LLC : https://www.rackmaze.com
// Submitted by Kirill Pertsev <kika@rackmaze.com>
rackmaze.com
rackmaze.net

// Rad Web Hosting: https://radwebhosting.com
// Submitted by Scott Claeys <s.claeys@radwebhosting.com>
cloudsite.builders
myradweb.net
servername.us

// Radix FZC : http://domains.in.net
// Submitted by Gavin Brown <gavin.brown@centralnic.com>
web.in
in.net

// Raidboxes GmbH : https://raidboxes.de
// Submitted by Auke Tembrink <hostmaster@raidboxes.de>
myrdbx.io
site.rb-hosting.io

// Rancher Labs, Inc : https://rancher.com
// Submitted by Vincent Fiduccia <domains@rancher.com>
*.on-rancher.cloud
*.on-k3s.io
*.on-rio.io

// RavPage : https://www.ravpage.co.il
// Submitted by Roni Horowitz <roni@responder.co.il>
ravpage.co.il

// Read The Docs, Inc : https://www.readthedocs.org
// Submitted by David Fischer <team@readthedocs.org>
readthedocs.io

// Red Hat, Inc. OpenShift : https://openshift.redhat.com/
// Submitted by Tim Kramer <tkramer@rhcloud.com>
rhcloud.com

// Redgate Software: https://red-gate.com
// Submitted by Andrew Farries <andrew.farries@red-gate.com>
instances.spawn.cc

// Render : https://render.com
// Submitted by Anurag Goel <dev@render.com>
onrender.com
app.render.com

// Repl.it : https://repl.it
// Submitted by Lincoln Bergeson <psl@repl.it>
replit.app
id.replit.app
firewalledreplit.co
id.firewalledreplit.co
repl.co
id.repl.co
replit.dev
archer.replit.dev
bones.replit.dev
canary.replit.dev
global.replit.dev
hacker.replit.dev
id.replit.dev
janeway.replit.dev
kim.replit.dev
kira.replit.dev
kirk.replit.dev
odo.replit.dev
paris.replit.dev
picard.replit.dev
pike.replit.dev
prerelease.replit.dev
reed.replit.dev
riker.replit.dev
sisko.replit.dev
spock.replit.dev
staging.replit.dev
sulu.replit.dev
tarpit.replit.dev
teams.replit.dev
tucker.replit.dev
wesley.replit.dev
worf.replit.dev
repl.run

// Resin.io : https://resin.io
// Submitted by Tim Perry <tim@resin.io>
resindevice.io
devices.resinstaging.io

// RethinkDB : https://www.rethinkdb.com/
// Submitted by Chris Kastorff <info@rethinkdb.com>
hzc.io

// Revitalised Limited : http://www.revitalised.co.uk
// Submitted by Jack Price <jack@revitalised.co.uk>
wellbeingzone.eu
wellbeingzone.co.uk

// Rico Developments Limited : https://adimo.co
// Submitted by Colin Brown <hello@adimo.co>
adimo.co.uk

// Riseup Networks : https://riseup.net
// Submitted by Micah Anderson <micah@riseup.net>
itcouldbewor.se

// Roar Domains LLC : https://roar.basketball/
// Submitted by Gavin Brown <gavin.brown@centralnic.com>
aus.basketball
nz.basketball

// Rochester Institute of Technology : http://www.rit.edu/
// Submitted by Jennifer Herting <jchits@rit.edu>
git-pages.rit.edu

// Rocky Enterprise Software Foundation : https://resf.org
// Submitted by Neil Hanlon <neil@resf.org>
rocky.page

// Rusnames Limited: http://rusnames.ru/
// Submitted by Sergey Zotov <admin@rusnames.ru>
биз.рус
ком.рус
крым.рус
мир.рус
мск.рус
орг.рус
самара.рус
сочи.рус
спб.рус
я.рус

// Russian Academy of Sciences
// Submitted by Tech Support <support@rasnet.ru>
ras.ru

// SAKURA Internet Inc. : https://www.sakura.ad.jp/
// Submitted by Internet Service Department <rs-vendor-ml@sakura.ad.jp>
180r.com
dojin.com
sakuratan.com
sakuraweb.com
x0.com
2-d.jp
bona.jp
crap.jp
daynight.jp
eek.jp
flop.jp
halfmoon.jp
jeez.jp
matrix.jp
mimoza.jp
ivory.ne.jp
mail-box.ne.jp
mints.ne.jp
mokuren.ne.jp
opal.ne.jp
sakura.ne.jp
sumomo.ne.jp
topaz.ne.jp
netgamers.jp
nyanta.jp
o0o0.jp
rdy.jp
rgr.jp
rulez.jp
s3.isk01.sakurastorage.jp
s3.isk02.sakurastorage.jp
saloon.jp
sblo.jp
skr.jp
tank.jp
uh-oh.jp
undo.jp
rs.webaccel.jp
user.webaccel.jp
websozai.jp
xii.jp
squares.net
jpn.org
kirara.st
x0.to
from.tv
sakura.tv

// Salesforce.com, Inc. https://salesforce.com/
// Submitted by Salesforce Public Suffix List Team <public-suffix-list@salesforce.com>
*.builder.code.com
*.dev-builder.code.com
*.stg-builder.code.com
*.001.test.code-builder-stg.platform.salesforce.com
*.d.crm.dev
*.w.crm.dev
*.wa.crm.dev
*.wb.crm.dev
*.wc.crm.dev
*.wd.crm.dev
*.we.crm.dev
*.wf.crm.dev

// Sandstorm Development Group, Inc. : https://sandcats.io/
// Submitted by Asheesh Laroia <asheesh@sandstorm.io>
sandcats.io

// SBE network solutions GmbH : https://www.sbe.de/
// Submitted by Norman Meilick <nm@sbe.de>
logoip.com
logoip.de

// Scaleway : https://www.scaleway.com/
// Submitted by Rémy Léone <rleone@scaleway.com>
fr-par-1.baremetal.scw.cloud
fr-par-2.baremetal.scw.cloud
nl-ams-1.baremetal.scw.cloud
cockpit.fr-par.scw.cloud
fnc.fr-par.scw.cloud
functions.fnc.fr-par.scw.cloud
k8s.fr-par.scw.cloud
nodes.k8s.fr-par.scw.cloud
s3.fr-par.scw.cloud
s3-website.fr-par.scw.cloud
whm.fr-par.scw.cloud
priv.instances.scw.cloud
pub.instances.scw.cloud
k8s.scw.cloud
cockpit.nl-ams.scw.cloud
k8s.nl-ams.scw.cloud
nodes.k8s.nl-ams.scw.cloud
s3.nl-ams.scw.cloud
s3-website.nl-ams.scw.cloud
whm.nl-ams.scw.cloud
cockpit.pl-waw.scw.cloud
k8s.pl-waw.scw.cloud
nodes.k8s.pl-waw.scw.cloud
s3.pl-waw.scw.cloud
s3-website.pl-waw.scw.cloud
scalebook.scw.cloud
smartlabeling.scw.cloud
dedibox.fr

// schokokeks.org GbR : https://schokokeks.org/
// Submitted by Hanno Böck <hanno@schokokeks.org>
schokokeks.net

// Scottish Government: https://www.gov.scot
// Submitted by Martin Ellis <martin.ellis@gov.scot>
gov.scot
service.gov.scot

// Scry Security : http://www.scrysec.com
// Submitted by Shante Adam <shante@skyhat.io>
scrysec.com

// Scrypted : https://scrypted.app
// Submitted by Koushik Dutta <public-suffix-list@scrypted.app>
client.scrypted.io

// Securepoint GmbH : https://www.securepoint.de
// Submitted by Erik Anders <erik.anders@securepoint.de>
firewall-gateway.com
firewall-gateway.de
my-gateway.de
my-router.de
spdns.de
spdns.eu
firewall-gateway.net
my-firewall.org
myfirewall.org
spdns.org

// Seidat : https://www.seidat.com
// Submitted by Artem Kondratev <accounts@seidat.com>
seidat.net

// Sellfy : https://sellfy.com
// Submitted by Yuriy Romadin <contact@sellfy.com>
sellfy.store

// Sendmsg: https://www.sendmsg.co.il
// Submitted by Assaf Stern <domains@comstar.co.il>
minisite.ms

// Senseering GmbH : https://www.senseering.de
// Submitted by Felix Mönckemeyer <f.moenckemeyer@senseering.de>
senseering.net

// Servebolt AS: https://servebolt.com
// Submitted by Daniel Kjeserud <cloudops@servebolt.com>
servebolt.cloud

// Service Magnet : https://myservicemagnet.com
// Submitted by Dave Sanders <dave@myservicemagnet.com>
magnet.page

// Service Online LLC : http://drs.ua/
// Submitted by Serhii Bulakh <support@drs.ua>
biz.ua
co.ua
pp.ua

// Shanghai Accounting Society : https://www.sasf.org.cn
// Submitted by Information Administration <info@sasf.org.cn>
as.sh.cn

// Sheezy.Art : https://sheezy.art
// Submitted by Nyoom <admin@sheezy.art>
sheezy.games

// ShiftEdit : https://shiftedit.net/
// Submitted by Adam Jimenez <adam@shiftcreate.com>
shiftedit.io

// Shopblocks : http://www.shopblocks.com/
// Submitted by Alex Bowers <alex@shopblocks.com>
myshopblocks.com

// Shopify : https://www.shopify.com
// Submitted by Alex Richter <alex.richter@shopify.com>
myshopify.com

// Shopit : https://www.shopitcommerce.com/
// Submitted by Craig McMahon <craig@shopitcommerce.com>
shopitsite.com

// shopware AG : https://shopware.com
// Submitted by Jens Küper <cloud@shopware.com>
shopware.store

// Siemens Mobility GmbH
// Submitted by Oliver Graebner <security@mo-siemens.io>
mo-siemens.io

// SinaAppEngine : http://sae.sina.com.cn/
// Submitted by SinaAppEngine <saesupport@sinacloud.com>
1kapp.com
appchizi.com
applinzi.com
sinaapp.com
vipsinaapp.com

// Siteleaf : https://www.siteleaf.com/
// Submitted by Skylar Challand <support@siteleaf.com>
siteleaf.net

// Skyhat : http://www.skyhat.io
// Submitted by Shante Adam <shante@skyhat.io>
bounty-full.com
alpha.bounty-full.com
beta.bounty-full.com

// Small Technology Foundation : https://small-tech.org
// Submitted by Aral Balkan <aral@small-tech.org>
small-web.org

// Smallregistry by Promopixel SARL: https://www.smallregistry.net
// Former AFNIC's SLDs
// Submitted by Jérôme Lipowicz <support@promopixel.com>
aeroport.fr
avocat.fr
chambagri.fr
chirurgiens-dentistes.fr
experts-comptables.fr
medecin.fr
notaires.fr
pharmacien.fr
port.fr
veterinaire.fr

// Smoove.io : https://www.smoove.io/
// Submitted by Dan Kozak <dan@smoove.io>
vp4.me

// Snowflake Inc : https://www.snowflake.com/
// Submitted by Sam Haar <psl@snowflake.com>
*.snowflake.app
*.privatelink.snowflake.app
streamlit.app
streamlitapp.com

// Snowplow Analytics : https://snowplowanalytics.com/
// Submitted by Ian Streeter <ian@snowplowanalytics.com>
try-snowplow.com

// Software Consulting Michal Zalewski : https://www.mafelo.com
// Submitted by Michal Zalewski <security@mafelo.com>
mafelo.net

// Sony Interactive Entertainment LLC : https://sie.com/
// Submitted by David Coles <david.coles@sony.com>
playstation-cloud.com

// SourceHut : https://sourcehut.org
// Submitted by Drew DeVault <sir@cmpwn.com>
srht.site

// SourceLair PC : https://www.sourcelair.com
// Submitted by Antonis Kalipetis <akalipetis@sourcelair.com>
apps.lair.io
*.stolos.io

// SpaceKit : https://www.spacekit.io/
// Submitted by Reza Akhavan <spacekit.io@gmail.com>
spacekit.io

// SparrowHost : https://sparrowhost.in/
// Submitted by Anant Pandey <info@sparrowhost.in>
ind.mom

// SpeedPartner GmbH: https://www.speedpartner.de/
// Submitted by Stefan Neufeind <info@speedpartner.de>
customer.speedpartner.de

// Spreadshop (sprd.net AG) : https://www.spreadshop.com/
// Submitted by Martin Breest <security@spreadshop.com>
myspreadshop.at
myspreadshop.com.au
myspreadshop.be
myspreadshop.ca
myspreadshop.ch
myspreadshop.com
myspreadshop.de
myspreadshop.dk
myspreadshop.es
myspreadshop.fi
myspreadshop.fr
myspreadshop.ie
myspreadshop.it
myspreadshop.net
myspreadshop.nl
myspreadshop.no
myspreadshop.pl
myspreadshop.se
myspreadshop.co.uk

// StackBlitz : https://stackblitz.com
// Submitted by Dominic Elm <hello@stackblitz.com>
w-corp-staticblitz.com
w-credentialless-staticblitz.com
w-staticblitz.com

// Stackhero : https://www.stackhero.io
// Submitted by Adrien Gillon <adrien+public-suffix-list@stackhero.io>
stackhero-network.com

// STACKIT : https://www.stackit.de/en/
// Submitted by STACKIT-DNS Team (Simon Stier) <stackit-dns@mail.schwarz>
runs.onstackit.cloud
stackit.gg
stackit.rocks
stackit.run
stackit.zone

// Staclar : https://staclar.com
// Submitted by Q Misell <q@staclar.com>
// Submitted by Matthias Merkel <matthias.merkel@staclar.com>
musician.io
novecore.site

// Standard Library : https://stdlib.com
// Submitted by Jacob Lee <jacob@stdlib.com>
api.stdlib.com

// stereosense GmbH : https://www.involve.me
// Submitted by Florian Burmann <publicsuffix@involve.me>
feedback.ac
forms.ac
assessments.cx
calculators.cx
funnels.cx
paynow.cx
quizzes.cx
researched.cx
tests.cx
surveys.so

// Storebase : https://www.storebase.io
// Submitted by Tony Schirmer <tony@storebase.io>
storebase.store

// Storipress : https://storipress.com
// Submitted by Benno Liu <benno@storipress.com>
storipress.app

// Storj Labs Inc. : https://storj.io/
// Submitted by Philip Hutchins <hostmaster@storj.io>
storj.farm

// Strapi : https://strapi.io/
// Submitted by Florent Baldino <security@strapi.io>
strapiapp.com
media.strapiapp.com

// Strategic System Consulting (eApps Hosting): https://www.eapps.com/
// Submitted by Alex Oancea <aoancea@cloudscale365.com>
vps-host.net
atl.jelastic.vps-host.net
njs.jelastic.vps-host.net
ric.jelastic.vps-host.net

// Streak : https://streak.com
// Submitted by Blake Kadatz <eng@streak.com>
streak-link.com
streaklinks.com
streakusercontent.com

// Student-Run Computing Facility : https://www.srcf.net/
// Submitted by Edwin Balani <sysadmins@srcf.net>
soc.srcf.net
user.srcf.net

// Studenten Net Twente : http://www.snt.utwente.nl/
// Submitted by Silke Hofstra <syscom@snt.utwente.nl>
utwente.io

// Sub 6 Limited: http://www.sub6.com
// Submitted by Dan Miller <dm@sub6.com>
temp-dns.com

// Supabase : https://supabase.io
// Submitted by Inian Parameshwaran <security@supabase.io>
supabase.co
supabase.in
supabase.net

// Symfony, SAS : https://symfony.com/
// Submitted by Fabien Potencier <fabien@symfony.com>
*.sensiosite.cloud
*.s5y.io

// Syncloud : https://syncloud.org
// Submitted by Boris Rybalkin <syncloud@syncloud.it>
syncloud.it

// Synology, Inc. : https://www.synology.com/
// Submitted by Rony Weng <ronyweng@synology.com>
dscloud.biz
direct.quickconnect.cn
dsmynas.com
familyds.com
diskstation.me
dscloud.me
i234.me
myds.me
synology.me
dscloud.mobi
dsmynas.net
familyds.net
dsmynas.org
familyds.org
direct.quickconnect.to
vpnplus.to

// Tabit Technologies Ltd. : https://tabit.cloud/
// Submitted by Oren Agiv <oren@tabit.cloud>
mytabit.com
mytabit.co.il
tabitorder.co.il

// TAIFUN Software AG : http://taifun-software.de
// Submitted by Bjoern Henke <dev-server@taifun-software.de>
taifun-dns.de

// Tailscale Inc. : https://www.tailscale.com
// Submitted by David Anderson <danderson@tailscale.com>
beta.tailscale.net
ts.net
*.c.ts.net

// TASK geographical domains (https://www.task.gda.pl/uslugi/dns)
gda.pl
gdansk.pl
gdynia.pl
med.pl
sopot.pl

// tawk.to, Inc : https://www.tawk.to
// Submitted by tawk.to developer team <dev-accounts@tawk.to>
p.tawk.email
p.tawkto.email

// team.blue https://team.blue
// Submitted by Cedric Dubois <cedric.dubois@team.blue>
site.tb-hosting.com

// Teckids e.V. : https://www.teckids.org
// Submitted by Dominik George <dominik.george@teckids.org>
edugit.io
s3.teckids.org

// Telebit : https://telebit.cloud
// Submitted by AJ ONeal <aj@telebit.cloud>
telebit.app
telebit.io
*.telebit.xyz

// Thingdust AG : https://thingdust.com/
// Submitted by Adrian Imboden <adi@thingdust.com>
*.firenet.ch
*.svc.firenet.ch
reservd.com
thingdustdata.com
cust.dev.thingdust.io
reservd.dev.thingdust.io
cust.disrec.thingdust.io
reservd.disrec.thingdust.io
cust.prod.thingdust.io
cust.testing.thingdust.io
reservd.testing.thingdust.io

// ticket i/O GmbH : https://ticket.io
// Submitted by Christian Franke <it@ticket.io>
tickets.io

// Tlon.io : https://tlon.io
// Submitted by Mark Staarink <mark@tlon.io>
arvo.network
azimuth.network
tlon.network

// Tor Project, Inc. : https://torproject.org
// Submitted by Antoine Beaupré <anarcat@torproject.org>
torproject.net
pages.torproject.net

// TownNews.com : http://www.townnews.com
// Submitted by Dustin Ward <dward@townnews.com>
bloxcms.com
townnews-staging.com

// TrafficPlex GmbH : https://www.trafficplex.de/
// Submitted by Phillipp Röll <phillipp.roell@trafficplex.de>
12hp.at
2ix.at
4lima.at
lima-city.at
12hp.ch
2ix.ch
4lima.ch
lima-city.ch
trafficplex.cloud
de.cool
12hp.de
2ix.de
4lima.de
lima-city.de
1337.pictures
clan.rip
lima-city.rocks
webspace.rocks
lima.zone

// TransIP : https://www.transip.nl
// Submitted by Rory Breuk <rbreuk@transip.nl>
*.transurl.be
*.transurl.eu
*.transurl.nl

// TransIP: https://www.transip.nl
// Submitted by Cedric Dubois <cedric.dubois@team.blue>
site.transip.me

// TuxFamily : http://tuxfamily.org
// Submitted by TuxFamily administrators <adm@staff.tuxfamily.org>
tuxfamily.org

// TwoDNS : https://www.twodns.de/
// Submitted by TwoDNS-Support <support@two-dns.de>
dd-dns.de
dray-dns.de
draydns.de
dyn-vpn.de
dynvpn.de
mein-vigor.de
my-vigor.de
my-wan.de
syno-ds.de
synology-diskstation.de
synology-ds.de
diskstation.eu
diskstation.org

// Typedream : https://typedream.com
// Submitted by Putri Karunia <putri@typedream.com>
typedream.app

// Typeform : https://www.typeform.com
// Submitted by Sergi Ferriz <sergi.ferriz@typeform.com>
pro.typeform.com

// Uberspace : https://uberspace.de
// Submitted by Moritz Werner <mwerner@jonaspasche.com>
*.uberspace.de
uber.space

// UDR Limited : http://www.udr.hk.com
// Submitted by registry <hostmaster@udr.hk.com>
hk.com
inc.hk
ltd.hk
hk.org

// UK Intis Telecom LTD : https://it.com
// Submitted by ITComdomains <to@it.com>
it.com

// Unison Computing, PBC : https://unison.cloud
// Submitted by Simon Højberg <security@unison.cloud>
unison-services.cloud

// United Gameserver GmbH : https://united-gameserver.de
// Submitted by Stefan Schwarz <sysadm@united-gameserver.de>
virtual-user.de
virtualuser.de

// UNIVERSAL DOMAIN REGISTRY : https://www.udr.org.yt/
// see also: whois -h whois.udr.org.yt help
// Submitted by Atanunu Igbunuroghene <publicsuffixlist@udr.org.yt>
name.pm
sch.tf
biz.wf
sch.wf
org.yt

// University of Banja Luka : https://unibl.org
// Domains for Republic of Srpska administrative entity.
// Submitted by Marko Ivanovic <kormang@hotmail.rs>
rs.ba

// University of Bielsko-Biala regional domain: http://dns.bielsko.pl/
// Submitted by Marcin <dns@ath.bielsko.pl>
bielsko.pl

// Upli : https://upli.io
// Submitted by Lenny Bakkalian <lenny.bakkalian@gmail.com>
upli.io

// urown.net : https://urown.net
// Submitted by Hostmaster <hostmaster@urown.net>
urown.cloud
dnsupdate.info

// US REGISTRY LLC : http://us.org
// Submitted by Gavin Brown <gavin.brown@centralnic.com>
us.org

// V.UA Domain Administrator : https://domain.v.ua/
// Submitted by Serhii Rostilo <sergey@rostilo.kiev.ua>
v.ua

// Val Town, Inc : https://val.town/
// Submitted by Tom MacWright <security@val.town>
express.val.run
web.val.run

// Vercel, Inc : https://vercel.com/
// Submitted by Connor Davis <security@vercel.com>
vercel.app
vercel.dev
now.sh

// VeryPositive SIA : http://very.lv
// Submitted by Danko Aleksejevs <danko@very.lv>
2038.io

// Viprinet Europe GmbH : http://www.viprinet.com
// Submitted by Simon Kissel <hostmaster@viprinet.com>
router.management

// Virtual-Info : https://www.virtual-info.info/
// Submitted by Adnan RIHAN <hostmaster@v-info.info>
v-info.info

// Voorloper.com: https://voorloper.com
// Submitted by Nathan van Bakel <info@voorloper.com>
voorloper.cloud

// Vultr Objects : https://www.vultr.com/products/object-storage/
// Submitted by Niels Maumenee <storage@vultr.com>
*.vultrobjects.com

// Waffle Computer Inc., Ltd. : https://docs.waffleinfo.com
// Submitted by Masayuki Note <masa@blade.wafflecell.com>
wafflecell.com

// Webflow, Inc. : https://www.webflow.com
// Submitted by Webflow Security Team <security@webflow.com>
webflow.io
webflowtest.io

// WebHare bv: https://www.webhare.com/
// Submitted by Arnold Hendriks <info@webhare.com>
*.webhare.dev

// WebHotelier Technologies Ltd: https://www.webhotelier.net/
// Submitted by Apostolos Tsakpinis <apostolos.tsakpinis@gmail.com>
bookonline.app
hotelwithflight.com
reserve-online.com
reserve-online.net

// WebPros International, LLC : https://webpros.com/
// Submitted by Nicolas Rochelemagne <public.suffix@webpros.com>
cprapid.com
pleskns.com
wp2.host
pdns.page
plesk.page
wpsquared.site

// WebWaddle Ltd: https://webwaddle.com/
// Submitted by Merlin Glander <hostmaster@webwaddle.com>
*.wadl.top

// Western Digital Technologies, Inc : https://www.wdc.com
// Submitted by Jung Jin <jungseok.jin@wdc.com>
remotewd.com

// Whatbox Inc. : https://whatbox.ca/
// Submitted by Anthony Ryan <servers@whatbox.ca>
box.ca

// WIARD Enterprises : https://wiardweb.com
// Submitted by Kidd Hustle <kiddhustle@wiardweb.com>
pages.wiardweb.com

// Wikimedia Labs : https://wikitech.wikimedia.org
// Submitted by Arturo Borrero Gonzalez <aborrero@wikimedia.org>
toolforge.org
wmcloud.org
wmflabs.org

// WISP : https://wisp.gg
// Submitted by Stepan Fedotov <stepan@wisp.gg>
panel.gg
daemon.panel.gg

// Wix.com, Inc. : https://www.wix.com
// Submitted by Shahar Talmi / Alon Kochba <publicsuffixlist@wix.com>
wixsite.com
wixstudio.com
editorx.io
wixstudio.io
wix.run

// Wizard Zines : https://wizardzines.com
// Submitted by Julia Evans <julia@wizardzines.com>
messwithdns.com

// WoltLab GmbH : https://www.woltlab.com
// Submitted by Tim Düsterhus <security@woltlab.cloud>
woltlab-demo.com
myforum.community
community-pro.de
diskussionsbereich.de
community-pro.net
meinforum.net

// Woods Valldata : https://www.woodsvalldata.co.uk/
// Submitted by Chris Whittle <chris.whittle@woodsvalldata.co.uk>
affinitylottery.org.uk
raffleentry.org.uk
weeklylottery.org.uk

// WP Engine : https://wpengine.com/
// Submitted by Michael Smith <michael.smith@wpengine.com>
// Submitted by Brandon DuRette <brandon.durette@wpengine.com>
wpenginepowered.com
js.wpenginepowered.com

// XenonCloud GbR: https://xenoncloud.net
// Submitted by Julian Uphoff <publicsuffixlist@xenoncloud.net>
half.host

// XnBay Technology : http://www.xnbay.com/
// Submitted by XnBay Developer <developer.xncloud@gmail.com>
xnbay.com
u2.xnbay.com
u2-local.xnbay.com

// XS4ALL Internet bv : https://www.xs4all.nl/
// Submitted by Daniel Mostertman <unixbeheer+publicsuffix@xs4all.net>
cistron.nl
demon.nl
xs4all.space

// Yandex.Cloud LLC: https://cloud.yandex.com
// Submitted by Alexander Lodin <security+psl@yandex-team.ru>
yandexcloud.net
storage.yandexcloud.net
website.yandexcloud.net

// YesCourse Pty Ltd : https://yescourse.com
// Submitted by Atul Bhouraskar <atul@yescourse.com>
official.academy

// Yola : https://www.yola.com/
// Submitted by Stefano Rivera <stefano@yola.com>
yolasite.com

// Yombo : https://yombo.net
// Submitted by Mitch Schwenk <mitch@yombo.net>
ybo.faith
yombo.me
homelink.one
ybo.party
ybo.review
ybo.science
ybo.trade

// Yunohost : https://yunohost.org
// Submitted by Valentin Grimaud <security@yunohost.org>
ynh.fr
nohost.me
noho.st

// ZaNiC : http://www.za.net/
// Submitted by registry <hostmaster@nic.za.net>
za.net
za.org

// ZAP-Hosting GmbH & Co. KG : https://zap-hosting.com
// Submitted by Julian Alker <security@zap-hosting.com>
zap.cloud

// Zeabur : https://zeabur.com/
// Submitted by Zeabur Team <contact@zeabur.com>
zeabur.app

// Zine EOOD : https://zine.bg/
// Submitted by Martin Angelov <martin@zine.bg>
bss.design

// Zitcom A/S : https://www.zitcom.dk
// Submitted by Emil Stahl <esp@zitcom.dk>
basicserver.io
virtualserver.io
enterprisecloud.nu

// ===END PRIVATE DOMAINS===<|MERGE_RESOLUTION|>--- conflicted
+++ resolved
@@ -12705,12 +12705,9 @@
 // Submitted by Richard Harper <richard@duckdns.org>
 duckdns.org
 
-<<<<<<< HEAD
 // bitbridge.net : Submitted by Craig Welch, abeliidev@gmail.com
 bitbridge.net
 
-=======
->>>>>>> 56a0aad3
 // dy.fi : http://dy.fi/
 // Submitted by Heikki Hannikainen <hessu@hes.iki.fi>
 dy.fi
