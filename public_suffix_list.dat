--- conflicted
+++ resolved
@@ -7062,11 +7062,7 @@
 
 // newGTLDs
 
-<<<<<<< HEAD
-// List of new gTLDs imported from https://www.icann.org/resources/registries/gtlds/v2/gtlds.json on 2019-08-06T14:14:47-04:00
-=======
 // List of new gTLDs imported from https://www.icann.org/resources/registries/gtlds/v2/gtlds.json on 2019-08-08T16:16:58Z
->>>>>>> 07670f3a
 // This list is auto-generated, don't edit it manually.
 // aaa : 2015-02-26 American Automobile Association, Inc.
 aaa
