// This Source Code Form is subject to the terms of the Mozilla Public
// License, v. 2.0. If a copy of the MPL was not distributed with this
// file, You can obtain one at https://mozilla.org/MPL/2.0/.

// Please pull this list from, and only from https://publicsuffix.org/list/public_suffix_list.dat,
// rather than any other VCS sites. Pulling from any other URL is not guaranteed to be supported.

// Instructions on pulling and using this list can be found at https://publicsuffix.org/list/.

// ===BEGIN ICANN DOMAINS===

// ac : https://en.wikipedia.org/wiki/.ac
ac
com.ac
edu.ac
gov.ac
net.ac
mil.ac
org.ac

// ad : https://en.wikipedia.org/wiki/.ad
ad
nom.ad

// ae : https://en.wikipedia.org/wiki/.ae
// see also: "Domain Name Eligibility Policy" at http://www.aeda.ae/eng/aepolicy.php
ae
co.ae
net.ae
org.ae
sch.ae
ac.ae
gov.ae
mil.ae

// aero : see https://www.information.aero/index.php?id=66
aero
accident-investigation.aero
accident-prevention.aero
aerobatic.aero
aeroclub.aero
aerodrome.aero
agents.aero
aircraft.aero
airline.aero
airport.aero
air-surveillance.aero
airtraffic.aero
air-traffic-control.aero
ambulance.aero
amusement.aero
association.aero
author.aero
ballooning.aero
broker.aero
caa.aero
cargo.aero
catering.aero
certification.aero
championship.aero
charter.aero
civilaviation.aero
club.aero
conference.aero
consultant.aero
consulting.aero
control.aero
council.aero
crew.aero
design.aero
dgca.aero
educator.aero
emergency.aero
engine.aero
engineer.aero
entertainment.aero
equipment.aero
exchange.aero
express.aero
federation.aero
flight.aero
freight.aero
fuel.aero
gliding.aero
government.aero
groundhandling.aero
group.aero
hanggliding.aero
homebuilt.aero
insurance.aero
journal.aero
journalist.aero
leasing.aero
logistics.aero
magazine.aero
maintenance.aero
media.aero
microlight.aero
modelling.aero
navigation.aero
parachuting.aero
paragliding.aero
passenger-association.aero
pilot.aero
press.aero
production.aero
recreation.aero
repbody.aero
res.aero
research.aero
rotorcraft.aero
safety.aero
scientist.aero
services.aero
show.aero
skydiving.aero
software.aero
student.aero
trader.aero
trading.aero
trainer.aero
union.aero
workinggroup.aero
works.aero

// af : http://www.nic.af/help.jsp
af
gov.af
com.af
org.af
net.af
edu.af

// ag : http://www.nic.ag/prices.htm
ag
com.ag
org.ag
net.ag
co.ag
nom.ag

// ai : http://nic.com.ai/
ai
off.ai
com.ai
net.ai
org.ai

// al : http://www.ert.gov.al/ert_alb/faq_det.html?Id=31
al
com.al
edu.al
gov.al
mil.al
net.al
org.al

// am : https://www.amnic.net/policy/en/Policy_EN.pdf
am
co.am
com.am
commune.am
net.am
org.am

// ao : https://en.wikipedia.org/wiki/.ao
// http://www.dns.ao/REGISTR.DOC
ao
ed.ao
gv.ao
og.ao
co.ao
pb.ao
it.ao

// aq : https://en.wikipedia.org/wiki/.aq
aq

// ar : https://nic.ar/nic-argentina/normativa-vigente
ar
com.ar
edu.ar
gob.ar
gov.ar
int.ar
mil.ar
musica.ar
net.ar
org.ar
tur.ar

// arpa : https://en.wikipedia.org/wiki/.arpa
// Confirmed by registry <iana-questions@icann.org> 2008-06-18
arpa
e164.arpa
in-addr.arpa
ip6.arpa
iris.arpa
uri.arpa
urn.arpa

// as : https://en.wikipedia.org/wiki/.as
as
gov.as

// asia : https://en.wikipedia.org/wiki/.asia
asia

// at : https://en.wikipedia.org/wiki/.at
// Confirmed by registry <it@nic.at> 2008-06-17
at
ac.at
co.at
gv.at
or.at

// au : https://en.wikipedia.org/wiki/.au
// http://www.auda.org.au/
au
// 2LDs
com.au
net.au
org.au
edu.au
gov.au
asn.au
id.au
// Historic 2LDs (closed to new registration, but sites still exist)
info.au
conf.au
oz.au
// CGDNs - http://www.cgdn.org.au/
act.au
nsw.au
nt.au
qld.au
sa.au
tas.au
vic.au
wa.au
// 3LDs
act.edu.au
nsw.edu.au
nt.edu.au
qld.edu.au
sa.edu.au
tas.edu.au
vic.edu.au
wa.edu.au
// act.gov.au  Bug 984824 - Removed at request of Greg Tankard
// nsw.gov.au  Bug 547985 - Removed at request of <Shae.Donelan@services.nsw.gov.au>
// nt.gov.au  Bug 940478 - Removed at request of Greg Connors <Greg.Connors@nt.gov.au>
qld.gov.au
sa.gov.au
tas.gov.au
vic.gov.au
wa.gov.au

// aw : https://en.wikipedia.org/wiki/.aw
aw
com.aw

// ax : https://en.wikipedia.org/wiki/.ax
ax

// az : https://en.wikipedia.org/wiki/.az
az
com.az
net.az
int.az
gov.az
org.az
edu.az
info.az
pp.az
mil.az
name.az
pro.az
biz.az

// ba : http://nic.ba/users_data/files/pravilnik_o_registraciji.pdf
ba
com.ba
edu.ba
gov.ba
mil.ba
net.ba
org.ba

// bb : https://en.wikipedia.org/wiki/.bb
bb
biz.bb
co.bb
com.bb
edu.bb
gov.bb
info.bb
net.bb
org.bb
store.bb
tv.bb

// bd : https://en.wikipedia.org/wiki/.bd
*.bd

// be : https://en.wikipedia.org/wiki/.be
// Confirmed by registry <tech@dns.be> 2008-06-08
be
ac.be

// bf : https://en.wikipedia.org/wiki/.bf
bf
gov.bf

// bg : https://en.wikipedia.org/wiki/.bg
// https://www.register.bg/user/static/rules/en/index.html
bg
a.bg
b.bg
c.bg
d.bg
e.bg
f.bg
g.bg
h.bg
i.bg
j.bg
k.bg
l.bg
m.bg
n.bg
o.bg
p.bg
q.bg
r.bg
s.bg
t.bg
u.bg
v.bg
w.bg
x.bg
y.bg
z.bg
0.bg
1.bg
2.bg
3.bg
4.bg
5.bg
6.bg
7.bg
8.bg
9.bg

// bh : https://en.wikipedia.org/wiki/.bh
bh
com.bh
edu.bh
net.bh
org.bh
gov.bh

// bi : https://en.wikipedia.org/wiki/.bi
// http://whois.nic.bi/
bi
co.bi
com.bi
edu.bi
or.bi
org.bi

// biz : https://en.wikipedia.org/wiki/.biz
biz

// bj : https://en.wikipedia.org/wiki/.bj
bj
asso.bj
barreau.bj
gouv.bj

// bm : http://www.bermudanic.bm/dnr-text.txt
bm
com.bm
edu.bm
gov.bm
net.bm
org.bm

// bn : http://www.bnnic.bn/faqs
bn
com.bn
edu.bn
gov.bn
net.bn
org.bn

// bo : https://nic.bo/delegacion2015.php#h-1.10
bo
com.bo
edu.bo
gob.bo
int.bo
org.bo
net.bo
mil.bo
tv.bo
web.bo
// Social Domains
academia.bo
agro.bo
arte.bo
blog.bo
bolivia.bo
ciencia.bo
cooperativa.bo
democracia.bo
deporte.bo
ecologia.bo
economia.bo
empresa.bo
indigena.bo
industria.bo
info.bo
medicina.bo
movimiento.bo
musica.bo
natural.bo
nombre.bo
noticias.bo
patria.bo
politica.bo
profesional.bo
plurinacional.bo
pueblo.bo
revista.bo
salud.bo
tecnologia.bo
tksat.bo
transporte.bo
wiki.bo

// br : http://registro.br/dominio/categoria.html
// Submitted by registry <fneves@registro.br>
br
9guacu.br
abc.br
adm.br
adv.br
agr.br
aju.br
am.br
anani.br
aparecida.br
arq.br
art.br
ato.br
b.br
barueri.br
belem.br
bhz.br
bio.br
blog.br
bmd.br
boavista.br
bsb.br
campinagrande.br
campinas.br
caxias.br
cim.br
cng.br
cnt.br
com.br
contagem.br
coop.br
cri.br
cuiaba.br
curitiba.br
def.br
ecn.br
eco.br
edu.br
emp.br
eng.br
esp.br
etc.br
eti.br
far.br
feira.br
flog.br
floripa.br
fm.br
fnd.br
fortal.br
fot.br
foz.br
fst.br
g12.br
ggf.br
goiania.br
gov.br
// gov.br 26 states + df https://en.wikipedia.org/wiki/States_of_Brazil
ac.gov.br
al.gov.br
am.gov.br
ap.gov.br
ba.gov.br
ce.gov.br
df.gov.br
es.gov.br
go.gov.br
ma.gov.br
mg.gov.br
ms.gov.br
mt.gov.br
pa.gov.br
pb.gov.br
pe.gov.br
pi.gov.br
pr.gov.br
rj.gov.br
rn.gov.br
ro.gov.br
rr.gov.br
rs.gov.br
sc.gov.br
se.gov.br
sp.gov.br
to.gov.br
gru.br
imb.br
ind.br
inf.br
jab.br
jampa.br
jdf.br
joinville.br
jor.br
jus.br
leg.br
lel.br
londrina.br
macapa.br
maceio.br
manaus.br
maringa.br
mat.br
med.br
mil.br
morena.br
mp.br
mus.br
natal.br
net.br
niteroi.br
*.nom.br
not.br
ntr.br
odo.br
ong.br
org.br
osasco.br
palmas.br
poa.br
ppg.br
pro.br
psc.br
psi.br
pvh.br
qsl.br
radio.br
rec.br
recife.br
ribeirao.br
rio.br
riobranco.br
riopreto.br
salvador.br
sampa.br
santamaria.br
santoandre.br
saobernardo.br
saogonca.br
sjc.br
slg.br
slz.br
sorocaba.br
srv.br
taxi.br
tc.br
teo.br
the.br
tmp.br
trd.br
tur.br
tv.br
udi.br
vet.br
vix.br
vlog.br
wiki.br
zlg.br

// bs : http://www.nic.bs/rules.html
bs
com.bs
net.bs
org.bs
edu.bs
gov.bs

// bt : https://en.wikipedia.org/wiki/.bt
bt
com.bt
edu.bt
gov.bt
net.bt
org.bt

// bv : No registrations at this time.
// Submitted by registry <jarle@uninett.no>
bv

// bw : https://en.wikipedia.org/wiki/.bw
// http://www.gobin.info/domainname/bw.doc
// list of other 2nd level tlds ?
bw
co.bw
org.bw

// by : https://en.wikipedia.org/wiki/.by
// http://tld.by/rules_2006_en.html
// list of other 2nd level tlds ?
by
gov.by
mil.by
// Official information does not indicate that com.by is a reserved
// second-level domain, but it's being used as one (see www.google.com.by and
// www.yahoo.com.by, for example), so we list it here for safety's sake.
com.by

// http://hoster.by/
of.by

// bz : https://en.wikipedia.org/wiki/.bz
// http://www.belizenic.bz/
bz
com.bz
net.bz
org.bz
edu.bz
gov.bz

// ca : https://en.wikipedia.org/wiki/.ca
ca
// ca geographical names
ab.ca
bc.ca
mb.ca
nb.ca
nf.ca
nl.ca
ns.ca
nt.ca
nu.ca
on.ca
pe.ca
qc.ca
sk.ca
yk.ca
// gc.ca: https://en.wikipedia.org/wiki/.gc.ca
// see also: http://registry.gc.ca/en/SubdomainFAQ
gc.ca

// cat : https://en.wikipedia.org/wiki/.cat
cat

// cc : https://en.wikipedia.org/wiki/.cc
cc

// cd : https://en.wikipedia.org/wiki/.cd
// see also: https://www.nic.cd/domain/insertDomain_2.jsp?act=1
cd
gov.cd

// cf : https://en.wikipedia.org/wiki/.cf
cf

// cg : https://en.wikipedia.org/wiki/.cg
cg

// ch : https://en.wikipedia.org/wiki/.ch
ch

// ci : https://en.wikipedia.org/wiki/.ci
// http://www.nic.ci/index.php?page=charte
ci
org.ci
or.ci
com.ci
co.ci
edu.ci
ed.ci
ac.ci
net.ci
go.ci
asso.ci
aéroport.ci
int.ci
presse.ci
md.ci
gouv.ci

// ck : https://en.wikipedia.org/wiki/.ck
*.ck
!www.ck

// cl : https://en.wikipedia.org/wiki/.cl
cl
gov.cl
gob.cl
co.cl
mil.cl

// cm : https://en.wikipedia.org/wiki/.cm plus bug 981927
cm
co.cm
com.cm
gov.cm
net.cm

// cn : https://en.wikipedia.org/wiki/.cn
// Submitted by registry <tanyaling@cnnic.cn>
cn
ac.cn
com.cn
edu.cn
gov.cn
net.cn
org.cn
mil.cn
公司.cn
网络.cn
網絡.cn
// cn geographic names
ah.cn
bj.cn
cq.cn
fj.cn
gd.cn
gs.cn
gz.cn
gx.cn
ha.cn
hb.cn
he.cn
hi.cn
hl.cn
hn.cn
jl.cn
js.cn
jx.cn
ln.cn
nm.cn
nx.cn
qh.cn
sc.cn
sd.cn
sh.cn
sn.cn
sx.cn
tj.cn
xj.cn
xz.cn
yn.cn
zj.cn
hk.cn
mo.cn
tw.cn

// co : https://en.wikipedia.org/wiki/.co
// Submitted by registry <tecnico@uniandes.edu.co>
co
arts.co
com.co
edu.co
firm.co
gov.co
info.co
int.co
mil.co
net.co
nom.co
org.co
rec.co
web.co

// com : https://en.wikipedia.org/wiki/.com
com

// coop : https://en.wikipedia.org/wiki/.coop
coop

// cr : http://www.nic.cr/niccr_publico/showRegistroDominiosScreen.do
cr
ac.cr
co.cr
ed.cr
fi.cr
go.cr
or.cr
sa.cr

// cu : https://en.wikipedia.org/wiki/.cu
cu
com.cu
edu.cu
org.cu
net.cu
gov.cu
inf.cu

// cv : https://en.wikipedia.org/wiki/.cv
cv

// cw : http://www.una.cw/cw_registry/
// Confirmed by registry <registry@una.net> 2013-03-26
cw
com.cw
edu.cw
net.cw
org.cw

// cx : https://en.wikipedia.org/wiki/.cx
// list of other 2nd level tlds ?
cx
gov.cx

// cy : http://www.nic.cy/
// Submitted by registry Panayiotou Fotia <cydns@ucy.ac.cy>
cy
ac.cy
biz.cy
com.cy
ekloges.cy
gov.cy
ltd.cy
name.cy
net.cy
org.cy
parliament.cy
press.cy
pro.cy
tm.cy

// cz : https://en.wikipedia.org/wiki/.cz
cz

// de : https://en.wikipedia.org/wiki/.de
// Confirmed by registry <ops@denic.de> (with technical
// reservations) 2008-07-01
de

// dj : https://en.wikipedia.org/wiki/.dj
dj

// dk : https://en.wikipedia.org/wiki/.dk
// Confirmed by registry <robert@dk-hostmaster.dk> 2008-06-17
dk

// dm : https://en.wikipedia.org/wiki/.dm
dm
com.dm
net.dm
org.dm
edu.dm
gov.dm

// do : https://en.wikipedia.org/wiki/.do
do
art.do
com.do
edu.do
gob.do
gov.do
mil.do
net.do
org.do
sld.do
web.do

// dz : https://en.wikipedia.org/wiki/.dz
dz
com.dz
org.dz
net.dz
gov.dz
edu.dz
asso.dz
pol.dz
art.dz

// ec : http://www.nic.ec/reg/paso1.asp
// Submitted by registry <vabboud@nic.ec>
ec
com.ec
info.ec
net.ec
fin.ec
k12.ec
med.ec
pro.ec
org.ec
edu.ec
gov.ec
gob.ec
mil.ec

// edu : https://en.wikipedia.org/wiki/.edu
edu

// ee : http://www.eenet.ee/EENet/dom_reeglid.html#lisa_B
ee
edu.ee
gov.ee
riik.ee
lib.ee
med.ee
com.ee
pri.ee
aip.ee
org.ee
fie.ee

// eg : https://en.wikipedia.org/wiki/.eg
eg
com.eg
edu.eg
eun.eg
gov.eg
mil.eg
name.eg
net.eg
org.eg
sci.eg

// er : https://en.wikipedia.org/wiki/.er
*.er

// es : https://www.nic.es/site_ingles/ingles/dominios/index.html
es
com.es
nom.es
org.es
gob.es
edu.es

// et : https://en.wikipedia.org/wiki/.et
et
com.et
gov.et
org.et
edu.et
biz.et
name.et
info.et
net.et

// eu : https://en.wikipedia.org/wiki/.eu
eu

// fi : https://en.wikipedia.org/wiki/.fi
fi
// aland.fi : https://en.wikipedia.org/wiki/.ax
// This domain is being phased out in favor of .ax. As there are still many
// domains under aland.fi, we still keep it on the list until aland.fi is
// completely removed.
// TODO: Check for updates (expected to be phased out around Q1/2009)
aland.fi

// fj : https://en.wikipedia.org/wiki/.fj
*.fj

// fk : https://en.wikipedia.org/wiki/.fk
*.fk

// fm : https://en.wikipedia.org/wiki/.fm
fm

// fo : https://en.wikipedia.org/wiki/.fo
fo

// fr : http://www.afnic.fr/
// domaines descriptifs : https://www.afnic.fr/medias/documents/Cadre_legal/Afnic_Naming_Policy_12122016_VEN.pdf
fr
asso.fr
com.fr
gouv.fr
nom.fr
prd.fr
tm.fr
// domaines sectoriels : https://www.afnic.fr/en/products-and-services/the-fr-tld/sector-based-fr-domains-4.html
aeroport.fr
avocat.fr
avoues.fr
cci.fr
chambagri.fr
chirurgiens-dentistes.fr
experts-comptables.fr
geometre-expert.fr
greta.fr
huissier-justice.fr
medecin.fr
notaires.fr
pharmacien.fr
port.fr
veterinaire.fr

// ga : https://en.wikipedia.org/wiki/.ga
ga

// gb : This registry is effectively dormant
// Submitted by registry <Damien.Shaw@ja.net>
gb

// gd : https://en.wikipedia.org/wiki/.gd
gd

// ge : http://www.nic.net.ge/policy_en.pdf
ge
com.ge
edu.ge
gov.ge
org.ge
mil.ge
net.ge
pvt.ge

// gf : https://en.wikipedia.org/wiki/.gf
gf

// gg : http://www.channelisles.net/register-domains/
// Confirmed by registry <nigel@channelisles.net> 2013-11-28
gg
co.gg
net.gg
org.gg

// gh : https://en.wikipedia.org/wiki/.gh
// see also: http://www.nic.gh/reg_now.php
// Although domains directly at second level are not possible at the moment,
// they have been possible for some time and may come back.
gh
com.gh
edu.gh
gov.gh
org.gh
mil.gh

// gi : http://www.nic.gi/rules.html
gi
com.gi
ltd.gi
gov.gi
mod.gi
edu.gi
org.gi

// gl : https://en.wikipedia.org/wiki/.gl
// http://nic.gl
gl
co.gl
com.gl
edu.gl
net.gl
org.gl

// gm : http://www.nic.gm/htmlpages%5Cgm-policy.htm
gm

// gn : http://psg.com/dns/gn/gn.txt
// Submitted by registry <randy@psg.com>
gn
ac.gn
com.gn
edu.gn
gov.gn
org.gn
net.gn

// gov : https://en.wikipedia.org/wiki/.gov
gov

// gp : http://www.nic.gp/index.php?lang=en
gp
com.gp
net.gp
mobi.gp
edu.gp
org.gp
asso.gp

// gq : https://en.wikipedia.org/wiki/.gq
gq

// gr : https://grweb.ics.forth.gr/english/1617-B-2005.html
// Submitted by registry <segred@ics.forth.gr>
gr
com.gr
edu.gr
net.gr
org.gr
gov.gr

// gs : https://en.wikipedia.org/wiki/.gs
gs

// gt : http://www.gt/politicas_de_registro.html
gt
com.gt
edu.gt
gob.gt
ind.gt
mil.gt
net.gt
org.gt

// gu : http://gadao.gov.gu/register.html
// University of Guam : https://www.uog.edu
// Submitted by uognoc@triton.uog.edu
gu
com.gu
edu.gu
gov.gu
guam.gu
info.gu
net.gu
org.gu
web.gu

// gw : https://en.wikipedia.org/wiki/.gw
gw

// gy : https://en.wikipedia.org/wiki/.gy
// http://registry.gy/
gy
co.gy
com.gy
edu.gy
gov.gy
net.gy
org.gy

// hk : https://www.hkirc.hk
// Submitted by registry <hk.tech@hkirc.hk>
hk
com.hk
edu.hk
gov.hk
idv.hk
net.hk
org.hk
公司.hk
教育.hk
敎育.hk
政府.hk
個人.hk
个人.hk
箇人.hk
網络.hk
网络.hk
组織.hk
網絡.hk
网絡.hk
组织.hk
組織.hk
組织.hk

// hm : https://en.wikipedia.org/wiki/.hm
hm

// hn : http://www.nic.hn/politicas/ps02,,05.html
hn
com.hn
edu.hn
org.hn
net.hn
mil.hn
gob.hn

// hr : http://www.dns.hr/documents/pdf/HRTLD-regulations.pdf
hr
iz.hr
from.hr
name.hr
com.hr

// ht : http://www.nic.ht/info/charte.cfm
ht
com.ht
shop.ht
firm.ht
info.ht
adult.ht
net.ht
pro.ht
org.ht
med.ht
art.ht
coop.ht
pol.ht
asso.ht
edu.ht
rel.ht
gouv.ht
perso.ht

// hu : http://www.domain.hu/domain/English/sld.html
// Confirmed by registry <pasztor@iszt.hu> 2008-06-12
hu
co.hu
info.hu
org.hu
priv.hu
sport.hu
tm.hu
2000.hu
agrar.hu
bolt.hu
casino.hu
city.hu
erotica.hu
erotika.hu
film.hu
forum.hu
games.hu
hotel.hu
ingatlan.hu
jogasz.hu
konyvelo.hu
lakas.hu
media.hu
news.hu
reklam.hu
sex.hu
shop.hu
suli.hu
szex.hu
tozsde.hu
utazas.hu
video.hu

// id : https://pandi.id/en/domain/registration-requirements/
id
ac.id
biz.id
co.id
desa.id
go.id
mil.id
my.id
net.id
or.id
ponpes.id
sch.id
web.id

// ie : https://en.wikipedia.org/wiki/.ie
ie
gov.ie

// il : http://www.isoc.org.il/domains/
il
ac.il
co.il
gov.il
idf.il
k12.il
muni.il
net.il
org.il

// im : https://www.nic.im/
// Submitted by registry <info@nic.im>
im
ac.im
co.im
com.im
ltd.co.im
net.im
org.im
plc.co.im
tt.im
tv.im

// in : https://en.wikipedia.org/wiki/.in
// see also: https://registry.in/Policies
// Please note, that nic.in is not an official eTLD, but used by most
// government institutions.
in
co.in
firm.in
net.in
org.in
gen.in
ind.in
nic.in
ac.in
edu.in
res.in
gov.in
mil.in

// info : https://en.wikipedia.org/wiki/.info
info

// int : https://en.wikipedia.org/wiki/.int
// Confirmed by registry <iana-questions@icann.org> 2008-06-18
int
eu.int

// io : http://www.nic.io/rules.html
// list of other 2nd level tlds ?
io
com.io

// iq : http://www.cmc.iq/english/iq/iqregister1.htm
iq
gov.iq
edu.iq
mil.iq
com.iq
org.iq
net.iq

// ir : http://www.nic.ir/Terms_and_Conditions_ir,_Appendix_1_Domain_Rules
// Also see http://www.nic.ir/Internationalized_Domain_Names
// Two <iran>.ir entries added at request of <tech-team@nic.ir>, 2010-04-16
ir
ac.ir
co.ir
gov.ir
id.ir
net.ir
org.ir
sch.ir
// xn--mgba3a4f16a.ir (<iran>.ir, Persian YEH)
ایران.ir
// xn--mgba3a4fra.ir (<iran>.ir, Arabic YEH)
ايران.ir

// is : http://www.isnic.is/domain/rules.php
// Confirmed by registry <marius@isgate.is> 2008-12-06
is
net.is
com.is
edu.is
gov.is
org.is
int.is

// it : https://en.wikipedia.org/wiki/.it
it
gov.it
edu.it
// Reserved geo-names (regions and provinces):
// http://www.nic.it/sites/default/files/docs/Regulation_assignation_v7.1.pdf
// Regions
abr.it
abruzzo.it
aosta-valley.it
aostavalley.it
bas.it
basilicata.it
cal.it
calabria.it
cam.it
campania.it
emilia-romagna.it
emiliaromagna.it
emr.it
friuli-v-giulia.it
friuli-ve-giulia.it
friuli-vegiulia.it
friuli-venezia-giulia.it
friuli-veneziagiulia.it
friuli-vgiulia.it
friuliv-giulia.it
friulive-giulia.it
friulivegiulia.it
friulivenezia-giulia.it
friuliveneziagiulia.it
friulivgiulia.it
fvg.it
laz.it
lazio.it
lig.it
liguria.it
lom.it
lombardia.it
lombardy.it
lucania.it
mar.it
marche.it
mol.it
molise.it
piedmont.it
piemonte.it
pmn.it
pug.it
puglia.it
sar.it
sardegna.it
sardinia.it
sic.it
sicilia.it
sicily.it
taa.it
tos.it
toscana.it
trentin-sud-tirol.it
trentin-süd-tirol.it
trentin-sudtirol.it
trentin-südtirol.it
trentin-sued-tirol.it
trentin-suedtirol.it
trentino-a-adige.it
trentino-aadige.it
trentino-alto-adige.it
trentino-altoadige.it
trentino-s-tirol.it
trentino-stirol.it
trentino-sud-tirol.it
trentino-süd-tirol.it
trentino-sudtirol.it
trentino-südtirol.it
trentino-sued-tirol.it
trentino-suedtirol.it
trentino.it
trentinoa-adige.it
trentinoaadige.it
trentinoalto-adige.it
trentinoaltoadige.it
trentinos-tirol.it
trentinostirol.it
trentinosud-tirol.it
trentinosüd-tirol.it
trentinosudtirol.it
trentinosüdtirol.it
trentinosued-tirol.it
trentinosuedtirol.it
trentinsud-tirol.it
trentinsüd-tirol.it
trentinsudtirol.it
trentinsüdtirol.it
trentinsued-tirol.it
trentinsuedtirol.it
tuscany.it
umb.it
umbria.it
val-d-aosta.it
val-daosta.it
vald-aosta.it
valdaosta.it
valle-aosta.it
valle-d-aosta.it
valle-daosta.it
valleaosta.it
valled-aosta.it
valledaosta.it
vallee-aoste.it
vallée-aoste.it
vallee-d-aoste.it
vallée-d-aoste.it
valleeaoste.it
valléeaoste.it
valleedaoste.it
valléedaoste.it
vao.it
vda.it
ven.it
veneto.it
// Provinces
ag.it
agrigento.it
al.it
alessandria.it
alto-adige.it
altoadige.it
an.it
ancona.it
andria-barletta-trani.it
andria-trani-barletta.it
andriabarlettatrani.it
andriatranibarletta.it
ao.it
aosta.it
aoste.it
ap.it
aq.it
aquila.it
ar.it
arezzo.it
ascoli-piceno.it
ascolipiceno.it
asti.it
at.it
av.it
avellino.it
ba.it
balsan-sudtirol.it
balsan-südtirol.it
balsan-suedtirol.it
balsan.it
bari.it
barletta-trani-andria.it
barlettatraniandria.it
belluno.it
benevento.it
bergamo.it
bg.it
bi.it
biella.it
bl.it
bn.it
bo.it
bologna.it
bolzano-altoadige.it
bolzano.it
bozen-sudtirol.it
bozen-südtirol.it
bozen-suedtirol.it
bozen.it
br.it
brescia.it
brindisi.it
bs.it
bt.it
bulsan-sudtirol.it
bulsan-südtirol.it
bulsan-suedtirol.it
bulsan.it
bz.it
ca.it
cagliari.it
caltanissetta.it
campidano-medio.it
campidanomedio.it
campobasso.it
carbonia-iglesias.it
carboniaiglesias.it
carrara-massa.it
carraramassa.it
caserta.it
catania.it
catanzaro.it
cb.it
ce.it
cesena-forli.it
cesena-forlì.it
cesenaforli.it
cesenaforlì.it
ch.it
chieti.it
ci.it
cl.it
cn.it
co.it
como.it
cosenza.it
cr.it
cremona.it
crotone.it
cs.it
ct.it
cuneo.it
cz.it
dell-ogliastra.it
dellogliastra.it
en.it
enna.it
fc.it
fe.it
fermo.it
ferrara.it
fg.it
fi.it
firenze.it
florence.it
fm.it
foggia.it
forli-cesena.it
forlì-cesena.it
forlicesena.it
forlìcesena.it
fr.it
frosinone.it
ge.it
genoa.it
genova.it
go.it
gorizia.it
gr.it
grosseto.it
iglesias-carbonia.it
iglesiascarbonia.it
im.it
imperia.it
is.it
isernia.it
kr.it
la-spezia.it
laquila.it
laspezia.it
latina.it
lc.it
le.it
lecce.it
lecco.it
li.it
livorno.it
lo.it
lodi.it
lt.it
lu.it
lucca.it
macerata.it
mantova.it
massa-carrara.it
massacarrara.it
matera.it
mb.it
mc.it
me.it
medio-campidano.it
mediocampidano.it
messina.it
mi.it
milan.it
milano.it
mn.it
mo.it
modena.it
monza-brianza.it
monza-e-della-brianza.it
monza.it
monzabrianza.it
monzaebrianza.it
monzaedellabrianza.it
ms.it
mt.it
na.it
naples.it
napoli.it
no.it
novara.it
nu.it
nuoro.it
og.it
ogliastra.it
olbia-tempio.it
olbiatempio.it
or.it
oristano.it
ot.it
pa.it
padova.it
padua.it
palermo.it
parma.it
pavia.it
pc.it
pd.it
pe.it
perugia.it
pesaro-urbino.it
pesarourbino.it
pescara.it
pg.it
pi.it
piacenza.it
pisa.it
pistoia.it
pn.it
po.it
pordenone.it
potenza.it
pr.it
prato.it
pt.it
pu.it
pv.it
pz.it
ra.it
ragusa.it
ravenna.it
rc.it
re.it
reggio-calabria.it
reggio-emilia.it
reggiocalabria.it
reggioemilia.it
rg.it
ri.it
rieti.it
rimini.it
rm.it
rn.it
ro.it
roma.it
rome.it
rovigo.it
sa.it
salerno.it
sassari.it
savona.it
si.it
siena.it
siracusa.it
so.it
sondrio.it
sp.it
sr.it
ss.it
suedtirol.it
südtirol.it
sv.it
ta.it
taranto.it
te.it
tempio-olbia.it
tempioolbia.it
teramo.it
terni.it
tn.it
to.it
torino.it
tp.it
tr.it
trani-andria-barletta.it
trani-barletta-andria.it
traniandriabarletta.it
tranibarlettaandria.it
trapani.it
trento.it
treviso.it
trieste.it
ts.it
turin.it
tv.it
ud.it
udine.it
urbino-pesaro.it
urbinopesaro.it
va.it
varese.it
vb.it
vc.it
ve.it
venezia.it
venice.it
verbania.it
vercelli.it
verona.it
vi.it
vibo-valentia.it
vibovalentia.it
vicenza.it
viterbo.it
vr.it
vs.it
vt.it
vv.it

// je : http://www.channelisles.net/register-domains/
// Confirmed by registry <nigel@channelisles.net> 2013-11-28
je
co.je
net.je
org.je

// jm : http://www.com.jm/register.html
*.jm

// jo : http://www.dns.jo/Registration_policy.aspx
jo
com.jo
org.jo
net.jo
edu.jo
sch.jo
gov.jo
mil.jo
name.jo

// jobs : https://en.wikipedia.org/wiki/.jobs
jobs

// jp : https://en.wikipedia.org/wiki/.jp
// http://jprs.co.jp/en/jpdomain.html
// Submitted by registry <info@jprs.jp>
jp
// jp organizational type names
ac.jp
ad.jp
co.jp
ed.jp
go.jp
gr.jp
lg.jp
ne.jp
or.jp
// jp prefecture type names
aichi.jp
akita.jp
aomori.jp
chiba.jp
ehime.jp
fukui.jp
fukuoka.jp
fukushima.jp
gifu.jp
gunma.jp
hiroshima.jp
hokkaido.jp
hyogo.jp
ibaraki.jp
ishikawa.jp
iwate.jp
kagawa.jp
kagoshima.jp
kanagawa.jp
kochi.jp
kumamoto.jp
kyoto.jp
mie.jp
miyagi.jp
miyazaki.jp
nagano.jp
nagasaki.jp
nara.jp
niigata.jp
oita.jp
okayama.jp
okinawa.jp
osaka.jp
saga.jp
saitama.jp
shiga.jp
shimane.jp
shizuoka.jp
tochigi.jp
tokushima.jp
tokyo.jp
tottori.jp
toyama.jp
wakayama.jp
yamagata.jp
yamaguchi.jp
yamanashi.jp
栃木.jp
愛知.jp
愛媛.jp
兵庫.jp
熊本.jp
茨城.jp
北海道.jp
千葉.jp
和歌山.jp
長崎.jp
長野.jp
新潟.jp
青森.jp
静岡.jp
東京.jp
石川.jp
埼玉.jp
三重.jp
京都.jp
佐賀.jp
大分.jp
大阪.jp
奈良.jp
宮城.jp
宮崎.jp
富山.jp
山口.jp
山形.jp
山梨.jp
岩手.jp
岐阜.jp
岡山.jp
島根.jp
広島.jp
徳島.jp
沖縄.jp
滋賀.jp
神奈川.jp
福井.jp
福岡.jp
福島.jp
秋田.jp
群馬.jp
香川.jp
高知.jp
鳥取.jp
鹿児島.jp
// jp geographic type names
// http://jprs.jp/doc/rule/saisoku-1.html
*.kawasaki.jp
*.kitakyushu.jp
*.kobe.jp
*.nagoya.jp
*.sapporo.jp
*.sendai.jp
*.yokohama.jp
!city.kawasaki.jp
!city.kitakyushu.jp
!city.kobe.jp
!city.nagoya.jp
!city.sapporo.jp
!city.sendai.jp
!city.yokohama.jp
// 4th level registration
aisai.aichi.jp
ama.aichi.jp
anjo.aichi.jp
asuke.aichi.jp
chiryu.aichi.jp
chita.aichi.jp
fuso.aichi.jp
gamagori.aichi.jp
handa.aichi.jp
hazu.aichi.jp
hekinan.aichi.jp
higashiura.aichi.jp
ichinomiya.aichi.jp
inazawa.aichi.jp
inuyama.aichi.jp
isshiki.aichi.jp
iwakura.aichi.jp
kanie.aichi.jp
kariya.aichi.jp
kasugai.aichi.jp
kira.aichi.jp
kiyosu.aichi.jp
komaki.aichi.jp
konan.aichi.jp
kota.aichi.jp
mihama.aichi.jp
miyoshi.aichi.jp
nishio.aichi.jp
nisshin.aichi.jp
obu.aichi.jp
oguchi.aichi.jp
oharu.aichi.jp
okazaki.aichi.jp
owariasahi.aichi.jp
seto.aichi.jp
shikatsu.aichi.jp
shinshiro.aichi.jp
shitara.aichi.jp
tahara.aichi.jp
takahama.aichi.jp
tobishima.aichi.jp
toei.aichi.jp
togo.aichi.jp
tokai.aichi.jp
tokoname.aichi.jp
toyoake.aichi.jp
toyohashi.aichi.jp
toyokawa.aichi.jp
toyone.aichi.jp
toyota.aichi.jp
tsushima.aichi.jp
yatomi.aichi.jp
akita.akita.jp
daisen.akita.jp
fujisato.akita.jp
gojome.akita.jp
hachirogata.akita.jp
happou.akita.jp
higashinaruse.akita.jp
honjo.akita.jp
honjyo.akita.jp
ikawa.akita.jp
kamikoani.akita.jp
kamioka.akita.jp
katagami.akita.jp
kazuno.akita.jp
kitaakita.akita.jp
kosaka.akita.jp
kyowa.akita.jp
misato.akita.jp
mitane.akita.jp
moriyoshi.akita.jp
nikaho.akita.jp
noshiro.akita.jp
odate.akita.jp
oga.akita.jp
ogata.akita.jp
semboku.akita.jp
yokote.akita.jp
yurihonjo.akita.jp
aomori.aomori.jp
gonohe.aomori.jp
hachinohe.aomori.jp
hashikami.aomori.jp
hiranai.aomori.jp
hirosaki.aomori.jp
itayanagi.aomori.jp
kuroishi.aomori.jp
misawa.aomori.jp
mutsu.aomori.jp
nakadomari.aomori.jp
noheji.aomori.jp
oirase.aomori.jp
owani.aomori.jp
rokunohe.aomori.jp
sannohe.aomori.jp
shichinohe.aomori.jp
shingo.aomori.jp
takko.aomori.jp
towada.aomori.jp
tsugaru.aomori.jp
tsuruta.aomori.jp
abiko.chiba.jp
asahi.chiba.jp
chonan.chiba.jp
chosei.chiba.jp
choshi.chiba.jp
chuo.chiba.jp
funabashi.chiba.jp
futtsu.chiba.jp
hanamigawa.chiba.jp
ichihara.chiba.jp
ichikawa.chiba.jp
ichinomiya.chiba.jp
inzai.chiba.jp
isumi.chiba.jp
kamagaya.chiba.jp
kamogawa.chiba.jp
kashiwa.chiba.jp
katori.chiba.jp
katsuura.chiba.jp
kimitsu.chiba.jp
kisarazu.chiba.jp
kozaki.chiba.jp
kujukuri.chiba.jp
kyonan.chiba.jp
matsudo.chiba.jp
midori.chiba.jp
mihama.chiba.jp
minamiboso.chiba.jp
mobara.chiba.jp
mutsuzawa.chiba.jp
nagara.chiba.jp
nagareyama.chiba.jp
narashino.chiba.jp
narita.chiba.jp
noda.chiba.jp
oamishirasato.chiba.jp
omigawa.chiba.jp
onjuku.chiba.jp
otaki.chiba.jp
sakae.chiba.jp
sakura.chiba.jp
shimofusa.chiba.jp
shirako.chiba.jp
shiroi.chiba.jp
shisui.chiba.jp
sodegaura.chiba.jp
sosa.chiba.jp
tako.chiba.jp
tateyama.chiba.jp
togane.chiba.jp
tohnosho.chiba.jp
tomisato.chiba.jp
urayasu.chiba.jp
yachimata.chiba.jp
yachiyo.chiba.jp
yokaichiba.chiba.jp
yokoshibahikari.chiba.jp
yotsukaido.chiba.jp
ainan.ehime.jp
honai.ehime.jp
ikata.ehime.jp
imabari.ehime.jp
iyo.ehime.jp
kamijima.ehime.jp
kihoku.ehime.jp
kumakogen.ehime.jp
masaki.ehime.jp
matsuno.ehime.jp
matsuyama.ehime.jp
namikata.ehime.jp
niihama.ehime.jp
ozu.ehime.jp
saijo.ehime.jp
seiyo.ehime.jp
shikokuchuo.ehime.jp
tobe.ehime.jp
toon.ehime.jp
uchiko.ehime.jp
uwajima.ehime.jp
yawatahama.ehime.jp
echizen.fukui.jp
eiheiji.fukui.jp
fukui.fukui.jp
ikeda.fukui.jp
katsuyama.fukui.jp
mihama.fukui.jp
minamiechizen.fukui.jp
obama.fukui.jp
ohi.fukui.jp
ono.fukui.jp
sabae.fukui.jp
sakai.fukui.jp
takahama.fukui.jp
tsuruga.fukui.jp
wakasa.fukui.jp
ashiya.fukuoka.jp
buzen.fukuoka.jp
chikugo.fukuoka.jp
chikuho.fukuoka.jp
chikujo.fukuoka.jp
chikushino.fukuoka.jp
chikuzen.fukuoka.jp
chuo.fukuoka.jp
dazaifu.fukuoka.jp
fukuchi.fukuoka.jp
hakata.fukuoka.jp
higashi.fukuoka.jp
hirokawa.fukuoka.jp
hisayama.fukuoka.jp
iizuka.fukuoka.jp
inatsuki.fukuoka.jp
kaho.fukuoka.jp
kasuga.fukuoka.jp
kasuya.fukuoka.jp
kawara.fukuoka.jp
keisen.fukuoka.jp
koga.fukuoka.jp
kurate.fukuoka.jp
kurogi.fukuoka.jp
kurume.fukuoka.jp
minami.fukuoka.jp
miyako.fukuoka.jp
miyama.fukuoka.jp
miyawaka.fukuoka.jp
mizumaki.fukuoka.jp
munakata.fukuoka.jp
nakagawa.fukuoka.jp
nakama.fukuoka.jp
nishi.fukuoka.jp
nogata.fukuoka.jp
ogori.fukuoka.jp
okagaki.fukuoka.jp
okawa.fukuoka.jp
oki.fukuoka.jp
omuta.fukuoka.jp
onga.fukuoka.jp
onojo.fukuoka.jp
oto.fukuoka.jp
saigawa.fukuoka.jp
sasaguri.fukuoka.jp
shingu.fukuoka.jp
shinyoshitomi.fukuoka.jp
shonai.fukuoka.jp
soeda.fukuoka.jp
sue.fukuoka.jp
tachiarai.fukuoka.jp
tagawa.fukuoka.jp
takata.fukuoka.jp
toho.fukuoka.jp
toyotsu.fukuoka.jp
tsuiki.fukuoka.jp
ukiha.fukuoka.jp
umi.fukuoka.jp
usui.fukuoka.jp
yamada.fukuoka.jp
yame.fukuoka.jp
yanagawa.fukuoka.jp
yukuhashi.fukuoka.jp
aizubange.fukushima.jp
aizumisato.fukushima.jp
aizuwakamatsu.fukushima.jp
asakawa.fukushima.jp
bandai.fukushima.jp
date.fukushima.jp
fukushima.fukushima.jp
furudono.fukushima.jp
futaba.fukushima.jp
hanawa.fukushima.jp
higashi.fukushima.jp
hirata.fukushima.jp
hirono.fukushima.jp
iitate.fukushima.jp
inawashiro.fukushima.jp
ishikawa.fukushima.jp
iwaki.fukushima.jp
izumizaki.fukushima.jp
kagamiishi.fukushima.jp
kaneyama.fukushima.jp
kawamata.fukushima.jp
kitakata.fukushima.jp
kitashiobara.fukushima.jp
koori.fukushima.jp
koriyama.fukushima.jp
kunimi.fukushima.jp
miharu.fukushima.jp
mishima.fukushima.jp
namie.fukushima.jp
nango.fukushima.jp
nishiaizu.fukushima.jp
nishigo.fukushima.jp
okuma.fukushima.jp
omotego.fukushima.jp
ono.fukushima.jp
otama.fukushima.jp
samegawa.fukushima.jp
shimogo.fukushima.jp
shirakawa.fukushima.jp
showa.fukushima.jp
soma.fukushima.jp
sukagawa.fukushima.jp
taishin.fukushima.jp
tamakawa.fukushima.jp
tanagura.fukushima.jp
tenei.fukushima.jp
yabuki.fukushima.jp
yamato.fukushima.jp
yamatsuri.fukushima.jp
yanaizu.fukushima.jp
yugawa.fukushima.jp
anpachi.gifu.jp
ena.gifu.jp
gifu.gifu.jp
ginan.gifu.jp
godo.gifu.jp
gujo.gifu.jp
hashima.gifu.jp
hichiso.gifu.jp
hida.gifu.jp
higashishirakawa.gifu.jp
ibigawa.gifu.jp
ikeda.gifu.jp
kakamigahara.gifu.jp
kani.gifu.jp
kasahara.gifu.jp
kasamatsu.gifu.jp
kawaue.gifu.jp
kitagata.gifu.jp
mino.gifu.jp
minokamo.gifu.jp
mitake.gifu.jp
mizunami.gifu.jp
motosu.gifu.jp
nakatsugawa.gifu.jp
ogaki.gifu.jp
sakahogi.gifu.jp
seki.gifu.jp
sekigahara.gifu.jp
shirakawa.gifu.jp
tajimi.gifu.jp
takayama.gifu.jp
tarui.gifu.jp
toki.gifu.jp
tomika.gifu.jp
wanouchi.gifu.jp
yamagata.gifu.jp
yaotsu.gifu.jp
yoro.gifu.jp
annaka.gunma.jp
chiyoda.gunma.jp
fujioka.gunma.jp
higashiagatsuma.gunma.jp
isesaki.gunma.jp
itakura.gunma.jp
kanna.gunma.jp
kanra.gunma.jp
katashina.gunma.jp
kawaba.gunma.jp
kiryu.gunma.jp
kusatsu.gunma.jp
maebashi.gunma.jp
meiwa.gunma.jp
midori.gunma.jp
minakami.gunma.jp
naganohara.gunma.jp
nakanojo.gunma.jp
nanmoku.gunma.jp
numata.gunma.jp
oizumi.gunma.jp
ora.gunma.jp
ota.gunma.jp
shibukawa.gunma.jp
shimonita.gunma.jp
shinto.gunma.jp
showa.gunma.jp
takasaki.gunma.jp
takayama.gunma.jp
tamamura.gunma.jp
tatebayashi.gunma.jp
tomioka.gunma.jp
tsukiyono.gunma.jp
tsumagoi.gunma.jp
ueno.gunma.jp
yoshioka.gunma.jp
asaminami.hiroshima.jp
daiwa.hiroshima.jp
etajima.hiroshima.jp
fuchu.hiroshima.jp
fukuyama.hiroshima.jp
hatsukaichi.hiroshima.jp
higashihiroshima.hiroshima.jp
hongo.hiroshima.jp
jinsekikogen.hiroshima.jp
kaita.hiroshima.jp
kui.hiroshima.jp
kumano.hiroshima.jp
kure.hiroshima.jp
mihara.hiroshima.jp
miyoshi.hiroshima.jp
naka.hiroshima.jp
onomichi.hiroshima.jp
osakikamijima.hiroshima.jp
otake.hiroshima.jp
saka.hiroshima.jp
sera.hiroshima.jp
seranishi.hiroshima.jp
shinichi.hiroshima.jp
shobara.hiroshima.jp
takehara.hiroshima.jp
abashiri.hokkaido.jp
abira.hokkaido.jp
aibetsu.hokkaido.jp
akabira.hokkaido.jp
akkeshi.hokkaido.jp
asahikawa.hokkaido.jp
ashibetsu.hokkaido.jp
ashoro.hokkaido.jp
assabu.hokkaido.jp
atsuma.hokkaido.jp
bibai.hokkaido.jp
biei.hokkaido.jp
bifuka.hokkaido.jp
bihoro.hokkaido.jp
biratori.hokkaido.jp
chippubetsu.hokkaido.jp
chitose.hokkaido.jp
date.hokkaido.jp
ebetsu.hokkaido.jp
embetsu.hokkaido.jp
eniwa.hokkaido.jp
erimo.hokkaido.jp
esan.hokkaido.jp
esashi.hokkaido.jp
fukagawa.hokkaido.jp
fukushima.hokkaido.jp
furano.hokkaido.jp
furubira.hokkaido.jp
haboro.hokkaido.jp
hakodate.hokkaido.jp
hamatonbetsu.hokkaido.jp
hidaka.hokkaido.jp
higashikagura.hokkaido.jp
higashikawa.hokkaido.jp
hiroo.hokkaido.jp
hokuryu.hokkaido.jp
hokuto.hokkaido.jp
honbetsu.hokkaido.jp
horokanai.hokkaido.jp
horonobe.hokkaido.jp
ikeda.hokkaido.jp
imakane.hokkaido.jp
ishikari.hokkaido.jp
iwamizawa.hokkaido.jp
iwanai.hokkaido.jp
kamifurano.hokkaido.jp
kamikawa.hokkaido.jp
kamishihoro.hokkaido.jp
kamisunagawa.hokkaido.jp
kamoenai.hokkaido.jp
kayabe.hokkaido.jp
kembuchi.hokkaido.jp
kikonai.hokkaido.jp
kimobetsu.hokkaido.jp
kitahiroshima.hokkaido.jp
kitami.hokkaido.jp
kiyosato.hokkaido.jp
koshimizu.hokkaido.jp
kunneppu.hokkaido.jp
kuriyama.hokkaido.jp
kuromatsunai.hokkaido.jp
kushiro.hokkaido.jp
kutchan.hokkaido.jp
kyowa.hokkaido.jp
mashike.hokkaido.jp
matsumae.hokkaido.jp
mikasa.hokkaido.jp
minamifurano.hokkaido.jp
mombetsu.hokkaido.jp
moseushi.hokkaido.jp
mukawa.hokkaido.jp
muroran.hokkaido.jp
naie.hokkaido.jp
nakagawa.hokkaido.jp
nakasatsunai.hokkaido.jp
nakatombetsu.hokkaido.jp
nanae.hokkaido.jp
nanporo.hokkaido.jp
nayoro.hokkaido.jp
nemuro.hokkaido.jp
niikappu.hokkaido.jp
niki.hokkaido.jp
nishiokoppe.hokkaido.jp
noboribetsu.hokkaido.jp
numata.hokkaido.jp
obihiro.hokkaido.jp
obira.hokkaido.jp
oketo.hokkaido.jp
okoppe.hokkaido.jp
otaru.hokkaido.jp
otobe.hokkaido.jp
otofuke.hokkaido.jp
otoineppu.hokkaido.jp
oumu.hokkaido.jp
ozora.hokkaido.jp
pippu.hokkaido.jp
rankoshi.hokkaido.jp
rebun.hokkaido.jp
rikubetsu.hokkaido.jp
rishiri.hokkaido.jp
rishirifuji.hokkaido.jp
saroma.hokkaido.jp
sarufutsu.hokkaido.jp
shakotan.hokkaido.jp
shari.hokkaido.jp
shibecha.hokkaido.jp
shibetsu.hokkaido.jp
shikabe.hokkaido.jp
shikaoi.hokkaido.jp
shimamaki.hokkaido.jp
shimizu.hokkaido.jp
shimokawa.hokkaido.jp
shinshinotsu.hokkaido.jp
shintoku.hokkaido.jp
shiranuka.hokkaido.jp
shiraoi.hokkaido.jp
shiriuchi.hokkaido.jp
sobetsu.hokkaido.jp
sunagawa.hokkaido.jp
taiki.hokkaido.jp
takasu.hokkaido.jp
takikawa.hokkaido.jp
takinoue.hokkaido.jp
teshikaga.hokkaido.jp
tobetsu.hokkaido.jp
tohma.hokkaido.jp
tomakomai.hokkaido.jp
tomari.hokkaido.jp
toya.hokkaido.jp
toyako.hokkaido.jp
toyotomi.hokkaido.jp
toyoura.hokkaido.jp
tsubetsu.hokkaido.jp
tsukigata.hokkaido.jp
urakawa.hokkaido.jp
urausu.hokkaido.jp
uryu.hokkaido.jp
utashinai.hokkaido.jp
wakkanai.hokkaido.jp
wassamu.hokkaido.jp
yakumo.hokkaido.jp
yoichi.hokkaido.jp
aioi.hyogo.jp
akashi.hyogo.jp
ako.hyogo.jp
amagasaki.hyogo.jp
aogaki.hyogo.jp
asago.hyogo.jp
ashiya.hyogo.jp
awaji.hyogo.jp
fukusaki.hyogo.jp
goshiki.hyogo.jp
harima.hyogo.jp
himeji.hyogo.jp
ichikawa.hyogo.jp
inagawa.hyogo.jp
itami.hyogo.jp
kakogawa.hyogo.jp
kamigori.hyogo.jp
kamikawa.hyogo.jp
kasai.hyogo.jp
kasuga.hyogo.jp
kawanishi.hyogo.jp
miki.hyogo.jp
minamiawaji.hyogo.jp
nishinomiya.hyogo.jp
nishiwaki.hyogo.jp
ono.hyogo.jp
sanda.hyogo.jp
sannan.hyogo.jp
sasayama.hyogo.jp
sayo.hyogo.jp
shingu.hyogo.jp
shinonsen.hyogo.jp
shiso.hyogo.jp
sumoto.hyogo.jp
taishi.hyogo.jp
taka.hyogo.jp
takarazuka.hyogo.jp
takasago.hyogo.jp
takino.hyogo.jp
tamba.hyogo.jp
tatsuno.hyogo.jp
toyooka.hyogo.jp
yabu.hyogo.jp
yashiro.hyogo.jp
yoka.hyogo.jp
yokawa.hyogo.jp
ami.ibaraki.jp
asahi.ibaraki.jp
bando.ibaraki.jp
chikusei.ibaraki.jp
daigo.ibaraki.jp
fujishiro.ibaraki.jp
hitachi.ibaraki.jp
hitachinaka.ibaraki.jp
hitachiomiya.ibaraki.jp
hitachiota.ibaraki.jp
ibaraki.ibaraki.jp
ina.ibaraki.jp
inashiki.ibaraki.jp
itako.ibaraki.jp
iwama.ibaraki.jp
joso.ibaraki.jp
kamisu.ibaraki.jp
kasama.ibaraki.jp
kashima.ibaraki.jp
kasumigaura.ibaraki.jp
koga.ibaraki.jp
miho.ibaraki.jp
mito.ibaraki.jp
moriya.ibaraki.jp
naka.ibaraki.jp
namegata.ibaraki.jp
oarai.ibaraki.jp
ogawa.ibaraki.jp
omitama.ibaraki.jp
ryugasaki.ibaraki.jp
sakai.ibaraki.jp
sakuragawa.ibaraki.jp
shimodate.ibaraki.jp
shimotsuma.ibaraki.jp
shirosato.ibaraki.jp
sowa.ibaraki.jp
suifu.ibaraki.jp
takahagi.ibaraki.jp
tamatsukuri.ibaraki.jp
tokai.ibaraki.jp
tomobe.ibaraki.jp
tone.ibaraki.jp
toride.ibaraki.jp
tsuchiura.ibaraki.jp
tsukuba.ibaraki.jp
uchihara.ibaraki.jp
ushiku.ibaraki.jp
yachiyo.ibaraki.jp
yamagata.ibaraki.jp
yawara.ibaraki.jp
yuki.ibaraki.jp
anamizu.ishikawa.jp
hakui.ishikawa.jp
hakusan.ishikawa.jp
kaga.ishikawa.jp
kahoku.ishikawa.jp
kanazawa.ishikawa.jp
kawakita.ishikawa.jp
komatsu.ishikawa.jp
nakanoto.ishikawa.jp
nanao.ishikawa.jp
nomi.ishikawa.jp
nonoichi.ishikawa.jp
noto.ishikawa.jp
shika.ishikawa.jp
suzu.ishikawa.jp
tsubata.ishikawa.jp
tsurugi.ishikawa.jp
uchinada.ishikawa.jp
wajima.ishikawa.jp
fudai.iwate.jp
fujisawa.iwate.jp
hanamaki.iwate.jp
hiraizumi.iwate.jp
hirono.iwate.jp
ichinohe.iwate.jp
ichinoseki.iwate.jp
iwaizumi.iwate.jp
iwate.iwate.jp
joboji.iwate.jp
kamaishi.iwate.jp
kanegasaki.iwate.jp
karumai.iwate.jp
kawai.iwate.jp
kitakami.iwate.jp
kuji.iwate.jp
kunohe.iwate.jp
kuzumaki.iwate.jp
miyako.iwate.jp
mizusawa.iwate.jp
morioka.iwate.jp
ninohe.iwate.jp
noda.iwate.jp
ofunato.iwate.jp
oshu.iwate.jp
otsuchi.iwate.jp
rikuzentakata.iwate.jp
shiwa.iwate.jp
shizukuishi.iwate.jp
sumita.iwate.jp
tanohata.iwate.jp
tono.iwate.jp
yahaba.iwate.jp
yamada.iwate.jp
ayagawa.kagawa.jp
higashikagawa.kagawa.jp
kanonji.kagawa.jp
kotohira.kagawa.jp
manno.kagawa.jp
marugame.kagawa.jp
mitoyo.kagawa.jp
naoshima.kagawa.jp
sanuki.kagawa.jp
tadotsu.kagawa.jp
takamatsu.kagawa.jp
tonosho.kagawa.jp
uchinomi.kagawa.jp
utazu.kagawa.jp
zentsuji.kagawa.jp
akune.kagoshima.jp
amami.kagoshima.jp
hioki.kagoshima.jp
isa.kagoshima.jp
isen.kagoshima.jp
izumi.kagoshima.jp
kagoshima.kagoshima.jp
kanoya.kagoshima.jp
kawanabe.kagoshima.jp
kinko.kagoshima.jp
kouyama.kagoshima.jp
makurazaki.kagoshima.jp
matsumoto.kagoshima.jp
minamitane.kagoshima.jp
nakatane.kagoshima.jp
nishinoomote.kagoshima.jp
satsumasendai.kagoshima.jp
soo.kagoshima.jp
tarumizu.kagoshima.jp
yusui.kagoshima.jp
aikawa.kanagawa.jp
atsugi.kanagawa.jp
ayase.kanagawa.jp
chigasaki.kanagawa.jp
ebina.kanagawa.jp
fujisawa.kanagawa.jp
hadano.kanagawa.jp
hakone.kanagawa.jp
hiratsuka.kanagawa.jp
isehara.kanagawa.jp
kaisei.kanagawa.jp
kamakura.kanagawa.jp
kiyokawa.kanagawa.jp
matsuda.kanagawa.jp
minamiashigara.kanagawa.jp
miura.kanagawa.jp
nakai.kanagawa.jp
ninomiya.kanagawa.jp
odawara.kanagawa.jp
oi.kanagawa.jp
oiso.kanagawa.jp
sagamihara.kanagawa.jp
samukawa.kanagawa.jp
tsukui.kanagawa.jp
yamakita.kanagawa.jp
yamato.kanagawa.jp
yokosuka.kanagawa.jp
yugawara.kanagawa.jp
zama.kanagawa.jp
zushi.kanagawa.jp
aki.kochi.jp
geisei.kochi.jp
hidaka.kochi.jp
higashitsuno.kochi.jp
ino.kochi.jp
kagami.kochi.jp
kami.kochi.jp
kitagawa.kochi.jp
kochi.kochi.jp
mihara.kochi.jp
motoyama.kochi.jp
muroto.kochi.jp
nahari.kochi.jp
nakamura.kochi.jp
nankoku.kochi.jp
nishitosa.kochi.jp
niyodogawa.kochi.jp
ochi.kochi.jp
okawa.kochi.jp
otoyo.kochi.jp
otsuki.kochi.jp
sakawa.kochi.jp
sukumo.kochi.jp
susaki.kochi.jp
tosa.kochi.jp
tosashimizu.kochi.jp
toyo.kochi.jp
tsuno.kochi.jp
umaji.kochi.jp
yasuda.kochi.jp
yusuhara.kochi.jp
amakusa.kumamoto.jp
arao.kumamoto.jp
aso.kumamoto.jp
choyo.kumamoto.jp
gyokuto.kumamoto.jp
kamiamakusa.kumamoto.jp
kikuchi.kumamoto.jp
kumamoto.kumamoto.jp
mashiki.kumamoto.jp
mifune.kumamoto.jp
minamata.kumamoto.jp
minamioguni.kumamoto.jp
nagasu.kumamoto.jp
nishihara.kumamoto.jp
oguni.kumamoto.jp
ozu.kumamoto.jp
sumoto.kumamoto.jp
takamori.kumamoto.jp
uki.kumamoto.jp
uto.kumamoto.jp
yamaga.kumamoto.jp
yamato.kumamoto.jp
yatsushiro.kumamoto.jp
ayabe.kyoto.jp
fukuchiyama.kyoto.jp
higashiyama.kyoto.jp
ide.kyoto.jp
ine.kyoto.jp
joyo.kyoto.jp
kameoka.kyoto.jp
kamo.kyoto.jp
kita.kyoto.jp
kizu.kyoto.jp
kumiyama.kyoto.jp
kyotamba.kyoto.jp
kyotanabe.kyoto.jp
kyotango.kyoto.jp
maizuru.kyoto.jp
minami.kyoto.jp
minamiyamashiro.kyoto.jp
miyazu.kyoto.jp
muko.kyoto.jp
nagaokakyo.kyoto.jp
nakagyo.kyoto.jp
nantan.kyoto.jp
oyamazaki.kyoto.jp
sakyo.kyoto.jp
seika.kyoto.jp
tanabe.kyoto.jp
uji.kyoto.jp
ujitawara.kyoto.jp
wazuka.kyoto.jp
yamashina.kyoto.jp
yawata.kyoto.jp
asahi.mie.jp
inabe.mie.jp
ise.mie.jp
kameyama.mie.jp
kawagoe.mie.jp
kiho.mie.jp
kisosaki.mie.jp
kiwa.mie.jp
komono.mie.jp
kumano.mie.jp
kuwana.mie.jp
matsusaka.mie.jp
meiwa.mie.jp
mihama.mie.jp
minamiise.mie.jp
misugi.mie.jp
miyama.mie.jp
nabari.mie.jp
shima.mie.jp
suzuka.mie.jp
tado.mie.jp
taiki.mie.jp
taki.mie.jp
tamaki.mie.jp
toba.mie.jp
tsu.mie.jp
udono.mie.jp
ureshino.mie.jp
watarai.mie.jp
yokkaichi.mie.jp
furukawa.miyagi.jp
higashimatsushima.miyagi.jp
ishinomaki.miyagi.jp
iwanuma.miyagi.jp
kakuda.miyagi.jp
kami.miyagi.jp
kawasaki.miyagi.jp
marumori.miyagi.jp
matsushima.miyagi.jp
minamisanriku.miyagi.jp
misato.miyagi.jp
murata.miyagi.jp
natori.miyagi.jp
ogawara.miyagi.jp
ohira.miyagi.jp
onagawa.miyagi.jp
osaki.miyagi.jp
rifu.miyagi.jp
semine.miyagi.jp
shibata.miyagi.jp
shichikashuku.miyagi.jp
shikama.miyagi.jp
shiogama.miyagi.jp
shiroishi.miyagi.jp
tagajo.miyagi.jp
taiwa.miyagi.jp
tome.miyagi.jp
tomiya.miyagi.jp
wakuya.miyagi.jp
watari.miyagi.jp
yamamoto.miyagi.jp
zao.miyagi.jp
aya.miyazaki.jp
ebino.miyazaki.jp
gokase.miyazaki.jp
hyuga.miyazaki.jp
kadogawa.miyazaki.jp
kawaminami.miyazaki.jp
kijo.miyazaki.jp
kitagawa.miyazaki.jp
kitakata.miyazaki.jp
kitaura.miyazaki.jp
kobayashi.miyazaki.jp
kunitomi.miyazaki.jp
kushima.miyazaki.jp
mimata.miyazaki.jp
miyakonojo.miyazaki.jp
miyazaki.miyazaki.jp
morotsuka.miyazaki.jp
nichinan.miyazaki.jp
nishimera.miyazaki.jp
nobeoka.miyazaki.jp
saito.miyazaki.jp
shiiba.miyazaki.jp
shintomi.miyazaki.jp
takaharu.miyazaki.jp
takanabe.miyazaki.jp
takazaki.miyazaki.jp
tsuno.miyazaki.jp
achi.nagano.jp
agematsu.nagano.jp
anan.nagano.jp
aoki.nagano.jp
asahi.nagano.jp
azumino.nagano.jp
chikuhoku.nagano.jp
chikuma.nagano.jp
chino.nagano.jp
fujimi.nagano.jp
hakuba.nagano.jp
hara.nagano.jp
hiraya.nagano.jp
iida.nagano.jp
iijima.nagano.jp
iiyama.nagano.jp
iizuna.nagano.jp
ikeda.nagano.jp
ikusaka.nagano.jp
ina.nagano.jp
karuizawa.nagano.jp
kawakami.nagano.jp
kiso.nagano.jp
kisofukushima.nagano.jp
kitaaiki.nagano.jp
komagane.nagano.jp
komoro.nagano.jp
matsukawa.nagano.jp
matsumoto.nagano.jp
miasa.nagano.jp
minamiaiki.nagano.jp
minamimaki.nagano.jp
minamiminowa.nagano.jp
minowa.nagano.jp
miyada.nagano.jp
miyota.nagano.jp
mochizuki.nagano.jp
nagano.nagano.jp
nagawa.nagano.jp
nagiso.nagano.jp
nakagawa.nagano.jp
nakano.nagano.jp
nozawaonsen.nagano.jp
obuse.nagano.jp
ogawa.nagano.jp
okaya.nagano.jp
omachi.nagano.jp
omi.nagano.jp
ookuwa.nagano.jp
ooshika.nagano.jp
otaki.nagano.jp
otari.nagano.jp
sakae.nagano.jp
sakaki.nagano.jp
saku.nagano.jp
sakuho.nagano.jp
shimosuwa.nagano.jp
shinanomachi.nagano.jp
shiojiri.nagano.jp
suwa.nagano.jp
suzaka.nagano.jp
takagi.nagano.jp
takamori.nagano.jp
takayama.nagano.jp
tateshina.nagano.jp
tatsuno.nagano.jp
togakushi.nagano.jp
togura.nagano.jp
tomi.nagano.jp
ueda.nagano.jp
wada.nagano.jp
yamagata.nagano.jp
yamanouchi.nagano.jp
yasaka.nagano.jp
yasuoka.nagano.jp
chijiwa.nagasaki.jp
futsu.nagasaki.jp
goto.nagasaki.jp
hasami.nagasaki.jp
hirado.nagasaki.jp
iki.nagasaki.jp
isahaya.nagasaki.jp
kawatana.nagasaki.jp
kuchinotsu.nagasaki.jp
matsuura.nagasaki.jp
nagasaki.nagasaki.jp
obama.nagasaki.jp
omura.nagasaki.jp
oseto.nagasaki.jp
saikai.nagasaki.jp
sasebo.nagasaki.jp
seihi.nagasaki.jp
shimabara.nagasaki.jp
shinkamigoto.nagasaki.jp
togitsu.nagasaki.jp
tsushima.nagasaki.jp
unzen.nagasaki.jp
ando.nara.jp
gose.nara.jp
heguri.nara.jp
higashiyoshino.nara.jp
ikaruga.nara.jp
ikoma.nara.jp
kamikitayama.nara.jp
kanmaki.nara.jp
kashiba.nara.jp
kashihara.nara.jp
katsuragi.nara.jp
kawai.nara.jp
kawakami.nara.jp
kawanishi.nara.jp
koryo.nara.jp
kurotaki.nara.jp
mitsue.nara.jp
miyake.nara.jp
nara.nara.jp
nosegawa.nara.jp
oji.nara.jp
ouda.nara.jp
oyodo.nara.jp
sakurai.nara.jp
sango.nara.jp
shimoichi.nara.jp
shimokitayama.nara.jp
shinjo.nara.jp
soni.nara.jp
takatori.nara.jp
tawaramoto.nara.jp
tenkawa.nara.jp
tenri.nara.jp
uda.nara.jp
yamatokoriyama.nara.jp
yamatotakada.nara.jp
yamazoe.nara.jp
yoshino.nara.jp
aga.niigata.jp
agano.niigata.jp
gosen.niigata.jp
itoigawa.niigata.jp
izumozaki.niigata.jp
joetsu.niigata.jp
kamo.niigata.jp
kariwa.niigata.jp
kashiwazaki.niigata.jp
minamiuonuma.niigata.jp
mitsuke.niigata.jp
muika.niigata.jp
murakami.niigata.jp
myoko.niigata.jp
nagaoka.niigata.jp
niigata.niigata.jp
ojiya.niigata.jp
omi.niigata.jp
sado.niigata.jp
sanjo.niigata.jp
seiro.niigata.jp
seirou.niigata.jp
sekikawa.niigata.jp
shibata.niigata.jp
tagami.niigata.jp
tainai.niigata.jp
tochio.niigata.jp
tokamachi.niigata.jp
tsubame.niigata.jp
tsunan.niigata.jp
uonuma.niigata.jp
yahiko.niigata.jp
yoita.niigata.jp
yuzawa.niigata.jp
beppu.oita.jp
bungoono.oita.jp
bungotakada.oita.jp
hasama.oita.jp
hiji.oita.jp
himeshima.oita.jp
hita.oita.jp
kamitsue.oita.jp
kokonoe.oita.jp
kuju.oita.jp
kunisaki.oita.jp
kusu.oita.jp
oita.oita.jp
saiki.oita.jp
taketa.oita.jp
tsukumi.oita.jp
usa.oita.jp
usuki.oita.jp
yufu.oita.jp
akaiwa.okayama.jp
asakuchi.okayama.jp
bizen.okayama.jp
hayashima.okayama.jp
ibara.okayama.jp
kagamino.okayama.jp
kasaoka.okayama.jp
kibichuo.okayama.jp
kumenan.okayama.jp
kurashiki.okayama.jp
maniwa.okayama.jp
misaki.okayama.jp
nagi.okayama.jp
niimi.okayama.jp
nishiawakura.okayama.jp
okayama.okayama.jp
satosho.okayama.jp
setouchi.okayama.jp
shinjo.okayama.jp
shoo.okayama.jp
soja.okayama.jp
takahashi.okayama.jp
tamano.okayama.jp
tsuyama.okayama.jp
wake.okayama.jp
yakage.okayama.jp
aguni.okinawa.jp
ginowan.okinawa.jp
ginoza.okinawa.jp
gushikami.okinawa.jp
haebaru.okinawa.jp
higashi.okinawa.jp
hirara.okinawa.jp
iheya.okinawa.jp
ishigaki.okinawa.jp
ishikawa.okinawa.jp
itoman.okinawa.jp
izena.okinawa.jp
kadena.okinawa.jp
kin.okinawa.jp
kitadaito.okinawa.jp
kitanakagusuku.okinawa.jp
kumejima.okinawa.jp
kunigami.okinawa.jp
minamidaito.okinawa.jp
motobu.okinawa.jp
nago.okinawa.jp
naha.okinawa.jp
nakagusuku.okinawa.jp
nakijin.okinawa.jp
nanjo.okinawa.jp
nishihara.okinawa.jp
ogimi.okinawa.jp
okinawa.okinawa.jp
onna.okinawa.jp
shimoji.okinawa.jp
taketomi.okinawa.jp
tarama.okinawa.jp
tokashiki.okinawa.jp
tomigusuku.okinawa.jp
tonaki.okinawa.jp
urasoe.okinawa.jp
uruma.okinawa.jp
yaese.okinawa.jp
yomitan.okinawa.jp
yonabaru.okinawa.jp
yonaguni.okinawa.jp
zamami.okinawa.jp
abeno.osaka.jp
chihayaakasaka.osaka.jp
chuo.osaka.jp
daito.osaka.jp
fujiidera.osaka.jp
habikino.osaka.jp
hannan.osaka.jp
higashiosaka.osaka.jp
higashisumiyoshi.osaka.jp
higashiyodogawa.osaka.jp
hirakata.osaka.jp
ibaraki.osaka.jp
ikeda.osaka.jp
izumi.osaka.jp
izumiotsu.osaka.jp
izumisano.osaka.jp
kadoma.osaka.jp
kaizuka.osaka.jp
kanan.osaka.jp
kashiwara.osaka.jp
katano.osaka.jp
kawachinagano.osaka.jp
kishiwada.osaka.jp
kita.osaka.jp
kumatori.osaka.jp
matsubara.osaka.jp
minato.osaka.jp
minoh.osaka.jp
misaki.osaka.jp
moriguchi.osaka.jp
neyagawa.osaka.jp
nishi.osaka.jp
nose.osaka.jp
osakasayama.osaka.jp
sakai.osaka.jp
sayama.osaka.jp
sennan.osaka.jp
settsu.osaka.jp
shijonawate.osaka.jp
shimamoto.osaka.jp
suita.osaka.jp
tadaoka.osaka.jp
taishi.osaka.jp
tajiri.osaka.jp
takaishi.osaka.jp
takatsuki.osaka.jp
tondabayashi.osaka.jp
toyonaka.osaka.jp
toyono.osaka.jp
yao.osaka.jp
ariake.saga.jp
arita.saga.jp
fukudomi.saga.jp
genkai.saga.jp
hamatama.saga.jp
hizen.saga.jp
imari.saga.jp
kamimine.saga.jp
kanzaki.saga.jp
karatsu.saga.jp
kashima.saga.jp
kitagata.saga.jp
kitahata.saga.jp
kiyama.saga.jp
kouhoku.saga.jp
kyuragi.saga.jp
nishiarita.saga.jp
ogi.saga.jp
omachi.saga.jp
ouchi.saga.jp
saga.saga.jp
shiroishi.saga.jp
taku.saga.jp
tara.saga.jp
tosu.saga.jp
yoshinogari.saga.jp
arakawa.saitama.jp
asaka.saitama.jp
chichibu.saitama.jp
fujimi.saitama.jp
fujimino.saitama.jp
fukaya.saitama.jp
hanno.saitama.jp
hanyu.saitama.jp
hasuda.saitama.jp
hatogaya.saitama.jp
hatoyama.saitama.jp
hidaka.saitama.jp
higashichichibu.saitama.jp
higashimatsuyama.saitama.jp
honjo.saitama.jp
ina.saitama.jp
iruma.saitama.jp
iwatsuki.saitama.jp
kamiizumi.saitama.jp
kamikawa.saitama.jp
kamisato.saitama.jp
kasukabe.saitama.jp
kawagoe.saitama.jp
kawaguchi.saitama.jp
kawajima.saitama.jp
kazo.saitama.jp
kitamoto.saitama.jp
koshigaya.saitama.jp
kounosu.saitama.jp
kuki.saitama.jp
kumagaya.saitama.jp
matsubushi.saitama.jp
minano.saitama.jp
misato.saitama.jp
miyashiro.saitama.jp
miyoshi.saitama.jp
moroyama.saitama.jp
nagatoro.saitama.jp
namegawa.saitama.jp
niiza.saitama.jp
ogano.saitama.jp
ogawa.saitama.jp
ogose.saitama.jp
okegawa.saitama.jp
omiya.saitama.jp
otaki.saitama.jp
ranzan.saitama.jp
ryokami.saitama.jp
saitama.saitama.jp
sakado.saitama.jp
satte.saitama.jp
sayama.saitama.jp
shiki.saitama.jp
shiraoka.saitama.jp
soka.saitama.jp
sugito.saitama.jp
toda.saitama.jp
tokigawa.saitama.jp
tokorozawa.saitama.jp
tsurugashima.saitama.jp
urawa.saitama.jp
warabi.saitama.jp
yashio.saitama.jp
yokoze.saitama.jp
yono.saitama.jp
yorii.saitama.jp
yoshida.saitama.jp
yoshikawa.saitama.jp
yoshimi.saitama.jp
aisho.shiga.jp
gamo.shiga.jp
higashiomi.shiga.jp
hikone.shiga.jp
koka.shiga.jp
konan.shiga.jp
kosei.shiga.jp
koto.shiga.jp
kusatsu.shiga.jp
maibara.shiga.jp
moriyama.shiga.jp
nagahama.shiga.jp
nishiazai.shiga.jp
notogawa.shiga.jp
omihachiman.shiga.jp
otsu.shiga.jp
ritto.shiga.jp
ryuoh.shiga.jp
takashima.shiga.jp
takatsuki.shiga.jp
torahime.shiga.jp
toyosato.shiga.jp
yasu.shiga.jp
akagi.shimane.jp
ama.shimane.jp
gotsu.shimane.jp
hamada.shimane.jp
higashiizumo.shimane.jp
hikawa.shimane.jp
hikimi.shimane.jp
izumo.shimane.jp
kakinoki.shimane.jp
masuda.shimane.jp
matsue.shimane.jp
misato.shimane.jp
nishinoshima.shimane.jp
ohda.shimane.jp
okinoshima.shimane.jp
okuizumo.shimane.jp
shimane.shimane.jp
tamayu.shimane.jp
tsuwano.shimane.jp
unnan.shimane.jp
yakumo.shimane.jp
yasugi.shimane.jp
yatsuka.shimane.jp
arai.shizuoka.jp
atami.shizuoka.jp
fuji.shizuoka.jp
fujieda.shizuoka.jp
fujikawa.shizuoka.jp
fujinomiya.shizuoka.jp
fukuroi.shizuoka.jp
gotemba.shizuoka.jp
haibara.shizuoka.jp
hamamatsu.shizuoka.jp
higashiizu.shizuoka.jp
ito.shizuoka.jp
iwata.shizuoka.jp
izu.shizuoka.jp
izunokuni.shizuoka.jp
kakegawa.shizuoka.jp
kannami.shizuoka.jp
kawanehon.shizuoka.jp
kawazu.shizuoka.jp
kikugawa.shizuoka.jp
kosai.shizuoka.jp
makinohara.shizuoka.jp
matsuzaki.shizuoka.jp
minamiizu.shizuoka.jp
mishima.shizuoka.jp
morimachi.shizuoka.jp
nishiizu.shizuoka.jp
numazu.shizuoka.jp
omaezaki.shizuoka.jp
shimada.shizuoka.jp
shimizu.shizuoka.jp
shimoda.shizuoka.jp
shizuoka.shizuoka.jp
susono.shizuoka.jp
yaizu.shizuoka.jp
yoshida.shizuoka.jp
ashikaga.tochigi.jp
bato.tochigi.jp
haga.tochigi.jp
ichikai.tochigi.jp
iwafune.tochigi.jp
kaminokawa.tochigi.jp
kanuma.tochigi.jp
karasuyama.tochigi.jp
kuroiso.tochigi.jp
mashiko.tochigi.jp
mibu.tochigi.jp
moka.tochigi.jp
motegi.tochigi.jp
nasu.tochigi.jp
nasushiobara.tochigi.jp
nikko.tochigi.jp
nishikata.tochigi.jp
nogi.tochigi.jp
ohira.tochigi.jp
ohtawara.tochigi.jp
oyama.tochigi.jp
sakura.tochigi.jp
sano.tochigi.jp
shimotsuke.tochigi.jp
shioya.tochigi.jp
takanezawa.tochigi.jp
tochigi.tochigi.jp
tsuga.tochigi.jp
ujiie.tochigi.jp
utsunomiya.tochigi.jp
yaita.tochigi.jp
aizumi.tokushima.jp
anan.tokushima.jp
ichiba.tokushima.jp
itano.tokushima.jp
kainan.tokushima.jp
komatsushima.tokushima.jp
matsushige.tokushima.jp
mima.tokushima.jp
minami.tokushima.jp
miyoshi.tokushima.jp
mugi.tokushima.jp
nakagawa.tokushima.jp
naruto.tokushima.jp
sanagochi.tokushima.jp
shishikui.tokushima.jp
tokushima.tokushima.jp
wajiki.tokushima.jp
adachi.tokyo.jp
akiruno.tokyo.jp
akishima.tokyo.jp
aogashima.tokyo.jp
arakawa.tokyo.jp
bunkyo.tokyo.jp
chiyoda.tokyo.jp
chofu.tokyo.jp
chuo.tokyo.jp
edogawa.tokyo.jp
fuchu.tokyo.jp
fussa.tokyo.jp
hachijo.tokyo.jp
hachioji.tokyo.jp
hamura.tokyo.jp
higashikurume.tokyo.jp
higashimurayama.tokyo.jp
higashiyamato.tokyo.jp
hino.tokyo.jp
hinode.tokyo.jp
hinohara.tokyo.jp
inagi.tokyo.jp
itabashi.tokyo.jp
katsushika.tokyo.jp
kita.tokyo.jp
kiyose.tokyo.jp
kodaira.tokyo.jp
koganei.tokyo.jp
kokubunji.tokyo.jp
komae.tokyo.jp
koto.tokyo.jp
kouzushima.tokyo.jp
kunitachi.tokyo.jp
machida.tokyo.jp
meguro.tokyo.jp
minato.tokyo.jp
mitaka.tokyo.jp
mizuho.tokyo.jp
musashimurayama.tokyo.jp
musashino.tokyo.jp
nakano.tokyo.jp
nerima.tokyo.jp
ogasawara.tokyo.jp
okutama.tokyo.jp
ome.tokyo.jp
oshima.tokyo.jp
ota.tokyo.jp
setagaya.tokyo.jp
shibuya.tokyo.jp
shinagawa.tokyo.jp
shinjuku.tokyo.jp
suginami.tokyo.jp
sumida.tokyo.jp
tachikawa.tokyo.jp
taito.tokyo.jp
tama.tokyo.jp
toshima.tokyo.jp
chizu.tottori.jp
hino.tottori.jp
kawahara.tottori.jp
koge.tottori.jp
kotoura.tottori.jp
misasa.tottori.jp
nanbu.tottori.jp
nichinan.tottori.jp
sakaiminato.tottori.jp
tottori.tottori.jp
wakasa.tottori.jp
yazu.tottori.jp
yonago.tottori.jp
asahi.toyama.jp
fuchu.toyama.jp
fukumitsu.toyama.jp
funahashi.toyama.jp
himi.toyama.jp
imizu.toyama.jp
inami.toyama.jp
johana.toyama.jp
kamiichi.toyama.jp
kurobe.toyama.jp
nakaniikawa.toyama.jp
namerikawa.toyama.jp
nanto.toyama.jp
nyuzen.toyama.jp
oyabe.toyama.jp
taira.toyama.jp
takaoka.toyama.jp
tateyama.toyama.jp
toga.toyama.jp
tonami.toyama.jp
toyama.toyama.jp
unazuki.toyama.jp
uozu.toyama.jp
yamada.toyama.jp
arida.wakayama.jp
aridagawa.wakayama.jp
gobo.wakayama.jp
hashimoto.wakayama.jp
hidaka.wakayama.jp
hirogawa.wakayama.jp
inami.wakayama.jp
iwade.wakayama.jp
kainan.wakayama.jp
kamitonda.wakayama.jp
katsuragi.wakayama.jp
kimino.wakayama.jp
kinokawa.wakayama.jp
kitayama.wakayama.jp
koya.wakayama.jp
koza.wakayama.jp
kozagawa.wakayama.jp
kudoyama.wakayama.jp
kushimoto.wakayama.jp
mihama.wakayama.jp
misato.wakayama.jp
nachikatsuura.wakayama.jp
shingu.wakayama.jp
shirahama.wakayama.jp
taiji.wakayama.jp
tanabe.wakayama.jp
wakayama.wakayama.jp
yuasa.wakayama.jp
yura.wakayama.jp
asahi.yamagata.jp
funagata.yamagata.jp
higashine.yamagata.jp
iide.yamagata.jp
kahoku.yamagata.jp
kaminoyama.yamagata.jp
kaneyama.yamagata.jp
kawanishi.yamagata.jp
mamurogawa.yamagata.jp
mikawa.yamagata.jp
murayama.yamagata.jp
nagai.yamagata.jp
nakayama.yamagata.jp
nanyo.yamagata.jp
nishikawa.yamagata.jp
obanazawa.yamagata.jp
oe.yamagata.jp
oguni.yamagata.jp
ohkura.yamagata.jp
oishida.yamagata.jp
sagae.yamagata.jp
sakata.yamagata.jp
sakegawa.yamagata.jp
shinjo.yamagata.jp
shirataka.yamagata.jp
shonai.yamagata.jp
takahata.yamagata.jp
tendo.yamagata.jp
tozawa.yamagata.jp
tsuruoka.yamagata.jp
yamagata.yamagata.jp
yamanobe.yamagata.jp
yonezawa.yamagata.jp
yuza.yamagata.jp
abu.yamaguchi.jp
hagi.yamaguchi.jp
hikari.yamaguchi.jp
hofu.yamaguchi.jp
iwakuni.yamaguchi.jp
kudamatsu.yamaguchi.jp
mitou.yamaguchi.jp
nagato.yamaguchi.jp
oshima.yamaguchi.jp
shimonoseki.yamaguchi.jp
shunan.yamaguchi.jp
tabuse.yamaguchi.jp
tokuyama.yamaguchi.jp
toyota.yamaguchi.jp
ube.yamaguchi.jp
yuu.yamaguchi.jp
chuo.yamanashi.jp
doshi.yamanashi.jp
fuefuki.yamanashi.jp
fujikawa.yamanashi.jp
fujikawaguchiko.yamanashi.jp
fujiyoshida.yamanashi.jp
hayakawa.yamanashi.jp
hokuto.yamanashi.jp
ichikawamisato.yamanashi.jp
kai.yamanashi.jp
kofu.yamanashi.jp
koshu.yamanashi.jp
kosuge.yamanashi.jp
minami-alps.yamanashi.jp
minobu.yamanashi.jp
nakamichi.yamanashi.jp
nanbu.yamanashi.jp
narusawa.yamanashi.jp
nirasaki.yamanashi.jp
nishikatsura.yamanashi.jp
oshino.yamanashi.jp
otsuki.yamanashi.jp
showa.yamanashi.jp
tabayama.yamanashi.jp
tsuru.yamanashi.jp
uenohara.yamanashi.jp
yamanakako.yamanashi.jp
yamanashi.yamanashi.jp

// ke : http://www.kenic.or.ke/index.php/en/ke-domains/ke-domains
ke
ac.ke
co.ke
go.ke
info.ke
me.ke
mobi.ke
ne.ke
or.ke
sc.ke

// kg : http://www.domain.kg/dmn_n.html
kg
org.kg
net.kg
com.kg
edu.kg
gov.kg
mil.kg

// kh : http://www.mptc.gov.kh/dns_registration.htm
*.kh

// ki : http://www.ki/dns/index.html
ki
edu.ki
biz.ki
net.ki
org.ki
gov.ki
info.ki
com.ki

// km : https://en.wikipedia.org/wiki/.km
// http://www.domaine.km/documents/charte.doc
km
org.km
nom.km
gov.km
prd.km
tm.km
edu.km
mil.km
ass.km
com.km
// These are only mentioned as proposed suggestions at domaine.km, but
// https://en.wikipedia.org/wiki/.km says they're available for registration:
coop.km
asso.km
presse.km
medecin.km
notaires.km
pharmaciens.km
veterinaire.km
gouv.km

// kn : https://en.wikipedia.org/wiki/.kn
// http://www.dot.kn/domainRules.html
kn
net.kn
org.kn
edu.kn
gov.kn

// kp : http://www.kcce.kp/en_index.php
kp
com.kp
edu.kp
gov.kp
org.kp
rep.kp
tra.kp

// kr : https://en.wikipedia.org/wiki/.kr
// see also: http://domain.nida.or.kr/eng/registration.jsp
kr
ac.kr
co.kr
es.kr
go.kr
hs.kr
kg.kr
mil.kr
ms.kr
ne.kr
or.kr
pe.kr
re.kr
sc.kr
// kr geographical names
busan.kr
chungbuk.kr
chungnam.kr
daegu.kr
daejeon.kr
gangwon.kr
gwangju.kr
gyeongbuk.kr
gyeonggi.kr
gyeongnam.kr
incheon.kr
jeju.kr
jeonbuk.kr
jeonnam.kr
seoul.kr
ulsan.kr

// kw : https://www.nic.kw/policies/
// Confirmed by registry <nic.tech@citra.gov.kw>
kw
com.kw
edu.kw
emb.kw
gov.kw
ind.kw
net.kw
org.kw

// ky : http://www.icta.ky/da_ky_reg_dom.php
// Confirmed by registry <kysupport@perimeterusa.com> 2008-06-17
ky
edu.ky
gov.ky
com.ky
org.ky
net.ky

// kz : https://en.wikipedia.org/wiki/.kz
// see also: http://www.nic.kz/rules/index.jsp
kz
org.kz
edu.kz
net.kz
gov.kz
mil.kz
com.kz

// la : https://en.wikipedia.org/wiki/.la
// Submitted by registry <gavin.brown@nic.la>
la
int.la
net.la
info.la
edu.la
gov.la
per.la
com.la
org.la

// lb : https://en.wikipedia.org/wiki/.lb
// Submitted by registry <randy@psg.com>
lb
com.lb
edu.lb
gov.lb
net.lb
org.lb

// lc : https://en.wikipedia.org/wiki/.lc
// see also: http://www.nic.lc/rules.htm
lc
com.lc
net.lc
co.lc
org.lc
edu.lc
gov.lc

// li : https://en.wikipedia.org/wiki/.li
li

// lk : http://www.nic.lk/seclevpr.html
lk
gov.lk
sch.lk
net.lk
int.lk
com.lk
org.lk
edu.lk
ngo.lk
soc.lk
web.lk
ltd.lk
assn.lk
grp.lk
hotel.lk
ac.lk

// lr : http://psg.com/dns/lr/lr.txt
// Submitted by registry <randy@psg.com>
lr
com.lr
edu.lr
gov.lr
org.lr
net.lr

// ls : http://www.nic.ls/
// Confirmed by registry <lsadmin@nic.ls>
ls
ac.ls
biz.ls
co.ls
edu.ls
gov.ls
info.ls
net.ls
org.ls
sc.ls

// lt : https://en.wikipedia.org/wiki/.lt
lt
// gov.lt : http://www.gov.lt/index_en.php
gov.lt

// lu : http://www.dns.lu/en/
lu

// lv : http://www.nic.lv/DNS/En/generic.php
lv
com.lv
edu.lv
gov.lv
org.lv
mil.lv
id.lv
net.lv
asn.lv
conf.lv

// ly : http://www.nic.ly/regulations.php
ly
com.ly
net.ly
gov.ly
plc.ly
edu.ly
sch.ly
med.ly
org.ly
id.ly

// ma : https://en.wikipedia.org/wiki/.ma
// http://www.anrt.ma/fr/admin/download/upload/file_fr782.pdf
ma
co.ma
net.ma
gov.ma
org.ma
ac.ma
press.ma

// mc : http://www.nic.mc/
mc
tm.mc
asso.mc

// md : https://en.wikipedia.org/wiki/.md
md

// me : https://en.wikipedia.org/wiki/.me
me
co.me
net.me
org.me
edu.me
ac.me
gov.me
its.me
priv.me

// mg : http://nic.mg/nicmg/?page_id=39
mg
org.mg
nom.mg
gov.mg
prd.mg
tm.mg
edu.mg
mil.mg
com.mg
co.mg

// mh : https://en.wikipedia.org/wiki/.mh
mh

// mil : https://en.wikipedia.org/wiki/.mil
mil

// mk : https://en.wikipedia.org/wiki/.mk
// see also: http://dns.marnet.net.mk/postapka.php
mk
com.mk
org.mk
net.mk
edu.mk
gov.mk
inf.mk
name.mk

// ml : http://www.gobin.info/domainname/ml-template.doc
// see also: https://en.wikipedia.org/wiki/.ml
ml
com.ml
edu.ml
gouv.ml
gov.ml
net.ml
org.ml
presse.ml

// mm : https://en.wikipedia.org/wiki/.mm
*.mm

// mn : https://en.wikipedia.org/wiki/.mn
mn
gov.mn
edu.mn
org.mn

// mo : http://www.monic.net.mo/
mo
com.mo
net.mo
org.mo
edu.mo
gov.mo

// mobi : https://en.wikipedia.org/wiki/.mobi
mobi

// mp : http://www.dot.mp/
// Confirmed by registry <dcamacho@saipan.com> 2008-06-17
mp

// mq : https://en.wikipedia.org/wiki/.mq
mq

// mr : https://en.wikipedia.org/wiki/.mr
mr
gov.mr

// ms : http://www.nic.ms/pdf/MS_Domain_Name_Rules.pdf
ms
com.ms
edu.ms
gov.ms
net.ms
org.ms

// mt : https://www.nic.org.mt/go/policy
// Submitted by registry <help@nic.org.mt>
mt
com.mt
edu.mt
net.mt
org.mt

// mu : https://en.wikipedia.org/wiki/.mu
mu
com.mu
net.mu
org.mu
gov.mu
ac.mu
co.mu
or.mu

// museum : http://about.museum/naming/
// http://index.museum/
museum
academy.museum
agriculture.museum
air.museum
airguard.museum
alabama.museum
alaska.museum
amber.museum
ambulance.museum
american.museum
americana.museum
americanantiques.museum
americanart.museum
amsterdam.museum
and.museum
annefrank.museum
anthro.museum
anthropology.museum
antiques.museum
aquarium.museum
arboretum.museum
archaeological.museum
archaeology.museum
architecture.museum
art.museum
artanddesign.museum
artcenter.museum
artdeco.museum
arteducation.museum
artgallery.museum
arts.museum
artsandcrafts.museum
asmatart.museum
assassination.museum
assisi.museum
association.museum
astronomy.museum
atlanta.museum
austin.museum
australia.museum
automotive.museum
aviation.museum
axis.museum
badajoz.museum
baghdad.museum
bahn.museum
bale.museum
baltimore.museum
barcelona.museum
baseball.museum
basel.museum
baths.museum
bauern.museum
beauxarts.museum
beeldengeluid.museum
bellevue.museum
bergbau.museum
berkeley.museum
berlin.museum
bern.museum
bible.museum
bilbao.museum
bill.museum
birdart.museum
birthplace.museum
bonn.museum
boston.museum
botanical.museum
botanicalgarden.museum
botanicgarden.museum
botany.museum
brandywinevalley.museum
brasil.museum
bristol.museum
british.museum
britishcolumbia.museum
broadcast.museum
brunel.museum
brussel.museum
brussels.museum
bruxelles.museum
building.museum
burghof.museum
bus.museum
bushey.museum
cadaques.museum
california.museum
cambridge.museum
can.museum
canada.museum
capebreton.museum
carrier.museum
cartoonart.museum
casadelamoneda.museum
castle.museum
castres.museum
celtic.museum
center.museum
chattanooga.museum
cheltenham.museum
chesapeakebay.museum
chicago.museum
children.museum
childrens.museum
childrensgarden.museum
chiropractic.museum
chocolate.museum
christiansburg.museum
cincinnati.museum
cinema.museum
circus.museum
civilisation.museum
civilization.museum
civilwar.museum
clinton.museum
clock.museum
coal.museum
coastaldefence.museum
cody.museum
coldwar.museum
collection.museum
colonialwilliamsburg.museum
coloradoplateau.museum
columbia.museum
columbus.museum
communication.museum
communications.museum
community.museum
computer.museum
computerhistory.museum
comunicações.museum
contemporary.museum
contemporaryart.museum
convent.museum
copenhagen.museum
corporation.museum
correios-e-telecomunicações.museum
corvette.museum
costume.museum
countryestate.museum
county.museum
crafts.museum
cranbrook.museum
creation.museum
cultural.museum
culturalcenter.museum
culture.museum
cyber.museum
cymru.museum
dali.museum
dallas.museum
database.museum
ddr.museum
decorativearts.museum
delaware.museum
delmenhorst.museum
denmark.museum
depot.museum
design.museum
detroit.museum
dinosaur.museum
discovery.museum
dolls.museum
donostia.museum
durham.museum
eastafrica.museum
eastcoast.museum
education.museum
educational.museum
egyptian.museum
eisenbahn.museum
elburg.museum
elvendrell.museum
embroidery.museum
encyclopedic.museum
england.museum
entomology.museum
environment.museum
environmentalconservation.museum
epilepsy.museum
essex.museum
estate.museum
ethnology.museum
exeter.museum
exhibition.museum
family.museum
farm.museum
farmequipment.museum
farmers.museum
farmstead.museum
field.museum
figueres.museum
filatelia.museum
film.museum
fineart.museum
finearts.museum
finland.museum
flanders.museum
florida.museum
force.museum
fortmissoula.museum
fortworth.museum
foundation.museum
francaise.museum
frankfurt.museum
franziskaner.museum
freemasonry.museum
freiburg.museum
fribourg.museum
frog.museum
fundacio.museum
furniture.museum
gallery.museum
garden.museum
gateway.museum
geelvinck.museum
gemological.museum
geology.museum
georgia.museum
giessen.museum
glas.museum
glass.museum
gorge.museum
grandrapids.museum
graz.museum
guernsey.museum
halloffame.museum
hamburg.museum
handson.museum
harvestcelebration.museum
hawaii.museum
health.museum
heimatunduhren.museum
hellas.museum
helsinki.museum
hembygdsforbund.museum
heritage.museum
histoire.museum
historical.museum
historicalsociety.museum
historichouses.museum
historisch.museum
historisches.museum
history.museum
historyofscience.museum
horology.museum
house.museum
humanities.museum
illustration.museum
imageandsound.museum
indian.museum
indiana.museum
indianapolis.museum
indianmarket.museum
intelligence.museum
interactive.museum
iraq.museum
iron.museum
isleofman.museum
jamison.museum
jefferson.museum
jerusalem.museum
jewelry.museum
jewish.museum
jewishart.museum
jfk.museum
journalism.museum
judaica.museum
judygarland.museum
juedisches.museum
juif.museum
karate.museum
karikatur.museum
kids.museum
koebenhavn.museum
koeln.museum
kunst.museum
kunstsammlung.museum
kunstunddesign.museum
labor.museum
labour.museum
lajolla.museum
lancashire.museum
landes.museum
lans.museum
läns.museum
larsson.museum
lewismiller.museum
lincoln.museum
linz.museum
living.museum
livinghistory.museum
localhistory.museum
london.museum
losangeles.museum
louvre.museum
loyalist.museum
lucerne.museum
luxembourg.museum
luzern.museum
mad.museum
madrid.museum
mallorca.museum
manchester.museum
mansion.museum
mansions.museum
manx.museum
marburg.museum
maritime.museum
maritimo.museum
maryland.museum
marylhurst.museum
media.museum
medical.museum
medizinhistorisches.museum
meeres.museum
memorial.museum
mesaverde.museum
michigan.museum
midatlantic.museum
military.museum
mill.museum
miners.museum
mining.museum
minnesota.museum
missile.museum
missoula.museum
modern.museum
moma.museum
money.museum
monmouth.museum
monticello.museum
montreal.museum
moscow.museum
motorcycle.museum
muenchen.museum
muenster.museum
mulhouse.museum
muncie.museum
museet.museum
museumcenter.museum
museumvereniging.museum
music.museum
national.museum
nationalfirearms.museum
nationalheritage.museum
nativeamerican.museum
naturalhistory.museum
naturalhistorymuseum.museum
naturalsciences.museum
nature.museum
naturhistorisches.museum
natuurwetenschappen.museum
naumburg.museum
naval.museum
nebraska.museum
neues.museum
newhampshire.museum
newjersey.museum
newmexico.museum
newport.museum
newspaper.museum
newyork.museum
niepce.museum
norfolk.museum
north.museum
nrw.museum
nuernberg.museum
nuremberg.museum
nyc.museum
nyny.museum
oceanographic.museum
oceanographique.museum
omaha.museum
online.museum
ontario.museum
openair.museum
oregon.museum
oregontrail.museum
otago.museum
oxford.museum
pacific.museum
paderborn.museum
palace.museum
paleo.museum
palmsprings.museum
panama.museum
paris.museum
pasadena.museum
pharmacy.museum
philadelphia.museum
philadelphiaarea.museum
philately.museum
phoenix.museum
photography.museum
pilots.museum
pittsburgh.museum
planetarium.museum
plantation.museum
plants.museum
plaza.museum
portal.museum
portland.museum
portlligat.museum
posts-and-telecommunications.museum
preservation.museum
presidio.museum
press.museum
project.museum
public.museum
pubol.museum
quebec.museum
railroad.museum
railway.museum
research.museum
resistance.museum
riodejaneiro.museum
rochester.museum
rockart.museum
roma.museum
russia.museum
saintlouis.museum
salem.museum
salvadordali.museum
salzburg.museum
sandiego.museum
sanfrancisco.museum
santabarbara.museum
santacruz.museum
santafe.museum
saskatchewan.museum
satx.museum
savannahga.museum
schlesisches.museum
schoenbrunn.museum
schokoladen.museum
school.museum
schweiz.museum
science.museum
scienceandhistory.museum
scienceandindustry.museum
sciencecenter.museum
sciencecenters.museum
science-fiction.museum
sciencehistory.museum
sciences.museum
sciencesnaturelles.museum
scotland.museum
seaport.museum
settlement.museum
settlers.museum
shell.museum
sherbrooke.museum
sibenik.museum
silk.museum
ski.museum
skole.museum
society.museum
sologne.museum
soundandvision.museum
southcarolina.museum
southwest.museum
space.museum
spy.museum
square.museum
stadt.museum
stalbans.museum
starnberg.museum
state.museum
stateofdelaware.museum
station.museum
steam.museum
steiermark.museum
stjohn.museum
stockholm.museum
stpetersburg.museum
stuttgart.museum
suisse.museum
surgeonshall.museum
surrey.museum
svizzera.museum
sweden.museum
sydney.museum
tank.museum
tcm.museum
technology.museum
telekommunikation.museum
television.museum
texas.museum
textile.museum
theater.museum
time.museum
timekeeping.museum
topology.museum
torino.museum
touch.museum
town.museum
transport.museum
tree.museum
trolley.museum
trust.museum
trustee.museum
uhren.museum
ulm.museum
undersea.museum
university.museum
usa.museum
usantiques.museum
usarts.museum
uscountryestate.museum
usculture.museum
usdecorativearts.museum
usgarden.museum
ushistory.museum
ushuaia.museum
uslivinghistory.museum
utah.museum
uvic.museum
valley.museum
vantaa.museum
versailles.museum
viking.museum
village.museum
virginia.museum
virtual.museum
virtuel.museum
vlaanderen.museum
volkenkunde.museum
wales.museum
wallonie.museum
war.museum
washingtondc.museum
watchandclock.museum
watch-and-clock.museum
western.museum
westfalen.museum
whaling.museum
wildlife.museum
williamsburg.museum
windmill.museum
workshop.museum
york.museum
yorkshire.museum
yosemite.museum
youth.museum
zoological.museum
zoology.museum
ירושלים.museum
иком.museum

// mv : https://en.wikipedia.org/wiki/.mv
// "mv" included because, contra Wikipedia, google.mv exists.
mv
aero.mv
biz.mv
com.mv
coop.mv
edu.mv
gov.mv
info.mv
int.mv
mil.mv
museum.mv
name.mv
net.mv
org.mv
pro.mv

// mw : http://www.registrar.mw/
mw
ac.mw
biz.mw
co.mw
com.mw
coop.mw
edu.mw
gov.mw
int.mw
museum.mw
net.mw
org.mw

// mx : http://www.nic.mx/
// Submitted by registry <farias@nic.mx>
mx
com.mx
org.mx
gob.mx
edu.mx
net.mx

// my : http://www.mynic.net.my/
my
com.my
net.my
org.my
gov.my
edu.my
mil.my
name.my

// mz : http://www.uem.mz/
// Submitted by registry <antonio@uem.mz>
mz
ac.mz
adv.mz
co.mz
edu.mz
gov.mz
mil.mz
net.mz
org.mz

// na : http://www.na-nic.com.na/
// http://www.info.na/domain/
na
info.na
pro.na
name.na
school.na
or.na
dr.na
us.na
mx.na
ca.na
in.na
cc.na
tv.na
ws.na
mobi.na
co.na
com.na
org.na

// name : has 2nd-level tlds, but there's no list of them
name

// nc : http://www.cctld.nc/
nc
asso.nc
nom.nc

// ne : https://en.wikipedia.org/wiki/.ne
ne

// net : https://en.wikipedia.org/wiki/.net
net

// nf : https://en.wikipedia.org/wiki/.nf
nf
com.nf
net.nf
per.nf
rec.nf
web.nf
arts.nf
firm.nf
info.nf
other.nf
store.nf

// ng : http://www.nira.org.ng/index.php/join-us/register-ng-domain/189-nira-slds
ng
com.ng
edu.ng
gov.ng
i.ng
mil.ng
mobi.ng
name.ng
net.ng
org.ng
sch.ng

// ni : http://www.nic.ni/
ni
ac.ni
biz.ni
co.ni
com.ni
edu.ni
gob.ni
in.ni
info.ni
int.ni
mil.ni
net.ni
nom.ni
org.ni
web.ni

// nl : https://en.wikipedia.org/wiki/.nl
//      https://www.sidn.nl/
//      ccTLD for the Netherlands
nl

// no : http://www.norid.no/regelverk/index.en.html
// The Norwegian registry has declined to notify us of updates. The web pages
// referenced below are the official source of the data. There is also an
// announce mailing list:
// https://postlister.uninett.no/sympa/info/norid-diskusjon
no
// Norid generic domains : http://www.norid.no/regelverk/vedlegg-c.en.html
fhs.no
vgs.no
fylkesbibl.no
folkebibl.no
museum.no
idrett.no
priv.no
// Non-Norid generic domains : http://www.norid.no/regelverk/vedlegg-d.en.html
mil.no
stat.no
dep.no
kommune.no
herad.no
// no geographical names : http://www.norid.no/regelverk/vedlegg-b.en.html
// counties
aa.no
ah.no
bu.no
fm.no
hl.no
hm.no
jan-mayen.no
mr.no
nl.no
nt.no
of.no
ol.no
oslo.no
rl.no
sf.no
st.no
svalbard.no
tm.no
tr.no
va.no
vf.no
// primary and lower secondary schools per county
gs.aa.no
gs.ah.no
gs.bu.no
gs.fm.no
gs.hl.no
gs.hm.no
gs.jan-mayen.no
gs.mr.no
gs.nl.no
gs.nt.no
gs.of.no
gs.ol.no
gs.oslo.no
gs.rl.no
gs.sf.no
gs.st.no
gs.svalbard.no
gs.tm.no
gs.tr.no
gs.va.no
gs.vf.no
// cities
akrehamn.no
åkrehamn.no
algard.no
ålgård.no
arna.no
brumunddal.no
bryne.no
bronnoysund.no
brønnøysund.no
drobak.no
drøbak.no
egersund.no
fetsund.no
floro.no
florø.no
fredrikstad.no
hokksund.no
honefoss.no
hønefoss.no
jessheim.no
jorpeland.no
jørpeland.no
kirkenes.no
kopervik.no
krokstadelva.no
langevag.no
langevåg.no
leirvik.no
mjondalen.no
mjøndalen.no
mo-i-rana.no
mosjoen.no
mosjøen.no
nesoddtangen.no
orkanger.no
osoyro.no
osøyro.no
raholt.no
råholt.no
sandnessjoen.no
sandnessjøen.no
skedsmokorset.no
slattum.no
spjelkavik.no
stathelle.no
stavern.no
stjordalshalsen.no
stjørdalshalsen.no
tananger.no
tranby.no
vossevangen.no
// communities
afjord.no
åfjord.no
agdenes.no
al.no
ål.no
alesund.no
ålesund.no
alstahaug.no
alta.no
áltá.no
alaheadju.no
álaheadju.no
alvdal.no
amli.no
åmli.no
amot.no
åmot.no
andebu.no
andoy.no
andøy.no
andasuolo.no
ardal.no
årdal.no
aremark.no
arendal.no
ås.no
aseral.no
åseral.no
asker.no
askim.no
askvoll.no
askoy.no
askøy.no
asnes.no
åsnes.no
audnedaln.no
aukra.no
aure.no
aurland.no
aurskog-holand.no
aurskog-høland.no
austevoll.no
austrheim.no
averoy.no
averøy.no
balestrand.no
ballangen.no
balat.no
bálát.no
balsfjord.no
bahccavuotna.no
báhccavuotna.no
bamble.no
bardu.no
beardu.no
beiarn.no
bajddar.no
bájddar.no
baidar.no
báidár.no
berg.no
bergen.no
berlevag.no
berlevåg.no
bearalvahki.no
bearalváhki.no
bindal.no
birkenes.no
bjarkoy.no
bjarkøy.no
bjerkreim.no
bjugn.no
bodo.no
bodø.no
badaddja.no
bådåddjå.no
budejju.no
bokn.no
bremanger.no
bronnoy.no
brønnøy.no
bygland.no
bykle.no
barum.no
bærum.no
bo.telemark.no
bø.telemark.no
bo.nordland.no
bø.nordland.no
bievat.no
bievát.no
bomlo.no
bømlo.no
batsfjord.no
båtsfjord.no
bahcavuotna.no
báhcavuotna.no
dovre.no
drammen.no
drangedal.no
dyroy.no
dyrøy.no
donna.no
dønna.no
eid.no
eidfjord.no
eidsberg.no
eidskog.no
eidsvoll.no
eigersund.no
elverum.no
enebakk.no
engerdal.no
etne.no
etnedal.no
evenes.no
evenassi.no
evenášši.no
evje-og-hornnes.no
farsund.no
fauske.no
fuossko.no
fuoisku.no
fedje.no
fet.no
finnoy.no
finnøy.no
fitjar.no
fjaler.no
fjell.no
flakstad.no
flatanger.no
flekkefjord.no
flesberg.no
flora.no
fla.no
flå.no
folldal.no
forsand.no
fosnes.no
frei.no
frogn.no
froland.no
frosta.no
frana.no
fræna.no
froya.no
frøya.no
fusa.no
fyresdal.no
forde.no
førde.no
gamvik.no
gangaviika.no
gáŋgaviika.no
gaular.no
gausdal.no
gildeskal.no
gildeskål.no
giske.no
gjemnes.no
gjerdrum.no
gjerstad.no
gjesdal.no
gjovik.no
gjøvik.no
gloppen.no
gol.no
gran.no
grane.no
granvin.no
gratangen.no
grimstad.no
grong.no
kraanghke.no
kråanghke.no
grue.no
gulen.no
hadsel.no
halden.no
halsa.no
hamar.no
hamaroy.no
habmer.no
hábmer.no
hapmir.no
hápmir.no
hammerfest.no
hammarfeasta.no
hámmárfeasta.no
haram.no
hareid.no
harstad.no
hasvik.no
aknoluokta.no
ákŋoluokta.no
hattfjelldal.no
aarborte.no
haugesund.no
hemne.no
hemnes.no
hemsedal.no
heroy.more-og-romsdal.no
herøy.møre-og-romsdal.no
heroy.nordland.no
herøy.nordland.no
hitra.no
hjartdal.no
hjelmeland.no
hobol.no
hobøl.no
hof.no
hol.no
hole.no
holmestrand.no
holtalen.no
holtålen.no
hornindal.no
horten.no
hurdal.no
hurum.no
hvaler.no
hyllestad.no
hagebostad.no
hægebostad.no
hoyanger.no
høyanger.no
hoylandet.no
høylandet.no
ha.no
hå.no
ibestad.no
inderoy.no
inderøy.no
iveland.no
jevnaker.no
jondal.no
jolster.no
jølster.no
karasjok.no
karasjohka.no
kárášjohka.no
karlsoy.no
galsa.no
gálsá.no
karmoy.no
karmøy.no
kautokeino.no
guovdageaidnu.no
klepp.no
klabu.no
klæbu.no
kongsberg.no
kongsvinger.no
kragero.no
kragerø.no
kristiansand.no
kristiansund.no
krodsherad.no
krødsherad.no
kvalsund.no
rahkkeravju.no
ráhkkerávju.no
kvam.no
kvinesdal.no
kvinnherad.no
kviteseid.no
kvitsoy.no
kvitsøy.no
kvafjord.no
kvæfjord.no
giehtavuoatna.no
kvanangen.no
kvænangen.no
navuotna.no
návuotna.no
kafjord.no
kåfjord.no
gaivuotna.no
gáivuotna.no
larvik.no
lavangen.no
lavagis.no
loabat.no
loabát.no
lebesby.no
davvesiida.no
leikanger.no
leirfjord.no
leka.no
leksvik.no
lenvik.no
leangaviika.no
leaŋgaviika.no
lesja.no
levanger.no
lier.no
lierne.no
lillehammer.no
lillesand.no
lindesnes.no
lindas.no
lindås.no
lom.no
loppa.no
lahppi.no
láhppi.no
lund.no
lunner.no
luroy.no
lurøy.no
luster.no
lyngdal.no
lyngen.no
ivgu.no
lardal.no
lerdal.no
lærdal.no
lodingen.no
lødingen.no
lorenskog.no
lørenskog.no
loten.no
løten.no
malvik.no
masoy.no
måsøy.no
muosat.no
muosát.no
mandal.no
marker.no
marnardal.no
masfjorden.no
meland.no
meldal.no
melhus.no
meloy.no
meløy.no
meraker.no
meråker.no
moareke.no
moåreke.no
midsund.no
midtre-gauldal.no
modalen.no
modum.no
molde.no
moskenes.no
moss.no
mosvik.no
malselv.no
målselv.no
malatvuopmi.no
málatvuopmi.no
namdalseid.no
aejrie.no
namsos.no
namsskogan.no
naamesjevuemie.no
nååmesjevuemie.no
laakesvuemie.no
nannestad.no
narvik.no
narviika.no
naustdal.no
nedre-eiker.no
nes.akershus.no
nes.buskerud.no
nesna.no
nesodden.no
nesseby.no
unjarga.no
unjárga.no
nesset.no
nissedal.no
nittedal.no
nord-aurdal.no
nord-fron.no
nord-odal.no
norddal.no
nordkapp.no
davvenjarga.no
davvenjárga.no
nordre-land.no
nordreisa.no
raisa.no
ráisa.no
nore-og-uvdal.no
notodden.no
naroy.no
nærøy.no
notteroy.no
nøtterøy.no
odda.no
oksnes.no
øksnes.no
oppdal.no
oppegard.no
oppegård.no
orkdal.no
orland.no
ørland.no
orskog.no
ørskog.no
orsta.no
ørsta.no
os.hedmark.no
os.hordaland.no
osen.no
osteroy.no
osterøy.no
ostre-toten.no
østre-toten.no
overhalla.no
ovre-eiker.no
øvre-eiker.no
oyer.no
øyer.no
oygarden.no
øygarden.no
oystre-slidre.no
øystre-slidre.no
porsanger.no
porsangu.no
porsáŋgu.no
porsgrunn.no
radoy.no
radøy.no
rakkestad.no
rana.no
ruovat.no
randaberg.no
rauma.no
rendalen.no
rennebu.no
rennesoy.no
rennesøy.no
rindal.no
ringebu.no
ringerike.no
ringsaker.no
rissa.no
risor.no
risør.no
roan.no
rollag.no
rygge.no
ralingen.no
rælingen.no
rodoy.no
rødøy.no
romskog.no
rømskog.no
roros.no
røros.no
rost.no
røst.no
royken.no
røyken.no
royrvik.no
røyrvik.no
rade.no
råde.no
salangen.no
siellak.no
saltdal.no
salat.no
sálát.no
sálat.no
samnanger.no
sande.more-og-romsdal.no
sande.møre-og-romsdal.no
sande.vestfold.no
sandefjord.no
sandnes.no
sandoy.no
sandøy.no
sarpsborg.no
sauda.no
sauherad.no
sel.no
selbu.no
selje.no
seljord.no
sigdal.no
siljan.no
sirdal.no
skaun.no
skedsmo.no
ski.no
skien.no
skiptvet.no
skjervoy.no
skjervøy.no
skierva.no
skiervá.no
skjak.no
skjåk.no
skodje.no
skanland.no
skånland.no
skanit.no
skánit.no
smola.no
smøla.no
snillfjord.no
snasa.no
snåsa.no
snoasa.no
snaase.no
snåase.no
sogndal.no
sokndal.no
sola.no
solund.no
songdalen.no
sortland.no
spydeberg.no
stange.no
stavanger.no
steigen.no
steinkjer.no
stjordal.no
stjørdal.no
stokke.no
stor-elvdal.no
stord.no
stordal.no
storfjord.no
omasvuotna.no
strand.no
stranda.no
stryn.no
sula.no
suldal.no
sund.no
sunndal.no
surnadal.no
sveio.no
svelvik.no
sykkylven.no
sogne.no
søgne.no
somna.no
sømna.no
sondre-land.no
søndre-land.no
sor-aurdal.no
sør-aurdal.no
sor-fron.no
sør-fron.no
sor-odal.no
sør-odal.no
sor-varanger.no
sør-varanger.no
matta-varjjat.no
mátta-várjjat.no
sorfold.no
sørfold.no
sorreisa.no
sørreisa.no
sorum.no
sørum.no
tana.no
deatnu.no
time.no
tingvoll.no
tinn.no
tjeldsund.no
dielddanuorri.no
tjome.no
tjøme.no
tokke.no
tolga.no
torsken.no
tranoy.no
tranøy.no
tromso.no
tromsø.no
tromsa.no
romsa.no
trondheim.no
troandin.no
trysil.no
trana.no
træna.no
trogstad.no
trøgstad.no
tvedestrand.no
tydal.no
tynset.no
tysfjord.no
divtasvuodna.no
divttasvuotna.no
tysnes.no
tysvar.no
tysvær.no
tonsberg.no
tønsberg.no
ullensaker.no
ullensvang.no
ulvik.no
utsira.no
vadso.no
vadsø.no
cahcesuolo.no
čáhcesuolo.no
vaksdal.no
valle.no
vang.no
vanylven.no
vardo.no
vardø.no
varggat.no
várggát.no
vefsn.no
vaapste.no
vega.no
vegarshei.no
vegårshei.no
vennesla.no
verdal.no
verran.no
vestby.no
vestnes.no
vestre-slidre.no
vestre-toten.no
vestvagoy.no
vestvågøy.no
vevelstad.no
vik.no
vikna.no
vindafjord.no
volda.no
voss.no
varoy.no
værøy.no
vagan.no
vågan.no
voagat.no
vagsoy.no
vågsøy.no
vaga.no
vågå.no
valer.ostfold.no
våler.østfold.no
valer.hedmark.no
våler.hedmark.no

// np : http://www.mos.com.np/register.html
*.np

// nr : http://cenpac.net.nr/dns/index.html
// Submitted by registry <technician@cenpac.net.nr>
nr
biz.nr
info.nr
gov.nr
edu.nr
org.nr
net.nr
com.nr

// nu : https://en.wikipedia.org/wiki/.nu
nu

// nz : https://en.wikipedia.org/wiki/.nz
// Submitted by registry <jay@nzrs.net.nz>
nz
ac.nz
co.nz
cri.nz
geek.nz
gen.nz
govt.nz
health.nz
iwi.nz
kiwi.nz
maori.nz
mil.nz
māori.nz
net.nz
org.nz
parliament.nz
school.nz

// om : https://en.wikipedia.org/wiki/.om
om
co.om
com.om
edu.om
gov.om
med.om
museum.om
net.om
org.om
pro.om

// onion : https://tools.ietf.org/html/rfc7686
onion

// org : https://en.wikipedia.org/wiki/.org
org

// pa : http://www.nic.pa/
// Some additional second level "domains" resolve directly as hostnames, such as
// pannet.pa, so we add a rule for "pa".
pa
ac.pa
gob.pa
com.pa
org.pa
sld.pa
edu.pa
net.pa
ing.pa
abo.pa
med.pa
nom.pa

// pe : https://www.nic.pe/InformeFinalComision.pdf
pe
edu.pe
gob.pe
nom.pe
mil.pe
org.pe
com.pe
net.pe

// pf : http://www.gobin.info/domainname/formulaire-pf.pdf
pf
com.pf
org.pf
edu.pf

// pg : https://en.wikipedia.org/wiki/.pg
*.pg

// ph : http://www.domains.ph/FAQ2.asp
// Submitted by registry <jed@email.com.ph>
ph
com.ph
net.ph
org.ph
gov.ph
edu.ph
ngo.ph
mil.ph
i.ph

// pk : http://pk5.pknic.net.pk/pk5/msgNamepk.PK
pk
com.pk
net.pk
edu.pk
org.pk
fam.pk
biz.pk
web.pk
gov.pk
gob.pk
gok.pk
gon.pk
gop.pk
gos.pk
info.pk

// pl http://www.dns.pl/english/index.html
// Submitted by registry
pl
com.pl
net.pl
org.pl
// pl functional domains (http://www.dns.pl/english/index.html)
aid.pl
agro.pl
atm.pl
auto.pl
biz.pl
edu.pl
gmina.pl
gsm.pl
info.pl
mail.pl
miasta.pl
media.pl
mil.pl
nieruchomosci.pl
nom.pl
pc.pl
powiat.pl
priv.pl
realestate.pl
rel.pl
sex.pl
shop.pl
sklep.pl
sos.pl
szkola.pl
targi.pl
tm.pl
tourism.pl
travel.pl
turystyka.pl
// Government domains
gov.pl
ap.gov.pl
ic.gov.pl
is.gov.pl
us.gov.pl
kmpsp.gov.pl
kppsp.gov.pl
kwpsp.gov.pl
psp.gov.pl
wskr.gov.pl
kwp.gov.pl
mw.gov.pl
ug.gov.pl
um.gov.pl
umig.gov.pl
ugim.gov.pl
upow.gov.pl
uw.gov.pl
starostwo.gov.pl
pa.gov.pl
po.gov.pl
psse.gov.pl
pup.gov.pl
rzgw.gov.pl
sa.gov.pl
so.gov.pl
sr.gov.pl
wsa.gov.pl
sko.gov.pl
uzs.gov.pl
wiih.gov.pl
winb.gov.pl
pinb.gov.pl
wios.gov.pl
witd.gov.pl
wzmiuw.gov.pl
piw.gov.pl
wiw.gov.pl
griw.gov.pl
wif.gov.pl
oum.gov.pl
sdn.gov.pl
zp.gov.pl
uppo.gov.pl
mup.gov.pl
wuoz.gov.pl
konsulat.gov.pl
oirm.gov.pl
// pl regional domains (http://www.dns.pl/english/index.html)
augustow.pl
babia-gora.pl
bedzin.pl
beskidy.pl
bialowieza.pl
bialystok.pl
bielawa.pl
bieszczady.pl
boleslawiec.pl
bydgoszcz.pl
bytom.pl
cieszyn.pl
czeladz.pl
czest.pl
dlugoleka.pl
elblag.pl
elk.pl
glogow.pl
gniezno.pl
gorlice.pl
grajewo.pl
ilawa.pl
jaworzno.pl
jelenia-gora.pl
jgora.pl
kalisz.pl
kazimierz-dolny.pl
karpacz.pl
kartuzy.pl
kaszuby.pl
katowice.pl
kepno.pl
ketrzyn.pl
klodzko.pl
kobierzyce.pl
kolobrzeg.pl
konin.pl
konskowola.pl
kutno.pl
lapy.pl
lebork.pl
legnica.pl
lezajsk.pl
limanowa.pl
lomza.pl
lowicz.pl
lubin.pl
lukow.pl
malbork.pl
malopolska.pl
mazowsze.pl
mazury.pl
mielec.pl
mielno.pl
mragowo.pl
naklo.pl
nowaruda.pl
nysa.pl
olawa.pl
olecko.pl
olkusz.pl
olsztyn.pl
opoczno.pl
opole.pl
ostroda.pl
ostroleka.pl
ostrowiec.pl
ostrowwlkp.pl
pila.pl
pisz.pl
podhale.pl
podlasie.pl
polkowice.pl
pomorze.pl
pomorskie.pl
prochowice.pl
pruszkow.pl
przeworsk.pl
pulawy.pl
radom.pl
rawa-maz.pl
rybnik.pl
rzeszow.pl
sanok.pl
sejny.pl
slask.pl
slupsk.pl
sosnowiec.pl
stalowa-wola.pl
skoczow.pl
starachowice.pl
stargard.pl
suwalki.pl
swidnica.pl
swiebodzin.pl
swinoujscie.pl
szczecin.pl
szczytno.pl
tarnobrzeg.pl
tgory.pl
turek.pl
tychy.pl
ustka.pl
walbrzych.pl
warmia.pl
warszawa.pl
waw.pl
wegrow.pl
wielun.pl
wlocl.pl
wloclawek.pl
wodzislaw.pl
wolomin.pl
wroclaw.pl
zachpomor.pl
zagan.pl
zarow.pl
zgora.pl
zgorzelec.pl

// pm : http://www.afnic.fr/medias/documents/AFNIC-naming-policy2012.pdf
pm

// pn : http://www.government.pn/PnRegistry/policies.htm
pn
gov.pn
co.pn
org.pn
edu.pn
net.pn

// post : https://en.wikipedia.org/wiki/.post
post

// pr : http://www.nic.pr/index.asp?f=1
pr
com.pr
net.pr
org.pr
gov.pr
edu.pr
isla.pr
pro.pr
biz.pr
info.pr
name.pr
// these aren't mentioned on nic.pr, but on https://en.wikipedia.org/wiki/.pr
est.pr
prof.pr
ac.pr

// pro : http://registry.pro/get-pro
pro
aaa.pro
aca.pro
acct.pro
avocat.pro
bar.pro
cpa.pro
eng.pro
jur.pro
law.pro
med.pro
recht.pro

// ps : https://en.wikipedia.org/wiki/.ps
// http://www.nic.ps/registration/policy.html#reg
ps
edu.ps
gov.ps
sec.ps
plo.ps
com.ps
org.ps
net.ps

// pt : http://online.dns.pt/dns/start_dns
pt
net.pt
gov.pt
org.pt
edu.pt
int.pt
publ.pt
com.pt
nome.pt

// pw : https://en.wikipedia.org/wiki/.pw
pw
co.pw
ne.pw
or.pw
ed.pw
go.pw
belau.pw

// py : http://www.nic.py/pautas.html#seccion_9
// Submitted by registry
py
com.py
coop.py
edu.py
gov.py
mil.py
net.py
org.py

// qa : http://domains.qa/en/
qa
com.qa
edu.qa
gov.qa
mil.qa
name.qa
net.qa
org.qa
sch.qa

// re : http://www.afnic.re/obtenir/chartes/nommage-re/annexe-descriptifs
re
asso.re
com.re
nom.re

// ro : http://www.rotld.ro/
ro
arts.ro
com.ro
firm.ro
info.ro
nom.ro
nt.ro
org.ro
rec.ro
store.ro
tm.ro
www.ro

// rs : https://www.rnids.rs/en/domains/national-domains
rs
ac.rs
co.rs
edu.rs
gov.rs
in.rs
org.rs

// ru : https://cctld.ru/en/domains/domens_ru/reserved/
ru
ac.ru
edu.ru
gov.ru
int.ru
mil.ru
test.ru

// rw : http://www.nic.rw/cgi-bin/policy.pl
rw
gov.rw
net.rw
edu.rw
ac.rw
com.rw
co.rw
int.rw
mil.rw
gouv.rw

// sa : http://www.nic.net.sa/
sa
com.sa
net.sa
org.sa
gov.sa
med.sa
pub.sa
edu.sa
sch.sa

// sb : http://www.sbnic.net.sb/
// Submitted by registry <lee.humphries@telekom.com.sb>
sb
com.sb
edu.sb
gov.sb
net.sb
org.sb

// sc : http://www.nic.sc/
sc
com.sc
gov.sc
net.sc
org.sc
edu.sc

// sd : http://www.isoc.sd/sudanic.isoc.sd/billing_pricing.htm
// Submitted by registry <admin@isoc.sd>
sd
com.sd
net.sd
org.sd
edu.sd
med.sd
tv.sd
gov.sd
info.sd

// se : https://en.wikipedia.org/wiki/.se
// Submitted by registry <patrik.wallstrom@iis.se>
se
a.se
ac.se
b.se
bd.se
brand.se
c.se
d.se
e.se
f.se
fh.se
fhsk.se
fhv.se
g.se
h.se
i.se
k.se
komforb.se
kommunalforbund.se
komvux.se
l.se
lanbib.se
m.se
n.se
naturbruksgymn.se
o.se
org.se
p.se
parti.se
pp.se
press.se
r.se
s.se
t.se
tm.se
u.se
w.se
x.se
y.se
z.se

// sg : http://www.nic.net.sg/page/registration-policies-procedures-and-guidelines
sg
com.sg
net.sg
org.sg
gov.sg
edu.sg
per.sg

// sh : http://www.nic.sh/registrar.html
sh
com.sh
net.sh
gov.sh
org.sh
mil.sh

// si : https://en.wikipedia.org/wiki/.si
si

// sj : No registrations at this time.
// Submitted by registry <jarle@uninett.no>
sj

// sk : https://en.wikipedia.org/wiki/.sk
// list of 2nd level domains ?
sk

// sl : http://www.nic.sl
// Submitted by registry <adam@neoip.com>
sl
com.sl
net.sl
edu.sl
gov.sl
org.sl

// sm : https://en.wikipedia.org/wiki/.sm
sm

// sn : https://en.wikipedia.org/wiki/.sn
sn
art.sn
com.sn
edu.sn
gouv.sn
org.sn
perso.sn
univ.sn

// so : http://www.soregistry.com/
so
com.so
net.so
org.so

// sr : https://en.wikipedia.org/wiki/.sr
sr

// st : http://www.nic.st/html/policyrules/
st
co.st
com.st
consulado.st
edu.st
embaixada.st
gov.st
mil.st
net.st
org.st
principe.st
saotome.st
store.st

// su : https://en.wikipedia.org/wiki/.su
su

// sv : http://www.svnet.org.sv/niveldos.pdf
sv
com.sv
edu.sv
gob.sv
org.sv
red.sv

// sx : https://en.wikipedia.org/wiki/.sx
// Submitted by registry <jcvignes@openregistry.com>
sx
gov.sx

// sy : https://en.wikipedia.org/wiki/.sy
// see also: http://www.gobin.info/domainname/sy.doc
sy
edu.sy
gov.sy
net.sy
mil.sy
com.sy
org.sy

// sz : https://en.wikipedia.org/wiki/.sz
// http://www.sispa.org.sz/
sz
co.sz
ac.sz
org.sz

// tc : https://en.wikipedia.org/wiki/.tc
tc

// td : https://en.wikipedia.org/wiki/.td
td

// tel: https://en.wikipedia.org/wiki/.tel
// http://www.telnic.org/
tel

// tf : https://en.wikipedia.org/wiki/.tf
tf

// tg : https://en.wikipedia.org/wiki/.tg
// http://www.nic.tg/
tg

// th : https://en.wikipedia.org/wiki/.th
// Submitted by registry <krit@thains.co.th>
th
ac.th
co.th
go.th
in.th
mi.th
net.th
or.th

// tj : http://www.nic.tj/policy.html
tj
ac.tj
biz.tj
co.tj
com.tj
edu.tj
go.tj
gov.tj
int.tj
mil.tj
name.tj
net.tj
nic.tj
org.tj
test.tj
web.tj

// tk : https://en.wikipedia.org/wiki/.tk
tk

// tl : https://en.wikipedia.org/wiki/.tl
tl
gov.tl

// tm : http://www.nic.tm/local.html
tm
com.tm
co.tm
org.tm
net.tm
nom.tm
gov.tm
mil.tm
edu.tm

// tn : https://en.wikipedia.org/wiki/.tn
// http://whois.ati.tn/
tn
com.tn
ens.tn
fin.tn
gov.tn
ind.tn
intl.tn
nat.tn
net.tn
org.tn
info.tn
perso.tn
tourism.tn
edunet.tn
rnrt.tn
rns.tn
rnu.tn
mincom.tn
agrinet.tn
defense.tn
turen.tn

// to : https://en.wikipedia.org/wiki/.to
// Submitted by registry <egullich@colo.to>
to
com.to
gov.to
net.to
org.to
edu.to
mil.to

// tr : https://nic.tr/
// https://nic.tr/forms/eng/policies.pdf
// https://nic.tr/index.php?USRACTN=PRICELST
tr
av.tr
bbs.tr
bel.tr
biz.tr
com.tr
dr.tr
edu.tr
gen.tr
gov.tr
info.tr
mil.tr
k12.tr
kep.tr
name.tr
net.tr
org.tr
pol.tr
tel.tr
tsk.tr
tv.tr
web.tr
// Used by Northern Cyprus
nc.tr
// Used by government agencies of Northern Cyprus
gov.nc.tr

// tt : http://www.nic.tt/
tt
co.tt
com.tt
org.tt
net.tt
biz.tt
info.tt
pro.tt
int.tt
coop.tt
jobs.tt
mobi.tt
travel.tt
museum.tt
aero.tt
name.tt
gov.tt
edu.tt

// tv : https://en.wikipedia.org/wiki/.tv
// Not listing any 2LDs as reserved since none seem to exist in practice,
// Wikipedia notwithstanding.
tv

// tw : https://en.wikipedia.org/wiki/.tw
tw
edu.tw
gov.tw
mil.tw
com.tw
net.tw
org.tw
idv.tw
game.tw
ebiz.tw
club.tw
網路.tw
組織.tw
商業.tw

// tz : http://www.tznic.or.tz/index.php/domains
// Submitted by registry <manager@tznic.or.tz>
tz
ac.tz
co.tz
go.tz
hotel.tz
info.tz
me.tz
mil.tz
mobi.tz
ne.tz
or.tz
sc.tz
tv.tz

// ua : https://hostmaster.ua/policy/?ua
// Submitted by registry <dk@cctld.ua>
ua
// ua 2LD
com.ua
edu.ua
gov.ua
in.ua
net.ua
org.ua
// ua geographic names
// https://hostmaster.ua/2ld/
cherkassy.ua
cherkasy.ua
chernigov.ua
chernihiv.ua
chernivtsi.ua
chernovtsy.ua
ck.ua
cn.ua
cr.ua
crimea.ua
cv.ua
dn.ua
dnepropetrovsk.ua
dnipropetrovsk.ua
dominic.ua
donetsk.ua
dp.ua
if.ua
ivano-frankivsk.ua
kh.ua
kharkiv.ua
kharkov.ua
kherson.ua
khmelnitskiy.ua
khmelnytskyi.ua
kiev.ua
kirovograd.ua
km.ua
kr.ua
krym.ua
ks.ua
kv.ua
kyiv.ua
lg.ua
lt.ua
lugansk.ua
lutsk.ua
lv.ua
lviv.ua
mk.ua
mykolaiv.ua
nikolaev.ua
od.ua
odesa.ua
odessa.ua
pl.ua
poltava.ua
rivne.ua
rovno.ua
rv.ua
sb.ua
sebastopol.ua
sevastopol.ua
sm.ua
sumy.ua
te.ua
ternopil.ua
uz.ua
uzhgorod.ua
vinnica.ua
vinnytsia.ua
vn.ua
volyn.ua
yalta.ua
zaporizhzhe.ua
zaporizhzhia.ua
zhitomir.ua
zhytomyr.ua
zp.ua
zt.ua

// ug : https://www.registry.co.ug/
ug
co.ug
or.ug
ac.ug
sc.ug
go.ug
ne.ug
com.ug
org.ug

// uk : https://en.wikipedia.org/wiki/.uk
// Submitted by registry <Michael.Daly@nominet.org.uk>
uk
ac.uk
co.uk
gov.uk
ltd.uk
me.uk
net.uk
nhs.uk
org.uk
plc.uk
police.uk
*.sch.uk

// us : https://en.wikipedia.org/wiki/.us
us
dni.us
fed.us
isa.us
kids.us
nsn.us
// us geographic names
ak.us
al.us
ar.us
as.us
az.us
ca.us
co.us
ct.us
dc.us
de.us
fl.us
ga.us
gu.us
hi.us
ia.us
id.us
il.us
in.us
ks.us
ky.us
la.us
ma.us
md.us
me.us
mi.us
mn.us
mo.us
ms.us
mt.us
nc.us
nd.us
ne.us
nh.us
nj.us
nm.us
nv.us
ny.us
oh.us
ok.us
or.us
pa.us
pr.us
ri.us
sc.us
sd.us
tn.us
tx.us
ut.us
vi.us
vt.us
va.us
wa.us
wi.us
wv.us
wy.us
// The registrar notes several more specific domains available in each state,
// such as state.*.us, dst.*.us, etc., but resolution of these is somewhat
// haphazard; in some states these domains resolve as addresses, while in others
// only subdomains are available, or even nothing at all. We include the
// most common ones where it's clear that different sites are different
// entities.
k12.ak.us
k12.al.us
k12.ar.us
k12.as.us
k12.az.us
k12.ca.us
k12.co.us
k12.ct.us
k12.dc.us
k12.de.us
k12.fl.us
k12.ga.us
k12.gu.us
// k12.hi.us  Bug 614565 - Hawaii has a state-wide DOE login
k12.ia.us
k12.id.us
k12.il.us
k12.in.us
k12.ks.us
k12.ky.us
k12.la.us
k12.ma.us
k12.md.us
k12.me.us
k12.mi.us
k12.mn.us
k12.mo.us
k12.ms.us
k12.mt.us
k12.nc.us
// k12.nd.us  Bug 1028347 - Removed at request of Travis Rosso <trossow@nd.gov>
k12.ne.us
k12.nh.us
k12.nj.us
k12.nm.us
k12.nv.us
k12.ny.us
k12.oh.us
k12.ok.us
k12.or.us
k12.pa.us
k12.pr.us
k12.ri.us
k12.sc.us
// k12.sd.us  Bug 934131 - Removed at request of James Booze <James.Booze@k12.sd.us>
k12.tn.us
k12.tx.us
k12.ut.us
k12.vi.us
k12.vt.us
k12.va.us
k12.wa.us
k12.wi.us
// k12.wv.us  Bug 947705 - Removed at request of Verne Britton <verne@wvnet.edu>
k12.wy.us
cc.ak.us
cc.al.us
cc.ar.us
cc.as.us
cc.az.us
cc.ca.us
cc.co.us
cc.ct.us
cc.dc.us
cc.de.us
cc.fl.us
cc.ga.us
cc.gu.us
cc.hi.us
cc.ia.us
cc.id.us
cc.il.us
cc.in.us
cc.ks.us
cc.ky.us
cc.la.us
cc.ma.us
cc.md.us
cc.me.us
cc.mi.us
cc.mn.us
cc.mo.us
cc.ms.us
cc.mt.us
cc.nc.us
cc.nd.us
cc.ne.us
cc.nh.us
cc.nj.us
cc.nm.us
cc.nv.us
cc.ny.us
cc.oh.us
cc.ok.us
cc.or.us
cc.pa.us
cc.pr.us
cc.ri.us
cc.sc.us
cc.sd.us
cc.tn.us
cc.tx.us
cc.ut.us
cc.vi.us
cc.vt.us
cc.va.us
cc.wa.us
cc.wi.us
cc.wv.us
cc.wy.us
lib.ak.us
lib.al.us
lib.ar.us
lib.as.us
lib.az.us
lib.ca.us
lib.co.us
lib.ct.us
lib.dc.us
// lib.de.us  Issue #243 - Moved to Private section at request of Ed Moore <Ed.Moore@lib.de.us>
lib.fl.us
lib.ga.us
lib.gu.us
lib.hi.us
lib.ia.us
lib.id.us
lib.il.us
lib.in.us
lib.ks.us
lib.ky.us
lib.la.us
lib.ma.us
lib.md.us
lib.me.us
lib.mi.us
lib.mn.us
lib.mo.us
lib.ms.us
lib.mt.us
lib.nc.us
lib.nd.us
lib.ne.us
lib.nh.us
lib.nj.us
lib.nm.us
lib.nv.us
lib.ny.us
lib.oh.us
lib.ok.us
lib.or.us
lib.pa.us
lib.pr.us
lib.ri.us
lib.sc.us
lib.sd.us
lib.tn.us
lib.tx.us
lib.ut.us
lib.vi.us
lib.vt.us
lib.va.us
lib.wa.us
lib.wi.us
// lib.wv.us  Bug 941670 - Removed at request of Larry W Arnold <arnold@wvlc.lib.wv.us>
lib.wy.us
// k12.ma.us contains school districts in Massachusetts. The 4LDs are
//  managed independently except for private (PVT), charter (CHTR) and
//  parochial (PAROCH) schools.  Those are delegated directly to the
//  5LD operators.   <k12-ma-hostmaster _ at _ rsuc.gweep.net>
pvt.k12.ma.us
chtr.k12.ma.us
paroch.k12.ma.us
// Merit Network, Inc. maintains the registry for =~ /(k12|cc|lib).mi.us/ and the following
//    see also: http://domreg.merit.edu
//    see also: whois -h whois.domreg.merit.edu help
ann-arbor.mi.us
cog.mi.us
dst.mi.us
eaton.mi.us
gen.mi.us
mus.mi.us
tec.mi.us
washtenaw.mi.us

// uy : http://www.nic.org.uy/
uy
com.uy
edu.uy
gub.uy
mil.uy
net.uy
org.uy

// uz : http://www.reg.uz/
uz
co.uz
com.uz
net.uz
org.uz

// va : https://en.wikipedia.org/wiki/.va
va

// vc : https://en.wikipedia.org/wiki/.vc
// Submitted by registry <kshah@ca.afilias.info>
vc
com.vc
net.vc
org.vc
gov.vc
mil.vc
edu.vc

// ve : https://registro.nic.ve/
// Submitted by registry
ve
arts.ve
co.ve
com.ve
e12.ve
edu.ve
firm.ve
gob.ve
gov.ve
info.ve
int.ve
mil.ve
net.ve
org.ve
rec.ve
store.ve
tec.ve
web.ve

// vg : https://en.wikipedia.org/wiki/.vg
vg

// vi : http://www.nic.vi/newdomainform.htm
// http://www.nic.vi/Domain_Rules/body_domain_rules.html indicates some other
// TLDs are "reserved", such as edu.vi and gov.vi, but doesn't actually say they
// are available for registration (which they do not seem to be).
vi
co.vi
com.vi
k12.vi
net.vi
org.vi

// vn : https://www.dot.vn/vnnic/vnnic/domainregistration.jsp
vn
com.vn
net.vn
org.vn
edu.vn
gov.vn
int.vn
ac.vn
biz.vn
info.vn
name.vn
pro.vn
health.vn

// vu : https://en.wikipedia.org/wiki/.vu
// http://www.vunic.vu/
vu
com.vu
edu.vu
net.vu
org.vu

// wf : http://www.afnic.fr/medias/documents/AFNIC-naming-policy2012.pdf
wf

// ws : https://en.wikipedia.org/wiki/.ws
// http://samoanic.ws/index.dhtml
ws
com.ws
net.ws
org.ws
gov.ws
edu.ws

// yt : http://www.afnic.fr/medias/documents/AFNIC-naming-policy2012.pdf
yt

// IDN ccTLDs
// When submitting patches, please maintain a sort by ISO 3166 ccTLD, then
// U-label, and follow this format:
// // A-Label ("<Latin renderings>", <language name>[, variant info]) : <ISO 3166 ccTLD>
// // [sponsoring org]
// U-Label

// xn--mgbaam7a8h ("Emerat", Arabic) : AE
// http://nic.ae/english/arabicdomain/rules.jsp
امارات

// xn--y9a3aq ("hye", Armenian) : AM
// ISOC AM (operated by .am Registry)
հայ

// xn--54b7fta0cc ("Bangla", Bangla) : BD
বাংলা

// xn--90ae ("bg", Bulgarian) : BG
бг

// xn--90ais ("bel", Belarusian/Russian Cyrillic) : BY
// Operated by .by registry
бел

// xn--fiqs8s ("Zhongguo/China", Chinese, Simplified) : CN
// CNNIC
// http://cnnic.cn/html/Dir/2005/10/11/3218.htm
中国

// xn--fiqz9s ("Zhongguo/China", Chinese, Traditional) : CN
// CNNIC
// http://cnnic.cn/html/Dir/2005/10/11/3218.htm
中國

// xn--lgbbat1ad8j ("Algeria/Al Jazair", Arabic) : DZ
الجزائر

// xn--wgbh1c ("Egypt/Masr", Arabic) : EG
// http://www.dotmasr.eg/
مصر

// xn--e1a4c ("eu", Cyrillic) : EU
ею

// xn--node ("ge", Georgian Mkhedruli) : GE
გე

// xn--qxam ("el", Greek) : GR
// Hellenic Ministry of Infrastructure, Transport, and Networks
ελ

// xn--j6w193g ("Hong Kong", Chinese) : HK
// https://www.hkirc.hk
// Submitted by registry <hk.tech@hkirc.hk>
// https://www.hkirc.hk/content.jsp?id=30#!/34
香港
公司.香港
教育.香港
政府.香港
個人.香港
網絡.香港
組織.香港

// xn--2scrj9c ("Bharat", Kannada) : IN
// India
ಭಾರತ

// xn--3hcrj9c ("Bharat", Oriya) : IN
// India
ଭାରତ

// xn--45br5cyl ("Bharatam", Assamese) : IN
// India
ভাৰত

// xn--h2breg3eve ("Bharatam", Sanskrit) : IN
// India
भारतम्

// xn--h2brj9c8c ("Bharot", Santali) : IN
// India
भारोत

// xn--mgbgu82a ("Bharat", Sindhi) : IN
// India
ڀارت

// xn--rvc1e0am3e ("Bharatam", Malayalam) : IN
// India
ഭാരതം

// xn--h2brj9c ("Bharat", Devanagari) : IN
// India
भारत

// xn--mgbbh1a ("Bharat", Kashmiri) : IN
// India
بارت

// xn--mgbbh1a71e ("Bharat", Arabic) : IN
// India
بھارت

// xn--fpcrj9c3d ("Bharat", Telugu) : IN
// India
భారత్

// xn--gecrj9c ("Bharat", Gujarati) : IN
// India
ભારત

// xn--s9brj9c ("Bharat", Gurmukhi) : IN
// India
ਭਾਰਤ

// xn--45brj9c ("Bharat", Bengali) : IN
// India
ভারত

// xn--xkc2dl3a5ee0h ("India", Tamil) : IN
// India
இந்தியா

// xn--mgba3a4f16a ("Iran", Persian) : IR
ایران

// xn--mgba3a4fra ("Iran", Arabic) : IR
ايران

// xn--mgbtx2b ("Iraq", Arabic) : IQ
// Communications and Media Commission
عراق

// xn--mgbayh7gpa ("al-Ordon", Arabic) : JO
// National Information Technology Center (NITC)
// Royal Scientific Society, Al-Jubeiha
الاردن

// xn--3e0b707e ("Republic of Korea", Hangul) : KR
한국

// xn--80ao21a ("Kaz", Kazakh) : KZ
қаз

// xn--fzc2c9e2c ("Lanka", Sinhalese-Sinhala) : LK
// http://nic.lk
ලංකා

// xn--xkc2al3hye2a ("Ilangai", Tamil) : LK
// http://nic.lk
இலங்கை

// xn--mgbc0a9azcg ("Morocco/al-Maghrib", Arabic) : MA
المغرب

// xn--d1alf ("mkd", Macedonian) : MK
// MARnet
мкд

// xn--l1acc ("mon", Mongolian) : MN
мон

// xn--mix891f ("Macao", Chinese, Traditional) : MO
// MONIC / HNET Asia (Registry Operator for .mo)
澳門

// xn--mix082f ("Macao", Chinese, Simplified) : MO
澳门

// xn--mgbx4cd0ab ("Malaysia", Malay) : MY
مليسيا

// xn--mgb9awbf ("Oman", Arabic) : OM
عمان

// xn--mgbai9azgqp6j ("Pakistan", Urdu/Arabic) : PK
پاکستان

// xn--mgbai9a5eva00b ("Pakistan", Urdu/Arabic, variant) : PK
پاكستان

// xn--ygbi2ammx ("Falasteen", Arabic) : PS
// The Palestinian National Internet Naming Authority (PNINA)
// http://www.pnina.ps
فلسطين

// xn--90a3ac ("srb", Cyrillic) : RS
// https://www.rnids.rs/en/domains/national-domains
срб
пр.срб
орг.срб
обр.срб
од.срб
упр.срб
ак.срб

// xn--p1ai ("rf", Russian-Cyrillic) : RU
// http://www.cctld.ru/en/docs/rulesrf.php
рф

// xn--wgbl6a ("Qatar", Arabic) : QA
// http://www.ict.gov.qa/
قطر

// xn--mgberp4a5d4ar ("AlSaudiah", Arabic) : SA
// http://www.nic.net.sa/
السعودية

// xn--mgberp4a5d4a87g ("AlSaudiah", Arabic, variant)  : SA
السعودیة

// xn--mgbqly7c0a67fbc ("AlSaudiah", Arabic, variant) : SA
السعودیۃ

// xn--mgbqly7cvafr ("AlSaudiah", Arabic, variant) : SA
السعوديه

// xn--mgbpl2fh ("sudan", Arabic) : SD
// Operated by .sd registry
سودان

// xn--yfro4i67o Singapore ("Singapore", Chinese) : SG
新加坡

// xn--clchc0ea0b2g2a9gcd ("Singapore", Tamil) : SG
சிங்கப்பூர்

// xn--ogbpf8fl ("Syria", Arabic) : SY
سورية

// xn--mgbtf8fl ("Syria", Arabic, variant) : SY
سوريا

// xn--o3cw4h ("Thai", Thai) : TH
// http://www.thnic.co.th
ไทย
ศึกษา.ไทย
ธุรกิจ.ไทย
รัฐบาล.ไทย
ทหาร.ไทย
เน็ต.ไทย
องค์กร.ไทย

// xn--pgbs0dh ("Tunisia", Arabic) : TN
// http://nic.tn
تونس

// xn--kpry57d ("Taiwan", Chinese, Traditional) : TW
// http://www.twnic.net/english/dn/dn_07a.htm
台灣

// xn--kprw13d ("Taiwan", Chinese, Simplified) : TW
// http://www.twnic.net/english/dn/dn_07a.htm
台湾

// xn--nnx388a ("Taiwan", Chinese, variant) : TW
臺灣

// xn--j1amh ("ukr", Cyrillic) : UA
укр

// xn--mgb2ddes ("AlYemen", Arabic) : YE
اليمن

// xxx : http://icmregistry.com
xxx

// ye : http://www.y.net.ye/services/domain_name.htm
*.ye

// za : http://www.zadna.org.za/content/page/domain-information
ac.za
agric.za
alt.za
co.za
edu.za
gov.za
grondar.za
law.za
mil.za
net.za
ngo.za
nis.za
nom.za
org.za
school.za
tm.za
web.za

// zm : https://zicta.zm/
// Submitted by registry <info@zicta.zm>
zm
ac.zm
biz.zm
co.zm
com.zm
edu.zm
gov.zm
info.zm
mil.zm
net.zm
org.zm
sch.zm

// zw : https://www.potraz.gov.zw/
// Confirmed by registry <bmtengwa@potraz.gov.zw> 2017-01-25
zw
ac.zw
co.zw
gov.zw
mil.zw
org.zw


// newGTLDs
// List of new gTLDs imported from https://newgtlds.icann.org/newgtlds.csv on 2018-05-08T19:40:37Z
// This list is auto-generated, don't edit it manually.

// aaa : 2015-02-26 American Automobile Association, Inc.
aaa

// aarp : 2015-05-21 AARP
aarp

// abarth : 2015-07-30 Fiat Chrysler Automobiles N.V.
abarth

// abb : 2014-10-24 ABB Ltd
abb

// abbott : 2014-07-24 Abbott Laboratories, Inc.
abbott

// abbvie : 2015-07-30 AbbVie Inc.
abbvie

// abc : 2015-07-30 Disney Enterprises, Inc.
abc

// able : 2015-06-25 Able Inc.
able

// abogado : 2014-04-24 Minds + Machines Group Limited
abogado

// abudhabi : 2015-07-30 Abu Dhabi Systems and Information Centre
abudhabi

// academy : 2013-11-07 Binky Moon, LLC
academy

// accenture : 2014-08-15 Accenture plc
accenture

// accountant : 2014-11-20 dot Accountant Limited
accountant

// accountants : 2014-03-20 Binky Moon, LLC
accountants

// aco : 2015-01-08 ACO Severin Ahlmann GmbH & Co. KG
aco

// actor : 2013-12-12 United TLD Holdco Ltd.
actor

// adac : 2015-07-16 Allgemeiner Deutscher Automobil-Club e.V. (ADAC)
adac

// ads : 2014-12-04 Charleston Road Registry Inc.
ads

// adult : 2014-10-16 ICM Registry AD LLC
adult

// aeg : 2015-03-19 Aktiebolaget Electrolux
aeg

// aetna : 2015-05-21 Aetna Life Insurance Company
aetna

// afamilycompany : 2015-07-23 Johnson Shareholdings, Inc.
afamilycompany

// afl : 2014-10-02 Australian Football League
afl

// africa : 2014-03-24 ZA Central Registry NPC trading as Registry.Africa
africa

// agakhan : 2015-04-23 Fondation Aga Khan (Aga Khan Foundation)
agakhan

// agency : 2013-11-14 Binky Moon, LLC
agency

// aig : 2014-12-18 American International Group, Inc.
aig

// aigo : 2015-08-06 aigo Digital Technology Co,Ltd.
aigo

// airbus : 2015-07-30 Airbus S.A.S.
airbus

// airforce : 2014-03-06 United TLD Holdco Ltd.
airforce

// airtel : 2014-10-24 Bharti Airtel Limited
airtel

// akdn : 2015-04-23 Fondation Aga Khan (Aga Khan Foundation)
akdn

// alfaromeo : 2015-07-31 Fiat Chrysler Automobiles N.V.
alfaromeo

// alibaba : 2015-01-15 Alibaba Group Holding Limited
alibaba

// alipay : 2015-01-15 Alibaba Group Holding Limited
alipay

// allfinanz : 2014-07-03 Allfinanz Deutsche Vermögensberatung Aktiengesellschaft
allfinanz

// allstate : 2015-07-31 Allstate Fire and Casualty Insurance Company
allstate

// ally : 2015-06-18 Ally Financial Inc.
ally

// alsace : 2014-07-02 Region Grand Est
alsace

// alstom : 2015-07-30 ALSTOM
alstom

// americanexpress : 2015-07-31 American Express Travel Related Services Company, Inc.
americanexpress

// americanfamily : 2015-07-23 AmFam, Inc.
americanfamily

// amex : 2015-07-31 American Express Travel Related Services Company, Inc.
amex

// amfam : 2015-07-23 AmFam, Inc.
amfam

// amica : 2015-05-28 Amica Mutual Insurance Company
amica

// amsterdam : 2014-07-24 Gemeente Amsterdam
amsterdam

// analytics : 2014-12-18 Campus IP LLC
analytics

// android : 2014-08-07 Charleston Road Registry Inc.
android

// anquan : 2015-01-08 QIHOO 360 TECHNOLOGY CO. LTD.
anquan

// anz : 2015-07-31 Australia and New Zealand Banking Group Limited
anz

// aol : 2015-09-17 Oath Inc.
aol

// apartments : 2014-12-11 Binky Moon, LLC
apartments

// app : 2015-05-14 Charleston Road Registry Inc.
app

// apple : 2015-05-14 Apple Inc.
apple

// aquarelle : 2014-07-24 Aquarelle.com
aquarelle

// arab : 2015-11-12 League of Arab States
arab

// aramco : 2014-11-20 Aramco Services Company
aramco

// archi : 2014-02-06 Afilias plc
archi

// army : 2014-03-06 United TLD Holdco Ltd.
army

// art : 2016-03-24 UK Creative Ideas Limited
art

// arte : 2014-12-11 Association Relative à la Télévision Européenne G.E.I.E.
arte

// asda : 2015-07-31 Wal-Mart Stores, Inc.
asda

// associates : 2014-03-06 Binky Moon, LLC
associates

// athleta : 2015-07-30 The Gap, Inc.
athleta

// attorney : 2014-03-20 United TLD Holdco Ltd.
attorney

// auction : 2014-03-20 United TLD Holdco Ltd.
auction

// audi : 2015-05-21 AUDI Aktiengesellschaft
audi

// audible : 2015-06-25 Amazon Registry Services, Inc.
audible

// audio : 2014-03-20 Uniregistry, Corp.
audio

// auspost : 2015-08-13 Australian Postal Corporation
auspost

// author : 2014-12-18 Amazon Registry Services, Inc.
author

// auto : 2014-11-13 Cars Registry Limited
auto

// autos : 2014-01-09 DERAutos, LLC
autos

// avianca : 2015-01-08 Aerovias del Continente Americano S.A. Avianca
avianca

// aws : 2015-06-25 Amazon Registry Services, Inc.
aws

// axa : 2013-12-19 AXA SA
axa

// azure : 2014-12-18 Microsoft Corporation
azure

// baby : 2015-04-09 Johnson & Johnson Services, Inc.
baby

// baidu : 2015-01-08 Baidu, Inc.
baidu

// banamex : 2015-07-30 Citigroup Inc.
banamex

// bananarepublic : 2015-07-31 The Gap, Inc.
bananarepublic

// band : 2014-06-12 United TLD Holdco Ltd.
band

// bank : 2014-09-25 fTLD Registry Services LLC
bank

// bar : 2013-12-12 Punto 2012 Sociedad Anonima Promotora de Inversion de Capital Variable
bar

// barcelona : 2014-07-24 Municipi de Barcelona
barcelona

// barclaycard : 2014-11-20 Barclays Bank PLC
barclaycard

// barclays : 2014-11-20 Barclays Bank PLC
barclays

// barefoot : 2015-06-11 Gallo Vineyards, Inc.
barefoot

// bargains : 2013-11-14 Binky Moon, LLC
bargains

// baseball : 2015-10-29 MLB Advanced Media DH, LLC
baseball

// basketball : 2015-08-20 Fédération Internationale de Basketball (FIBA)
basketball

// bauhaus : 2014-04-17 Werkhaus GmbH
bauhaus

// bayern : 2014-01-23 Bayern Connect GmbH
bayern

// bbc : 2014-12-18 British Broadcasting Corporation
bbc

// bbt : 2015-07-23 BB&T Corporation
bbt

// bbva : 2014-10-02 BANCO BILBAO VIZCAYA ARGENTARIA, S.A.
bbva

// bcg : 2015-04-02 The Boston Consulting Group, Inc.
bcg

// bcn : 2014-07-24 Municipi de Barcelona
bcn

// beats : 2015-05-14 Beats Electronics, LLC
beats

// beauty : 2015-12-03 L'Oréal
beauty

// beer : 2014-01-09 Minds + Machines Group Limited
beer

// bentley : 2014-12-18 Bentley Motors Limited
bentley

// berlin : 2013-10-31 dotBERLIN GmbH & Co. KG
berlin

// best : 2013-12-19 BestTLD Pty Ltd
best

// bestbuy : 2015-07-31 BBY Solutions, Inc.
bestbuy

// bet : 2015-05-07 Afilias plc
bet

// bharti : 2014-01-09 Bharti Enterprises (Holding) Private Limited
bharti

// bible : 2014-06-19 American Bible Society
bible

// bid : 2013-12-19 dot Bid Limited
bid

// bike : 2013-08-27 Binky Moon, LLC
bike

// bing : 2014-12-18 Microsoft Corporation
bing

// bingo : 2014-12-04 Binky Moon, LLC
bingo

// bio : 2014-03-06 Afilias plc
bio

// black : 2014-01-16 Afilias plc
black

// blackfriday : 2014-01-16 Uniregistry, Corp.
blackfriday

// blockbuster : 2015-07-30 Dish DBS Corporation
blockbuster

// blog : 2015-05-14 Knock Knock WHOIS There, LLC
blog

// bloomberg : 2014-07-17 Bloomberg IP Holdings LLC
bloomberg

// blue : 2013-11-07 Afilias plc
blue

// bms : 2014-10-30 Bristol-Myers Squibb Company
bms

// bmw : 2014-01-09 Bayerische Motoren Werke Aktiengesellschaft
bmw

// bnl : 2014-07-24 Banca Nazionale del Lavoro
bnl

// bnpparibas : 2014-05-29 BNP Paribas
bnpparibas

// boats : 2014-12-04 DERBoats, LLC
boats

// boehringer : 2015-07-09 Boehringer Ingelheim International GmbH
boehringer

// bofa : 2015-07-31 Bank of America Corporation
bofa

// bom : 2014-10-16 Núcleo de Informação e Coordenação do Ponto BR - NIC.br
bom

// bond : 2014-06-05 Bond University Limited
bond

// boo : 2014-01-30 Charleston Road Registry Inc.
boo

// book : 2015-08-27 Amazon Registry Services, Inc.
book

// booking : 2015-07-16 Booking.com B.V.
booking

// bosch : 2015-06-18 Robert Bosch GMBH
bosch

// bostik : 2015-05-28 Bostik SA
bostik

// boston : 2015-12-10 Boston TLD Management, LLC
boston

// bot : 2014-12-18 Amazon Registry Services, Inc.
bot

// boutique : 2013-11-14 Binky Moon, LLC
boutique

// box : 2015-11-12 NS1 Limited
box

// bradesco : 2014-12-18 Banco Bradesco S.A.
bradesco

// bridgestone : 2014-12-18 Bridgestone Corporation
bridgestone

// broadway : 2014-12-22 Celebrate Broadway, Inc.
broadway

// broker : 2014-12-11 Dotbroker Registry Limited
broker

// brother : 2015-01-29 Brother Industries, Ltd.
brother

// brussels : 2014-02-06 DNS.be vzw
brussels

// budapest : 2013-11-21 Minds + Machines Group Limited
budapest

// bugatti : 2015-07-23 Bugatti International SA
bugatti

// build : 2013-11-07 Plan Bee LLC
build

// builders : 2013-11-07 Binky Moon, LLC
builders

// business : 2013-11-07 Binky Moon, LLC
business

// buy : 2014-12-18 Amazon Registry Services, Inc.
buy

// buzz : 2013-10-02 DOTSTRATEGY CO.
buzz

// bzh : 2014-02-27 Association www.bzh
bzh

// cab : 2013-10-24 Binky Moon, LLC
cab

// cafe : 2015-02-11 Binky Moon, LLC
cafe

// cal : 2014-07-24 Charleston Road Registry Inc.
cal

// call : 2014-12-18 Amazon Registry Services, Inc.
call

// calvinklein : 2015-07-30 PVH gTLD Holdings LLC
calvinklein

// cam : 2016-04-21 AC Webconnecting Holding B.V.
cam

// camera : 2013-08-27 Binky Moon, LLC
camera

// camp : 2013-11-07 Binky Moon, LLC
camp

// cancerresearch : 2014-05-15 Australian Cancer Research Foundation
cancerresearch

// canon : 2014-09-12 Canon Inc.
canon

// capetown : 2014-03-24 ZA Central Registry NPC trading as ZA Central Registry
capetown

// capital : 2014-03-06 Binky Moon, LLC
capital

// capitalone : 2015-08-06 Capital One Financial Corporation
capitalone

// car : 2015-01-22 Cars Registry Limited
car

// caravan : 2013-12-12 Caravan International, Inc.
caravan

// cards : 2013-12-05 Binky Moon, LLC
cards

// care : 2014-03-06 Binky Moon, LLC
care

// career : 2013-10-09 dotCareer LLC
career

// careers : 2013-10-02 Binky Moon, LLC
careers

// cars : 2014-11-13 Cars Registry Limited
cars

// cartier : 2014-06-23 Richemont DNS Inc.
cartier

// casa : 2013-11-21 Minds + Machines Group Limited
casa

// case : 2015-09-03 CNH Industrial N.V.
case

// caseih : 2015-09-03 CNH Industrial N.V.
caseih

// cash : 2014-03-06 Binky Moon, LLC
cash

// casino : 2014-12-18 Binky Moon, LLC
casino

// catering : 2013-12-05 Binky Moon, LLC
catering

// catholic : 2015-10-21 Pontificium Consilium de Comunicationibus Socialibus (PCCS) (Pontifical Council for Social Communication)
catholic

// cba : 2014-06-26 COMMONWEALTH BANK OF AUSTRALIA
cba

// cbn : 2014-08-22 The Christian Broadcasting Network, Inc.
cbn

// cbre : 2015-07-02 CBRE, Inc.
cbre

// cbs : 2015-08-06 CBS Domains Inc.
cbs

// ceb : 2015-04-09 The Corporate Executive Board Company
ceb

// center : 2013-11-07 Binky Moon, LLC
center

// ceo : 2013-11-07 CEOTLD Pty Ltd
ceo

// cern : 2014-06-05 European Organization for Nuclear Research ("CERN")
cern

// cfa : 2014-08-28 CFA Institute
cfa

// cfd : 2014-12-11 DotCFD Registry Limited
cfd

// chanel : 2015-04-09 Chanel International B.V.
chanel

// channel : 2014-05-08 Charleston Road Registry Inc.
channel

// charity : 2018-04-11 Corn Lake, LLC
charity

// chase : 2015-04-30 JPMorgan Chase Bank, National Association
chase

// chat : 2014-12-04 Binky Moon, LLC
chat

// cheap : 2013-11-14 Binky Moon, LLC
cheap

// chintai : 2015-06-11 CHINTAI Corporation
chintai

// christmas : 2013-11-21 Uniregistry, Corp.
christmas

// chrome : 2014-07-24 Charleston Road Registry Inc.
chrome

// chrysler : 2015-07-30 FCA US LLC.
chrysler

// church : 2014-02-06 Binky Moon, LLC
church

// cipriani : 2015-02-19 Hotel Cipriani Srl
cipriani

// circle : 2014-12-18 Amazon Registry Services, Inc.
circle

// cisco : 2014-12-22 Cisco Technology, Inc.
cisco

// citadel : 2015-07-23 Citadel Domain LLC
citadel

// citi : 2015-07-30 Citigroup Inc.
citi

// citic : 2014-01-09 CITIC Group Corporation
citic

// city : 2014-05-29 Binky Moon, LLC
city

// cityeats : 2014-12-11 Lifestyle Domain Holdings, Inc.
cityeats

// claims : 2014-03-20 Binky Moon, LLC
claims

// cleaning : 2013-12-05 Binky Moon, LLC
cleaning

// click : 2014-06-05 Uniregistry, Corp.
click

// clinic : 2014-03-20 Binky Moon, LLC
clinic

// clinique : 2015-10-01 The Estée Lauder Companies Inc.
clinique

// clothing : 2013-08-27 Binky Moon, LLC
clothing

// cloud : 2015-04-16 Aruba PEC S.p.A.
cloud

// club : 2013-11-08 .CLUB DOMAINS, LLC
club

// clubmed : 2015-06-25 Club Méditerranée S.A.
clubmed

// coach : 2014-10-09 Binky Moon, LLC
coach

// codes : 2013-10-31 Binky Moon, LLC
codes

// coffee : 2013-10-17 Binky Moon, LLC
coffee

// college : 2014-01-16 XYZ.COM LLC
college

// cologne : 2014-02-05 punkt.wien GmbH
cologne

// comcast : 2015-07-23 Comcast IP Holdings I, LLC
comcast

// commbank : 2014-06-26 COMMONWEALTH BANK OF AUSTRALIA
commbank

// community : 2013-12-05 Binky Moon, LLC
community

// company : 2013-11-07 Binky Moon, LLC
company

// compare : 2015-10-08 iSelect Ltd
compare

// computer : 2013-10-24 Binky Moon, LLC
computer

// comsec : 2015-01-08 VeriSign, Inc.
comsec

// condos : 2013-12-05 Binky Moon, LLC
condos

// construction : 2013-09-16 Binky Moon, LLC
construction

// consulting : 2013-12-05 United TLD Holdco Ltd.
consulting

// contact : 2015-01-08 Top Level Spectrum, Inc.
contact

// contractors : 2013-09-10 Binky Moon, LLC
contractors

// cooking : 2013-11-21 Minds + Machines Group Limited
cooking

// cookingchannel : 2015-07-02 Lifestyle Domain Holdings, Inc.
cookingchannel

// cool : 2013-11-14 Binky Moon, LLC
cool

// corsica : 2014-09-25 Collectivité de Corse
corsica

// country : 2013-12-19 DotCountry LLC
country

// coupon : 2015-02-26 Amazon Registry Services, Inc.
coupon

// coupons : 2015-03-26 Binky Moon, LLC
coupons

// courses : 2014-12-04 OPEN UNIVERSITIES AUSTRALIA PTY LTD
courses

// credit : 2014-03-20 Binky Moon, LLC
credit

// creditcard : 2014-03-20 Binky Moon, LLC
creditcard

// creditunion : 2015-01-22 CUNA Performance Resources, LLC
creditunion

// cricket : 2014-10-09 dot Cricket Limited
cricket

// crown : 2014-10-24 Crown Equipment Corporation
crown

// crs : 2014-04-03 Federated Co-operatives Limited
crs

// cruise : 2015-12-10 Viking River Cruises (Bermuda) Ltd.
cruise

// cruises : 2013-12-05 Binky Moon, LLC
cruises

// csc : 2014-09-25 Alliance-One Services, Inc.
csc

// cuisinella : 2014-04-03 SALM S.A.S.
cuisinella

// cymru : 2014-05-08 Nominet UK
cymru

// cyou : 2015-01-22 Beijing Gamease Age Digital Technology Co., Ltd.
cyou

// dabur : 2014-02-06 Dabur India Limited
dabur

// dad : 2014-01-23 Charleston Road Registry Inc.
dad

// dance : 2013-10-24 United TLD Holdco Ltd.
dance

// data : 2016-06-02 Dish DBS Corporation
data

// date : 2014-11-20 dot Date Limited
date

// dating : 2013-12-05 Binky Moon, LLC
dating

// datsun : 2014-03-27 NISSAN MOTOR CO., LTD.
datsun

// day : 2014-01-30 Charleston Road Registry Inc.
day

// dclk : 2014-11-20 Charleston Road Registry Inc.
dclk

// dds : 2015-05-07 Minds + Machines Group Limited
dds

// deal : 2015-06-25 Amazon Registry Services, Inc.
deal

// dealer : 2014-12-22 Dealer Dot Com, Inc.
dealer

// deals : 2014-05-22 Binky Moon, LLC
deals

// degree : 2014-03-06 United TLD Holdco Ltd.
degree

// delivery : 2014-09-11 Binky Moon, LLC
delivery

// dell : 2014-10-24 Dell Inc.
dell

// deloitte : 2015-07-31 Deloitte Touche Tohmatsu
deloitte

// delta : 2015-02-19 Delta Air Lines, Inc.
delta

// democrat : 2013-10-24 United TLD Holdco Ltd.
democrat

// dental : 2014-03-20 Binky Moon, LLC
dental

// dentist : 2014-03-20 United TLD Holdco Ltd.
dentist

// desi : 2013-11-14 Desi Networks LLC
desi

// design : 2014-11-07 Top Level Design, LLC
design

// dev : 2014-10-16 Charleston Road Registry Inc.
dev

// dhl : 2015-07-23 Deutsche Post AG
dhl

// diamonds : 2013-09-22 Binky Moon, LLC
diamonds

// diet : 2014-06-26 Uniregistry, Corp.
diet

// digital : 2014-03-06 Binky Moon, LLC
digital

// direct : 2014-04-10 Binky Moon, LLC
direct

// directory : 2013-09-20 Binky Moon, LLC
directory

// discount : 2014-03-06 Binky Moon, LLC
discount

// discover : 2015-07-23 Discover Financial Services
discover

// dish : 2015-07-30 Dish DBS Corporation
dish

// diy : 2015-11-05 Lifestyle Domain Holdings, Inc.
diy

// dnp : 2013-12-13 Dai Nippon Printing Co., Ltd.
dnp

// docs : 2014-10-16 Charleston Road Registry Inc.
docs

// doctor : 2016-06-02 Binky Moon, LLC
doctor

// dodge : 2015-07-30 FCA US LLC.
dodge

// dog : 2014-12-04 Binky Moon, LLC
dog

// domains : 2013-10-17 Binky Moon, LLC
domains

// dot : 2015-05-21 Dish DBS Corporation
dot

// download : 2014-11-20 dot Support Limited
download

// drive : 2015-03-05 Charleston Road Registry Inc.
drive

// dtv : 2015-06-04 Dish DBS Corporation
dtv

// dubai : 2015-01-01 Dubai Smart Government Department
dubai

// duck : 2015-07-23 Johnson Shareholdings, Inc.
duck

// dunlop : 2015-07-02 The Goodyear Tire & Rubber Company
dunlop

// duns : 2015-08-06 The Dun & Bradstreet Corporation
duns

// dupont : 2015-06-25 E. I. du Pont de Nemours and Company
dupont

// durban : 2014-03-24 ZA Central Registry NPC trading as ZA Central Registry
durban

// dvag : 2014-06-23 Deutsche Vermögensberatung Aktiengesellschaft DVAG
dvag

// dvr : 2016-05-26 Hughes Satellite Systems Corporation
dvr

// earth : 2014-12-04 Interlink Co., Ltd.
earth

// eat : 2014-01-23 Charleston Road Registry Inc.
eat

// eco : 2016-07-08 Big Room Inc.
eco

// edeka : 2014-12-18 EDEKA Verband kaufmännischer Genossenschaften e.V.
edeka

// education : 2013-11-07 Binky Moon, LLC
education

// email : 2013-10-31 Binky Moon, LLC
email

// emerck : 2014-04-03 Merck KGaA
emerck

// energy : 2014-09-11 Binky Moon, LLC
energy

// engineer : 2014-03-06 United TLD Holdco Ltd.
engineer

// engineering : 2014-03-06 Binky Moon, LLC
engineering

// enterprises : 2013-09-20 Binky Moon, LLC
enterprises

// epson : 2014-12-04 Seiko Epson Corporation
epson

// equipment : 2013-08-27 Binky Moon, LLC
equipment

// ericsson : 2015-07-09 Telefonaktiebolaget L M Ericsson
ericsson

// erni : 2014-04-03 ERNI Group Holding AG
erni

// esq : 2014-05-08 Charleston Road Registry Inc.
esq

// estate : 2013-08-27 Binky Moon, LLC
estate

// esurance : 2015-07-23 Esurance Insurance Company
esurance

// etisalat : 2015-09-03 Emirates Telecommunications Corporation (trading as Etisalat)
etisalat

// eurovision : 2014-04-24 European Broadcasting Union (EBU)
eurovision

// eus : 2013-12-12 Puntueus Fundazioa
eus

// events : 2013-12-05 Binky Moon, LLC
events

// everbank : 2014-05-15 EverBank
everbank

// exchange : 2014-03-06 Binky Moon, LLC
exchange

// expert : 2013-11-21 Binky Moon, LLC
expert

// exposed : 2013-12-05 Binky Moon, LLC
exposed

// express : 2015-02-11 Binky Moon, LLC
express

// extraspace : 2015-05-14 Extra Space Storage LLC
extraspace

// fage : 2014-12-18 Fage International S.A.
fage

// fail : 2014-03-06 Binky Moon, LLC
fail

// fairwinds : 2014-11-13 FairWinds Partners, LLC
fairwinds

// faith : 2014-11-20 dot Faith Limited
faith

// family : 2015-04-02 United TLD Holdco Ltd.
family

// fan : 2014-03-06 Asiamix Digital Limited
fan

// fans : 2014-11-07 Asiamix Digital Limited
fans

// farm : 2013-11-07 Binky Moon, LLC
farm

// farmers : 2015-07-09 Farmers Insurance Exchange
farmers

// fashion : 2014-07-03 Minds + Machines Group Limited
fashion

// fast : 2014-12-18 Amazon Registry Services, Inc.
fast

// fedex : 2015-08-06 Federal Express Corporation
fedex

// feedback : 2013-12-19 Top Level Spectrum, Inc.
feedback

// ferrari : 2015-07-31 Fiat Chrysler Automobiles N.V.
ferrari

// ferrero : 2014-12-18 Ferrero Trading Lux S.A.
ferrero

// fiat : 2015-07-31 Fiat Chrysler Automobiles N.V.
fiat

// fidelity : 2015-07-30 Fidelity Brokerage Services LLC
fidelity

// fido : 2015-08-06 Rogers Communications Canada Inc.
fido

// film : 2015-01-08 Motion Picture Domain Registry Pty Ltd
film

// final : 2014-10-16 Núcleo de Informação e Coordenação do Ponto BR - NIC.br
final

// finance : 2014-03-20 Binky Moon, LLC
finance

// financial : 2014-03-06 Binky Moon, LLC
financial

// fire : 2015-06-25 Amazon Registry Services, Inc.
fire

// firestone : 2014-12-18 Bridgestone Licensing Services, Inc
firestone

// firmdale : 2014-03-27 Firmdale Holdings Limited
firmdale

// fish : 2013-12-12 Binky Moon, LLC
fish

// fishing : 2013-11-21 Minds + Machines Group Limited
fishing

// fit : 2014-11-07 Minds + Machines Group Limited
fit

// fitness : 2014-03-06 Binky Moon, LLC
fitness

// flickr : 2015-04-02 Yahoo! Domain Services Inc.
flickr

// flights : 2013-12-05 Binky Moon, LLC
flights

// flir : 2015-07-23 FLIR Systems, Inc.
flir

// florist : 2013-11-07 Binky Moon, LLC
florist

// flowers : 2014-10-09 Uniregistry, Corp.
flowers

// fly : 2014-05-08 Charleston Road Registry Inc.
fly

// foo : 2014-01-23 Charleston Road Registry Inc.
foo

// food : 2016-04-21 Lifestyle Domain Holdings, Inc.
food

// foodnetwork : 2015-07-02 Lifestyle Domain Holdings, Inc.
foodnetwork

// football : 2014-12-18 Binky Moon, LLC
football

// ford : 2014-11-13 Ford Motor Company
ford

// forex : 2014-12-11 Dotforex Registry Limited
forex

// forsale : 2014-05-22 United TLD Holdco Ltd.
forsale

// forum : 2015-04-02 Fegistry, LLC
forum

// foundation : 2013-12-05 Binky Moon, LLC
foundation

// fox : 2015-09-11 FOX Registry, LLC
fox

// free : 2015-12-10 Amazon Registry Services, Inc.
free

// fresenius : 2015-07-30 Fresenius Immobilien-Verwaltungs-GmbH
fresenius

// frl : 2014-05-15 FRLregistry B.V.
frl

// frogans : 2013-12-19 OP3FT
frogans

// frontdoor : 2015-07-02 Lifestyle Domain Holdings, Inc.
frontdoor

// frontier : 2015-02-05 Frontier Communications Corporation
frontier

// ftr : 2015-07-16 Frontier Communications Corporation
ftr

// fujitsu : 2015-07-30 Fujitsu Limited
fujitsu

// fujixerox : 2015-07-23 Xerox DNHC LLC
fujixerox

// fun : 2016-01-14 DotSpace Inc.
fun

// fund : 2014-03-20 Binky Moon, LLC
fund

// furniture : 2014-03-20 Binky Moon, LLC
furniture

// futbol : 2013-09-20 United TLD Holdco Ltd.
futbol

// fyi : 2015-04-02 Binky Moon, LLC
fyi

// gal : 2013-11-07 Asociación puntoGAL
gal

// gallery : 2013-09-13 Binky Moon, LLC
gallery

// gallo : 2015-06-11 Gallo Vineyards, Inc.
gallo

// gallup : 2015-02-19 Gallup, Inc.
gallup

// game : 2015-05-28 Uniregistry, Corp.
game

// games : 2015-05-28 United TLD Holdco Ltd.
games

// gap : 2015-07-31 The Gap, Inc.
gap

// garden : 2014-06-26 Minds + Machines Group Limited
garden

// gbiz : 2014-07-17 Charleston Road Registry Inc.
gbiz

// gdn : 2014-07-31 Joint Stock Company "Navigation-information systems"
gdn

// gea : 2014-12-04 GEA Group Aktiengesellschaft
gea

// gent : 2014-01-23 COMBELL NV
gent

// genting : 2015-03-12 Resorts World Inc Pte. Ltd.
genting

// george : 2015-07-31 Wal-Mart Stores, Inc.
george

// ggee : 2014-01-09 GMO Internet, Inc.
ggee

// gift : 2013-10-17 DotGift, LLC
gift

// gifts : 2014-07-03 Binky Moon, LLC
gifts

// gives : 2014-03-06 United TLD Holdco Ltd.
gives

// giving : 2014-11-13 Giving Limited
giving

// glade : 2015-07-23 Johnson Shareholdings, Inc.
glade

// glass : 2013-11-07 Binky Moon, LLC
glass

// gle : 2014-07-24 Charleston Road Registry Inc.
gle

// global : 2014-04-17 Dot Global Domain Registry Limited
global

// globo : 2013-12-19 Globo Comunicação e Participações S.A
globo

// gmail : 2014-05-01 Charleston Road Registry Inc.
gmail

// gmbh : 2016-01-29 Binky Moon, LLC
gmbh

// gmo : 2014-01-09 GMO Internet Pte. Ltd.
gmo

// gmx : 2014-04-24 1&1 Mail & Media GmbH
gmx

// godaddy : 2015-07-23 Go Daddy East, LLC
godaddy

// gold : 2015-01-22 Binky Moon, LLC
gold

// goldpoint : 2014-11-20 YODOBASHI CAMERA CO.,LTD.
goldpoint

// golf : 2014-12-18 Binky Moon, LLC
golf

// goo : 2014-12-18 NTT Resonant Inc.
goo

// goodyear : 2015-07-02 The Goodyear Tire & Rubber Company
goodyear

// goog : 2014-11-20 Charleston Road Registry Inc.
goog

// google : 2014-07-24 Charleston Road Registry Inc.
google

// gop : 2014-01-16 Republican State Leadership Committee, Inc.
gop

// got : 2014-12-18 Amazon Registry Services, Inc.
got

// grainger : 2015-05-07 Grainger Registry Services, LLC
grainger

// graphics : 2013-09-13 Binky Moon, LLC
graphics

// gratis : 2014-03-20 Binky Moon, LLC
gratis

// green : 2014-05-08 Afilias plc
green

// gripe : 2014-03-06 Binky Moon, LLC
gripe

// grocery : 2016-06-16 Wal-Mart Stores, Inc.
grocery

// group : 2014-08-15 Binky Moon, LLC
group

// guardian : 2015-07-30 The Guardian Life Insurance Company of America
guardian

// gucci : 2014-11-13 Guccio Gucci S.p.a.
gucci

// guge : 2014-08-28 Charleston Road Registry Inc.
guge

// guide : 2013-09-13 Binky Moon, LLC
guide

// guitars : 2013-11-14 Uniregistry, Corp.
guitars

// guru : 2013-08-27 Binky Moon, LLC
guru

// hair : 2015-12-03 L'Oréal
hair

// hamburg : 2014-02-20 Hamburg Top-Level-Domain GmbH
hamburg

// hangout : 2014-11-13 Charleston Road Registry Inc.
hangout

// haus : 2013-12-05 United TLD Holdco Ltd.
haus

// hbo : 2015-07-30 HBO Registry Services, Inc.
hbo

// hdfc : 2015-07-30 HOUSING DEVELOPMENT FINANCE CORPORATION LIMITED
hdfc

// hdfcbank : 2015-02-12 HDFC Bank Limited
hdfcbank

// health : 2015-02-11 DotHealth, LLC
health

// healthcare : 2014-06-12 Binky Moon, LLC
healthcare

// help : 2014-06-26 Uniregistry, Corp.
help

// helsinki : 2015-02-05 City of Helsinki
helsinki

// here : 2014-02-06 Charleston Road Registry Inc.
here

// hermes : 2014-07-10 HERMES INTERNATIONAL
hermes

// hgtv : 2015-07-02 Lifestyle Domain Holdings, Inc.
hgtv

// hiphop : 2014-03-06 Uniregistry, Corp.
hiphop

// hisamitsu : 2015-07-16 Hisamitsu Pharmaceutical Co.,Inc.
hisamitsu

// hitachi : 2014-10-31 Hitachi, Ltd.
hitachi

// hiv : 2014-03-13 Uniregistry, Corp.
hiv

// hkt : 2015-05-14 PCCW-HKT DataCom Services Limited
hkt

// hockey : 2015-03-19 Binky Moon, LLC
hockey

// holdings : 2013-08-27 Binky Moon, LLC
holdings

// holiday : 2013-11-07 Binky Moon, LLC
holiday

// homedepot : 2015-04-02 Home Depot Product Authority, LLC
homedepot

// homegoods : 2015-07-16 The TJX Companies, Inc.
homegoods

// homes : 2014-01-09 DERHomes, LLC
homes

// homesense : 2015-07-16 The TJX Companies, Inc.
homesense

// honda : 2014-12-18 Honda Motor Co., Ltd.
honda

// honeywell : 2015-07-23 Honeywell GTLD LLC
honeywell

// horse : 2013-11-21 Minds + Machines Group Limited
horse

// hospital : 2016-10-20 Binky Moon, LLC
hospital

// host : 2014-04-17 DotHost Inc.
host

// hosting : 2014-05-29 Uniregistry, Corp.
hosting

// hot : 2015-08-27 Amazon Registry Services, Inc.
hot

// hoteles : 2015-03-05 Travel Reservations SRL
hoteles

// hotels : 2016-04-07 Booking.com B.V.
hotels

// hotmail : 2014-12-18 Microsoft Corporation
hotmail

// house : 2013-11-07 Binky Moon, LLC
house

// how : 2014-01-23 Charleston Road Registry Inc.
how

// hsbc : 2014-10-24 HSBC Global Services (UK) Limited
hsbc

// hughes : 2015-07-30 Hughes Satellite Systems Corporation
hughes

// hyatt : 2015-07-30 Hyatt GTLD, L.L.C.
hyatt

// hyundai : 2015-07-09 Hyundai Motor Company
hyundai

// ibm : 2014-07-31 International Business Machines Corporation
ibm

// icbc : 2015-02-19 Industrial and Commercial Bank of China Limited
icbc

// ice : 2014-10-30 IntercontinentalExchange, Inc.
ice

// icu : 2015-01-08 ShortDot SA
icu

// ieee : 2015-07-23 IEEE Global LLC
ieee

// ifm : 2014-01-30 ifm electronic gmbh
ifm

// ikano : 2015-07-09 Ikano S.A.
ikano

// imamat : 2015-08-06 Fondation Aga Khan (Aga Khan Foundation)
imamat

// imdb : 2015-06-25 Amazon Registry Services, Inc.
imdb

// immo : 2014-07-10 Binky Moon, LLC
immo

// immobilien : 2013-11-07 United TLD Holdco Ltd.
immobilien

// inc : 2018-03-10 GTLD Limited
inc

// industries : 2013-12-05 Binky Moon, LLC
industries

// infiniti : 2014-03-27 NISSAN MOTOR CO., LTD.
infiniti

// ing : 2014-01-23 Charleston Road Registry Inc.
ing

// ink : 2013-12-05 Top Level Design, LLC
ink

// institute : 2013-11-07 Binky Moon, LLC
institute

// insurance : 2015-02-19 fTLD Registry Services LLC
insurance

// insure : 2014-03-20 Binky Moon, LLC
insure

// intel : 2015-08-06 Intel Corporation
intel

// international : 2013-11-07 Binky Moon, LLC
international

// intuit : 2015-07-30 Intuit Administrative Services, Inc.
intuit

// investments : 2014-03-20 Binky Moon, LLC
investments

// ipiranga : 2014-08-28 Ipiranga Produtos de Petroleo S.A.
ipiranga

// irish : 2014-08-07 Binky Moon, LLC
irish

// iselect : 2015-02-11 iSelect Ltd
iselect

// ismaili : 2015-08-06 Fondation Aga Khan (Aga Khan Foundation)
ismaili

// ist : 2014-08-28 Istanbul Metropolitan Municipality
ist

// istanbul : 2014-08-28 Istanbul Metropolitan Municipality
istanbul

// itau : 2014-10-02 Itau Unibanco Holding S.A.
itau

// itv : 2015-07-09 ITV Services Limited
itv

// iveco : 2015-09-03 CNH Industrial N.V.
iveco

// jaguar : 2014-11-13 Jaguar Land Rover Ltd
jaguar

// java : 2014-06-19 Oracle Corporation
java

// jcb : 2014-11-20 JCB Co., Ltd.
jcb

// jcp : 2015-04-23 JCP Media, Inc.
jcp

// jeep : 2015-07-30 FCA US LLC.
jeep

// jetzt : 2014-01-09 Binky Moon, LLC
jetzt

// jewelry : 2015-03-05 Binky Moon, LLC
jewelry

// jio : 2015-04-02 Reliance Industries Limited
jio

// jll : 2015-04-02 Jones Lang LaSalle Incorporated
jll

// jmp : 2015-03-26 Matrix IP LLC
jmp

// jnj : 2015-06-18 Johnson & Johnson Services, Inc.
jnj

// joburg : 2014-03-24 ZA Central Registry NPC trading as ZA Central Registry
joburg

// jot : 2014-12-18 Amazon Registry Services, Inc.
jot

// joy : 2014-12-18 Amazon Registry Services, Inc.
joy

// jpmorgan : 2015-04-30 JPMorgan Chase Bank, National Association
jpmorgan

// jprs : 2014-09-18 Japan Registry Services Co., Ltd.
jprs

// juegos : 2014-03-20 Uniregistry, Corp.
juegos

// juniper : 2015-07-30 JUNIPER NETWORKS, INC.
juniper

// kaufen : 2013-11-07 United TLD Holdco Ltd.
kaufen

// kddi : 2014-09-12 KDDI CORPORATION
kddi

// kerryhotels : 2015-04-30 Kerry Trading Co. Limited
kerryhotels

// kerrylogistics : 2015-04-09 Kerry Trading Co. Limited
kerrylogistics

// kerryproperties : 2015-04-09 Kerry Trading Co. Limited
kerryproperties

// kfh : 2014-12-04 Kuwait Finance House
kfh

// kia : 2015-07-09 KIA MOTORS CORPORATION
kia

// kim : 2013-09-23 Afilias plc
kim

// kinder : 2014-11-07 Ferrero Trading Lux S.A.
kinder

// kindle : 2015-06-25 Amazon Registry Services, Inc.
kindle

// kitchen : 2013-09-20 Binky Moon, LLC
kitchen

// kiwi : 2013-09-20 DOT KIWI LIMITED
kiwi

// koeln : 2014-01-09 punkt.wien GmbH
koeln

// komatsu : 2015-01-08 Komatsu Ltd.
komatsu

// kosher : 2015-08-20 Kosher Marketing Assets LLC
kosher

// kpmg : 2015-04-23 KPMG International Cooperative (KPMG International Genossenschaft)
kpmg

// kpn : 2015-01-08 Koninklijke KPN N.V.
kpn

// krd : 2013-12-05 KRG Department of Information Technology
krd

// kred : 2013-12-19 KredTLD Pty Ltd
kred

// kuokgroup : 2015-04-09 Kerry Trading Co. Limited
kuokgroup

// kyoto : 2014-11-07 Academic Institution: Kyoto Jyoho Gakuen
kyoto

// lacaixa : 2014-01-09 Fundación Bancaria Caixa d’Estalvis i Pensions de Barcelona, “la Caixa”
lacaixa

// ladbrokes : 2015-08-06 LADBROKES INTERNATIONAL PLC
ladbrokes

// lamborghini : 2015-06-04 Automobili Lamborghini S.p.A.
lamborghini

// lamer : 2015-10-01 The Estée Lauder Companies Inc.
lamer

// lancaster : 2015-02-12 LANCASTER
lancaster

// lancia : 2015-07-31 Fiat Chrysler Automobiles N.V.
lancia

// lancome : 2015-07-23 L'Oréal
lancome

// land : 2013-09-10 Binky Moon, LLC
land

// landrover : 2014-11-13 Jaguar Land Rover Ltd
landrover

// lanxess : 2015-07-30 LANXESS Corporation
lanxess

// lasalle : 2015-04-02 Jones Lang LaSalle Incorporated
lasalle

// lat : 2014-10-16 ECOM-LAC Federaciòn de Latinoamèrica y el Caribe para Internet y el Comercio Electrònico
lat

// latino : 2015-07-30 Dish DBS Corporation
latino

// latrobe : 2014-06-16 La Trobe University
latrobe

// law : 2015-01-22 Minds + Machines Group Limited
law

// lawyer : 2014-03-20 United TLD Holdco Ltd.
lawyer

// lds : 2014-03-20 IRI Domain Management, LLC ("Applicant")
lds

// lease : 2014-03-06 Binky Moon, LLC
lease

// leclerc : 2014-08-07 A.C.D. LEC Association des Centres Distributeurs Edouard Leclerc
leclerc

// lefrak : 2015-07-16 LeFrak Organization, Inc.
lefrak

// legal : 2014-10-16 Binky Moon, LLC
legal

// lego : 2015-07-16 LEGO Juris A/S
lego

// lexus : 2015-04-23 TOYOTA MOTOR CORPORATION
lexus

// lgbt : 2014-05-08 Afilias plc
lgbt

// liaison : 2014-10-02 Liaison Technologies, Incorporated
liaison

// lidl : 2014-09-18 Schwarz Domains und Services GmbH & Co. KG
lidl

// life : 2014-02-06 Binky Moon, LLC
life

// lifeinsurance : 2015-01-15 American Council of Life Insurers
lifeinsurance

// lifestyle : 2014-12-11 Lifestyle Domain Holdings, Inc.
lifestyle

// lighting : 2013-08-27 Binky Moon, LLC
lighting

// like : 2014-12-18 Amazon Registry Services, Inc.
like

// lilly : 2015-07-31 Eli Lilly and Company
lilly

// limited : 2014-03-06 Binky Moon, LLC
limited

// limo : 2013-10-17 Binky Moon, LLC
limo

// lincoln : 2014-11-13 Ford Motor Company
lincoln

// linde : 2014-12-04 Linde Aktiengesellschaft
linde

// link : 2013-11-14 Uniregistry, Corp.
link

// lipsy : 2015-06-25 Lipsy Ltd
lipsy

// live : 2014-12-04 United TLD Holdco Ltd.
live

// living : 2015-07-30 Lifestyle Domain Holdings, Inc.
living

// lixil : 2015-03-19 LIXIL Group Corporation
lixil

// llc : 2017-12-14 Afilias plc
llc

// loan : 2014-11-20 dot Loan Limited
loan

// loans : 2014-03-20 Binky Moon, LLC
loans

// locker : 2015-06-04 Dish DBS Corporation
locker

// locus : 2015-06-25 Locus Analytics LLC
locus

// loft : 2015-07-30 Annco, Inc.
loft

// lol : 2015-01-30 Uniregistry, Corp.
lol

// london : 2013-11-14 Dot London Domains Limited
london

// lotte : 2014-11-07 Lotte Holdings Co., Ltd.
lotte

// lotto : 2014-04-10 Afilias plc
lotto

// love : 2014-12-22 Merchant Law Group LLP
love

// lpl : 2015-07-30 LPL Holdings, Inc.
lpl

// lplfinancial : 2015-07-30 LPL Holdings, Inc.
lplfinancial

// ltd : 2014-09-25 Binky Moon, LLC
ltd

// ltda : 2014-04-17 InterNetX, Corp
ltda

// lundbeck : 2015-08-06 H. Lundbeck A/S
lundbeck

// lupin : 2014-11-07 LUPIN LIMITED
lupin

// luxe : 2014-01-09 Minds + Machines Group Limited
luxe

// luxury : 2013-10-17 Luxury Partners, LLC
luxury

// macys : 2015-07-31 Macys, Inc.
macys

// madrid : 2014-05-01 Comunidad de Madrid
madrid

// maif : 2014-10-02 Mutuelle Assurance Instituteur France (MAIF)
maif

// maison : 2013-12-05 Binky Moon, LLC
maison

// makeup : 2015-01-15 L'Oréal
makeup

// man : 2014-12-04 MAN SE
man

// management : 2013-11-07 Binky Moon, LLC
management

// mango : 2013-10-24 PUNTO FA S.L.
mango

// map : 2016-06-09 Charleston Road Registry Inc.
map

// market : 2014-03-06 United TLD Holdco Ltd.
market

// marketing : 2013-11-07 Binky Moon, LLC
marketing

// markets : 2014-12-11 Dotmarkets Registry Limited
markets

// marriott : 2014-10-09 Marriott Worldwide Corporation
marriott

// marshalls : 2015-07-16 The TJX Companies, Inc.
marshalls

// maserati : 2015-07-31 Fiat Chrysler Automobiles N.V.
maserati

// mattel : 2015-08-06 Mattel Sites, Inc.
mattel

// mba : 2015-04-02 Binky Moon, LLC
mba

// mckinsey : 2015-07-31 McKinsey Holdings, Inc.
mckinsey

// med : 2015-08-06 Medistry LLC
med

// media : 2014-03-06 Binky Moon, LLC
media

// meet : 2014-01-16 Charleston Road Registry Inc.
meet

// melbourne : 2014-05-29 The Crown in right of the State of Victoria, represented by its Department of State Development, Business and Innovation
melbourne

// meme : 2014-01-30 Charleston Road Registry Inc.
meme

// memorial : 2014-10-16 Dog Beach, LLC
memorial

// men : 2015-02-26 Exclusive Registry Limited
men

// menu : 2013-09-11 Wedding TLD2, LLC
menu

// merckmsd : 2016-07-14 MSD Registry Holdings, Inc.
merckmsd

// metlife : 2015-05-07 MetLife Services and Solutions, LLC
metlife

// miami : 2013-12-19 Minds + Machines Group Limited
miami

// microsoft : 2014-12-18 Microsoft Corporation
microsoft

// mini : 2014-01-09 Bayerische Motoren Werke Aktiengesellschaft
mini

// mint : 2015-07-30 Intuit Administrative Services, Inc.
mint

// mit : 2015-07-02 Massachusetts Institute of Technology
mit

// mitsubishi : 2015-07-23 Mitsubishi Corporation
mitsubishi

// mlb : 2015-05-21 MLB Advanced Media DH, LLC
mlb

// mls : 2015-04-23 The Canadian Real Estate Association
mls

// mma : 2014-11-07 MMA IARD
mma

// mobile : 2016-06-02 Dish DBS Corporation
mobile

// mobily : 2014-12-18 GreenTech Consultancy Company W.L.L.
mobily

// moda : 2013-11-07 United TLD Holdco Ltd.
moda

// moe : 2013-11-13 Interlink Co., Ltd.
moe

// moi : 2014-12-18 Amazon Registry Services, Inc.
moi

// mom : 2015-04-16 Uniregistry, Corp.
mom

// monash : 2013-09-30 Monash University
monash

// money : 2014-10-16 Binky Moon, LLC
money

// monster : 2015-09-11 Monster Worldwide, Inc.
monster

// mopar : 2015-07-30 FCA US LLC.
mopar

// mormon : 2013-12-05 IRI Domain Management, LLC ("Applicant")
mormon

// mortgage : 2014-03-20 United TLD Holdco Ltd.
mortgage

// moscow : 2013-12-19 Foundation for Assistance for Internet Technologies and Infrastructure Development (FAITID)
moscow

// moto : 2015-06-04 Motorola Trademark Holdings, LLC
moto

// motorcycles : 2014-01-09 DERMotorcycles, LLC
motorcycles

// mov : 2014-01-30 Charleston Road Registry Inc.
mov

// movie : 2015-02-05 Binky Moon, LLC
movie

// movistar : 2014-10-16 Telefónica S.A.
movistar

// msd : 2015-07-23 MSD Registry Holdings, Inc.
msd

// mtn : 2014-12-04 MTN Dubai Limited
mtn

// mtr : 2015-03-12 MTR Corporation Limited
mtr

// mutual : 2015-04-02 Northwestern Mutual MU TLD Registry, LLC
mutual

// nab : 2015-08-20 National Australia Bank Limited
nab

// nadex : 2014-12-11 Nadex Domains, Inc.
nadex

// nagoya : 2013-10-24 GMO Registry, Inc.
nagoya

// nationwide : 2015-07-23 Nationwide Mutual Insurance Company
nationwide

// natura : 2015-03-12 NATURA COSMÉTICOS S.A.
natura

// navy : 2014-03-06 United TLD Holdco Ltd.
navy

// nba : 2015-07-31 NBA REGISTRY, LLC
nba

// nec : 2015-01-08 NEC Corporation
nec

// netbank : 2014-06-26 COMMONWEALTH BANK OF AUSTRALIA
netbank

// netflix : 2015-06-18 Netflix, Inc.
netflix

// network : 2013-11-14 Binky Moon, LLC
network

// neustar : 2013-12-05 Registry Services, LLC
neustar

// new : 2014-01-30 Charleston Road Registry Inc.
new

// newholland : 2015-09-03 CNH Industrial N.V.
newholland

// news : 2014-12-18 United TLD Holdco Ltd.
news

// next : 2015-06-18 Next plc
next

// nextdirect : 2015-06-18 Next plc
nextdirect

// nexus : 2014-07-24 Charleston Road Registry Inc.
nexus

// nfl : 2015-07-23 NFL Reg Ops LLC
nfl

// ngo : 2014-03-06 Public Interest Registry
ngo

// nhk : 2014-02-13 Japan Broadcasting Corporation (NHK)
nhk

// nico : 2014-12-04 DWANGO Co., Ltd.
nico

// nike : 2015-07-23 NIKE, Inc.
nike

// nikon : 2015-05-21 NIKON CORPORATION
nikon

// ninja : 2013-11-07 United TLD Holdco Ltd.
ninja

// nissan : 2014-03-27 NISSAN MOTOR CO., LTD.
nissan

// nissay : 2015-10-29 Nippon Life Insurance Company
nissay

// nokia : 2015-01-08 Nokia Corporation
nokia

// northwesternmutual : 2015-06-18 Northwestern Mutual Registry, LLC
northwesternmutual

// norton : 2014-12-04 Symantec Corporation
norton

// now : 2015-06-25 Amazon Registry Services, Inc.
now

// nowruz : 2014-09-04 Asia Green IT System Bilgisayar San. ve Tic. Ltd. Sti.
nowruz

// nowtv : 2015-05-14 Starbucks (HK) Limited
nowtv

// nra : 2014-05-22 NRA Holdings Company, INC.
nra

// nrw : 2013-11-21 Minds + Machines GmbH
nrw

// ntt : 2014-10-31 NIPPON TELEGRAPH AND TELEPHONE CORPORATION
ntt

// nyc : 2014-01-23 The City of New York by and through the New York City Department of Information Technology & Telecommunications
nyc

// obi : 2014-09-25 OBI Group Holding SE & Co. KGaA
obi

// observer : 2015-04-30 Top Level Spectrum, Inc.
observer

// off : 2015-07-23 Johnson Shareholdings, Inc.
off

// office : 2015-03-12 Microsoft Corporation
office

// okinawa : 2013-12-05 BRregistry, Inc.
okinawa

// olayan : 2015-05-14 Crescent Holding GmbH
olayan

// olayangroup : 2015-05-14 Crescent Holding GmbH
olayangroup

// oldnavy : 2015-07-31 The Gap, Inc.
oldnavy

// ollo : 2015-06-04 Dish DBS Corporation
ollo

// omega : 2015-01-08 The Swatch Group Ltd
omega

// one : 2014-11-07 One.com A/S
one

// ong : 2014-03-06 Public Interest Registry
ong

// onl : 2013-09-16 I-Registry Ltd.
onl

// online : 2015-01-15 DotOnline Inc.
online

// onyourside : 2015-07-23 Nationwide Mutual Insurance Company
onyourside

// ooo : 2014-01-09 INFIBEAM INCORPORATION LIMITED
ooo

// open : 2015-07-31 American Express Travel Related Services Company, Inc.
open

// oracle : 2014-06-19 Oracle Corporation
oracle

// orange : 2015-03-12 Orange Brand Services Limited
orange

// organic : 2014-03-27 Afilias plc
organic

// origins : 2015-10-01 The Estée Lauder Companies Inc.
origins

// osaka : 2014-09-04 Osaka Registry Co., Ltd.
osaka

// otsuka : 2013-10-11 Otsuka Holdings Co., Ltd.
otsuka

// ott : 2015-06-04 Dish DBS Corporation
ott

// ovh : 2014-01-16 OVH SAS
ovh

// page : 2014-12-04 Charleston Road Registry Inc.
page

// panasonic : 2015-07-30 Panasonic Corporation
panasonic

// paris : 2014-01-30 City of Paris
paris

// pars : 2014-09-04 Asia Green IT System Bilgisayar San. ve Tic. Ltd. Sti.
pars

// partners : 2013-12-05 Binky Moon, LLC
partners

// parts : 2013-12-05 Binky Moon, LLC
parts

// party : 2014-09-11 Blue Sky Registry Limited
party

// passagens : 2015-03-05 Travel Reservations SRL
passagens

// pay : 2015-08-27 Amazon Registry Services, Inc.
pay

// pccw : 2015-05-14 PCCW Enterprises Limited
pccw

// pet : 2015-05-07 Afilias plc
pet

// pfizer : 2015-09-11 Pfizer Inc.
pfizer

// pharmacy : 2014-06-19 National Association of Boards of Pharmacy
pharmacy

// phd : 2016-07-28 Charleston Road Registry Inc.
phd

// philips : 2014-11-07 Koninklijke Philips N.V.
philips

// phone : 2016-06-02 Dish DBS Corporation
phone

// photo : 2013-11-14 Uniregistry, Corp.
photo

// photography : 2013-09-20 Binky Moon, LLC
photography

// photos : 2013-10-17 Binky Moon, LLC
photos

// physio : 2014-05-01 PhysBiz Pty Ltd
physio

// piaget : 2014-10-16 Richemont DNS Inc.
piaget

// pics : 2013-11-14 Uniregistry, Corp.
pics

// pictet : 2014-06-26 Pictet Europe S.A.
pictet

// pictures : 2014-03-06 Binky Moon, LLC
pictures

// pid : 2015-01-08 Top Level Spectrum, Inc.
pid

// pin : 2014-12-18 Amazon Registry Services, Inc.
pin

// ping : 2015-06-11 Ping Registry Provider, Inc.
ping

// pink : 2013-10-01 Afilias plc
pink

// pioneer : 2015-07-16 Pioneer Corporation
pioneer

// pizza : 2014-06-26 Binky Moon, LLC
pizza

// place : 2014-04-24 Binky Moon, LLC
place

// play : 2015-03-05 Charleston Road Registry Inc.
play

// playstation : 2015-07-02 Sony Computer Entertainment Inc.
playstation

// plumbing : 2013-09-10 Binky Moon, LLC
plumbing

// plus : 2015-02-05 Binky Moon, LLC
plus

// pnc : 2015-07-02 PNC Domain Co., LLC
pnc

// pohl : 2014-06-23 Deutsche Vermögensberatung Aktiengesellschaft DVAG
pohl

// poker : 2014-07-03 Afilias plc
poker

// politie : 2015-08-20 Politie Nederland
politie

// porn : 2014-10-16 ICM Registry PN LLC
porn

// pramerica : 2015-07-30 Prudential Financial, Inc.
pramerica

// praxi : 2013-12-05 Praxi S.p.A.
praxi

// press : 2014-04-03 DotPress Inc.
press

// prime : 2015-06-25 Amazon Registry Services, Inc.
prime

// prod : 2014-01-23 Charleston Road Registry Inc.
prod

// productions : 2013-12-05 Binky Moon, LLC
productions

// prof : 2014-07-24 Charleston Road Registry Inc.
prof

// progressive : 2015-07-23 Progressive Casualty Insurance Company
progressive

// promo : 2014-12-18 Afilias plc
promo

// properties : 2013-12-05 Binky Moon, LLC
properties

// property : 2014-05-22 Uniregistry, Corp.
property

// protection : 2015-04-23 XYZ.COM LLC
protection

// pru : 2015-07-30 Prudential Financial, Inc.
pru

// prudential : 2015-07-30 Prudential Financial, Inc.
prudential

// pub : 2013-12-12 United TLD Holdco Ltd.
pub

// pwc : 2015-10-29 PricewaterhouseCoopers LLP
pwc

// qpon : 2013-11-14 dotCOOL, Inc.
qpon

// quebec : 2013-12-19 PointQuébec Inc
quebec

// quest : 2015-03-26 Quest ION Limited
quest

// qvc : 2015-07-30 QVC, Inc.
qvc

// racing : 2014-12-04 Premier Registry Limited
racing

// radio : 2016-07-21 European Broadcasting Union (EBU)
radio

// raid : 2015-07-23 Johnson Shareholdings, Inc.
raid

// read : 2014-12-18 Amazon Registry Services, Inc.
read

// realestate : 2015-09-11 dotRealEstate LLC
realestate

// realtor : 2014-05-29 Real Estate Domains LLC
realtor

// realty : 2015-03-19 Fegistry, LLC
realty

// recipes : 2013-10-17 Binky Moon, LLC
recipes

// red : 2013-11-07 Afilias plc
red

// redstone : 2014-10-31 Redstone Haute Couture Co., Ltd.
redstone

// redumbrella : 2015-03-26 Travelers TLD, LLC
redumbrella

// rehab : 2014-03-06 United TLD Holdco Ltd.
rehab

// reise : 2014-03-13 Binky Moon, LLC
reise

// reisen : 2014-03-06 Binky Moon, LLC
reisen

// reit : 2014-09-04 National Association of Real Estate Investment Trusts, Inc.
reit

// reliance : 2015-04-02 Reliance Industries Limited
reliance

// ren : 2013-12-12 Beijing Qianxiang Wangjing Technology Development Co., Ltd.
ren

// rent : 2014-12-04 XYZ.COM LLC
rent

// rentals : 2013-12-05 Binky Moon, LLC
rentals

// repair : 2013-11-07 Binky Moon, LLC
repair

// report : 2013-12-05 Binky Moon, LLC
report

// republican : 2014-03-20 United TLD Holdco Ltd.
republican

// rest : 2013-12-19 Punto 2012 Sociedad Anonima Promotora de Inversion de Capital Variable
rest

// restaurant : 2014-07-03 Binky Moon, LLC
restaurant

// review : 2014-11-20 dot Review Limited
review

// reviews : 2013-09-13 United TLD Holdco Ltd.
reviews

// rexroth : 2015-06-18 Robert Bosch GMBH
rexroth

// rich : 2013-11-21 I-Registry Ltd.
rich

// richardli : 2015-05-14 Pacific Century Asset Management (HK) Limited
richardli

// ricoh : 2014-11-20 Ricoh Company, Ltd.
ricoh

// rightathome : 2015-07-23 Johnson Shareholdings, Inc.
rightathome

// ril : 2015-04-02 Reliance Industries Limited
ril

// rio : 2014-02-27 Empresa Municipal de Informática SA - IPLANRIO
rio

// rip : 2014-07-10 United TLD Holdco Ltd.
rip

// rmit : 2015-11-19 Royal Melbourne Institute of Technology
rmit

// rocher : 2014-12-18 Ferrero Trading Lux S.A.
rocher

// rocks : 2013-11-14 United TLD Holdco Ltd.
rocks

// rodeo : 2013-12-19 Minds + Machines Group Limited
rodeo

// rogers : 2015-08-06 Rogers Communications Canada Inc.
rogers

// room : 2014-12-18 Amazon Registry Services, Inc.
room

// rsvp : 2014-05-08 Charleston Road Registry Inc.
rsvp

// rugby : 2016-12-15 World Rugby Strategic Developments Limited
rugby

// ruhr : 2013-10-02 regiodot GmbH & Co. KG
ruhr

// run : 2015-03-19 Binky Moon, LLC
run

// rwe : 2015-04-02 RWE AG
rwe

// ryukyu : 2014-01-09 BRregistry, Inc.
ryukyu

// saarland : 2013-12-12 dotSaarland GmbH
saarland

// safe : 2014-12-18 Amazon Registry Services, Inc.
safe

// safety : 2015-01-08 Safety Registry Services, LLC.
safety

// sakura : 2014-12-18 SAKURA Internet Inc.
sakura

// sale : 2014-10-16 United TLD Holdco Ltd.
sale

// salon : 2014-12-11 Binky Moon, LLC
salon

// samsclub : 2015-07-31 Wal-Mart Stores, Inc.
samsclub

// samsung : 2014-04-03 SAMSUNG SDS CO., LTD
samsung

// sandvik : 2014-11-13 Sandvik AB
sandvik

// sandvikcoromant : 2014-11-07 Sandvik AB
sandvikcoromant

// sanofi : 2014-10-09 Sanofi
sanofi

// sap : 2014-03-27 SAP AG
sap

// sarl : 2014-07-03 Binky Moon, LLC
sarl

// sas : 2015-04-02 Research IP LLC
sas

// save : 2015-06-25 Amazon Registry Services, Inc.
save

// saxo : 2014-10-31 Saxo Bank A/S
saxo

// sbi : 2015-03-12 STATE BANK OF INDIA
sbi

// sbs : 2014-11-07 SPECIAL BROADCASTING SERVICE CORPORATION
sbs

// sca : 2014-03-13 SVENSKA CELLULOSA AKTIEBOLAGET SCA (publ)
sca

// scb : 2014-02-20 The Siam Commercial Bank Public Company Limited ("SCB")
scb

// schaeffler : 2015-08-06 Schaeffler Technologies AG & Co. KG
schaeffler

// schmidt : 2014-04-03 SALM S.A.S.
schmidt

// scholarships : 2014-04-24 Scholarships.com, LLC
scholarships

// school : 2014-12-18 Binky Moon, LLC
school

// schule : 2014-03-06 Binky Moon, LLC
schule

// schwarz : 2014-09-18 Schwarz Domains und Services GmbH & Co. KG
schwarz

// science : 2014-09-11 dot Science Limited
science

// scjohnson : 2015-07-23 Johnson Shareholdings, Inc.
scjohnson

// scor : 2014-10-31 SCOR SE
scor

// scot : 2014-01-23 Dot Scot Registry Limited
scot

// search : 2016-06-09 Charleston Road Registry Inc.
search

// seat : 2014-05-22 SEAT, S.A. (Sociedad Unipersonal)
seat

// secure : 2015-08-27 Amazon Registry Services, Inc.
secure

// security : 2015-05-14 XYZ.COM LLC
security

// seek : 2014-12-04 Seek Limited
seek

// select : 2015-10-08 iSelect Ltd
select

// sener : 2014-10-24 Sener Ingeniería y Sistemas, S.A.
sener

// services : 2014-02-27 Binky Moon, LLC
services

// ses : 2015-07-23 SES
ses

// seven : 2015-08-06 Seven West Media Ltd
seven

// sew : 2014-07-17 SEW-EURODRIVE GmbH & Co KG
sew

// sex : 2014-11-13 ICM Registry SX LLC
sex

// sexy : 2013-09-11 Uniregistry, Corp.
sexy

// sfr : 2015-08-13 Societe Francaise du Radiotelephone - SFR
sfr

// shangrila : 2015-09-03 Shangri‐La International Hotel Management Limited
shangrila

// sharp : 2014-05-01 Sharp Corporation
sharp

// shaw : 2015-04-23 Shaw Cablesystems G.P.
shaw

// shell : 2015-07-30 Shell Information Technology International Inc
shell

// shia : 2014-09-04 Asia Green IT System Bilgisayar San. ve Tic. Ltd. Sti.
shia

// shiksha : 2013-11-14 Afilias plc
shiksha

// shoes : 2013-10-02 Binky Moon, LLC
shoes

// shop : 2016-04-08 GMO Registry, Inc.
shop

// shopping : 2016-03-31 Binky Moon, LLC
shopping

// shouji : 2015-01-08 QIHOO 360 TECHNOLOGY CO. LTD.
shouji

// show : 2015-03-05 Binky Moon, LLC
show

// showtime : 2015-08-06 CBS Domains Inc.
showtime

// shriram : 2014-01-23 Shriram Capital Ltd.
shriram

// silk : 2015-06-25 Amazon Registry Services, Inc.
silk

// sina : 2015-03-12 Sina Corporation
sina

// singles : 2013-08-27 Binky Moon, LLC
singles

// site : 2015-01-15 DotSite Inc.
site

// ski : 2015-04-09 Afilias plc
ski

// skin : 2015-01-15 L'Oréal
skin

// sky : 2014-06-19 Sky International AG
sky

// skype : 2014-12-18 Microsoft Corporation
skype

// sling : 2015-07-30 Hughes Satellite Systems Corporation
sling

// smart : 2015-07-09 Smart Communications, Inc. (SMART)
smart

// smile : 2014-12-18 Amazon Registry Services, Inc.
smile

// sncf : 2015-02-19 Société Nationale des Chemins de fer Francais S N C F
sncf

// soccer : 2015-03-26 Binky Moon, LLC
soccer

// social : 2013-11-07 United TLD Holdco Ltd.
social

// softbank : 2015-07-02 SoftBank Corp.
softbank

// software : 2014-03-20 United TLD Holdco Ltd.
software

// sohu : 2013-12-19 Sohu.com Limited
sohu

// solar : 2013-11-07 Binky Moon, LLC
solar

// solutions : 2013-11-07 Binky Moon, LLC
solutions

// song : 2015-02-26 Amazon Registry Services, Inc.
song

// sony : 2015-01-08 Sony Corporation
sony

// soy : 2014-01-23 Charleston Road Registry Inc.
soy

// space : 2014-04-03 DotSpace Inc.
space

// sport : 2017-11-16 Global Association of International Sports Federations (GAISF)
sport

// spot : 2015-02-26 Amazon Registry Services, Inc.
spot

// spreadbetting : 2014-12-11 Dotspreadbetting Registry Limited
spreadbetting

// srl : 2015-05-07 InterNetX, Corp
srl

// srt : 2015-07-30 FCA US LLC.
srt

// stada : 2014-11-13 STADA Arzneimittel AG
stada

// staples : 2015-07-30 Staples, Inc.
staples

// star : 2015-01-08 Star India Private Limited
star

// starhub : 2015-02-05 StarHub Ltd
starhub

// statebank : 2015-03-12 STATE BANK OF INDIA
statebank

// statefarm : 2015-07-30 State Farm Mutual Automobile Insurance Company
statefarm

// stc : 2014-10-09 Saudi Telecom Company
stc

// stcgroup : 2014-10-09 Saudi Telecom Company
stcgroup

// stockholm : 2014-12-18 Stockholms kommun
stockholm

// storage : 2014-12-22 XYZ.COM LLC
storage

// store : 2015-04-09 DotStore Inc.
store

// stream : 2016-01-08 dot Stream Limited
stream

// studio : 2015-02-11 United TLD Holdco Ltd.
studio

// study : 2014-12-11 OPEN UNIVERSITIES AUSTRALIA PTY LTD
study

// style : 2014-12-04 Binky Moon, LLC
style

// sucks : 2014-12-22 Vox Populi Registry Ltd.
sucks

// supplies : 2013-12-19 Binky Moon, LLC
supplies

// supply : 2013-12-19 Binky Moon, LLC
supply

// support : 2013-10-24 Binky Moon, LLC
support

// surf : 2014-01-09 Minds + Machines Group Limited
surf

// surgery : 2014-03-20 Binky Moon, LLC
surgery

// suzuki : 2014-02-20 SUZUKI MOTOR CORPORATION
suzuki

// swatch : 2015-01-08 The Swatch Group Ltd
swatch

// swiftcover : 2015-07-23 Swiftcover Insurance Services Limited
swiftcover

// swiss : 2014-10-16 Swiss Confederation
swiss

// sydney : 2014-09-18 State of New South Wales, Department of Premier and Cabinet
sydney

// symantec : 2014-12-04 Symantec Corporation
symantec

// systems : 2013-11-07 Binky Moon, LLC
systems

// tab : 2014-12-04 Tabcorp Holdings Limited
tab

// taipei : 2014-07-10 Taipei City Government
taipei

// talk : 2015-04-09 Amazon Registry Services, Inc.
talk

// taobao : 2015-01-15 Alibaba Group Holding Limited
taobao

// target : 2015-07-31 Target Domain Holdings, LLC
target

// tatamotors : 2015-03-12 Tata Motors Ltd
tatamotors

// tatar : 2014-04-24 Limited Liability Company "Coordination Center of Regional Domain of Tatarstan Republic"
tatar

// tattoo : 2013-08-30 Uniregistry, Corp.
tattoo

// tax : 2014-03-20 Binky Moon, LLC
tax

// taxi : 2015-03-19 Binky Moon, LLC
taxi

// tci : 2014-09-12 Asia Green IT System Bilgisayar San. ve Tic. Ltd. Sti.
tci

// tdk : 2015-06-11 TDK Corporation
tdk

// team : 2015-03-05 Binky Moon, LLC
team

// tech : 2015-01-30 Personals TLD Inc.
tech

// technology : 2013-09-13 Binky Moon, LLC
technology

// telefonica : 2014-10-16 Telefónica S.A.
telefonica

// temasek : 2014-08-07 Temasek Holdings (Private) Limited
temasek

// tennis : 2014-12-04 Binky Moon, LLC
tennis

// teva : 2015-07-02 Teva Pharmaceutical Industries Limited
teva

// thd : 2015-04-02 Home Depot Product Authority, LLC
thd

// theater : 2015-03-19 Binky Moon, LLC
theater

// theatre : 2015-05-07 XYZ.COM LLC
theatre

// tiaa : 2015-07-23 Teachers Insurance and Annuity Association of America
tiaa

// tickets : 2015-02-05 Accent Media Limited
tickets

// tienda : 2013-11-14 Binky Moon, LLC
tienda

// tiffany : 2015-01-30 Tiffany and Company
tiffany

// tips : 2013-09-20 Binky Moon, LLC
tips

// tires : 2014-11-07 Binky Moon, LLC
tires

// tirol : 2014-04-24 punkt Tirol GmbH
tirol

// tjmaxx : 2015-07-16 The TJX Companies, Inc.
tjmaxx

// tjx : 2015-07-16 The TJX Companies, Inc.
tjx

// tkmaxx : 2015-07-16 The TJX Companies, Inc.
tkmaxx

// tmall : 2015-01-15 Alibaba Group Holding Limited
tmall

// today : 2013-09-20 Binky Moon, LLC
today

// tokyo : 2013-11-13 GMO Registry, Inc.
tokyo

// tools : 2013-11-21 Binky Moon, LLC
tools

// top : 2014-03-20 .TOP Registry
top

// toray : 2014-12-18 Toray Industries, Inc.
toray

// toshiba : 2014-04-10 TOSHIBA Corporation
toshiba

// total : 2015-08-06 Total SA
total

// tours : 2015-01-22 Binky Moon, LLC
tours

// town : 2014-03-06 Binky Moon, LLC
town

// toyota : 2015-04-23 TOYOTA MOTOR CORPORATION
toyota

// toys : 2014-03-06 Binky Moon, LLC
toys

// trade : 2014-01-23 Elite Registry Limited
trade

// trading : 2014-12-11 Dottrading Registry Limited
trading

// training : 2013-11-07 Binky Moon, LLC
training

// travel :  Dog Beach, LLC
travel

// travelchannel : 2015-07-02 Lifestyle Domain Holdings, Inc.
travelchannel

// travelers : 2015-03-26 Travelers TLD, LLC
travelers

// travelersinsurance : 2015-03-26 Travelers TLD, LLC
travelersinsurance

// trust : 2014-10-16 NCC Group Inc.
trust

// trv : 2015-03-26 Travelers TLD, LLC
trv

// tube : 2015-06-11 Latin American Telecom LLC
tube

// tui : 2014-07-03 TUI AG
tui

// tunes : 2015-02-26 Amazon Registry Services, Inc.
tunes

// tushu : 2014-12-18 Amazon Registry Services, Inc.
tushu

// tvs : 2015-02-19 T V SUNDRAM IYENGAR  & SONS LIMITED
tvs

// ubank : 2015-08-20 National Australia Bank Limited
ubank

// ubs : 2014-12-11 UBS AG
ubs

// uconnect : 2015-07-30 FCA US LLC.
uconnect

// unicom : 2015-10-15 China United Network Communications Corporation Limited
unicom

// university : 2014-03-06 Binky Moon, LLC
university

// uno : 2013-09-11 Dot Latin LLC
uno

// uol : 2014-05-01 UBN INTERNET LTDA.
uol

// ups : 2015-06-25 UPS Market Driver, Inc.
ups

// vacations : 2013-12-05 Binky Moon, LLC
vacations

// vana : 2014-12-11 Lifestyle Domain Holdings, Inc.
vana

// vanguard : 2015-09-03 The Vanguard Group, Inc.
vanguard

// vegas : 2014-01-16 Dot Vegas, Inc.
vegas

// ventures : 2013-08-27 Binky Moon, LLC
ventures

// verisign : 2015-08-13 VeriSign, Inc.
verisign

// versicherung : 2014-03-20 TLD-BOX Registrydienstleistungen GmbH
versicherung

// vet : 2014-03-06 United TLD Holdco Ltd.
vet

// viajes : 2013-10-17 Binky Moon, LLC
viajes

// video : 2014-10-16 United TLD Holdco Ltd.
video

// vig : 2015-05-14 VIENNA INSURANCE GROUP AG Wiener Versicherung Gruppe
vig

// viking : 2015-04-02 Viking River Cruises (Bermuda) Ltd.
viking

// villas : 2013-12-05 Binky Moon, LLC
villas

// vin : 2015-06-18 Binky Moon, LLC
vin

// vip : 2015-01-22 Minds + Machines Group Limited
vip

// virgin : 2014-09-25 Virgin Enterprises Limited
virgin

// visa : 2015-07-30 Visa Worldwide Pte. Limited
visa

// vision : 2013-12-05 Binky Moon, LLC
vision

// vistaprint : 2014-09-18 Vistaprint Limited
vistaprint

// viva : 2014-11-07 Saudi Telecom Company
viva

// vivo : 2015-07-31 Telefonica Brasil S.A.
vivo

// vlaanderen : 2014-02-06 DNS.be vzw
vlaanderen

// vodka : 2013-12-19 Minds + Machines Group Limited
vodka

// volkswagen : 2015-05-14 Volkswagen Group of America Inc.
volkswagen

// volvo : 2015-11-12 Volvo Holding Sverige Aktiebolag
volvo

// vote : 2013-11-21 Monolith Registry LLC
vote

// voting : 2013-11-13 Valuetainment Corp.
voting

// voto : 2013-11-21 Monolith Registry LLC
voto

// voyage : 2013-08-27 Binky Moon, LLC
voyage

// vuelos : 2015-03-05 Travel Reservations SRL
vuelos

// wales : 2014-05-08 Nominet UK
wales

// walmart : 2015-07-31 Wal-Mart Stores, Inc.
walmart

// walter : 2014-11-13 Sandvik AB
walter

// wang : 2013-10-24 Zodiac Wang Limited
wang

// wanggou : 2014-12-18 Amazon Registry Services, Inc.
wanggou

// warman : 2015-06-18 Weir Group IP Limited
warman

// watch : 2013-11-14 Binky Moon, LLC
watch

// watches : 2014-12-22 Richemont DNS Inc.
watches

// weather : 2015-01-08 International Business Machines Corporation
weather

// weatherchannel : 2015-03-12 International Business Machines Corporation
weatherchannel

// webcam : 2014-01-23 dot Webcam Limited
webcam

// weber : 2015-06-04 Saint-Gobain Weber SA
weber

// website : 2014-04-03 DotWebsite Inc.
website

// wed : 2013-10-01 Atgron, Inc.
wed

// wedding : 2014-04-24 Minds + Machines Group Limited
wedding

// weibo : 2015-03-05 Sina Corporation
weibo

// weir : 2015-01-29 Weir Group IP Limited
weir

// whoswho : 2014-02-20 Who's Who Registry
whoswho

// wien : 2013-10-28 punkt.wien GmbH
wien

// wiki : 2013-11-07 Top Level Design, LLC
wiki

// williamhill : 2014-03-13 William Hill Organization Limited
williamhill

// win : 2014-11-20 First Registry Limited
win

// windows : 2014-12-18 Microsoft Corporation
windows

// wine : 2015-06-18 Binky Moon, LLC
wine

// winners : 2015-07-16 The TJX Companies, Inc.
winners

// wme : 2014-02-13 William Morris Endeavor Entertainment, LLC
wme

// wolterskluwer : 2015-08-06 Wolters Kluwer N.V.
wolterskluwer

// woodside : 2015-07-09 Woodside Petroleum Limited
woodside

// work : 2013-12-19 Minds + Machines Group Limited
work

// works : 2013-11-14 Binky Moon, LLC
works

// world : 2014-06-12 Binky Moon, LLC
world

// wow : 2015-10-08 Amazon Registry Services, Inc.
wow

// wtc : 2013-12-19 World Trade Centers Association, Inc.
wtc

// wtf : 2014-03-06 Binky Moon, LLC
wtf

// xbox : 2014-12-18 Microsoft Corporation
xbox

// xerox : 2014-10-24 Xerox DNHC LLC
xerox

// xfinity : 2015-07-09 Comcast IP Holdings I, LLC
xfinity

// xihuan : 2015-01-08 QIHOO 360 TECHNOLOGY CO. LTD.
xihuan

// xin : 2014-12-11 Elegant Leader Limited
xin

// xn--11b4c3d : 2015-01-15 VeriSign Sarl
कॉम

// xn--1ck2e1b : 2015-02-26 Amazon Registry Services, Inc.
セール

// xn--1qqw23a : 2014-01-09 Guangzhou YU Wei Information Technology Co., Ltd.
佛山

// xn--30rr7y : 2014-06-12 Excellent First Limited
慈善

// xn--3bst00m : 2013-09-13 Eagle Horizon Limited
集团

// xn--3ds443g : 2013-09-08 TLD REGISTRY LIMITED
在线

// xn--3oq18vl8pn36a : 2015-07-02 Volkswagen (China) Investment Co., Ltd.
大众汽车

// xn--3pxu8k : 2015-01-15 VeriSign Sarl
点看

// xn--42c2d9a : 2015-01-15 VeriSign Sarl
คอม

// xn--45q11c : 2013-11-21 Zodiac Gemini Ltd
八卦

// xn--4gbrim : 2013-10-04 Suhub Electronic Establishment
موقع

// xn--55qw42g : 2013-11-08 China Organizational Name Administration Center
公益

// xn--55qx5d : 2013-11-14 China Internet Network Information Center (CNNIC)
公司

// xn--5su34j936bgsg : 2015-09-03 Shangri‐La International Hotel Management Limited
香格里拉

// xn--5tzm5g : 2014-12-22 Global Website TLD Asia Limited
网站

// xn--6frz82g : 2013-09-23 Afilias plc
移动

// xn--6qq986b3xl : 2013-09-13 Tycoon Treasure Limited
我爱你

// xn--80adxhks : 2013-12-19 Foundation for Assistance for Internet Technologies and Infrastructure Development (FAITID)
москва

// xn--80aqecdr1a : 2015-10-21 Pontificium Consilium de Comunicationibus Socialibus (PCCS) (Pontifical Council for Social Communication)
католик

// xn--80asehdb : 2013-07-14 CORE Association
онлайн

// xn--80aswg : 2013-07-14 CORE Association
сайт

// xn--8y0a063a : 2015-03-26 China United Network Communications Corporation Limited
联通

// xn--9dbq2a : 2015-01-15 VeriSign Sarl
קום

// xn--9et52u : 2014-06-12 RISE VICTORY LIMITED
时尚

// xn--9krt00a : 2015-03-12 Sina Corporation
微博

// xn--b4w605ferd : 2014-08-07 Temasek Holdings (Private) Limited
淡马锡

// xn--bck1b9a5dre4c : 2015-02-26 Amazon Registry Services, Inc.
ファッション

// xn--c1avg : 2013-11-14 Public Interest Registry
орг

// xn--c2br7g : 2015-01-15 VeriSign Sarl
नेट

// xn--cck2b3b : 2015-02-26 Amazon Registry Services, Inc.
ストア

// xn--cg4bki : 2013-09-27 SAMSUNG SDS CO., LTD
삼성

// xn--czr694b : 2014-01-16 Dot Trademark TLD Holding Company Limited
商标

// xn--czrs0t : 2013-12-19 Binky Moon, LLC
商店

// xn--czru2d : 2013-11-21 Zodiac Aquarius Limited
商城

// xn--d1acj3b : 2013-11-20 The Foundation for Network Initiatives “The Smart Internet”
дети

// xn--eckvdtc9d : 2014-12-18 Amazon Registry Services, Inc.
ポイント

// xn--efvy88h : 2014-08-22 Guangzhou YU Wei Information Technology Co., Ltd.
新闻

// xn--estv75g : 2015-02-19 Industrial and Commercial Bank of China Limited
工行

// xn--fct429k : 2015-04-09 Amazon Registry Services, Inc.
家電

// xn--fhbei : 2015-01-15 VeriSign Sarl
كوم

// xn--fiq228c5hs : 2013-09-08 TLD REGISTRY LIMITED
中文网

// xn--fiq64b : 2013-10-14 CITIC Group Corporation
中信

// xn--fjq720a : 2014-05-22 Binky Moon, LLC
娱乐

// xn--flw351e : 2014-07-31 Charleston Road Registry Inc.
谷歌

// xn--fzys8d69uvgm : 2015-05-14 PCCW Enterprises Limited
電訊盈科

// xn--g2xx48c : 2015-01-30 Minds + Machines Group Limited
购物

// xn--gckr3f0f : 2015-02-26 Amazon Registry Services, Inc.
クラウド

// xn--gk3at1e : 2015-10-08 Amazon Registry Services, Inc.
通販

// xn--hxt814e : 2014-05-15 Zodiac Taurus Limited
网店

// xn--i1b6b1a6a2e : 2013-11-14 Public Interest Registry
संगठन

// xn--imr513n : 2014-12-11 Dot Trademark TLD Holding Company Limited
餐厅

// xn--io0a7i : 2013-11-14 China Internet Network Information Center (CNNIC)
网络

// xn--j1aef : 2015-01-15 VeriSign Sarl
ком

// xn--jlq61u9w7b : 2015-01-08 Nokia Corporation
诺基亚

// xn--jvr189m : 2015-02-26 Amazon Registry Services, Inc.
食品

// xn--kcrx77d1x4a : 2014-11-07 Koninklijke Philips N.V.
飞利浦

// xn--kpu716f : 2014-12-22 Richemont DNS Inc.
手表

// xn--kput3i : 2014-02-13 Beijing RITT-Net Technology Development Co., Ltd
手机

// xn--mgba3a3ejt : 2014-11-20 Aramco Services Company
ارامكو

// xn--mgba7c0bbn0a : 2015-05-14 Crescent Holding GmbH
العليان

// xn--mgbaakc7dvf : 2015-09-03 Emirates Telecommunications Corporation (trading as Etisalat)
اتصالات

// xn--mgbab2bd : 2013-10-31 CORE Association
بازار

// xn--mgbb9fbpob : 2014-12-18 GreenTech Consultancy Company W.L.L.
موبايلي

// xn--mgbca7dzdo : 2015-07-30 Abu Dhabi Systems and Information Centre
ابوظبي

// xn--mgbi4ecexp : 2015-10-21 Pontificium Consilium de Comunicationibus Socialibus (PCCS) (Pontifical Council for Social Communication)
كاثوليك

// xn--mgbt3dhd : 2014-09-04 Asia Green IT System Bilgisayar San. ve Tic. Ltd. Sti.
همراه

// xn--mk1bu44c : 2015-01-15 VeriSign Sarl
닷컴

// xn--mxtq1m : 2014-03-06 Net-Chinese Co., Ltd.
政府

// xn--ngbc5azd : 2013-07-13 International Domain Registry Pty. Ltd.
شبكة

// xn--ngbe9e0a : 2014-12-04 Kuwait Finance House
بيتك

// xn--ngbrx : 2015-11-12 League of Arab States
عرب

// xn--nqv7f : 2013-11-14 Public Interest Registry
机构

// xn--nqv7fs00ema : 2013-11-14 Public Interest Registry
组织机构

// xn--nyqy26a : 2014-11-07 Stable Tone Limited
健康

// xn--otu796d : 2017-08-06 Dot Trademark TLD Holding Company Limited
招聘

// xn--p1acf : 2013-12-12 Rusnames Limited
рус

// xn--pbt977c : 2014-12-22 Richemont DNS Inc.
珠宝

// xn--pssy2u : 2015-01-15 VeriSign Sarl
大拿

// xn--q9jyb4c : 2013-09-17 Charleston Road Registry Inc.
みんな

// xn--qcka1pmc : 2014-07-31 Charleston Road Registry Inc.
グーグル

// xn--rhqv96g : 2013-09-11 Stable Tone Limited
世界

// xn--rovu88b : 2015-02-26 Amazon Registry Services, Inc.
書籍

// xn--ses554g : 2014-01-16 KNET Co., Ltd.
网址

// xn--t60b56a : 2015-01-15 VeriSign Sarl
닷넷

// xn--tckwe : 2015-01-15 VeriSign Sarl
コム

// xn--tiq49xqyj : 2015-10-21 Pontificium Consilium de Comunicationibus Socialibus (PCCS) (Pontifical Council for Social Communication)
天主教

// xn--unup4y : 2013-07-14 Binky Moon, LLC
游戏

// xn--vermgensberater-ctb : 2014-06-23 Deutsche Vermögensberatung Aktiengesellschaft DVAG
vermögensberater

// xn--vermgensberatung-pwb : 2014-06-23 Deutsche Vermögensberatung Aktiengesellschaft DVAG
vermögensberatung

// xn--vhquv : 2013-08-27 Binky Moon, LLC
企业

// xn--vuq861b : 2014-10-16 Beijing Tele-info Network Technology Co., Ltd.
信息

// xn--w4r85el8fhu5dnra : 2015-04-30 Kerry Trading Co. Limited
嘉里大酒店

// xn--w4rs40l : 2015-07-30 Kerry Trading Co. Limited
嘉里

// xn--xhq521b : 2013-11-14 Guangzhou YU Wei Information Technology Co., Ltd.
广东

// xn--zfr164b : 2013-11-08 China Organizational Name Administration Center
政务

// xyz : 2013-12-05 XYZ.COM LLC
xyz

// yachts : 2014-01-09 DERYachts, LLC
yachts

// yahoo : 2015-04-02 Yahoo! Domain Services Inc.
yahoo

// yamaxun : 2014-12-18 Amazon Registry Services, Inc.
yamaxun

// yandex : 2014-04-10 YANDEX, LLC
yandex

// yodobashi : 2014-11-20 YODOBASHI CAMERA CO.,LTD.
yodobashi

// yoga : 2014-05-29 Minds + Machines Group Limited
yoga

// yokohama : 2013-12-12 GMO Registry, Inc.
yokohama

// you : 2015-04-09 Amazon Registry Services, Inc.
you

// youtube : 2014-05-01 Charleston Road Registry Inc.
youtube

// yun : 2015-01-08 QIHOO 360 TECHNOLOGY CO. LTD.
yun

// zappos : 2015-06-25 Amazon Registry Services, Inc.
zappos

// zara : 2014-11-07 Industria de Diseño Textil, S.A. (INDITEX, S.A.)
zara

// zero : 2014-12-18 Amazon Registry Services, Inc.
zero

// zip : 2014-05-08 Charleston Road Registry Inc.
zip

// zone : 2013-11-14 Binky Moon, LLC
zone

// zuerich : 2014-11-07 Kanton Zürich (Canton of Zurich)
zuerich


// ===END ICANN DOMAINS===
// ===BEGIN PRIVATE DOMAINS===
// (Note: these are in alphabetical order by company name)

// 1GB LLC : https://www.1gb.ua/
// Submitted by 1GB LLC <noc@1gb.com.ua>
cc.ua
inf.ua
ltd.ua

// Agnat sp. z o.o. : https://domena.pl
// Submitted by Przemyslaw Plewa <it-admin@domena.pl>
beep.pl

// alboto.ca : http://alboto.ca
// Submitted by Anton Avramov <avramov@alboto.ca>
barsy.ca

// Alces Software Ltd : http://alces-software.com
// Submitted by Mark J. Titorenko <mark.titorenko@alces-software.com>
*.compute.estate
*.alces.network

// alwaysdata : https://www.alwaysdata.com
// Submitted by Cyril <admin@alwaysdata.com>
alwaysdata.net

// Amazon CloudFront : https://aws.amazon.com/cloudfront/
// Submitted by Donavan Miller <donavanm@amazon.com>
cloudfront.net

// Amazon Elastic Compute Cloud : https://aws.amazon.com/ec2/
// Submitted by Luke Wells <psl-maintainers@amazon.com>
*.compute.amazonaws.com
*.compute-1.amazonaws.com
*.compute.amazonaws.com.cn
us-east-1.amazonaws.com

// Amazon Elastic Beanstalk : https://aws.amazon.com/elasticbeanstalk/
// Submitted by Luke Wells <psl-maintainers@amazon.com>
cn-north-1.eb.amazonaws.com.cn
cn-northwest-1.eb.amazonaws.com.cn
elasticbeanstalk.com
ap-northeast-1.elasticbeanstalk.com
ap-northeast-2.elasticbeanstalk.com
ap-northeast-3.elasticbeanstalk.com
ap-south-1.elasticbeanstalk.com
ap-southeast-1.elasticbeanstalk.com
ap-southeast-2.elasticbeanstalk.com
ca-central-1.elasticbeanstalk.com
eu-central-1.elasticbeanstalk.com
eu-west-1.elasticbeanstalk.com
eu-west-2.elasticbeanstalk.com
eu-west-3.elasticbeanstalk.com
sa-east-1.elasticbeanstalk.com
us-east-1.elasticbeanstalk.com
us-east-2.elasticbeanstalk.com
us-gov-west-1.elasticbeanstalk.com
us-west-1.elasticbeanstalk.com
us-west-2.elasticbeanstalk.com

// Amazon Elastic Load Balancing : https://aws.amazon.com/elasticloadbalancing/
// Submitted by Luke Wells <psl-maintainers@amazon.com>
*.elb.amazonaws.com
*.elb.amazonaws.com.cn

// Amazon S3 : https://aws.amazon.com/s3/
// Submitted by Luke Wells <psl-maintainers@amazon.com>
s3.amazonaws.com
s3-ap-northeast-1.amazonaws.com
s3-ap-northeast-2.amazonaws.com
s3-ap-south-1.amazonaws.com
s3-ap-southeast-1.amazonaws.com
s3-ap-southeast-2.amazonaws.com
s3-ca-central-1.amazonaws.com
s3-eu-central-1.amazonaws.com
s3-eu-west-1.amazonaws.com
s3-eu-west-2.amazonaws.com
s3-eu-west-3.amazonaws.com
s3-external-1.amazonaws.com
s3-fips-us-gov-west-1.amazonaws.com
s3-sa-east-1.amazonaws.com
s3-us-gov-west-1.amazonaws.com
s3-us-east-2.amazonaws.com
s3-us-west-1.amazonaws.com
s3-us-west-2.amazonaws.com
s3.ap-northeast-2.amazonaws.com
s3.ap-south-1.amazonaws.com
s3.cn-north-1.amazonaws.com.cn
s3.ca-central-1.amazonaws.com
s3.eu-central-1.amazonaws.com
s3.eu-west-2.amazonaws.com
s3.eu-west-3.amazonaws.com
s3.us-east-2.amazonaws.com
s3.dualstack.ap-northeast-1.amazonaws.com
s3.dualstack.ap-northeast-2.amazonaws.com
s3.dualstack.ap-south-1.amazonaws.com
s3.dualstack.ap-southeast-1.amazonaws.com
s3.dualstack.ap-southeast-2.amazonaws.com
s3.dualstack.ca-central-1.amazonaws.com
s3.dualstack.eu-central-1.amazonaws.com
s3.dualstack.eu-west-1.amazonaws.com
s3.dualstack.eu-west-2.amazonaws.com
s3.dualstack.eu-west-3.amazonaws.com
s3.dualstack.sa-east-1.amazonaws.com
s3.dualstack.us-east-1.amazonaws.com
s3.dualstack.us-east-2.amazonaws.com
s3-website-us-east-1.amazonaws.com
s3-website-us-west-1.amazonaws.com
s3-website-us-west-2.amazonaws.com
s3-website-ap-northeast-1.amazonaws.com
s3-website-ap-southeast-1.amazonaws.com
s3-website-ap-southeast-2.amazonaws.com
s3-website-eu-west-1.amazonaws.com
s3-website-sa-east-1.amazonaws.com
s3-website.ap-northeast-2.amazonaws.com
s3-website.ap-south-1.amazonaws.com
s3-website.ca-central-1.amazonaws.com
s3-website.eu-central-1.amazonaws.com
s3-website.eu-west-2.amazonaws.com
s3-website.eu-west-3.amazonaws.com
s3-website.us-east-2.amazonaws.com

// Amune : https://amune.org/
// Submitted by Team Amune <cert@amune.org>
t3l3p0rt.net
tele.amune.org

// Apigee : https://apigee.com/
// Submitted by Apigee Security Team <security@apigee.com>
apigee.io

// Aptible : https://www.aptible.com/
// Submitted by Thomas Orozco <thomas@aptible.com>
on-aptible.com

// Asociación Amigos de la Informática "Euskalamiga" : http://encounter.eus/
// Submitted by Hector Martin <marcan@euskalencounter.org>
user.party.eus

// Association potager.org : https://potager.org/
// Submitted by Lunar <jardiniers@potager.org>
pimienta.org
poivron.org
potager.org
sweetpepper.org

// ASUSTOR Inc. : http://www.asustor.com
// Submitted by Vincent Tseng <vincenttseng@asustor.com>
myasustor.com

// Automattic Inc. : https://automattic.com/
// Submitted by Alex Concha <alex.concha@automattic.com>
go-vip.co
go-vip.net
wpcomstaging.com

// AVM : https://avm.de
// Submitted by Andreas Weise <a.weise@avm.de>
myfritz.net

// AW AdvisorWebsites.com Software Inc : https://advisorwebsites.com
// Submitted by James Kennedy <domains@advisorwebsites.com>
*.awdev.ca
*.advisor.ws

// backplane : https://www.backplane.io
// Submitted by Anthony Voutas <anthony@backplane.io>
backplaneapp.io

// Banzai Cloud
// Submitted by Gabor Kozma <info@banzaicloud.com>
app.banzaicloud.io

// BetaInABox
// Submitted by Adrian <adrian@betainabox.com>
betainabox.com

// BinaryLane : http://www.binarylane.com
// Submitted by Nathan O'Sullivan <nathan@mammoth.com.au>
bnr.la

// Blackbaud, Inc. : https://www.blackbaud.com
// Submitted by Paul Crowder <paul.crowder@blackbaud.com>
blackbaudcdn.net

// Boomla : https://boomla.com
// Submitted by Tibor Halter <thalter@boomla.com>
boomla.net

// Boxfuse : https://boxfuse.com
// Submitted by Axel Fontaine <axel@boxfuse.com>
boxfuse.io

// bplaced : https://www.bplaced.net/
// Submitted by Miroslav Bozic <security@bplaced.net>
square7.ch
bplaced.com
bplaced.de
square7.de
bplaced.net
square7.net

// BrowserSafetyMark
// Submitted by Dave Tharp <browsersafetymark.io@quicinc.com>
browsersafetymark.io

// Bytemark Hosting : https://www.bytemark.co.uk
// Submitted by Paul Cammish <paul.cammish@bytemark.co.uk>
uk0.bigv.io
dh.bytemark.co.uk
vm.bytemark.co.uk

// callidomus : https://www.callidomus.com/
// Submitted by Marcus Popp <admin@callidomus.com>
mycd.eu

// CentralNic : http://www.centralnic.com/names/domains
// Submitted by registry <gavin.brown@centralnic.com>
ae.org
ar.com
br.com
cn.com
com.de
com.se
de.com
eu.com
gb.com
gb.net
hu.com
hu.net
jp.net
jpn.com
kr.com
mex.com
no.com
qc.com
ru.com
sa.com
se.net
uk.com
uk.net
us.com
uy.com
za.bz
za.com

// Africa.com Web Solutions Ltd : https://registry.africa.com
// Submitted by Gavin Brown <gavin.brown@centralnic.com>
africa.com

// iDOT Services Limited : http://www.domain.gr.com
// Submitted by Gavin Brown <gavin.brown@centralnic.com>
gr.com

// Radix FZC : http://domains.in.net
// Submitted by Gavin Brown <gavin.brown@centralnic.com>
in.net

// US REGISTRY LLC : http://us.org
// Submitted by Gavin Brown <gavin.brown@centralnic.com>
us.org

// co.com Registry, LLC : https://registry.co.com
// Submitted by Gavin Brown <gavin.brown@centralnic.com>
co.com

// c.la : http://www.c.la/
c.la

// certmgr.org : https://certmgr.org
// Submitted by B. Blechschmidt <hostmaster@certmgr.org>
certmgr.org

// Citrix : https://citrix.com
// Submitted by Alex Stoddard <alex.stoddard@citrix.com>
xenapponazure.com

// Civilized Discourse Construction Kit, Inc. : https://www.discourse.org/
// Submitted by Rishabh Nambiar <rishabh.nambiar@discourse.org>
discourse.group

// ClearVox : http://www.clearvox.nl/
// Submitted by Leon Rowland <leon@clearvox.nl>
virtueeldomein.nl

// Clever Cloud : https://www.clever-cloud.com/
// Submitted by Quentin Adam <noc@clever-cloud.com>
cleverapps.io

// Clerk : https://www.clerk.dev
// Submitted by Colin Sidoti <colin@clerk.dev>
*.lcl.dev
*.stg.dev

// Cloud66 : https://www.cloud66.com/
// Submitted by Khash Sajadi <khash@cloud66.com>
c66.me
cloud66.ws
cloud66.zone

// CloudAccess.net : https://www.cloudaccess.net/
// Submitted by Pawel Panek <noc@cloudaccess.net>
jdevcloud.com
wpdevcloud.com
cloudaccess.host
freesite.host
cloudaccess.net

// cloudControl : https://www.cloudcontrol.com/
// Submitted by Tobias Wilken <tw@cloudcontrol.com>
cloudcontrolled.com
cloudcontrolapp.com

// Cloudflare, Inc. : https://www.cloudflare.com/
// Submitted by Jake Riesterer <publicsuffixlist@cloudflare.com>
workers.dev

// Clovyr : https://clovyr.io
// Submitted by Patrick Nielsen <patrick@clovyr.io>
wnext.app

// co.ca : http://registry.co.ca/
co.ca

// Co & Co : https://co-co.nl/
// Submitted by Govert Versluis <govert@co-co.nl>
*.otap.co

// i-registry s.r.o. : http://www.i-registry.cz/
// Submitted by Martin Semrad <semrad@i-registry.cz>
co.cz

// CDN77.com : http://www.cdn77.com
// Submitted by Jan Krpes <jan.krpes@cdn77.com>
c.cdn77.org
cdn77-ssl.net
r.cdn77.net
rsc.cdn77.org
ssl.origin.cdn77-secure.org

// Cloud DNS Ltd : http://www.cloudns.net
// Submitted by Aleksander Hristov <noc@cloudns.net>
cloudns.asia
cloudns.biz
cloudns.club
cloudns.cc
cloudns.eu
cloudns.in
cloudns.info
cloudns.org
cloudns.pro
cloudns.pw
cloudns.us

// Cloudeity Inc : https://cloudeity.com
// Submitted by Stefan Dimitrov <contact@cloudeity.com>
cloudeity.net

// CNPY : https://cnpy.gdn
// Submitted by Angelo Gladding <angelo@lahacker.net>
cnpy.gdn

// CoDNS B.V.
co.nl
co.no

// Combell.com : https://www.combell.com
// Submitted by Thomas Wouters <thomas.wouters@combellgroup.com>
webhosting.be
hosting-cluster.nl

// COSIMO GmbH : http://www.cosimo.de
// Submitted by Rene Marticke <rmarticke@cosimo.de>
dyn.cosidns.de
dynamisches-dns.de
dnsupdater.de
internet-dns.de
l-o-g-i-n.de
dynamic-dns.info
feste-ip.net
knx-server.net
static-access.net

// Craynic, s.r.o. : http://www.craynic.com/
// Submitted by Ales Krajnik <ales.krajnik@craynic.com>
realm.cz

// Cryptonomic : https://cryptonomic.net/
// Submitted by Andrew Cady <public-suffix-list@cryptonomic.net>
*.cryptonomic.net

// Cupcake : https://cupcake.io/
// Submitted by Jonathan Rudenberg <jonathan@cupcake.io>
cupcake.is

// cyon GmbH : https://www.cyon.ch/
// Submitted by Dominic Luechinger <dol@cyon.ch>
cyon.link
cyon.site

// Daplie, Inc : https://daplie.com
// Submitted by AJ ONeal <aj@daplie.com>
daplie.me
localhost.daplie.me

// Datto, Inc. : https://www.datto.com/
// Submitted by Philipp Heckel <ph@datto.com>
dattolocal.com
dattorelay.com
dattoweb.com
mydatto.com
dattolocal.net
mydatto.net

// Dansk.net : http://www.dansk.net/
// Submitted by Anani Voule <digital@digital.co.dk>
biz.dk
co.dk
firm.dk
reg.dk
store.dk

// dapps.earth : https://dapps.earth/
// Submitted by Daniil Burdakov <icqkill@gmail.com>
*.dapps.earth
*.bzz.dapps.earth

// Debian : https://www.debian.org/
// Submitted by Peter Palfrader / Debian Sysadmin Team <dsa-publicsuffixlist@debian.org>
debian.net

// deSEC : https://desec.io/
// Submitted by Peter Thomassen <peter@desec.io>
dedyn.io

// DNShome : https://www.dnshome.de/
// Submitted by Norbert Auler <mail@dnshome.de>
dnshome.de

// DotArai : https://www.dotarai.com/
// Submitted by Atsadawat Netcharadsang <atsadawat@dotarai.co.th>
online.th
shop.th

// DrayTek Corp. : https://www.draytek.com/
// Submitted by Paul Fang <mis@draytek.com>
drayddns.com

// DreamHost : http://www.dreamhost.com/
// Submitted by Andrew Farmer <andrew.farmer@dreamhost.com>
dreamhosters.com

// Drobo : http://www.drobo.com/
// Submitted by Ricardo Padilha <rpadilha@drobo.com>
mydrobo.com

// Drud Holdings, LLC. : https://www.drud.com/
// Submitted by Kevin Bridges <kevin@drud.com>
drud.io
drud.us

// DuckDNS : http://www.duckdns.org/
// Submitted by Richard Harper <richard@duckdns.org>
duckdns.org

// dy.fi : http://dy.fi/
// Submitted by Heikki Hannikainen <hessu@hes.iki.fi>
dy.fi
tunk.org

// DynDNS.com : http://www.dyndns.com/services/dns/dyndns/
dyndns-at-home.com
dyndns-at-work.com
dyndns-blog.com
dyndns-free.com
dyndns-home.com
dyndns-ip.com
dyndns-mail.com
dyndns-office.com
dyndns-pics.com
dyndns-remote.com
dyndns-server.com
dyndns-web.com
dyndns-wiki.com
dyndns-work.com
dyndns.biz
dyndns.info
dyndns.org
dyndns.tv
at-band-camp.net
ath.cx
barrel-of-knowledge.info
barrell-of-knowledge.info
better-than.tv
blogdns.com
blogdns.net
blogdns.org
blogsite.org
boldlygoingnowhere.org
broke-it.net
buyshouses.net
cechire.com
dnsalias.com
dnsalias.net
dnsalias.org
dnsdojo.com
dnsdojo.net
dnsdojo.org
does-it.net
doesntexist.com
doesntexist.org
dontexist.com
dontexist.net
dontexist.org
doomdns.com
doomdns.org
dvrdns.org
dyn-o-saur.com
dynalias.com
dynalias.net
dynalias.org
dynathome.net
dyndns.ws
endofinternet.net
endofinternet.org
endoftheinternet.org
est-a-la-maison.com
est-a-la-masion.com
est-le-patron.com
est-mon-blogueur.com
for-better.biz
for-more.biz
for-our.info
for-some.biz
for-the.biz
forgot.her.name
forgot.his.name
from-ak.com
from-al.com
from-ar.com
from-az.net
from-ca.com
from-co.net
from-ct.com
from-dc.com
from-de.com
from-fl.com
from-ga.com
from-hi.com
from-ia.com
from-id.com
from-il.com
from-in.com
from-ks.com
from-ky.com
from-la.net
from-ma.com
from-md.com
from-me.org
from-mi.com
from-mn.com
from-mo.com
from-ms.com
from-mt.com
from-nc.com
from-nd.com
from-ne.com
from-nh.com
from-nj.com
from-nm.com
from-nv.com
from-ny.net
from-oh.com
from-ok.com
from-or.com
from-pa.com
from-pr.com
from-ri.com
from-sc.com
from-sd.com
from-tn.com
from-tx.com
from-ut.com
from-va.com
from-vt.com
from-wa.com
from-wi.com
from-wv.com
from-wy.com
ftpaccess.cc
fuettertdasnetz.de
game-host.org
game-server.cc
getmyip.com
gets-it.net
go.dyndns.org
gotdns.com
gotdns.org
groks-the.info
groks-this.info
ham-radio-op.net
here-for-more.info
hobby-site.com
hobby-site.org
home.dyndns.org
homedns.org
homeftp.net
homeftp.org
homeip.net
homelinux.com
homelinux.net
homelinux.org
homeunix.com
homeunix.net
homeunix.org
iamallama.com
in-the-band.net
is-a-anarchist.com
is-a-blogger.com
is-a-bookkeeper.com
is-a-bruinsfan.org
is-a-bulls-fan.com
is-a-candidate.org
is-a-caterer.com
is-a-celticsfan.org
is-a-chef.com
is-a-chef.net
is-a-chef.org
is-a-conservative.com
is-a-cpa.com
is-a-cubicle-slave.com
is-a-democrat.com
is-a-designer.com
is-a-doctor.com
is-a-financialadvisor.com
is-a-geek.com
is-a-geek.net
is-a-geek.org
is-a-green.com
is-a-guru.com
is-a-hard-worker.com
is-a-hunter.com
is-a-knight.org
is-a-landscaper.com
is-a-lawyer.com
is-a-liberal.com
is-a-libertarian.com
is-a-linux-user.org
is-a-llama.com
is-a-musician.com
is-a-nascarfan.com
is-a-nurse.com
is-a-painter.com
is-a-patsfan.org
is-a-personaltrainer.com
is-a-photographer.com
is-a-player.com
is-a-republican.com
is-a-rockstar.com
is-a-socialist.com
is-a-soxfan.org
is-a-student.com
is-a-teacher.com
is-a-techie.com
is-a-therapist.com
is-an-accountant.com
is-an-actor.com
is-an-actress.com
is-an-anarchist.com
is-an-artist.com
is-an-engineer.com
is-an-entertainer.com
is-by.us
is-certified.com
is-found.org
is-gone.com
is-into-anime.com
is-into-cars.com
is-into-cartoons.com
is-into-games.com
is-leet.com
is-lost.org
is-not-certified.com
is-saved.org
is-slick.com
is-uberleet.com
is-very-bad.org
is-very-evil.org
is-very-good.org
is-very-nice.org
is-very-sweet.org
is-with-theband.com
isa-geek.com
isa-geek.net
isa-geek.org
isa-hockeynut.com
issmarterthanyou.com
isteingeek.de
istmein.de
kicks-ass.net
kicks-ass.org
knowsitall.info
land-4-sale.us
lebtimnetz.de
leitungsen.de
likes-pie.com
likescandy.com
merseine.nu
mine.nu
misconfused.org
mypets.ws
myphotos.cc
neat-url.com
office-on-the.net
on-the-web.tv
podzone.net
podzone.org
readmyblog.org
saves-the-whales.com
scrapper-site.net
scrapping.cc
selfip.biz
selfip.com
selfip.info
selfip.net
selfip.org
sells-for-less.com
sells-for-u.com
sells-it.net
sellsyourhome.org
servebbs.com
servebbs.net
servebbs.org
serveftp.net
serveftp.org
servegame.org
shacknet.nu
simple-url.com
space-to-rent.com
stuff-4-sale.org
stuff-4-sale.us
teaches-yoga.com
thruhere.net
traeumtgerade.de
webhop.biz
webhop.info
webhop.net
webhop.org
worse-than.tv
writesthisblog.com

// ddnss.de : https://www.ddnss.de/
// Submitted by Robert Niedziela <webmaster@ddnss.de>
ddnss.de
dyn.ddnss.de
dyndns.ddnss.de
dyndns1.de
dyn-ip24.de
home-webserver.de
dyn.home-webserver.de
myhome-server.de
ddnss.org

// Definima : http://www.definima.com/
// Submitted by Maxence Bitterli <maxence@definima.com>
definima.net
definima.io

// dnstrace.pro : https://dnstrace.pro/
// Submitted by Chris Partridge <chris@partridge.tech>
bci.dnstrace.pro

// Dynu.com : https://www.dynu.com/
// Submitted by Sue Ye <sue@dynu.com>
ddnsfree.com
ddnsgeek.com
giize.com
gleeze.com
kozow.com
loseyourip.com
ooguy.com
theworkpc.com
casacam.net
dynu.net
accesscam.org
camdvr.org
freeddns.org
mywire.org
webredirect.org
myddns.rocks
blogsite.xyz

// dynv6 : https://dynv6.com
// Submitted by Dominik Menke <dom@digineo.de>
dynv6.net

// E4YOU spol. s.r.o. : https://e4you.cz/
// Submitted by Vladimir Dudr <info@e4you.cz>
e4.cz

// Enalean SAS: https://www.enalean.com
// Submitted by Thomas Cottier <thomas.cottier@enalean.com>
mytuleap.com

// ECG Robotics, Inc: https://ecgrobotics.org
// Submitted by <frc1533@ecgrobotics.org>
onred.one
staging.onred.one

// Enonic : http://enonic.com/
// Submitted by Erik Kaareng-Sunde <esu@enonic.com>
enonic.io
customer.enonic.io

// EU.org https://eu.org/
// Submitted by Pierre Beyssac <hostmaster@eu.org>
eu.org
al.eu.org
asso.eu.org
at.eu.org
au.eu.org
be.eu.org
bg.eu.org
ca.eu.org
cd.eu.org
ch.eu.org
cn.eu.org
cy.eu.org
cz.eu.org
de.eu.org
dk.eu.org
edu.eu.org
ee.eu.org
es.eu.org
fi.eu.org
fr.eu.org
gr.eu.org
hr.eu.org
hu.eu.org
ie.eu.org
il.eu.org
in.eu.org
int.eu.org
is.eu.org
it.eu.org
jp.eu.org
kr.eu.org
lt.eu.org
lu.eu.org
lv.eu.org
mc.eu.org
me.eu.org
mk.eu.org
mt.eu.org
my.eu.org
net.eu.org
ng.eu.org
nl.eu.org
no.eu.org
nz.eu.org
paris.eu.org
pl.eu.org
pt.eu.org
q-a.eu.org
ro.eu.org
ru.eu.org
se.eu.org
si.eu.org
sk.eu.org
tr.eu.org
uk.eu.org
us.eu.org

// Evennode : http://www.evennode.com/
// Submitted by Michal Kralik <support@evennode.com>
eu-1.evennode.com
eu-2.evennode.com
eu-3.evennode.com
eu-4.evennode.com
us-1.evennode.com
us-2.evennode.com
us-3.evennode.com
us-4.evennode.com

// eDirect Corp. : https://hosting.url.com.tw/
// Submitted by C.S. chang <cschang@corp.url.com.tw>
twmail.cc
twmail.net
twmail.org
mymailer.com.tw
url.tw

// Facebook, Inc.
// Submitted by Peter Ruibal <public-suffix@fb.com>
apps.fbsbx.com

// FAITID : https://faitid.org/
// Submitted by Maxim Alzoba <tech.contact@faitid.org>
// https://www.flexireg.net/stat_info
ru.net
adygeya.ru
bashkiria.ru
bir.ru
cbg.ru
com.ru
dagestan.ru
grozny.ru
kalmykia.ru
kustanai.ru
marine.ru
mordovia.ru
msk.ru
mytis.ru
nalchik.ru
nov.ru
pyatigorsk.ru
spb.ru
vladikavkaz.ru
vladimir.ru
abkhazia.su
adygeya.su
aktyubinsk.su
arkhangelsk.su
armenia.su
ashgabad.su
azerbaijan.su
balashov.su
bashkiria.su
bryansk.su
bukhara.su
chimkent.su
dagestan.su
east-kazakhstan.su
exnet.su
georgia.su
grozny.su
ivanovo.su
jambyl.su
kalmykia.su
kaluga.su
karacol.su
karaganda.su
karelia.su
khakassia.su
krasnodar.su
kurgan.su
kustanai.su
lenug.su
mangyshlak.su
mordovia.su
msk.su
murmansk.su
nalchik.su
navoi.su
north-kazakhstan.su
nov.su
obninsk.su
penza.su
pokrovsk.su
sochi.su
spb.su
tashkent.su
termez.su
togliatti.su
troitsk.su
tselinograd.su
tula.su
tuva.su
vladikavkaz.su
vladimir.su
vologda.su

// Fancy Bits, LLC : http://getchannels.com
// Submitted by Aman Gupta <aman@getchannels.com>
channelsdvr.net

// Fastly Inc. : http://www.fastly.com/
// Submitted by Fastly Security <security@fastly.com>
fastly-terrarium.com
fastlylb.net
map.fastlylb.net
freetls.fastly.net
map.fastly.net
a.prod.fastly.net
global.prod.fastly.net
a.ssl.fastly.net
b.ssl.fastly.net
global.ssl.fastly.net

// FASTVPS EESTI OU : https://fastvps.ru/
// Submitted by Likhachev Vasiliy <lihachev@fastvps.ru>
fastpanel.direct
fastvps-server.com

// Featherhead : https://featherhead.xyz/
// Submitted by Simon Menke <simon@featherhead.xyz>
fhapp.xyz

// Fedora : https://fedoraproject.org/
// submitted by Patrick Uiterwijk <puiterwijk@fedoraproject.org>
fedorainfracloud.org
fedorapeople.org
cloud.fedoraproject.org
app.os.fedoraproject.org
app.os.stg.fedoraproject.org

// Fermax : https://fermax.com/
// submitted by Koen Van Isterdael <k.vanisterdael@fermax.be>
mydobiss.com

// Filegear Inc. : https://www.filegear.com
// Submitted by Jason Zhu <jason@owtware.com>
filegear.me
filegear-au.me
filegear-de.me
filegear-gb.me
filegear-ie.me
filegear-jp.me
filegear-sg.me

// Firebase, Inc.
// Submitted by Chris Raynor <chris@firebase.com>
firebaseapp.com

// Flynn : https://flynn.io
// Submitted by Jonathan Rudenberg <jonathan@flynn.io>
flynnhub.com
flynnhosting.net

// Freebox : http://www.freebox.fr
// Submitted by Romain Fliedel <rfliedel@freebox.fr>
freebox-os.com
freeboxos.com
fbx-os.fr
fbxos.fr
freebox-os.fr
freeboxos.fr

// freedesktop.org : https://www.freedesktop.org
// Submitted by Daniel Stone <daniel@fooishbar.org>
freedesktop.org

// Futureweb OG : http://www.futureweb.at
// Submitted by Andreas Schnederle-Wagner <schnederle@futureweb.at>
*.futurecms.at
*.ex.futurecms.at
*.in.futurecms.at
futurehosting.at
futuremailing.at
*.ex.ortsinfo.at
*.kunden.ortsinfo.at
*.statics.cloud

// GDS : https://www.gov.uk/service-manual/operations/operating-servicegovuk-subdomains
// Submitted by David Illsley <david.illsley@digital.cabinet-office.gov.uk>
service.gov.uk

<<<<<<< HEAD
// Gentlent, Limited : https://www.gentlent.com
// Submitted by Tom Klein <tklein@gentlent.com>
lab.ms
=======
// Gehirn Inc. : https://www.gehirn.co.jp/
// Submitted by Kohei YOSHIDA <tech@gehirn.co.jp>
gehirn.ne.jp
usercontent.jp
>>>>>>> a2e42420

// GitHub, Inc.
// Submitted by Patrick Toomey <security@github.com>
github.io
githubusercontent.com

// GitLab, Inc.
// Submitted by Alex Hanselka <alex@gitlab.com>
gitlab.io

// Glitch, Inc : https://glitch.com
// Submitted by Mads Hartmann <mads@glitch.com>
glitch.me

// GOV.UK Platform as a Service : https://www.cloud.service.gov.uk/
// Submitted by Tom Whitwell <tom.whitwell@digital.cabinet-office.gov.uk>
cloudapps.digital
london.cloudapps.digital

// UKHomeOffice : https://www.gov.uk/government/organisations/home-office
// Submitted by Jon Shanks <jon.shanks@digital.homeoffice.gov.uk>
homeoffice.gov.uk

// GlobeHosting, Inc.
// Submitted by Zoltan Egresi <egresi@globehosting.com>
ro.im
shop.ro

// GoIP DNS Services : http://www.goip.de
// Submitted by Christian Poulter <milchstrasse@goip.de>
goip.de

// Google, Inc.
// Submitted by Eduardo Vela <evn@google.com>
run.app
a.run.app
*.0emm.com
appspot.com
blogspot.ae
blogspot.al
blogspot.am
blogspot.ba
blogspot.be
blogspot.bg
blogspot.bj
blogspot.ca
blogspot.cf
blogspot.ch
blogspot.cl
blogspot.co.at
blogspot.co.id
blogspot.co.il
blogspot.co.ke
blogspot.co.nz
blogspot.co.uk
blogspot.co.za
blogspot.com
blogspot.com.ar
blogspot.com.au
blogspot.com.br
blogspot.com.by
blogspot.com.co
blogspot.com.cy
blogspot.com.ee
blogspot.com.eg
blogspot.com.es
blogspot.com.mt
blogspot.com.ng
blogspot.com.tr
blogspot.com.uy
blogspot.cv
blogspot.cz
blogspot.de
blogspot.dk
blogspot.fi
blogspot.fr
blogspot.gr
blogspot.hk
blogspot.hr
blogspot.hu
blogspot.ie
blogspot.in
blogspot.is
blogspot.it
blogspot.jp
blogspot.kr
blogspot.li
blogspot.lt
blogspot.lu
blogspot.md
blogspot.mk
blogspot.mr
blogspot.mx
blogspot.my
blogspot.nl
blogspot.no
blogspot.pe
blogspot.pt
blogspot.qa
blogspot.re
blogspot.ro
blogspot.rs
blogspot.ru
blogspot.se
blogspot.sg
blogspot.si
blogspot.sk
blogspot.sn
blogspot.td
blogspot.tw
blogspot.ug
blogspot.vn
cloudfunctions.net
cloud.goog
codespot.com
googleapis.com
googlecode.com
pagespeedmobilizer.com
publishproxy.com
withgoogle.com
withyoutube.com

// Hakaran group: http://hakaran.cz
// Submited by Arseniy Sokolov <security@hakaran.cz>
fin.ci
free.hr
caa.li
ua.rs
conf.se

// Hashbang : https://hashbang.sh
hashbang.sh

// Hasura : https://hasura.io
// Submitted by Shahidh K Muhammed <shahidh@hasura.io>
hasura.app
hasura-app.io

// Hepforge : https://www.hepforge.org
// Submitted by David Grellscheid <admin@hepforge.org>
hepforge.org

// Heroku : https://www.heroku.com/
// Submitted by Tom Maher <tmaher@heroku.com>
herokuapp.com
herokussl.com

// Hibernating Rhinos
// Submitted by Oren Eini <oren@ravendb.net>
myravendb.com
ravendb.community
ravendb.me
development.run
ravendb.run

// HOSTBIP REGISTRY : https://www.hostbip.com/
// Submitted by Atanunu Igbunuroghene <publicsuffixlist@hostbip.com>
bpl.biz
orx.biz
ng.city
ng.ink
biz.gl
col.ng
gen.ng
ltd.ng
sch.so

// Häkkinen.fi
// Submitted by Eero Häkkinen <Eero+psl@Häkkinen.fi>
häkkinen.fi

// Ici la Lune : http://www.icilalune.com/
// Submitted by Simon Morvan <simon@icilalune.com>
*.moonscale.io
moonscale.net

// iki.fi
// Submitted by Hannu Aronsson <haa@iki.fi>
iki.fi

// Individual Network Berlin e.V. : https://www.in-berlin.de/
// Submitted by Christian Seitz <chris@in-berlin.de>
dyn-berlin.de
in-berlin.de
in-brb.de
in-butter.de
in-dsl.de
in-dsl.net
in-dsl.org
in-vpn.de
in-vpn.net
in-vpn.org

// info.at : http://www.info.at/
biz.at
info.at

// info.cx : http://info.cx
// Submitted by Jacob Slater <whois@igloo.to>
info.cx

// Interlegis : http://www.interlegis.leg.br
// Submitted by Gabriel Ferreira <registrobr@interlegis.leg.br>
ac.leg.br
al.leg.br
am.leg.br
ap.leg.br
ba.leg.br
ce.leg.br
df.leg.br
es.leg.br
go.leg.br
ma.leg.br
mg.leg.br
ms.leg.br
mt.leg.br
pa.leg.br
pb.leg.br
pe.leg.br
pi.leg.br
pr.leg.br
rj.leg.br
rn.leg.br
ro.leg.br
rr.leg.br
rs.leg.br
sc.leg.br
se.leg.br
sp.leg.br
to.leg.br

// intermetrics GmbH : https://pixolino.com/
// Submitted by Wolfgang Schwarz <admin@intermetrics.de>
pixolino.com

// IPiFony Systems, Inc. : https://www.ipifony.com/
// Submitted by Matthew Hardeman <mhardeman@ipifony.com>
ipifony.net

// IServ GmbH : https://iserv.eu
// Submitted by Kim-Alexander Brodowski <kim.brodowski@iserv.eu>
mein-iserv.de
test-iserv.de

// Jino : https://www.jino.ru
// Submitted by Sergey Ulyashin <ulyashin@jino.ru>
myjino.ru
*.hosting.myjino.ru
*.landing.myjino.ru
*.spectrum.myjino.ru
*.vps.myjino.ru

// Joyent : https://www.joyent.com/
// Submitted by Brian Bennett <brian.bennett@joyent.com>
*.triton.zone
*.cns.joyent.com

// JS.ORG : http://dns.js.org
// Submitted by Stefan Keim <admin@js.org>
js.org

// KaasHosting : http://www.kaashosting.nl/
// Submitted by Wouter Bakker <hostmaster@kaashosting.nl>
kaas.gg
khplay.nl

// Keyweb AG : https://www.keyweb.de
// Submitted by Martin Dannehl <postmaster@keymachine.de>
keymachine.de

// KnightPoint Systems, LLC : http://www.knightpoint.com/
// Submitted by Roy Keene <rkeene@knightpoint.com>
knightpoint.systems

// .KRD : http://nic.krd/data/krd/Registration%20Policy.pdf
co.krd
edu.krd

// LCube - Professional hosting e.K. : https://www.lcube-webhosting.de
// Submitted by Lars Laehn <info@lcube.de>
git-repos.de
lcube-server.de
svn-repos.de

// Leadpages : https://www.leadpages.net
// Submitted by Greg Dallavalle <domains@leadpages.net>
leadpages.co
lpages.co
lpusercontent.com

// Lifetime Hosting : https://Lifetime.Hosting/
// Submitted by Mike Fillator <support@lifetime.hosting>
co.business
co.education
co.events
co.financial
co.network
co.place
co.technology

// Lightmaker Property Manager, Inc. : https://app.lmpm.com/
// Submitted by Greg Holland <greg.holland@lmpm.com>
app.lmpm.com

// Linki Tools UG : https://linki.tools
// Submitted by Paulo Matos <pmatos@linki.tools>
linkitools.space

// linkyard ldt: https://www.linkyard.ch/
// Submitted by Mario Siegenthaler <mario.siegenthaler@linkyard.ch>
linkyard.cloud
linkyard-cloud.ch

// LiquidNet Ltd : http://www.liquidnetlimited.com/
// Submitted by Victor Velchev <admin@liquidnetlimited.com>
we.bs

// Log'in Line : https://www.loginline.com/
// Submitted by Rémi Mach <remi.mach@loginline.com>
loginline.app
loginline.dev
loginline.io
loginline.services
loginline.site

// LubMAN UMCS Sp. z o.o : https://lubman.pl/
// Submitted by Ireneusz Maliszewski <ireneusz.maliszewski@lubman.pl>
krasnik.pl
leczna.pl
lubartow.pl
lublin.pl
poniatowa.pl
swidnik.pl

// Lug.org.uk : https://lug.org.uk
// Submitted by Jon Spriggs <admin@lug.org.uk>
uklugs.org
glug.org.uk
lug.org.uk
lugs.org.uk

// Lukanet Ltd : https://lukanet.com
// Submitted by Anton Avramov <register@lukanet.com>
barsy.bg
barsy.co.uk
barsyonline.co.uk
barsycenter.com
barsyonline.com
barsy.club
barsy.de
barsy.eu
barsy.in
barsy.info
barsy.io
barsy.me
barsy.menu
barsy.mobi
barsy.net
barsy.online
barsy.org
barsy.pro
barsy.pub
barsy.shop
barsy.site
barsy.support
barsy.uk

// Magento Commerce
// Submitted by Damien Tournoud <dtournoud@magento.cloud>
*.magentosite.cloud

// May First - People Link : https://mayfirst.org/
// Submitted by Jamie McClelland <info@mayfirst.org>
mayfirst.info
mayfirst.org

// Mail.Ru Group : https://hb.cldmail.ru
// Submitted by Ilya Zaretskiy <zaretskiy@corp.mail.ru>
hb.cldmail.ru

// Memset hosting : https://www.memset.com
// Submitted by Tom Whitwell <domains@memset.com>
miniserver.com
memset.net

// MetaCentrum, CESNET z.s.p.o. : https://www.metacentrum.cz/en/
// Submitted by Zdeněk Šustr <zdenek.sustr@cesnet.cz>
cloud.metacentrum.cz
custom.metacentrum.cz

// MetaCentrum, CESNET z.s.p.o. : https://www.metacentrum.cz/en/
// Submitted by Radim Janča <janca@cesnet.cz>
flt.cloud.muni.cz
usr.cloud.muni.cz

// Meteor Development Group : https://www.meteor.com/hosting
// Submitted by Pierre Carrier <pierre@meteor.com>
meteorapp.com
eu.meteorapp.com

// Michau Enterprises Limited : http://www.co.pl/
co.pl

// Microsoft Corporation : http://microsoft.com
// Submitted by Justin Luk <juluk@microsoft.com>
azurecontainer.io
azurewebsites.net
azure-mobile.net
cloudapp.net

// Mozilla Corporation : https://mozilla.com
// Submitted by Ben Francis <bfrancis@mozilla.com>
mozilla-iot.org

// Mozilla Foundation : https://mozilla.org/
// Submitted by glob <glob@mozilla.com>
bmoattachments.org

// MSK-IX : https://www.msk-ix.ru/
// Submitted by Khannanov Roman <r.khannanov@msk-ix.ru>
net.ru
org.ru
pp.ru

// Nabu Casa : https://www.nabucasa.com
// Submitted by Paulus Schoutsen <infra@nabucasa.com>
ui.nabu.casa

// Names.of.London : https://names.of.london/
// Submitted by James Stevens <registry@names.of.london> or <james@jrcs.net>
pony.club
of.fashion
on.fashion
of.football
in.london
of.london
for.men
and.mom
for.mom
for.one
for.sale
of.work
to.work

// NCTU.ME : https://nctu.me/
// Submitted by Tocknicsu <admin@nctu.me>
nctu.me

// Netlify : https://www.netlify.com
// Submitted by Jessica Parsons <jessica@netlify.com>
bitballoon.com
netlify.com

// Neustar Inc.
// Submitted by Trung Tran <Trung.Tran@neustar.biz>
4u.com

// ngrok : https://ngrok.com/
// Submitted by Alan Shreve <alan@ngrok.com>
ngrok.io

// Nimbus Hosting Ltd. : https://www.nimbushosting.co.uk/
// Submitted by Nicholas Ford <nick@nimbushosting.co.uk>
nh-serv.co.uk

// NFSN, Inc. : https://www.NearlyFreeSpeech.NET/
// Submitted by Jeff Wheelhouse <support@nearlyfreespeech.net>
nfshost.com

// Now-DNS : https://now-dns.com
// Submitted by Steve Russell <steve@now-dns.com>
dnsking.ch
mypi.co
n4t.co
001www.com
ddnslive.com
myiphost.com
forumz.info
16-b.it
32-b.it
64-b.it
soundcast.me
tcp4.me
dnsup.net
hicam.net
now-dns.net
ownip.net
vpndns.net
dynserv.org
now-dns.org
x443.pw
now-dns.top
ntdll.top
freeddns.us
crafting.xyz
zapto.xyz

// nsupdate.info : https://www.nsupdate.info/
// Submitted by Thomas Waldmann <info@nsupdate.info>
nsupdate.info
nerdpol.ovh

// No-IP.com : https://noip.com/
// Submitted by Deven Reza <publicsuffixlist@noip.com>
blogsyte.com
brasilia.me
cable-modem.org
ciscofreak.com
collegefan.org
couchpotatofries.org
damnserver.com
ddns.me
ditchyourip.com
dnsfor.me
dnsiskinky.com
dvrcam.info
dynns.com
eating-organic.net
fantasyleague.cc
geekgalaxy.com
golffan.us
health-carereform.com
homesecuritymac.com
homesecuritypc.com
hopto.me
ilovecollege.info
loginto.me
mlbfan.org
mmafan.biz
myactivedirectory.com
mydissent.net
myeffect.net
mymediapc.net
mypsx.net
mysecuritycamera.com
mysecuritycamera.net
mysecuritycamera.org
net-freaks.com
nflfan.org
nhlfan.net
no-ip.ca
no-ip.co.uk
no-ip.net
noip.us
onthewifi.com
pgafan.net
point2this.com
pointto.us
privatizehealthinsurance.net
quicksytes.com
read-books.org
securitytactics.com
serveexchange.com
servehumour.com
servep2p.com
servesarcasm.com
stufftoread.com
ufcfan.org
unusualperson.com
workisboring.com
3utilities.com
bounceme.net
ddns.net
ddnsking.com
gotdns.ch
hopto.org
myftp.biz
myftp.org
myvnc.com
no-ip.biz
no-ip.info
no-ip.org
noip.me
redirectme.net
servebeer.com
serveblog.net
servecounterstrike.com
serveftp.com
servegame.com
servehalflife.com
servehttp.com
serveirc.com
serveminecraft.net
servemp3.com
servepics.com
servequake.com
sytes.net
webhop.me
zapto.org

// NodeArt : https://nodeart.io
// Submitted by Konstantin Nosov <Nosov@nodeart.io>
stage.nodeart.io

// Nodum B.V. : https://nodum.io/
// Submitted by Wietse Wind <hello+publicsuffixlist@nodum.io>
nodum.co
nodum.io

// Nucleos Inc. : https://nucleos.com
// Submitted by Piotr Zduniak <piotr@nucleos.com>
pcloud.host

// NYC.mn : http://www.information.nyc.mn
// Submitted by Matthew Brown <mattbrown@nyc.mn>
nyc.mn

// NymNom : https://nymnom.com/
// Submitted by Dave McCormack <dave.mccormack@nymnom.com>
nom.ae
nom.af
nom.ai
nom.al
nym.by
nym.bz
nom.cl
nom.gd
nom.ge
nom.gl
nym.gr
nom.gt
nym.gy
nom.hn
nym.ie
nom.im
nom.ke
nym.kz
nym.la
nym.lc
nom.li
nym.li
nym.lt
nym.lu
nym.me
nom.mk
nym.mn
nym.mx
nom.nu
nym.nz
nym.pe
nym.pt
nom.pw
nom.qa
nym.ro
nom.rs
nom.si
nym.sk
nom.st
nym.su
nym.sx
nom.tj
nym.tw
nom.ug
nom.uy
nom.vc
nom.vg

// Octopodal Solutions, LLC. : https://ulterius.io/
// Submitted by Andrew Sampson <andrew@ulterius.io>
cya.gg

// Omnibond Systems, LLC. : https://www.omnibond.com
// Submitted by Cole Estep <cole@omnibond.com>
cloudycluster.net

// One Fold Media : http://www.onefoldmedia.com/
// Submitted by Eddie Jones <eddie@onefoldmedia.com>
nid.io

// OpenCraft GmbH : http://opencraft.com/
// Submitted by Sven Marnach <sven@opencraft.com>
opencraft.hosting

// Opera Software, A.S.A.
// Submitted by Yngve Pettersen <yngve@opera.com>
operaunite.com

// OutSystems
// Submitted by Duarte Santos <domain-admin@outsystemscloud.com>
outsystemscloud.com

// OwnProvider GmbH: http://www.ownprovider.com
// Submitted by Jan Moennich <jan.moennich@ownprovider.com>
ownprovider.com
own.pm

// OX : http://www.ox.rs
// Submitted by Adam Grand <webmaster@mail.ox.rs>
ox.rs

// oy.lc
// Submitted by Charly Coste <changaco@changaco.oy.lc>
oy.lc

// Pagefog : https://pagefog.com/
// Submitted by Derek Myers <derek@pagefog.com>
pgfog.com

// Pagefront : https://www.pagefronthq.com/
// Submitted by Jason Kriss <jason@pagefronthq.com>
pagefrontapp.com

// .pl domains (grandfathered)
art.pl
gliwice.pl
krakow.pl
poznan.pl
wroc.pl
zakopane.pl

// Pantheon Systems, Inc. : https://pantheon.io/
// Submitted by Gary Dylina <gary@pantheon.io>
pantheonsite.io
gotpantheon.com

// Peplink | Pepwave : http://peplink.com/
// Submitted by Steve Leung <steveleung@peplink.com>
mypep.link

// Planet-Work : https://www.planet-work.com/
// Submitted by Frédéric VANNIÈRE <f.vanniere@planet-work.com>
on-web.fr

// Platform.sh : https://platform.sh
// Submitted by Nikola Kotur <nikola@platform.sh>
*.platform.sh
*.platformsh.site

// prgmr.com : https://prgmr.com/
// Submitted by Sarah Newman <owner@prgmr.com>
xen.prgmr.com

// priv.at : http://www.nic.priv.at/
// Submitted by registry <lendl@nic.at>
priv.at

// privacytools.io : https://www.privacytools.io/
// Submitted by Jonah Aragon <jonah@privacytools.io>
prvcy.page

// Protocol Labs : https://protocol.ai/
// Submitted by Michael Burns <noc@protocol.ai>
*.dweb.link

// Protonet GmbH : http://protonet.io
// Submitted by Martin Meier <admin@protonet.io>
protonet.io

// Publication Presse Communication SARL : https://ppcom.fr
// Submitted by Yaacov Akiba Slama <admin@chirurgiens-dentistes-en-france.fr>
chirurgiens-dentistes-en-france.fr
byen.site

// Redstar Consultants : https://www.redstarconsultants.com/
// Submitted by Jons Slemmer <jons@redstarconsultants.com>
instantcloud.cn

// Russian Academy of Sciences
// Submitted by Tech Support <support@rasnet.ru>
ras.ru

// QA2
// Submitted by Daniel Dent (https://www.danieldent.com/)
qa2.com

// QNAP System Inc : https://www.qnap.com
// Submitted by Nick Chang <nickchang@qnap.com>
dev-myqnapcloud.com
alpha-myqnapcloud.com
myqnapcloud.com

// Quip : https://quip.com
// Submitted by Patrick Linehan <plinehan@quip.com>
*.quipelements.com

// Qutheory LLC : http://qutheory.io
// Submitted by Jonas Schwartz <jonas@qutheory.io>
vapor.cloud
vaporcloud.io

// Rackmaze LLC : https://www.rackmaze.com
// Submitted by Kirill Pertsev <kika@rackmaze.com>
rackmaze.com
rackmaze.net

// Rancher Labs, Inc : https://rancher.com
// Submitted by Vincent Fiduccia <domains@rancher.com>
*.on-rancher.cloud
*.on-rio.io

// Read The Docs, Inc : https://www.readthedocs.org
// Submitted by David Fischer <team@readthedocs.org>
readthedocs.io

// Red Hat, Inc. OpenShift : https://openshift.redhat.com/
// Submitted by Tim Kramer <tkramer@rhcloud.com>
rhcloud.com

// Render : https://render.com
// Submitted by Anurag Goel <dev@render.com>
app.render.com
onrender.com

// Repl.it : https://repl.it
// Submitted by Mason Clayton <mason@repl.it>
repl.co
repl.run

// Resin.io : https://resin.io
// Submitted by Tim Perry <tim@resin.io>
resindevice.io
devices.resinstaging.io

// RethinkDB : https://www.rethinkdb.com/
// Submitted by Chris Kastorff <info@rethinkdb.com>
hzc.io

// Revitalised Limited : http://www.revitalised.co.uk
// Submitted by Jack Price <jack@revitalised.co.uk>
wellbeingzone.eu
ptplus.fit
wellbeingzone.co.uk

// Rochester Institute of Technology : http://www.rit.edu/
// Submitted by Jennifer Herting <jchits@rit.edu>
git-pages.rit.edu

// Sandstorm Development Group, Inc. : https://sandcats.io/
// Submitted by Asheesh Laroia <asheesh@sandstorm.io>
sandcats.io

// SBE network solutions GmbH : https://www.sbe.de/
// Submitted by Norman Meilick <nm@sbe.de>
logoip.de
logoip.com

// schokokeks.org GbR : https://schokokeks.org/
// Submitted by Hanno Böck <hanno@schokokeks.org>
schokokeks.net

// Scry Security : http://www.scrysec.com
// Submitted by Shante Adam <shante@skyhat.io>
scrysec.com

// Securepoint GmbH : https://www.securepoint.de
// Submitted by Erik Anders <erik.anders@securepoint.de>
firewall-gateway.com
firewall-gateway.de
my-gateway.de
my-router.de
spdns.de
spdns.eu
firewall-gateway.net
my-firewall.org
myfirewall.org
spdns.org

// SensioLabs, SAS : https://sensiolabs.com/
// Submitted by Fabien Potencier <fabien.potencier@sensiolabs.com>
*.s5y.io
*.sensiosite.cloud

// Service Online LLC : http://drs.ua/
// Submitted by Serhii Bulakh <support@drs.ua>
biz.ua
co.ua
pp.ua

// ShiftEdit : https://shiftedit.net/
// Submitted by Adam Jimenez <adam@shiftcreate.com>
shiftedit.io

// Shopblocks : http://www.shopblocks.com/
// Submitted by Alex Bowers <alex@shopblocks.com>
myshopblocks.com

// Siemens Mobility GmbH
// Submitted by Oliver Graebner <security@mo-siemens.io>
mo-siemens.io

// SinaAppEngine : http://sae.sina.com.cn/
// Submitted by SinaAppEngine <saesupport@sinacloud.com>
1kapp.com
appchizi.com
applinzi.com
sinaapp.com
vipsinaapp.com

// Siteleaf : https://www.siteleaf.com/
// Submitted by Skylar Challand <support@siteleaf.com>
siteleaf.net

// Skyhat : http://www.skyhat.io
// Submitted by Shante Adam <shante@skyhat.io>
bounty-full.com
alpha.bounty-full.com
beta.bounty-full.com

// Stackhero : https://www.stackhero.io
// Submitted by Adrien Gillon <adrien+public-suffix-list@stackhero.io>
stackhero-network.com

// staticland : https://static.land
// Submitted by Seth Vincent <sethvincent@gmail.com>
static.land
dev.static.land
sites.static.land

// SourceLair PC : https://www.sourcelair.com
// Submitted by Antonis Kalipetis <akalipetis@sourcelair.com>
apps.lair.io
*.stolos.io

// SpaceKit : https://www.spacekit.io/
// Submitted by Reza Akhavan <spacekit.io@gmail.com>
spacekit.io

// SpeedPartner GmbH: https://www.speedpartner.de/
// Submitted by Stefan Neufeind <info@speedpartner.de>
customer.speedpartner.de

// Standard Library : https://stdlib.com
// Submitted by Jacob Lee <jacob@stdlib.com>
api.stdlib.com

// Storj Labs Inc. : https://storj.io/
// Submitted by Philip Hutchins <hostmaster@storj.io>
storj.farm

// Studenten Net Twente : http://www.snt.utwente.nl/
// Submitted by Silke Hofstra <syscom@snt.utwente.nl>
utwente.io

// Student-Run Computing Facility : https://www.srcf.net/
// Submitted by Edwin Balani <sysadmins@srcf.net>
soc.srcf.net
user.srcf.net

// Sub 6 Limited: http://www.sub6.com
// Submitted by Dan Miller <dm@sub6.com>
temp-dns.com

// Swisscom Application Cloud: https://developer.swisscom.com
// Submitted by Matthias.Winzeler <matthias.winzeler@swisscom.com>
applicationcloud.io
scapp.io

// Syncloud : https://syncloud.org
// Submitted by Boris Rybalkin <syncloud@syncloud.it>
syncloud.it

// Synology, Inc. : https://www.synology.com/
// Submitted by Rony Weng <ronyweng@synology.com>
diskstation.me
dscloud.biz
dscloud.me
dscloud.mobi
dsmynas.com
dsmynas.net
dsmynas.org
familyds.com
familyds.net
familyds.org
i234.me
myds.me
synology.me
vpnplus.to

// TAIFUN Software AG : http://taifun-software.de
// Submitted by Bjoern Henke <dev-server@taifun-software.de>
taifun-dns.de

// TASK geographical domains (www.task.gda.pl/uslugi/dns)
gda.pl
gdansk.pl
gdynia.pl
med.pl
sopot.pl

// Teckids e.V. : https://www.teckids.org
// Submitted by Dominik George <dominik.george@teckids.org>
edugit.org

// Telebit : https://telebit.cloud
// Submitted by AJ ONeal <aj@telebit.cloud>
telebit.app
telebit.io
*.telebit.xyz

// The Gwiddle Foundation : https://gwiddlefoundation.org.uk
// Submitted by Joshua Bayfield <joshua.bayfield@gwiddlefoundation.org.uk>
gwiddle.co.uk

// Thingdust AG : https://thingdust.com/
// Submitted by Adrian Imboden <adi@thingdust.com>
thingdustdata.com
cust.dev.thingdust.io
cust.disrec.thingdust.io
cust.prod.thingdust.io
cust.testing.thingdust.io

// TownNews.com : http://www.townnews.com
// Submitted by Dustin Ward <dward@townnews.com>
bloxcms.com
townnews-staging.com

// TrafficPlex GmbH : https://www.trafficplex.de/
// Submitted by Phillipp Röll <phillipp.roell@trafficplex.de>
12hp.at
2ix.at
4lima.at
lima-city.at
12hp.ch
2ix.ch
4lima.ch
lima-city.ch
trafficplex.cloud
de.cool
12hp.de
2ix.de
4lima.de
lima-city.de
1337.pictures
clan.rip
lima-city.rocks
webspace.rocks
lima.zone

// TransIP : https://www.transip.nl
// Submitted by Rory Breuk <rbreuk@transip.nl>
*.transurl.be
*.transurl.eu
*.transurl.nl

// TuxFamily : http://tuxfamily.org
// Submitted by TuxFamily administrators <adm@staff.tuxfamily.org>
tuxfamily.org

// TwoDNS : https://www.twodns.de/
// Submitted by TwoDNS-Support <support@two-dns.de>
dd-dns.de
diskstation.eu
diskstation.org
dray-dns.de
draydns.de
dyn-vpn.de
dynvpn.de
mein-vigor.de
my-vigor.de
my-wan.de
syno-ds.de
synology-diskstation.de
synology-ds.de

// Uberspace : https://uberspace.de
// Submitted by Moritz Werner <mwerner@jonaspasche.com>
uber.space
*.uberspace.de

// UDR Limited : http://www.udr.hk.com
// Submitted by registry <hostmaster@udr.hk.com>
hk.com
hk.org
ltd.hk
inc.hk

// United Gameserver GmbH : https://united-gameserver.de
// Submitted by Stefan Schwarz <sysadm@united-gameserver.de>
virtualuser.de
virtual-user.de

// .US
// Submitted by Ed Moore <Ed.Moore@lib.de.us>
lib.de.us

// VeryPositive SIA : http://very.lv
// Submitted by Danko Aleksejevs <danko@very.lv>
2038.io

// Viprinet Europe GmbH : http://www.viprinet.com
// Submitted by Simon Kissel <hostmaster@viprinet.com>
router.management

// Virtual-Info : https://www.virtual-info.info/
// Submitted by Adnan RIHAN <hostmaster@v-info.info>
v-info.info

// Voorloper.com: https://voorloper.com
// Submitted by Nathan van Bakel <info@voorloper.com>
voorloper.cloud

// Waffle Computer Inc., Ltd. : https://docs.waffleinfo.com
// Submitted by Masayuki Note <masa@blade.wafflecell.com>
wafflecell.com

// WeDeploy by Liferay, Inc. : https://www.wedeploy.com
// Submitted by Henrique Vicente <security@wedeploy.com>
wedeploy.io
wedeploy.me
wedeploy.sh

// Western Digital Technologies, Inc : https://www.wdc.com
// Submitted by Jung Jin <jungseok.jin@wdc.com>
remotewd.com

// Wikimedia Labs : https://wikitech.wikimedia.org
// Submitted by Yuvi Panda <yuvipanda@wikimedia.org>
wmflabs.org

// XenonCloud GbR: https://xenoncloud.net
// Submitted by Julian Uphoff <publicsuffixlist@xenoncloud.net>
half.host

// XnBay Technology : http://www.xnbay.com/
// Submitted by XnBay Developer <developer.xncloud@gmail.com>
xnbay.com
u2.xnbay.com
u2-local.xnbay.com

// XS4ALL Internet bv : https://www.xs4all.nl/
// Submitted by Daniel Mostertman <unixbeheer+publicsuffix@xs4all.net>
cistron.nl
demon.nl
xs4all.space

// YesCourse Pty Ltd : https://yescourse.com
// Submitted by Atul Bhouraskar <atul@yescourse.com>
official.academy

// Yola : https://www.yola.com/
// Submitted by Stefano Rivera <stefano@yola.com>
yolasite.com

// Yombo : https://yombo.net
// Submitted by Mitch Schwenk <mitch@yombo.net>
ybo.faith
yombo.me
homelink.one
ybo.party
ybo.review
ybo.science
ybo.trade

// Yunohost : https://yunohost.org
// Submitted by Valentin Grimaud <security@yunohost.org>
nohost.me
noho.st

// ZaNiC : http://www.za.net/
// Submitted by registry <hostmaster@nic.za.net>
za.net
za.org

// Zeit, Inc. : https://zeit.domains/
// Submitted by Olli Vanhoja <olli@zeit.co>
now.sh

// Zine EOOD : https://zine.bg/
// Submitted by Martin Angelov <martin@zine.bg>
bss.design

// Zitcom A/S : https://www.zitcom.dk
// Submitted by Emil Stahl <esp@zitcom.dk>
site.builder.nu

// Zone.id : https://zone.id/
// Submitted by Su Hendro <admin@zone.id>
zone.id

// ===END PRIVATE DOMAINS===<|MERGE_RESOLUTION|>--- conflicted
+++ resolved
@@ -11733,16 +11733,14 @@
 // Submitted by David Illsley <david.illsley@digital.cabinet-office.gov.uk>
 service.gov.uk
 
-<<<<<<< HEAD
-// Gentlent, Limited : https://www.gentlent.com
-// Submitted by Tom Klein <tklein@gentlent.com>
-lab.ms
-=======
 // Gehirn Inc. : https://www.gehirn.co.jp/
 // Submitted by Kohei YOSHIDA <tech@gehirn.co.jp>
 gehirn.ne.jp
 usercontent.jp
->>>>>>> a2e42420
+
+// Gentlent, Limited : https://www.gentlent.com
+// Submitted by Tom Klein <tklein@gentlent.com>
+lab.ms
 
 // GitHub, Inc.
 // Submitted by Patrick Toomey <security@github.com>
