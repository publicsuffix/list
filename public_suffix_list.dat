--- conflicted
+++ resolved
@@ -12469,15 +12469,13 @@
 // Submitted by registry <lendl@nic.at>
 priv.at
 
-<<<<<<< HEAD
 // privacytools.io : https://www.privacytools.io/
 // Submitted by Jonah Aragon <jonah@privacytools.io>
 prvcy.page
-=======
+
 // Protocol Labs : https://protocol.ai/
 // Submitted by Michael Burns <noc@protocol.ai>
 *.dweb.link
->>>>>>> 3b9dc70b
 
 // Protonet GmbH : http://protonet.io
 // Submitted by Martin Meier <admin@protonet.io>
