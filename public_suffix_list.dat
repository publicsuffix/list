// This Source Code Form is subject to the terms of the Mozilla Public
// License, v. 2.0. If a copy of the MPL was not distributed with this
// file, You can obtain one at https://mozilla.org/MPL/2.0/.

// Please pull this list from, and only from https://publicsuffix.org/list/public_suffix_list.dat,
// rather than any other VCS sites. Pulling from any other URL is not guaranteed to be supported.

// Instructions on pulling and using this list can be found at https://publicsuffix.org/list/.

// ===BEGIN ICANN DOMAINS===

// ac : https://en.wikipedia.org/wiki/.ac
ac
com.ac
edu.ac
gov.ac
net.ac
mil.ac
org.ac

// ad : https://en.wikipedia.org/wiki/.ad
ad
nom.ad

// ae : https://en.wikipedia.org/wiki/.ae
// see also: "Domain Name Eligibility Policy" at http://www.aeda.ae/eng/aepolicy.php
ae
co.ae
net.ae
org.ae
sch.ae
ac.ae
gov.ae
mil.ae

// aero : see https://www.information.aero/index.php?id=66
aero
accident-investigation.aero
accident-prevention.aero
aerobatic.aero
aeroclub.aero
aerodrome.aero
agents.aero
aircraft.aero
airline.aero
airport.aero
air-surveillance.aero
airtraffic.aero
air-traffic-control.aero
ambulance.aero
amusement.aero
association.aero
author.aero
ballooning.aero
broker.aero
caa.aero
cargo.aero
catering.aero
certification.aero
championship.aero
charter.aero
civilaviation.aero
club.aero
conference.aero
consultant.aero
consulting.aero
control.aero
council.aero
crew.aero
design.aero
dgca.aero
educator.aero
emergency.aero
engine.aero
engineer.aero
entertainment.aero
equipment.aero
exchange.aero
express.aero
federation.aero
flight.aero
fuel.aero
gliding.aero
government.aero
groundhandling.aero
group.aero
hanggliding.aero
homebuilt.aero
insurance.aero
journal.aero
journalist.aero
leasing.aero
logistics.aero
magazine.aero
maintenance.aero
media.aero
microlight.aero
modelling.aero
navigation.aero
parachuting.aero
paragliding.aero
passenger-association.aero
pilot.aero
press.aero
production.aero
recreation.aero
repbody.aero
res.aero
research.aero
rotorcraft.aero
safety.aero
scientist.aero
services.aero
show.aero
skydiving.aero
software.aero
student.aero
trader.aero
trading.aero
trainer.aero
union.aero
workinggroup.aero
works.aero

// af : http://www.nic.af/help.jsp
af
gov.af
com.af
org.af
net.af
edu.af

// ag : http://www.nic.ag/prices.htm
ag
com.ag
org.ag
net.ag
co.ag
nom.ag

// ai : http://nic.com.ai/
ai
off.ai
com.ai
net.ai
org.ai

// al : http://www.ert.gov.al/ert_alb/faq_det.html?Id=31
al
com.al
edu.al
gov.al
mil.al
net.al
org.al

// am : https://www.amnic.net/policy/en/Policy_EN.pdf
am
co.am
com.am
commune.am
net.am
org.am

// ao : https://en.wikipedia.org/wiki/.ao
// http://www.dns.ao/REGISTR.DOC
ao
ed.ao
gv.ao
og.ao
co.ao
pb.ao
it.ao

// aq : https://en.wikipedia.org/wiki/.aq
aq

// ar : https://nic.ar/nic-argentina/normativa-vigente
ar
com.ar
edu.ar
gob.ar
gov.ar
int.ar
mil.ar
musica.ar
net.ar
org.ar
tur.ar

// arpa : https://en.wikipedia.org/wiki/.arpa
// Confirmed by registry <iana-questions@icann.org> 2008-06-18
arpa
e164.arpa
in-addr.arpa
ip6.arpa
iris.arpa
uri.arpa
urn.arpa

// as : https://en.wikipedia.org/wiki/.as
as
gov.as

// asia : https://en.wikipedia.org/wiki/.asia
asia

// at : https://en.wikipedia.org/wiki/.at
// Confirmed by registry <it@nic.at> 2008-06-17
at
ac.at
co.at
gv.at
or.at
sth.ac.at

// au : https://en.wikipedia.org/wiki/.au
// http://www.auda.org.au/
au
// 2LDs
com.au
net.au
org.au
edu.au
gov.au
asn.au
id.au
// Historic 2LDs (closed to new registration, but sites still exist)
info.au
conf.au
oz.au
// CGDNs - http://www.cgdn.org.au/
act.au
nsw.au
nt.au
qld.au
sa.au
tas.au
vic.au
wa.au
// 3LDs
act.edu.au
catholic.edu.au
// eq.edu.au - Removed at the request of the Queensland Department of Education
nsw.edu.au
nt.edu.au
qld.edu.au
sa.edu.au
tas.edu.au
vic.edu.au
wa.edu.au
// act.gov.au  Bug 984824 - Removed at request of Greg Tankard
// nsw.gov.au  Bug 547985 - Removed at request of <Shae.Donelan@services.nsw.gov.au>
// nt.gov.au  Bug 940478 - Removed at request of Greg Connors <Greg.Connors@nt.gov.au>
qld.gov.au
sa.gov.au
tas.gov.au
vic.gov.au
wa.gov.au
// 4LDs
// education.tas.edu.au - Removed at the request of the Department of Education Tasmania
schools.nsw.edu.au

// aw : https://en.wikipedia.org/wiki/.aw
aw
com.aw

// ax : https://en.wikipedia.org/wiki/.ax
ax

// az : https://en.wikipedia.org/wiki/.az
az
com.az
net.az
int.az
gov.az
org.az
edu.az
info.az
pp.az
mil.az
name.az
pro.az
biz.az

// ba : http://nic.ba/users_data/files/pravilnik_o_registraciji.pdf
ba
com.ba
edu.ba
gov.ba
mil.ba
net.ba
org.ba

// bb : https://en.wikipedia.org/wiki/.bb
bb
biz.bb
co.bb
com.bb
edu.bb
gov.bb
info.bb
net.bb
org.bb
store.bb
tv.bb

// bd : https://en.wikipedia.org/wiki/.bd
*.bd

// be : https://en.wikipedia.org/wiki/.be
// Confirmed by registry <tech@dns.be> 2008-06-08
be
ac.be

// bf : https://en.wikipedia.org/wiki/.bf
bf
gov.bf

// bg : https://en.wikipedia.org/wiki/.bg
// https://www.register.bg/user/static/rules/en/index.html
bg
a.bg
b.bg
c.bg
d.bg
e.bg
f.bg
g.bg
h.bg
i.bg
j.bg
k.bg
l.bg
m.bg
n.bg
o.bg
p.bg
q.bg
r.bg
s.bg
t.bg
u.bg
v.bg
w.bg
x.bg
y.bg
z.bg
0.bg
1.bg
2.bg
3.bg
4.bg
5.bg
6.bg
7.bg
8.bg
9.bg

// bh : https://en.wikipedia.org/wiki/.bh
bh
com.bh
edu.bh
net.bh
org.bh
gov.bh

// bi : https://en.wikipedia.org/wiki/.bi
// http://whois.nic.bi/
bi
co.bi
com.bi
edu.bi
or.bi
org.bi

// biz : https://en.wikipedia.org/wiki/.biz
biz

// bj : https://en.wikipedia.org/wiki/.bj
bj
asso.bj
barreau.bj
gouv.bj

// bm : http://www.bermudanic.bm/dnr-text.txt
bm
com.bm
edu.bm
gov.bm
net.bm
org.bm

// bn : http://www.bnnic.bn/faqs
bn
com.bn
edu.bn
gov.bn
net.bn
org.bn

// bo : https://nic.bo/delegacion2015.php#h-1.10
bo
com.bo
edu.bo
gob.bo
int.bo
org.bo
net.bo
mil.bo
tv.bo
web.bo
// Social Domains
academia.bo
agro.bo
arte.bo
blog.bo
bolivia.bo
ciencia.bo
cooperativa.bo
democracia.bo
deporte.bo
ecologia.bo
economia.bo
empresa.bo
indigena.bo
industria.bo
info.bo
medicina.bo
movimiento.bo
musica.bo
natural.bo
nombre.bo
noticias.bo
patria.bo
politica.bo
profesional.bo
plurinacional.bo
pueblo.bo
revista.bo
salud.bo
tecnologia.bo
tksat.bo
transporte.bo
wiki.bo

// br : http://registro.br/dominio/categoria.html
// Submitted by registry <fneves@registro.br>
br
9guacu.br
abc.br
adm.br
adv.br
agr.br
aju.br
am.br
anani.br
aparecida.br
app.br
arq.br
art.br
ato.br
b.br
barueri.br
belem.br
bhz.br
bib.br
bio.br
blog.br
bmd.br
boavista.br
bsb.br
campinagrande.br
campinas.br
caxias.br
cim.br
cng.br
cnt.br
com.br
contagem.br
coop.br
coz.br
cri.br
cuiaba.br
curitiba.br
def.br
des.br
det.br
dev.br
ecn.br
eco.br
edu.br
emp.br
enf.br
eng.br
esp.br
etc.br
eti.br
far.br
feira.br
flog.br
floripa.br
fm.br
fnd.br
fortal.br
fot.br
foz.br
fst.br
g12.br
geo.br
ggf.br
goiania.br
gov.br
// gov.br 26 states + df https://en.wikipedia.org/wiki/States_of_Brazil
ac.gov.br
al.gov.br
am.gov.br
ap.gov.br
ba.gov.br
ce.gov.br
df.gov.br
es.gov.br
go.gov.br
ma.gov.br
mg.gov.br
ms.gov.br
mt.gov.br
pa.gov.br
pb.gov.br
pe.gov.br
pi.gov.br
pr.gov.br
rj.gov.br
rn.gov.br
ro.gov.br
rr.gov.br
rs.gov.br
sc.gov.br
se.gov.br
sp.gov.br
to.gov.br
gru.br
imb.br
ind.br
inf.br
jab.br
jampa.br
jdf.br
joinville.br
jor.br
jus.br
leg.br
lel.br
log.br
londrina.br
macapa.br
maceio.br
manaus.br
maringa.br
mat.br
med.br
mil.br
morena.br
mp.br
mus.br
natal.br
net.br
niteroi.br
*.nom.br
not.br
ntr.br
odo.br
ong.br
org.br
osasco.br
palmas.br
poa.br
ppg.br
pro.br
psc.br
psi.br
pvh.br
qsl.br
radio.br
rec.br
recife.br
rep.br
ribeirao.br
rio.br
riobranco.br
riopreto.br
salvador.br
sampa.br
santamaria.br
santoandre.br
saobernardo.br
saogonca.br
seg.br
sjc.br
slg.br
slz.br
sorocaba.br
srv.br
taxi.br
tc.br
tec.br
teo.br
the.br
tmp.br
trd.br
tur.br
tv.br
udi.br
vet.br
vix.br
vlog.br
wiki.br
zlg.br

// bs : http://www.nic.bs/rules.html
bs
com.bs
net.bs
org.bs
edu.bs
gov.bs

// bt : https://en.wikipedia.org/wiki/.bt
bt
com.bt
edu.bt
gov.bt
net.bt
org.bt

// bv : No registrations at this time.
// Submitted by registry <jarle@uninett.no>
bv

// bw : https://en.wikipedia.org/wiki/.bw
// http://www.gobin.info/domainname/bw.doc
// list of other 2nd level tlds ?
bw
co.bw
org.bw

// by : https://en.wikipedia.org/wiki/.by
// http://tld.by/rules_2006_en.html
// list of other 2nd level tlds ?
by
gov.by
mil.by
// Official information does not indicate that com.by is a reserved
// second-level domain, but it's being used as one (see www.google.com.by and
// www.yahoo.com.by, for example), so we list it here for safety's sake.
com.by

// http://hoster.by/
of.by

// bz : https://en.wikipedia.org/wiki/.bz
// http://www.belizenic.bz/
bz
com.bz
net.bz
org.bz
edu.bz
gov.bz

// ca : https://en.wikipedia.org/wiki/.ca
ca
// ca geographical names
ab.ca
bc.ca
mb.ca
nb.ca
nf.ca
nl.ca
ns.ca
nt.ca
nu.ca
on.ca
pe.ca
qc.ca
sk.ca
yk.ca
// gc.ca: https://en.wikipedia.org/wiki/.gc.ca
// see also: http://registry.gc.ca/en/SubdomainFAQ
gc.ca

// cat : https://en.wikipedia.org/wiki/.cat
cat

// cc : https://en.wikipedia.org/wiki/.cc
cc

// cd : https://en.wikipedia.org/wiki/.cd
// see also: https://www.nic.cd/domain/insertDomain_2.jsp?act=1
cd
gov.cd

// cf : https://en.wikipedia.org/wiki/.cf
cf

// cg : https://en.wikipedia.org/wiki/.cg
cg

// ch : https://en.wikipedia.org/wiki/.ch
ch

// ci : https://en.wikipedia.org/wiki/.ci
// http://www.nic.ci/index.php?page=charte
ci
org.ci
or.ci
com.ci
co.ci
edu.ci
ed.ci
ac.ci
net.ci
go.ci
asso.ci
aéroport.ci
int.ci
presse.ci
md.ci
gouv.ci

// ck : https://en.wikipedia.org/wiki/.ck
*.ck
!www.ck

// cl : https://www.nic.cl
// Confirmed by .CL registry <hsalgado@nic.cl>
cl
co.cl
gob.cl
gov.cl
mil.cl

// cm : https://en.wikipedia.org/wiki/.cm plus bug 981927
cm
co.cm
com.cm
gov.cm
net.cm

// cn : https://en.wikipedia.org/wiki/.cn
// Submitted by registry <tanyaling@cnnic.cn>
cn
ac.cn
com.cn
edu.cn
gov.cn
net.cn
org.cn
mil.cn
公司.cn
网络.cn
網絡.cn
// cn geographic names
ah.cn
bj.cn
cq.cn
fj.cn
gd.cn
gs.cn
gz.cn
gx.cn
ha.cn
hb.cn
he.cn
hi.cn
hl.cn
hn.cn
jl.cn
js.cn
jx.cn
ln.cn
nm.cn
nx.cn
qh.cn
sc.cn
sd.cn
sh.cn
sn.cn
sx.cn
tj.cn
xj.cn
xz.cn
yn.cn
zj.cn
hk.cn
mo.cn
tw.cn

// co : https://en.wikipedia.org/wiki/.co
// Submitted by registry <tecnico@uniandes.edu.co>
co
arts.co
com.co
edu.co
firm.co
gov.co
info.co
int.co
mil.co
net.co
nom.co
org.co
rec.co
web.co

// com : https://en.wikipedia.org/wiki/.com
com

// coop : https://en.wikipedia.org/wiki/.coop
coop

// cr : http://www.nic.cr/niccr_publico/showRegistroDominiosScreen.do
cr
ac.cr
co.cr
ed.cr
fi.cr
go.cr
or.cr
sa.cr

// cu : https://en.wikipedia.org/wiki/.cu
cu
com.cu
edu.cu
org.cu
net.cu
gov.cu
inf.cu

// cv : https://en.wikipedia.org/wiki/.cv
cv

// cw : http://www.una.cw/cw_registry/
// Confirmed by registry <registry@una.net> 2013-03-26
cw
com.cw
edu.cw
net.cw
org.cw

// cx : https://en.wikipedia.org/wiki/.cx
// list of other 2nd level tlds ?
cx
gov.cx

// cy : http://www.nic.cy/
// Submitted by registry Panayiotou Fotia <cydns@ucy.ac.cy>
cy
ac.cy
biz.cy
com.cy
ekloges.cy
gov.cy
ltd.cy
name.cy
net.cy
org.cy
parliament.cy
press.cy
pro.cy
tm.cy

// cz : https://en.wikipedia.org/wiki/.cz
cz

// de : https://en.wikipedia.org/wiki/.de
// Confirmed by registry <ops@denic.de> (with technical
// reservations) 2008-07-01
de

// dj : https://en.wikipedia.org/wiki/.dj
dj

// dk : https://en.wikipedia.org/wiki/.dk
// Confirmed by registry <robert@dk-hostmaster.dk> 2008-06-17
dk

// dm : https://en.wikipedia.org/wiki/.dm
dm
com.dm
net.dm
org.dm
edu.dm
gov.dm

// do : https://en.wikipedia.org/wiki/.do
do
art.do
com.do
edu.do
gob.do
gov.do
mil.do
net.do
org.do
sld.do
web.do

// dz : http://www.nic.dz/images/pdf_nic/charte.pdf
dz
art.dz
asso.dz
com.dz
edu.dz
gov.dz
org.dz
net.dz
pol.dz
soc.dz
tm.dz

// ec : http://www.nic.ec/reg/paso1.asp
// Submitted by registry <vabboud@nic.ec>
ec
com.ec
info.ec
net.ec
fin.ec
k12.ec
med.ec
pro.ec
org.ec
edu.ec
gov.ec
gob.ec
mil.ec

// edu : https://en.wikipedia.org/wiki/.edu
edu

// ee : http://www.eenet.ee/EENet/dom_reeglid.html#lisa_B
ee
edu.ee
gov.ee
riik.ee
lib.ee
med.ee
com.ee
pri.ee
aip.ee
org.ee
fie.ee

// eg : https://en.wikipedia.org/wiki/.eg
eg
com.eg
edu.eg
eun.eg
gov.eg
mil.eg
name.eg
net.eg
org.eg
sci.eg

// er : https://en.wikipedia.org/wiki/.er
*.er

// es : https://www.nic.es/site_ingles/ingles/dominios/index.html
es
com.es
nom.es
org.es
gob.es
edu.es

// et : https://en.wikipedia.org/wiki/.et
et
com.et
gov.et
org.et
edu.et
biz.et
name.et
info.et
net.et

// eu : https://en.wikipedia.org/wiki/.eu
eu

// fi : https://en.wikipedia.org/wiki/.fi
fi
// aland.fi : https://en.wikipedia.org/wiki/.ax
// This domain is being phased out in favor of .ax. As there are still many
// domains under aland.fi, we still keep it on the list until aland.fi is
// completely removed.
// TODO: Check for updates (expected to be phased out around Q1/2009)
aland.fi

// fj : http://domains.fj/
// Submitted by registry <garth.miller@cocca.org.nz> 2020-02-11
fj
ac.fj
biz.fj
com.fj
gov.fj
info.fj
mil.fj
name.fj
net.fj
org.fj
pro.fj

// fk : https://en.wikipedia.org/wiki/.fk
*.fk

// fm : https://en.wikipedia.org/wiki/.fm
com.fm
edu.fm
net.fm
org.fm
fm

// fo : https://en.wikipedia.org/wiki/.fo
fo

// fr : http://www.afnic.fr/
// domaines descriptifs : https://www.afnic.fr/medias/documents/Cadre_legal/Afnic_Naming_Policy_12122016_VEN.pdf
fr
asso.fr
com.fr
gouv.fr
nom.fr
prd.fr
tm.fr
// domaines sectoriels : https://www.afnic.fr/en/products-and-services/the-fr-tld/sector-based-fr-domains-4.html
aeroport.fr
avocat.fr
avoues.fr
cci.fr
chambagri.fr
chirurgiens-dentistes.fr
experts-comptables.fr
geometre-expert.fr
greta.fr
huissier-justice.fr
medecin.fr
notaires.fr
pharmacien.fr
port.fr
veterinaire.fr

// ga : https://en.wikipedia.org/wiki/.ga
ga

// gb : This registry is effectively dormant
// Submitted by registry <Damien.Shaw@ja.net>
gb

// gd : https://en.wikipedia.org/wiki/.gd
edu.gd
gov.gd
gd

// ge : http://www.nic.net.ge/policy_en.pdf
ge
com.ge
edu.ge
gov.ge
org.ge
mil.ge
net.ge
pvt.ge

// gf : https://en.wikipedia.org/wiki/.gf
gf

// gg : http://www.channelisles.net/register-domains/
// Confirmed by registry <nigel@channelisles.net> 2013-11-28
gg
co.gg
net.gg
org.gg

// gh : https://en.wikipedia.org/wiki/.gh
// see also: http://www.nic.gh/reg_now.php
// Although domains directly at second level are not possible at the moment,
// they have been possible for some time and may come back.
gh
com.gh
edu.gh
gov.gh
org.gh
mil.gh

// gi : http://www.nic.gi/rules.html
gi
com.gi
ltd.gi
gov.gi
mod.gi
edu.gi
org.gi

// gl : https://en.wikipedia.org/wiki/.gl
// http://nic.gl
gl
co.gl
com.gl
edu.gl
net.gl
org.gl

// gm : http://www.nic.gm/htmlpages%5Cgm-policy.htm
gm

// gn : http://psg.com/dns/gn/gn.txt
// Submitted by registry <randy@psg.com>
gn
ac.gn
com.gn
edu.gn
gov.gn
org.gn
net.gn

// gov : https://en.wikipedia.org/wiki/.gov
gov

// gp : http://www.nic.gp/index.php?lang=en
gp
com.gp
net.gp
mobi.gp
edu.gp
org.gp
asso.gp

// gq : https://en.wikipedia.org/wiki/.gq
gq

// gr : https://grweb.ics.forth.gr/english/1617-B-2005.html
// Submitted by registry <segred@ics.forth.gr>
gr
com.gr
edu.gr
net.gr
org.gr
gov.gr

// gs : https://en.wikipedia.org/wiki/.gs
gs

// gt : https://www.gt/sitio/registration_policy.php?lang=en
gt
com.gt
edu.gt
gob.gt
ind.gt
mil.gt
net.gt
org.gt

// gu : http://gadao.gov.gu/register.html
// University of Guam : https://www.uog.edu
// Submitted by uognoc@triton.uog.edu
gu
com.gu
edu.gu
gov.gu
guam.gu
info.gu
net.gu
org.gu
web.gu

// gw : https://en.wikipedia.org/wiki/.gw
gw

// gy : https://en.wikipedia.org/wiki/.gy
// http://registry.gy/
gy
co.gy
com.gy
edu.gy
gov.gy
net.gy
org.gy

// hk : https://www.hkirc.hk
// Submitted by registry <hk.tech@hkirc.hk>
hk
com.hk
edu.hk
gov.hk
idv.hk
net.hk
org.hk
公司.hk
教育.hk
敎育.hk
政府.hk
個人.hk
个人.hk
箇人.hk
網络.hk
网络.hk
组織.hk
網絡.hk
网絡.hk
组织.hk
組織.hk
組织.hk

// hm : https://en.wikipedia.org/wiki/.hm
hm

// hn : http://www.nic.hn/politicas/ps02,,05.html
hn
com.hn
edu.hn
org.hn
net.hn
mil.hn
gob.hn

// hr : http://www.dns.hr/documents/pdf/HRTLD-regulations.pdf
hr
iz.hr
from.hr
name.hr
com.hr

// ht : http://www.nic.ht/info/charte.cfm
ht
com.ht
shop.ht
firm.ht
info.ht
adult.ht
net.ht
pro.ht
org.ht
med.ht
art.ht
coop.ht
pol.ht
asso.ht
edu.ht
rel.ht
gouv.ht
perso.ht

// hu : http://www.domain.hu/domain/English/sld.html
// Confirmed by registry <pasztor@iszt.hu> 2008-06-12
hu
co.hu
info.hu
org.hu
priv.hu
sport.hu
tm.hu
2000.hu
agrar.hu
bolt.hu
casino.hu
city.hu
erotica.hu
erotika.hu
film.hu
forum.hu
games.hu
hotel.hu
ingatlan.hu
jogasz.hu
konyvelo.hu
lakas.hu
media.hu
news.hu
reklam.hu
sex.hu
shop.hu
suli.hu
szex.hu
tozsde.hu
utazas.hu
video.hu

// id : https://pandi.id/en/domain/registration-requirements/
id
ac.id
biz.id
co.id
desa.id
go.id
mil.id
my.id
net.id
or.id
ponpes.id
sch.id
web.id

// ie : https://en.wikipedia.org/wiki/.ie
ie
gov.ie

// il : http://www.isoc.org.il/domains/
il
ac.il
co.il
gov.il
idf.il
k12.il
muni.il
net.il
org.il

// im : https://www.nic.im/
// Submitted by registry <info@nic.im>
im
ac.im
co.im
com.im
ltd.co.im
net.im
org.im
plc.co.im
tt.im
tv.im

// in : https://en.wikipedia.org/wiki/.in
// see also: https://registry.in/Policies
// Please note, that nic.in is not an official eTLD, but used by most
// government institutions.
in
co.in
firm.in
net.in
org.in
gen.in
ind.in
nic.in
ac.in
edu.in
res.in
gov.in
mil.in

// info : https://en.wikipedia.org/wiki/.info
info

// int : https://en.wikipedia.org/wiki/.int
// Confirmed by registry <iana-questions@icann.org> 2008-06-18
int
eu.int

// io : http://www.nic.io/rules.html
// list of other 2nd level tlds ?
io
com.io

// iq : http://www.cmc.iq/english/iq/iqregister1.htm
iq
gov.iq
edu.iq
mil.iq
com.iq
org.iq
net.iq

// ir : http://www.nic.ir/Terms_and_Conditions_ir,_Appendix_1_Domain_Rules
// Also see http://www.nic.ir/Internationalized_Domain_Names
// Two <iran>.ir entries added at request of <tech-team@nic.ir>, 2010-04-16
ir
ac.ir
co.ir
gov.ir
id.ir
net.ir
org.ir
sch.ir
// xn--mgba3a4f16a.ir (<iran>.ir, Persian YEH)
ایران.ir
// xn--mgba3a4fra.ir (<iran>.ir, Arabic YEH)
ايران.ir

// is : http://www.isnic.is/domain/rules.php
// Confirmed by registry <marius@isgate.is> 2008-12-06
is
net.is
com.is
edu.is
gov.is
org.is
int.is

// it : https://en.wikipedia.org/wiki/.it
it
gov.it
edu.it
// Reserved geo-names (regions and provinces):
// https://www.nic.it/sites/default/files/archivio/docs/Regulation_assignation_v7.1.pdf
// Regions
abr.it
abruzzo.it
aosta-valley.it
aostavalley.it
bas.it
basilicata.it
cal.it
calabria.it
cam.it
campania.it
emilia-romagna.it
emiliaromagna.it
emr.it
friuli-v-giulia.it
friuli-ve-giulia.it
friuli-vegiulia.it
friuli-venezia-giulia.it
friuli-veneziagiulia.it
friuli-vgiulia.it
friuliv-giulia.it
friulive-giulia.it
friulivegiulia.it
friulivenezia-giulia.it
friuliveneziagiulia.it
friulivgiulia.it
fvg.it
laz.it
lazio.it
lig.it
liguria.it
lom.it
lombardia.it
lombardy.it
lucania.it
mar.it
marche.it
mol.it
molise.it
piedmont.it
piemonte.it
pmn.it
pug.it
puglia.it
sar.it
sardegna.it
sardinia.it
sic.it
sicilia.it
sicily.it
taa.it
tos.it
toscana.it
trentin-sud-tirol.it
trentin-süd-tirol.it
trentin-sudtirol.it
trentin-südtirol.it
trentin-sued-tirol.it
trentin-suedtirol.it
trentino-a-adige.it
trentino-aadige.it
trentino-alto-adige.it
trentino-altoadige.it
trentino-s-tirol.it
trentino-stirol.it
trentino-sud-tirol.it
trentino-süd-tirol.it
trentino-sudtirol.it
trentino-südtirol.it
trentino-sued-tirol.it
trentino-suedtirol.it
trentino.it
trentinoa-adige.it
trentinoaadige.it
trentinoalto-adige.it
trentinoaltoadige.it
trentinos-tirol.it
trentinostirol.it
trentinosud-tirol.it
trentinosüd-tirol.it
trentinosudtirol.it
trentinosüdtirol.it
trentinosued-tirol.it
trentinosuedtirol.it
trentinsud-tirol.it
trentinsüd-tirol.it
trentinsudtirol.it
trentinsüdtirol.it
trentinsued-tirol.it
trentinsuedtirol.it
tuscany.it
umb.it
umbria.it
val-d-aosta.it
val-daosta.it
vald-aosta.it
valdaosta.it
valle-aosta.it
valle-d-aosta.it
valle-daosta.it
valleaosta.it
valled-aosta.it
valledaosta.it
vallee-aoste.it
vallée-aoste.it
vallee-d-aoste.it
vallée-d-aoste.it
valleeaoste.it
valléeaoste.it
valleedaoste.it
valléedaoste.it
vao.it
vda.it
ven.it
veneto.it
// Provinces
ag.it
agrigento.it
al.it
alessandria.it
alto-adige.it
altoadige.it
an.it
ancona.it
andria-barletta-trani.it
andria-trani-barletta.it
andriabarlettatrani.it
andriatranibarletta.it
ao.it
aosta.it
aoste.it
ap.it
aq.it
aquila.it
ar.it
arezzo.it
ascoli-piceno.it
ascolipiceno.it
asti.it
at.it
av.it
avellino.it
ba.it
balsan-sudtirol.it
balsan-südtirol.it
balsan-suedtirol.it
balsan.it
bari.it
barletta-trani-andria.it
barlettatraniandria.it
belluno.it
benevento.it
bergamo.it
bg.it
bi.it
biella.it
bl.it
bn.it
bo.it
bologna.it
bolzano-altoadige.it
bolzano.it
bozen-sudtirol.it
bozen-südtirol.it
bozen-suedtirol.it
bozen.it
br.it
brescia.it
brindisi.it
bs.it
bt.it
bulsan-sudtirol.it
bulsan-südtirol.it
bulsan-suedtirol.it
bulsan.it
bz.it
ca.it
cagliari.it
caltanissetta.it
campidano-medio.it
campidanomedio.it
campobasso.it
carbonia-iglesias.it
carboniaiglesias.it
carrara-massa.it
carraramassa.it
caserta.it
catania.it
catanzaro.it
cb.it
ce.it
cesena-forli.it
cesena-forlì.it
cesenaforli.it
cesenaforlì.it
ch.it
chieti.it
ci.it
cl.it
cn.it
co.it
como.it
cosenza.it
cr.it
cremona.it
crotone.it
cs.it
ct.it
cuneo.it
cz.it
dell-ogliastra.it
dellogliastra.it
en.it
enna.it
fc.it
fe.it
fermo.it
ferrara.it
fg.it
fi.it
firenze.it
florence.it
fm.it
foggia.it
forli-cesena.it
forlì-cesena.it
forlicesena.it
forlìcesena.it
fr.it
frosinone.it
ge.it
genoa.it
genova.it
go.it
gorizia.it
gr.it
grosseto.it
iglesias-carbonia.it
iglesiascarbonia.it
im.it
imperia.it
is.it
isernia.it
kr.it
la-spezia.it
laquila.it
laspezia.it
latina.it
lc.it
le.it
lecce.it
lecco.it
li.it
livorno.it
lo.it
lodi.it
lt.it
lu.it
lucca.it
macerata.it
mantova.it
massa-carrara.it
massacarrara.it
matera.it
mb.it
mc.it
me.it
medio-campidano.it
mediocampidano.it
messina.it
mi.it
milan.it
milano.it
mn.it
mo.it
modena.it
monza-brianza.it
monza-e-della-brianza.it
monza.it
monzabrianza.it
monzaebrianza.it
monzaedellabrianza.it
ms.it
mt.it
na.it
naples.it
napoli.it
no.it
novara.it
nu.it
nuoro.it
og.it
ogliastra.it
olbia-tempio.it
olbiatempio.it
or.it
oristano.it
ot.it
pa.it
padova.it
padua.it
palermo.it
parma.it
pavia.it
pc.it
pd.it
pe.it
perugia.it
pesaro-urbino.it
pesarourbino.it
pescara.it
pg.it
pi.it
piacenza.it
pisa.it
pistoia.it
pn.it
po.it
pordenone.it
potenza.it
pr.it
prato.it
pt.it
pu.it
pv.it
pz.it
ra.it
ragusa.it
ravenna.it
rc.it
re.it
reggio-calabria.it
reggio-emilia.it
reggiocalabria.it
reggioemilia.it
rg.it
ri.it
rieti.it
rimini.it
rm.it
rn.it
ro.it
roma.it
rome.it
rovigo.it
sa.it
salerno.it
sassari.it
savona.it
si.it
siena.it
siracusa.it
so.it
sondrio.it
sp.it
sr.it
ss.it
suedtirol.it
südtirol.it
sv.it
ta.it
taranto.it
te.it
tempio-olbia.it
tempioolbia.it
teramo.it
terni.it
tn.it
to.it
torino.it
tp.it
tr.it
trani-andria-barletta.it
trani-barletta-andria.it
traniandriabarletta.it
tranibarlettaandria.it
trapani.it
trento.it
treviso.it
trieste.it
ts.it
turin.it
tv.it
ud.it
udine.it
urbino-pesaro.it
urbinopesaro.it
va.it
varese.it
vb.it
vc.it
ve.it
venezia.it
venice.it
verbania.it
vercelli.it
verona.it
vi.it
vibo-valentia.it
vibovalentia.it
vicenza.it
viterbo.it
vr.it
vs.it
vt.it
vv.it

// je : http://www.channelisles.net/register-domains/
// Confirmed by registry <nigel@channelisles.net> 2013-11-28
je
co.je
net.je
org.je

// jm : http://www.com.jm/register.html
*.jm

// jo : http://www.dns.jo/Registration_policy.aspx
jo
com.jo
org.jo
net.jo
edu.jo
sch.jo
gov.jo
mil.jo
name.jo

// jobs : https://en.wikipedia.org/wiki/.jobs
jobs

// jp : https://en.wikipedia.org/wiki/.jp
// http://jprs.co.jp/en/jpdomain.html
// Submitted by registry <info@jprs.jp>
jp
// jp organizational type names
ac.jp
ad.jp
co.jp
ed.jp
go.jp
gr.jp
lg.jp
ne.jp
or.jp
// jp prefecture type names
aichi.jp
akita.jp
aomori.jp
chiba.jp
ehime.jp
fukui.jp
fukuoka.jp
fukushima.jp
gifu.jp
gunma.jp
hiroshima.jp
hokkaido.jp
hyogo.jp
ibaraki.jp
ishikawa.jp
iwate.jp
kagawa.jp
kagoshima.jp
kanagawa.jp
kochi.jp
kumamoto.jp
kyoto.jp
mie.jp
miyagi.jp
miyazaki.jp
nagano.jp
nagasaki.jp
nara.jp
niigata.jp
oita.jp
okayama.jp
okinawa.jp
osaka.jp
saga.jp
saitama.jp
shiga.jp
shimane.jp
shizuoka.jp
tochigi.jp
tokushima.jp
tokyo.jp
tottori.jp
toyama.jp
wakayama.jp
yamagata.jp
yamaguchi.jp
yamanashi.jp
栃木.jp
愛知.jp
愛媛.jp
兵庫.jp
熊本.jp
茨城.jp
北海道.jp
千葉.jp
和歌山.jp
長崎.jp
長野.jp
新潟.jp
青森.jp
静岡.jp
東京.jp
石川.jp
埼玉.jp
三重.jp
京都.jp
佐賀.jp
大分.jp
大阪.jp
奈良.jp
宮城.jp
宮崎.jp
富山.jp
山口.jp
山形.jp
山梨.jp
岩手.jp
岐阜.jp
岡山.jp
島根.jp
広島.jp
徳島.jp
沖縄.jp
滋賀.jp
神奈川.jp
福井.jp
福岡.jp
福島.jp
秋田.jp
群馬.jp
香川.jp
高知.jp
鳥取.jp
鹿児島.jp
// jp geographic type names
// http://jprs.jp/doc/rule/saisoku-1.html
*.kawasaki.jp
*.kitakyushu.jp
*.kobe.jp
*.nagoya.jp
*.sapporo.jp
*.sendai.jp
*.yokohama.jp
!city.kawasaki.jp
!city.kitakyushu.jp
!city.kobe.jp
!city.nagoya.jp
!city.sapporo.jp
!city.sendai.jp
!city.yokohama.jp
// 4th level registration
aisai.aichi.jp
ama.aichi.jp
anjo.aichi.jp
asuke.aichi.jp
chiryu.aichi.jp
chita.aichi.jp
fuso.aichi.jp
gamagori.aichi.jp
handa.aichi.jp
hazu.aichi.jp
hekinan.aichi.jp
higashiura.aichi.jp
ichinomiya.aichi.jp
inazawa.aichi.jp
inuyama.aichi.jp
isshiki.aichi.jp
iwakura.aichi.jp
kanie.aichi.jp
kariya.aichi.jp
kasugai.aichi.jp
kira.aichi.jp
kiyosu.aichi.jp
komaki.aichi.jp
konan.aichi.jp
kota.aichi.jp
mihama.aichi.jp
miyoshi.aichi.jp
nishio.aichi.jp
nisshin.aichi.jp
obu.aichi.jp
oguchi.aichi.jp
oharu.aichi.jp
okazaki.aichi.jp
owariasahi.aichi.jp
seto.aichi.jp
shikatsu.aichi.jp
shinshiro.aichi.jp
shitara.aichi.jp
tahara.aichi.jp
takahama.aichi.jp
tobishima.aichi.jp
toei.aichi.jp
togo.aichi.jp
tokai.aichi.jp
tokoname.aichi.jp
toyoake.aichi.jp
toyohashi.aichi.jp
toyokawa.aichi.jp
toyone.aichi.jp
toyota.aichi.jp
tsushima.aichi.jp
yatomi.aichi.jp
akita.akita.jp
daisen.akita.jp
fujisato.akita.jp
gojome.akita.jp
hachirogata.akita.jp
happou.akita.jp
higashinaruse.akita.jp
honjo.akita.jp
honjyo.akita.jp
ikawa.akita.jp
kamikoani.akita.jp
kamioka.akita.jp
katagami.akita.jp
kazuno.akita.jp
kitaakita.akita.jp
kosaka.akita.jp
kyowa.akita.jp
misato.akita.jp
mitane.akita.jp
moriyoshi.akita.jp
nikaho.akita.jp
noshiro.akita.jp
odate.akita.jp
oga.akita.jp
ogata.akita.jp
semboku.akita.jp
yokote.akita.jp
yurihonjo.akita.jp
aomori.aomori.jp
gonohe.aomori.jp
hachinohe.aomori.jp
hashikami.aomori.jp
hiranai.aomori.jp
hirosaki.aomori.jp
itayanagi.aomori.jp
kuroishi.aomori.jp
misawa.aomori.jp
mutsu.aomori.jp
nakadomari.aomori.jp
noheji.aomori.jp
oirase.aomori.jp
owani.aomori.jp
rokunohe.aomori.jp
sannohe.aomori.jp
shichinohe.aomori.jp
shingo.aomori.jp
takko.aomori.jp
towada.aomori.jp
tsugaru.aomori.jp
tsuruta.aomori.jp
abiko.chiba.jp
asahi.chiba.jp
chonan.chiba.jp
chosei.chiba.jp
choshi.chiba.jp
chuo.chiba.jp
funabashi.chiba.jp
futtsu.chiba.jp
hanamigawa.chiba.jp
ichihara.chiba.jp
ichikawa.chiba.jp
ichinomiya.chiba.jp
inzai.chiba.jp
isumi.chiba.jp
kamagaya.chiba.jp
kamogawa.chiba.jp
kashiwa.chiba.jp
katori.chiba.jp
katsuura.chiba.jp
kimitsu.chiba.jp
kisarazu.chiba.jp
kozaki.chiba.jp
kujukuri.chiba.jp
kyonan.chiba.jp
matsudo.chiba.jp
midori.chiba.jp
mihama.chiba.jp
minamiboso.chiba.jp
mobara.chiba.jp
mutsuzawa.chiba.jp
nagara.chiba.jp
nagareyama.chiba.jp
narashino.chiba.jp
narita.chiba.jp
noda.chiba.jp
oamishirasato.chiba.jp
omigawa.chiba.jp
onjuku.chiba.jp
otaki.chiba.jp
sakae.chiba.jp
sakura.chiba.jp
shimofusa.chiba.jp
shirako.chiba.jp
shiroi.chiba.jp
shisui.chiba.jp
sodegaura.chiba.jp
sosa.chiba.jp
tako.chiba.jp
tateyama.chiba.jp
togane.chiba.jp
tohnosho.chiba.jp
tomisato.chiba.jp
urayasu.chiba.jp
yachimata.chiba.jp
yachiyo.chiba.jp
yokaichiba.chiba.jp
yokoshibahikari.chiba.jp
yotsukaido.chiba.jp
ainan.ehime.jp
honai.ehime.jp
ikata.ehime.jp
imabari.ehime.jp
iyo.ehime.jp
kamijima.ehime.jp
kihoku.ehime.jp
kumakogen.ehime.jp
masaki.ehime.jp
matsuno.ehime.jp
matsuyama.ehime.jp
namikata.ehime.jp
niihama.ehime.jp
ozu.ehime.jp
saijo.ehime.jp
seiyo.ehime.jp
shikokuchuo.ehime.jp
tobe.ehime.jp
toon.ehime.jp
uchiko.ehime.jp
uwajima.ehime.jp
yawatahama.ehime.jp
echizen.fukui.jp
eiheiji.fukui.jp
fukui.fukui.jp
ikeda.fukui.jp
katsuyama.fukui.jp
mihama.fukui.jp
minamiechizen.fukui.jp
obama.fukui.jp
ohi.fukui.jp
ono.fukui.jp
sabae.fukui.jp
sakai.fukui.jp
takahama.fukui.jp
tsuruga.fukui.jp
wakasa.fukui.jp
ashiya.fukuoka.jp
buzen.fukuoka.jp
chikugo.fukuoka.jp
chikuho.fukuoka.jp
chikujo.fukuoka.jp
chikushino.fukuoka.jp
chikuzen.fukuoka.jp
chuo.fukuoka.jp
dazaifu.fukuoka.jp
fukuchi.fukuoka.jp
hakata.fukuoka.jp
higashi.fukuoka.jp
hirokawa.fukuoka.jp
hisayama.fukuoka.jp
iizuka.fukuoka.jp
inatsuki.fukuoka.jp
kaho.fukuoka.jp
kasuga.fukuoka.jp
kasuya.fukuoka.jp
kawara.fukuoka.jp
keisen.fukuoka.jp
koga.fukuoka.jp
kurate.fukuoka.jp
kurogi.fukuoka.jp
kurume.fukuoka.jp
minami.fukuoka.jp
miyako.fukuoka.jp
miyama.fukuoka.jp
miyawaka.fukuoka.jp
mizumaki.fukuoka.jp
munakata.fukuoka.jp
nakagawa.fukuoka.jp
nakama.fukuoka.jp
nishi.fukuoka.jp
nogata.fukuoka.jp
ogori.fukuoka.jp
okagaki.fukuoka.jp
okawa.fukuoka.jp
oki.fukuoka.jp
omuta.fukuoka.jp
onga.fukuoka.jp
onojo.fukuoka.jp
oto.fukuoka.jp
saigawa.fukuoka.jp
sasaguri.fukuoka.jp
shingu.fukuoka.jp
shinyoshitomi.fukuoka.jp
shonai.fukuoka.jp
soeda.fukuoka.jp
sue.fukuoka.jp
tachiarai.fukuoka.jp
tagawa.fukuoka.jp
takata.fukuoka.jp
toho.fukuoka.jp
toyotsu.fukuoka.jp
tsuiki.fukuoka.jp
ukiha.fukuoka.jp
umi.fukuoka.jp
usui.fukuoka.jp
yamada.fukuoka.jp
yame.fukuoka.jp
yanagawa.fukuoka.jp
yukuhashi.fukuoka.jp
aizubange.fukushima.jp
aizumisato.fukushima.jp
aizuwakamatsu.fukushima.jp
asakawa.fukushima.jp
bandai.fukushima.jp
date.fukushima.jp
fukushima.fukushima.jp
furudono.fukushima.jp
futaba.fukushima.jp
hanawa.fukushima.jp
higashi.fukushima.jp
hirata.fukushima.jp
hirono.fukushima.jp
iitate.fukushima.jp
inawashiro.fukushima.jp
ishikawa.fukushima.jp
iwaki.fukushima.jp
izumizaki.fukushima.jp
kagamiishi.fukushima.jp
kaneyama.fukushima.jp
kawamata.fukushima.jp
kitakata.fukushima.jp
kitashiobara.fukushima.jp
koori.fukushima.jp
koriyama.fukushima.jp
kunimi.fukushima.jp
miharu.fukushima.jp
mishima.fukushima.jp
namie.fukushima.jp
nango.fukushima.jp
nishiaizu.fukushima.jp
nishigo.fukushima.jp
okuma.fukushima.jp
omotego.fukushima.jp
ono.fukushima.jp
otama.fukushima.jp
samegawa.fukushima.jp
shimogo.fukushima.jp
shirakawa.fukushima.jp
showa.fukushima.jp
soma.fukushima.jp
sukagawa.fukushima.jp
taishin.fukushima.jp
tamakawa.fukushima.jp
tanagura.fukushima.jp
tenei.fukushima.jp
yabuki.fukushima.jp
yamato.fukushima.jp
yamatsuri.fukushima.jp
yanaizu.fukushima.jp
yugawa.fukushima.jp
anpachi.gifu.jp
ena.gifu.jp
gifu.gifu.jp
ginan.gifu.jp
godo.gifu.jp
gujo.gifu.jp
hashima.gifu.jp
hichiso.gifu.jp
hida.gifu.jp
higashishirakawa.gifu.jp
ibigawa.gifu.jp
ikeda.gifu.jp
kakamigahara.gifu.jp
kani.gifu.jp
kasahara.gifu.jp
kasamatsu.gifu.jp
kawaue.gifu.jp
kitagata.gifu.jp
mino.gifu.jp
minokamo.gifu.jp
mitake.gifu.jp
mizunami.gifu.jp
motosu.gifu.jp
nakatsugawa.gifu.jp
ogaki.gifu.jp
sakahogi.gifu.jp
seki.gifu.jp
sekigahara.gifu.jp
shirakawa.gifu.jp
tajimi.gifu.jp
takayama.gifu.jp
tarui.gifu.jp
toki.gifu.jp
tomika.gifu.jp
wanouchi.gifu.jp
yamagata.gifu.jp
yaotsu.gifu.jp
yoro.gifu.jp
annaka.gunma.jp
chiyoda.gunma.jp
fujioka.gunma.jp
higashiagatsuma.gunma.jp
isesaki.gunma.jp
itakura.gunma.jp
kanna.gunma.jp
kanra.gunma.jp
katashina.gunma.jp
kawaba.gunma.jp
kiryu.gunma.jp
kusatsu.gunma.jp
maebashi.gunma.jp
meiwa.gunma.jp
midori.gunma.jp
minakami.gunma.jp
naganohara.gunma.jp
nakanojo.gunma.jp
nanmoku.gunma.jp
numata.gunma.jp
oizumi.gunma.jp
ora.gunma.jp
ota.gunma.jp
shibukawa.gunma.jp
shimonita.gunma.jp
shinto.gunma.jp
showa.gunma.jp
takasaki.gunma.jp
takayama.gunma.jp
tamamura.gunma.jp
tatebayashi.gunma.jp
tomioka.gunma.jp
tsukiyono.gunma.jp
tsumagoi.gunma.jp
ueno.gunma.jp
yoshioka.gunma.jp
asaminami.hiroshima.jp
daiwa.hiroshima.jp
etajima.hiroshima.jp
fuchu.hiroshima.jp
fukuyama.hiroshima.jp
hatsukaichi.hiroshima.jp
higashihiroshima.hiroshima.jp
hongo.hiroshima.jp
jinsekikogen.hiroshima.jp
kaita.hiroshima.jp
kui.hiroshima.jp
kumano.hiroshima.jp
kure.hiroshima.jp
mihara.hiroshima.jp
miyoshi.hiroshima.jp
naka.hiroshima.jp
onomichi.hiroshima.jp
osakikamijima.hiroshima.jp
otake.hiroshima.jp
saka.hiroshima.jp
sera.hiroshima.jp
seranishi.hiroshima.jp
shinichi.hiroshima.jp
shobara.hiroshima.jp
takehara.hiroshima.jp
abashiri.hokkaido.jp
abira.hokkaido.jp
aibetsu.hokkaido.jp
akabira.hokkaido.jp
akkeshi.hokkaido.jp
asahikawa.hokkaido.jp
ashibetsu.hokkaido.jp
ashoro.hokkaido.jp
assabu.hokkaido.jp
atsuma.hokkaido.jp
bibai.hokkaido.jp
biei.hokkaido.jp
bifuka.hokkaido.jp
bihoro.hokkaido.jp
biratori.hokkaido.jp
chippubetsu.hokkaido.jp
chitose.hokkaido.jp
date.hokkaido.jp
ebetsu.hokkaido.jp
embetsu.hokkaido.jp
eniwa.hokkaido.jp
erimo.hokkaido.jp
esan.hokkaido.jp
esashi.hokkaido.jp
fukagawa.hokkaido.jp
fukushima.hokkaido.jp
furano.hokkaido.jp
furubira.hokkaido.jp
haboro.hokkaido.jp
hakodate.hokkaido.jp
hamatonbetsu.hokkaido.jp
hidaka.hokkaido.jp
higashikagura.hokkaido.jp
higashikawa.hokkaido.jp
hiroo.hokkaido.jp
hokuryu.hokkaido.jp
hokuto.hokkaido.jp
honbetsu.hokkaido.jp
horokanai.hokkaido.jp
horonobe.hokkaido.jp
ikeda.hokkaido.jp
imakane.hokkaido.jp
ishikari.hokkaido.jp
iwamizawa.hokkaido.jp
iwanai.hokkaido.jp
kamifurano.hokkaido.jp
kamikawa.hokkaido.jp
kamishihoro.hokkaido.jp
kamisunagawa.hokkaido.jp
kamoenai.hokkaido.jp
kayabe.hokkaido.jp
kembuchi.hokkaido.jp
kikonai.hokkaido.jp
kimobetsu.hokkaido.jp
kitahiroshima.hokkaido.jp
kitami.hokkaido.jp
kiyosato.hokkaido.jp
koshimizu.hokkaido.jp
kunneppu.hokkaido.jp
kuriyama.hokkaido.jp
kuromatsunai.hokkaido.jp
kushiro.hokkaido.jp
kutchan.hokkaido.jp
kyowa.hokkaido.jp
mashike.hokkaido.jp
matsumae.hokkaido.jp
mikasa.hokkaido.jp
minamifurano.hokkaido.jp
mombetsu.hokkaido.jp
moseushi.hokkaido.jp
mukawa.hokkaido.jp
muroran.hokkaido.jp
naie.hokkaido.jp
nakagawa.hokkaido.jp
nakasatsunai.hokkaido.jp
nakatombetsu.hokkaido.jp
nanae.hokkaido.jp
nanporo.hokkaido.jp
nayoro.hokkaido.jp
nemuro.hokkaido.jp
niikappu.hokkaido.jp
niki.hokkaido.jp
nishiokoppe.hokkaido.jp
noboribetsu.hokkaido.jp
numata.hokkaido.jp
obihiro.hokkaido.jp
obira.hokkaido.jp
oketo.hokkaido.jp
okoppe.hokkaido.jp
otaru.hokkaido.jp
otobe.hokkaido.jp
otofuke.hokkaido.jp
otoineppu.hokkaido.jp
oumu.hokkaido.jp
ozora.hokkaido.jp
pippu.hokkaido.jp
rankoshi.hokkaido.jp
rebun.hokkaido.jp
rikubetsu.hokkaido.jp
rishiri.hokkaido.jp
rishirifuji.hokkaido.jp
saroma.hokkaido.jp
sarufutsu.hokkaido.jp
shakotan.hokkaido.jp
shari.hokkaido.jp
shibecha.hokkaido.jp
shibetsu.hokkaido.jp
shikabe.hokkaido.jp
shikaoi.hokkaido.jp
shimamaki.hokkaido.jp
shimizu.hokkaido.jp
shimokawa.hokkaido.jp
shinshinotsu.hokkaido.jp
shintoku.hokkaido.jp
shiranuka.hokkaido.jp
shiraoi.hokkaido.jp
shiriuchi.hokkaido.jp
sobetsu.hokkaido.jp
sunagawa.hokkaido.jp
taiki.hokkaido.jp
takasu.hokkaido.jp
takikawa.hokkaido.jp
takinoue.hokkaido.jp
teshikaga.hokkaido.jp
tobetsu.hokkaido.jp
tohma.hokkaido.jp
tomakomai.hokkaido.jp
tomari.hokkaido.jp
toya.hokkaido.jp
toyako.hokkaido.jp
toyotomi.hokkaido.jp
toyoura.hokkaido.jp
tsubetsu.hokkaido.jp
tsukigata.hokkaido.jp
urakawa.hokkaido.jp
urausu.hokkaido.jp
uryu.hokkaido.jp
utashinai.hokkaido.jp
wakkanai.hokkaido.jp
wassamu.hokkaido.jp
yakumo.hokkaido.jp
yoichi.hokkaido.jp
aioi.hyogo.jp
akashi.hyogo.jp
ako.hyogo.jp
amagasaki.hyogo.jp
aogaki.hyogo.jp
asago.hyogo.jp
ashiya.hyogo.jp
awaji.hyogo.jp
fukusaki.hyogo.jp
goshiki.hyogo.jp
harima.hyogo.jp
himeji.hyogo.jp
ichikawa.hyogo.jp
inagawa.hyogo.jp
itami.hyogo.jp
kakogawa.hyogo.jp
kamigori.hyogo.jp
kamikawa.hyogo.jp
kasai.hyogo.jp
kasuga.hyogo.jp
kawanishi.hyogo.jp
miki.hyogo.jp
minamiawaji.hyogo.jp
nishinomiya.hyogo.jp
nishiwaki.hyogo.jp
ono.hyogo.jp
sanda.hyogo.jp
sannan.hyogo.jp
sasayama.hyogo.jp
sayo.hyogo.jp
shingu.hyogo.jp
shinonsen.hyogo.jp
shiso.hyogo.jp
sumoto.hyogo.jp
taishi.hyogo.jp
taka.hyogo.jp
takarazuka.hyogo.jp
takasago.hyogo.jp
takino.hyogo.jp
tamba.hyogo.jp
tatsuno.hyogo.jp
toyooka.hyogo.jp
yabu.hyogo.jp
yashiro.hyogo.jp
yoka.hyogo.jp
yokawa.hyogo.jp
ami.ibaraki.jp
asahi.ibaraki.jp
bando.ibaraki.jp
chikusei.ibaraki.jp
daigo.ibaraki.jp
fujishiro.ibaraki.jp
hitachi.ibaraki.jp
hitachinaka.ibaraki.jp
hitachiomiya.ibaraki.jp
hitachiota.ibaraki.jp
ibaraki.ibaraki.jp
ina.ibaraki.jp
inashiki.ibaraki.jp
itako.ibaraki.jp
iwama.ibaraki.jp
joso.ibaraki.jp
kamisu.ibaraki.jp
kasama.ibaraki.jp
kashima.ibaraki.jp
kasumigaura.ibaraki.jp
koga.ibaraki.jp
miho.ibaraki.jp
mito.ibaraki.jp
moriya.ibaraki.jp
naka.ibaraki.jp
namegata.ibaraki.jp
oarai.ibaraki.jp
ogawa.ibaraki.jp
omitama.ibaraki.jp
ryugasaki.ibaraki.jp
sakai.ibaraki.jp
sakuragawa.ibaraki.jp
shimodate.ibaraki.jp
shimotsuma.ibaraki.jp
shirosato.ibaraki.jp
sowa.ibaraki.jp
suifu.ibaraki.jp
takahagi.ibaraki.jp
tamatsukuri.ibaraki.jp
tokai.ibaraki.jp
tomobe.ibaraki.jp
tone.ibaraki.jp
toride.ibaraki.jp
tsuchiura.ibaraki.jp
tsukuba.ibaraki.jp
uchihara.ibaraki.jp
ushiku.ibaraki.jp
yachiyo.ibaraki.jp
yamagata.ibaraki.jp
yawara.ibaraki.jp
yuki.ibaraki.jp
anamizu.ishikawa.jp
hakui.ishikawa.jp
hakusan.ishikawa.jp
kaga.ishikawa.jp
kahoku.ishikawa.jp
kanazawa.ishikawa.jp
kawakita.ishikawa.jp
komatsu.ishikawa.jp
nakanoto.ishikawa.jp
nanao.ishikawa.jp
nomi.ishikawa.jp
nonoichi.ishikawa.jp
noto.ishikawa.jp
shika.ishikawa.jp
suzu.ishikawa.jp
tsubata.ishikawa.jp
tsurugi.ishikawa.jp
uchinada.ishikawa.jp
wajima.ishikawa.jp
fudai.iwate.jp
fujisawa.iwate.jp
hanamaki.iwate.jp
hiraizumi.iwate.jp
hirono.iwate.jp
ichinohe.iwate.jp
ichinoseki.iwate.jp
iwaizumi.iwate.jp
iwate.iwate.jp
joboji.iwate.jp
kamaishi.iwate.jp
kanegasaki.iwate.jp
karumai.iwate.jp
kawai.iwate.jp
kitakami.iwate.jp
kuji.iwate.jp
kunohe.iwate.jp
kuzumaki.iwate.jp
miyako.iwate.jp
mizusawa.iwate.jp
morioka.iwate.jp
ninohe.iwate.jp
noda.iwate.jp
ofunato.iwate.jp
oshu.iwate.jp
otsuchi.iwate.jp
rikuzentakata.iwate.jp
shiwa.iwate.jp
shizukuishi.iwate.jp
sumita.iwate.jp
tanohata.iwate.jp
tono.iwate.jp
yahaba.iwate.jp
yamada.iwate.jp
ayagawa.kagawa.jp
higashikagawa.kagawa.jp
kanonji.kagawa.jp
kotohira.kagawa.jp
manno.kagawa.jp
marugame.kagawa.jp
mitoyo.kagawa.jp
naoshima.kagawa.jp
sanuki.kagawa.jp
tadotsu.kagawa.jp
takamatsu.kagawa.jp
tonosho.kagawa.jp
uchinomi.kagawa.jp
utazu.kagawa.jp
zentsuji.kagawa.jp
akune.kagoshima.jp
amami.kagoshima.jp
hioki.kagoshima.jp
isa.kagoshima.jp
isen.kagoshima.jp
izumi.kagoshima.jp
kagoshima.kagoshima.jp
kanoya.kagoshima.jp
kawanabe.kagoshima.jp
kinko.kagoshima.jp
kouyama.kagoshima.jp
makurazaki.kagoshima.jp
matsumoto.kagoshima.jp
minamitane.kagoshima.jp
nakatane.kagoshima.jp
nishinoomote.kagoshima.jp
satsumasendai.kagoshima.jp
soo.kagoshima.jp
tarumizu.kagoshima.jp
yusui.kagoshima.jp
aikawa.kanagawa.jp
atsugi.kanagawa.jp
ayase.kanagawa.jp
chigasaki.kanagawa.jp
ebina.kanagawa.jp
fujisawa.kanagawa.jp
hadano.kanagawa.jp
hakone.kanagawa.jp
hiratsuka.kanagawa.jp
isehara.kanagawa.jp
kaisei.kanagawa.jp
kamakura.kanagawa.jp
kiyokawa.kanagawa.jp
matsuda.kanagawa.jp
minamiashigara.kanagawa.jp
miura.kanagawa.jp
nakai.kanagawa.jp
ninomiya.kanagawa.jp
odawara.kanagawa.jp
oi.kanagawa.jp
oiso.kanagawa.jp
sagamihara.kanagawa.jp
samukawa.kanagawa.jp
tsukui.kanagawa.jp
yamakita.kanagawa.jp
yamato.kanagawa.jp
yokosuka.kanagawa.jp
yugawara.kanagawa.jp
zama.kanagawa.jp
zushi.kanagawa.jp
aki.kochi.jp
geisei.kochi.jp
hidaka.kochi.jp
higashitsuno.kochi.jp
ino.kochi.jp
kagami.kochi.jp
kami.kochi.jp
kitagawa.kochi.jp
kochi.kochi.jp
mihara.kochi.jp
motoyama.kochi.jp
muroto.kochi.jp
nahari.kochi.jp
nakamura.kochi.jp
nankoku.kochi.jp
nishitosa.kochi.jp
niyodogawa.kochi.jp
ochi.kochi.jp
okawa.kochi.jp
otoyo.kochi.jp
otsuki.kochi.jp
sakawa.kochi.jp
sukumo.kochi.jp
susaki.kochi.jp
tosa.kochi.jp
tosashimizu.kochi.jp
toyo.kochi.jp
tsuno.kochi.jp
umaji.kochi.jp
yasuda.kochi.jp
yusuhara.kochi.jp
amakusa.kumamoto.jp
arao.kumamoto.jp
aso.kumamoto.jp
choyo.kumamoto.jp
gyokuto.kumamoto.jp
kamiamakusa.kumamoto.jp
kikuchi.kumamoto.jp
kumamoto.kumamoto.jp
mashiki.kumamoto.jp
mifune.kumamoto.jp
minamata.kumamoto.jp
minamioguni.kumamoto.jp
nagasu.kumamoto.jp
nishihara.kumamoto.jp
oguni.kumamoto.jp
ozu.kumamoto.jp
sumoto.kumamoto.jp
takamori.kumamoto.jp
uki.kumamoto.jp
uto.kumamoto.jp
yamaga.kumamoto.jp
yamato.kumamoto.jp
yatsushiro.kumamoto.jp
ayabe.kyoto.jp
fukuchiyama.kyoto.jp
higashiyama.kyoto.jp
ide.kyoto.jp
ine.kyoto.jp
joyo.kyoto.jp
kameoka.kyoto.jp
kamo.kyoto.jp
kita.kyoto.jp
kizu.kyoto.jp
kumiyama.kyoto.jp
kyotamba.kyoto.jp
kyotanabe.kyoto.jp
kyotango.kyoto.jp
maizuru.kyoto.jp
minami.kyoto.jp
minamiyamashiro.kyoto.jp
miyazu.kyoto.jp
muko.kyoto.jp
nagaokakyo.kyoto.jp
nakagyo.kyoto.jp
nantan.kyoto.jp
oyamazaki.kyoto.jp
sakyo.kyoto.jp
seika.kyoto.jp
tanabe.kyoto.jp
uji.kyoto.jp
ujitawara.kyoto.jp
wazuka.kyoto.jp
yamashina.kyoto.jp
yawata.kyoto.jp
asahi.mie.jp
inabe.mie.jp
ise.mie.jp
kameyama.mie.jp
kawagoe.mie.jp
kiho.mie.jp
kisosaki.mie.jp
kiwa.mie.jp
komono.mie.jp
kumano.mie.jp
kuwana.mie.jp
matsusaka.mie.jp
meiwa.mie.jp
mihama.mie.jp
minamiise.mie.jp
misugi.mie.jp
miyama.mie.jp
nabari.mie.jp
shima.mie.jp
suzuka.mie.jp
tado.mie.jp
taiki.mie.jp
taki.mie.jp
tamaki.mie.jp
toba.mie.jp
tsu.mie.jp
udono.mie.jp
ureshino.mie.jp
watarai.mie.jp
yokkaichi.mie.jp
furukawa.miyagi.jp
higashimatsushima.miyagi.jp
ishinomaki.miyagi.jp
iwanuma.miyagi.jp
kakuda.miyagi.jp
kami.miyagi.jp
kawasaki.miyagi.jp
marumori.miyagi.jp
matsushima.miyagi.jp
minamisanriku.miyagi.jp
misato.miyagi.jp
murata.miyagi.jp
natori.miyagi.jp
ogawara.miyagi.jp
ohira.miyagi.jp
onagawa.miyagi.jp
osaki.miyagi.jp
rifu.miyagi.jp
semine.miyagi.jp
shibata.miyagi.jp
shichikashuku.miyagi.jp
shikama.miyagi.jp
shiogama.miyagi.jp
shiroishi.miyagi.jp
tagajo.miyagi.jp
taiwa.miyagi.jp
tome.miyagi.jp
tomiya.miyagi.jp
wakuya.miyagi.jp
watari.miyagi.jp
yamamoto.miyagi.jp
zao.miyagi.jp
aya.miyazaki.jp
ebino.miyazaki.jp
gokase.miyazaki.jp
hyuga.miyazaki.jp
kadogawa.miyazaki.jp
kawaminami.miyazaki.jp
kijo.miyazaki.jp
kitagawa.miyazaki.jp
kitakata.miyazaki.jp
kitaura.miyazaki.jp
kobayashi.miyazaki.jp
kunitomi.miyazaki.jp
kushima.miyazaki.jp
mimata.miyazaki.jp
miyakonojo.miyazaki.jp
miyazaki.miyazaki.jp
morotsuka.miyazaki.jp
nichinan.miyazaki.jp
nishimera.miyazaki.jp
nobeoka.miyazaki.jp
saito.miyazaki.jp
shiiba.miyazaki.jp
shintomi.miyazaki.jp
takaharu.miyazaki.jp
takanabe.miyazaki.jp
takazaki.miyazaki.jp
tsuno.miyazaki.jp
achi.nagano.jp
agematsu.nagano.jp
anan.nagano.jp
aoki.nagano.jp
asahi.nagano.jp
azumino.nagano.jp
chikuhoku.nagano.jp
chikuma.nagano.jp
chino.nagano.jp
fujimi.nagano.jp
hakuba.nagano.jp
hara.nagano.jp
hiraya.nagano.jp
iida.nagano.jp
iijima.nagano.jp
iiyama.nagano.jp
iizuna.nagano.jp
ikeda.nagano.jp
ikusaka.nagano.jp
ina.nagano.jp
karuizawa.nagano.jp
kawakami.nagano.jp
kiso.nagano.jp
kisofukushima.nagano.jp
kitaaiki.nagano.jp
komagane.nagano.jp
komoro.nagano.jp
matsukawa.nagano.jp
matsumoto.nagano.jp
miasa.nagano.jp
minamiaiki.nagano.jp
minamimaki.nagano.jp
minamiminowa.nagano.jp
minowa.nagano.jp
miyada.nagano.jp
miyota.nagano.jp
mochizuki.nagano.jp
nagano.nagano.jp
nagawa.nagano.jp
nagiso.nagano.jp
nakagawa.nagano.jp
nakano.nagano.jp
nozawaonsen.nagano.jp
obuse.nagano.jp
ogawa.nagano.jp
okaya.nagano.jp
omachi.nagano.jp
omi.nagano.jp
ookuwa.nagano.jp
ooshika.nagano.jp
otaki.nagano.jp
otari.nagano.jp
sakae.nagano.jp
sakaki.nagano.jp
saku.nagano.jp
sakuho.nagano.jp
shimosuwa.nagano.jp
shinanomachi.nagano.jp
shiojiri.nagano.jp
suwa.nagano.jp
suzaka.nagano.jp
takagi.nagano.jp
takamori.nagano.jp
takayama.nagano.jp
tateshina.nagano.jp
tatsuno.nagano.jp
togakushi.nagano.jp
togura.nagano.jp
tomi.nagano.jp
ueda.nagano.jp
wada.nagano.jp
yamagata.nagano.jp
yamanouchi.nagano.jp
yasaka.nagano.jp
yasuoka.nagano.jp
chijiwa.nagasaki.jp
futsu.nagasaki.jp
goto.nagasaki.jp
hasami.nagasaki.jp
hirado.nagasaki.jp
iki.nagasaki.jp
isahaya.nagasaki.jp
kawatana.nagasaki.jp
kuchinotsu.nagasaki.jp
matsuura.nagasaki.jp
nagasaki.nagasaki.jp
obama.nagasaki.jp
omura.nagasaki.jp
oseto.nagasaki.jp
saikai.nagasaki.jp
sasebo.nagasaki.jp
seihi.nagasaki.jp
shimabara.nagasaki.jp
shinkamigoto.nagasaki.jp
togitsu.nagasaki.jp
tsushima.nagasaki.jp
unzen.nagasaki.jp
ando.nara.jp
gose.nara.jp
heguri.nara.jp
higashiyoshino.nara.jp
ikaruga.nara.jp
ikoma.nara.jp
kamikitayama.nara.jp
kanmaki.nara.jp
kashiba.nara.jp
kashihara.nara.jp
katsuragi.nara.jp
kawai.nara.jp
kawakami.nara.jp
kawanishi.nara.jp
koryo.nara.jp
kurotaki.nara.jp
mitsue.nara.jp
miyake.nara.jp
nara.nara.jp
nosegawa.nara.jp
oji.nara.jp
ouda.nara.jp
oyodo.nara.jp
sakurai.nara.jp
sango.nara.jp
shimoichi.nara.jp
shimokitayama.nara.jp
shinjo.nara.jp
soni.nara.jp
takatori.nara.jp
tawaramoto.nara.jp
tenkawa.nara.jp
tenri.nara.jp
uda.nara.jp
yamatokoriyama.nara.jp
yamatotakada.nara.jp
yamazoe.nara.jp
yoshino.nara.jp
aga.niigata.jp
agano.niigata.jp
gosen.niigata.jp
itoigawa.niigata.jp
izumozaki.niigata.jp
joetsu.niigata.jp
kamo.niigata.jp
kariwa.niigata.jp
kashiwazaki.niigata.jp
minamiuonuma.niigata.jp
mitsuke.niigata.jp
muika.niigata.jp
murakami.niigata.jp
myoko.niigata.jp
nagaoka.niigata.jp
niigata.niigata.jp
ojiya.niigata.jp
omi.niigata.jp
sado.niigata.jp
sanjo.niigata.jp
seiro.niigata.jp
seirou.niigata.jp
sekikawa.niigata.jp
shibata.niigata.jp
tagami.niigata.jp
tainai.niigata.jp
tochio.niigata.jp
tokamachi.niigata.jp
tsubame.niigata.jp
tsunan.niigata.jp
uonuma.niigata.jp
yahiko.niigata.jp
yoita.niigata.jp
yuzawa.niigata.jp
beppu.oita.jp
bungoono.oita.jp
bungotakada.oita.jp
hasama.oita.jp
hiji.oita.jp
himeshima.oita.jp
hita.oita.jp
kamitsue.oita.jp
kokonoe.oita.jp
kuju.oita.jp
kunisaki.oita.jp
kusu.oita.jp
oita.oita.jp
saiki.oita.jp
taketa.oita.jp
tsukumi.oita.jp
usa.oita.jp
usuki.oita.jp
yufu.oita.jp
akaiwa.okayama.jp
asakuchi.okayama.jp
bizen.okayama.jp
hayashima.okayama.jp
ibara.okayama.jp
kagamino.okayama.jp
kasaoka.okayama.jp
kibichuo.okayama.jp
kumenan.okayama.jp
kurashiki.okayama.jp
maniwa.okayama.jp
misaki.okayama.jp
nagi.okayama.jp
niimi.okayama.jp
nishiawakura.okayama.jp
okayama.okayama.jp
satosho.okayama.jp
setouchi.okayama.jp
shinjo.okayama.jp
shoo.okayama.jp
soja.okayama.jp
takahashi.okayama.jp
tamano.okayama.jp
tsuyama.okayama.jp
wake.okayama.jp
yakage.okayama.jp
aguni.okinawa.jp
ginowan.okinawa.jp
ginoza.okinawa.jp
gushikami.okinawa.jp
haebaru.okinawa.jp
higashi.okinawa.jp
hirara.okinawa.jp
iheya.okinawa.jp
ishigaki.okinawa.jp
ishikawa.okinawa.jp
itoman.okinawa.jp
izena.okinawa.jp
kadena.okinawa.jp
kin.okinawa.jp
kitadaito.okinawa.jp
kitanakagusuku.okinawa.jp
kumejima.okinawa.jp
kunigami.okinawa.jp
minamidaito.okinawa.jp
motobu.okinawa.jp
nago.okinawa.jp
naha.okinawa.jp
nakagusuku.okinawa.jp
nakijin.okinawa.jp
nanjo.okinawa.jp
nishihara.okinawa.jp
ogimi.okinawa.jp
okinawa.okinawa.jp
onna.okinawa.jp
shimoji.okinawa.jp
taketomi.okinawa.jp
tarama.okinawa.jp
tokashiki.okinawa.jp
tomigusuku.okinawa.jp
tonaki.okinawa.jp
urasoe.okinawa.jp
uruma.okinawa.jp
yaese.okinawa.jp
yomitan.okinawa.jp
yonabaru.okinawa.jp
yonaguni.okinawa.jp
zamami.okinawa.jp
abeno.osaka.jp
chihayaakasaka.osaka.jp
chuo.osaka.jp
daito.osaka.jp
fujiidera.osaka.jp
habikino.osaka.jp
hannan.osaka.jp
higashiosaka.osaka.jp
higashisumiyoshi.osaka.jp
higashiyodogawa.osaka.jp
hirakata.osaka.jp
ibaraki.osaka.jp
ikeda.osaka.jp
izumi.osaka.jp
izumiotsu.osaka.jp
izumisano.osaka.jp
kadoma.osaka.jp
kaizuka.osaka.jp
kanan.osaka.jp
kashiwara.osaka.jp
katano.osaka.jp
kawachinagano.osaka.jp
kishiwada.osaka.jp
kita.osaka.jp
kumatori.osaka.jp
matsubara.osaka.jp
minato.osaka.jp
minoh.osaka.jp
misaki.osaka.jp
moriguchi.osaka.jp
neyagawa.osaka.jp
nishi.osaka.jp
nose.osaka.jp
osakasayama.osaka.jp
sakai.osaka.jp
sayama.osaka.jp
sennan.osaka.jp
settsu.osaka.jp
shijonawate.osaka.jp
shimamoto.osaka.jp
suita.osaka.jp
tadaoka.osaka.jp
taishi.osaka.jp
tajiri.osaka.jp
takaishi.osaka.jp
takatsuki.osaka.jp
tondabayashi.osaka.jp
toyonaka.osaka.jp
toyono.osaka.jp
yao.osaka.jp
ariake.saga.jp
arita.saga.jp
fukudomi.saga.jp
genkai.saga.jp
hamatama.saga.jp
hizen.saga.jp
imari.saga.jp
kamimine.saga.jp
kanzaki.saga.jp
karatsu.saga.jp
kashima.saga.jp
kitagata.saga.jp
kitahata.saga.jp
kiyama.saga.jp
kouhoku.saga.jp
kyuragi.saga.jp
nishiarita.saga.jp
ogi.saga.jp
omachi.saga.jp
ouchi.saga.jp
saga.saga.jp
shiroishi.saga.jp
taku.saga.jp
tara.saga.jp
tosu.saga.jp
yoshinogari.saga.jp
arakawa.saitama.jp
asaka.saitama.jp
chichibu.saitama.jp
fujimi.saitama.jp
fujimino.saitama.jp
fukaya.saitama.jp
hanno.saitama.jp
hanyu.saitama.jp
hasuda.saitama.jp
hatogaya.saitama.jp
hatoyama.saitama.jp
hidaka.saitama.jp
higashichichibu.saitama.jp
higashimatsuyama.saitama.jp
honjo.saitama.jp
ina.saitama.jp
iruma.saitama.jp
iwatsuki.saitama.jp
kamiizumi.saitama.jp
kamikawa.saitama.jp
kamisato.saitama.jp
kasukabe.saitama.jp
kawagoe.saitama.jp
kawaguchi.saitama.jp
kawajima.saitama.jp
kazo.saitama.jp
kitamoto.saitama.jp
koshigaya.saitama.jp
kounosu.saitama.jp
kuki.saitama.jp
kumagaya.saitama.jp
matsubushi.saitama.jp
minano.saitama.jp
misato.saitama.jp
miyashiro.saitama.jp
miyoshi.saitama.jp
moroyama.saitama.jp
nagatoro.saitama.jp
namegawa.saitama.jp
niiza.saitama.jp
ogano.saitama.jp
ogawa.saitama.jp
ogose.saitama.jp
okegawa.saitama.jp
omiya.saitama.jp
otaki.saitama.jp
ranzan.saitama.jp
ryokami.saitama.jp
saitama.saitama.jp
sakado.saitama.jp
satte.saitama.jp
sayama.saitama.jp
shiki.saitama.jp
shiraoka.saitama.jp
soka.saitama.jp
sugito.saitama.jp
toda.saitama.jp
tokigawa.saitama.jp
tokorozawa.saitama.jp
tsurugashima.saitama.jp
urawa.saitama.jp
warabi.saitama.jp
yashio.saitama.jp
yokoze.saitama.jp
yono.saitama.jp
yorii.saitama.jp
yoshida.saitama.jp
yoshikawa.saitama.jp
yoshimi.saitama.jp
aisho.shiga.jp
gamo.shiga.jp
higashiomi.shiga.jp
hikone.shiga.jp
koka.shiga.jp
konan.shiga.jp
kosei.shiga.jp
koto.shiga.jp
kusatsu.shiga.jp
maibara.shiga.jp
moriyama.shiga.jp
nagahama.shiga.jp
nishiazai.shiga.jp
notogawa.shiga.jp
omihachiman.shiga.jp
otsu.shiga.jp
ritto.shiga.jp
ryuoh.shiga.jp
takashima.shiga.jp
takatsuki.shiga.jp
torahime.shiga.jp
toyosato.shiga.jp
yasu.shiga.jp
akagi.shimane.jp
ama.shimane.jp
gotsu.shimane.jp
hamada.shimane.jp
higashiizumo.shimane.jp
hikawa.shimane.jp
hikimi.shimane.jp
izumo.shimane.jp
kakinoki.shimane.jp
masuda.shimane.jp
matsue.shimane.jp
misato.shimane.jp
nishinoshima.shimane.jp
ohda.shimane.jp
okinoshima.shimane.jp
okuizumo.shimane.jp
shimane.shimane.jp
tamayu.shimane.jp
tsuwano.shimane.jp
unnan.shimane.jp
yakumo.shimane.jp
yasugi.shimane.jp
yatsuka.shimane.jp
arai.shizuoka.jp
atami.shizuoka.jp
fuji.shizuoka.jp
fujieda.shizuoka.jp
fujikawa.shizuoka.jp
fujinomiya.shizuoka.jp
fukuroi.shizuoka.jp
gotemba.shizuoka.jp
haibara.shizuoka.jp
hamamatsu.shizuoka.jp
higashiizu.shizuoka.jp
ito.shizuoka.jp
iwata.shizuoka.jp
izu.shizuoka.jp
izunokuni.shizuoka.jp
kakegawa.shizuoka.jp
kannami.shizuoka.jp
kawanehon.shizuoka.jp
kawazu.shizuoka.jp
kikugawa.shizuoka.jp
kosai.shizuoka.jp
makinohara.shizuoka.jp
matsuzaki.shizuoka.jp
minamiizu.shizuoka.jp
mishima.shizuoka.jp
morimachi.shizuoka.jp
nishiizu.shizuoka.jp
numazu.shizuoka.jp
omaezaki.shizuoka.jp
shimada.shizuoka.jp
shimizu.shizuoka.jp
shimoda.shizuoka.jp
shizuoka.shizuoka.jp
susono.shizuoka.jp
yaizu.shizuoka.jp
yoshida.shizuoka.jp
ashikaga.tochigi.jp
bato.tochigi.jp
haga.tochigi.jp
ichikai.tochigi.jp
iwafune.tochigi.jp
kaminokawa.tochigi.jp
kanuma.tochigi.jp
karasuyama.tochigi.jp
kuroiso.tochigi.jp
mashiko.tochigi.jp
mibu.tochigi.jp
moka.tochigi.jp
motegi.tochigi.jp
nasu.tochigi.jp
nasushiobara.tochigi.jp
nikko.tochigi.jp
nishikata.tochigi.jp
nogi.tochigi.jp
ohira.tochigi.jp
ohtawara.tochigi.jp
oyama.tochigi.jp
sakura.tochigi.jp
sano.tochigi.jp
shimotsuke.tochigi.jp
shioya.tochigi.jp
takanezawa.tochigi.jp
tochigi.tochigi.jp
tsuga.tochigi.jp
ujiie.tochigi.jp
utsunomiya.tochigi.jp
yaita.tochigi.jp
aizumi.tokushima.jp
anan.tokushima.jp
ichiba.tokushima.jp
itano.tokushima.jp
kainan.tokushima.jp
komatsushima.tokushima.jp
matsushige.tokushima.jp
mima.tokushima.jp
minami.tokushima.jp
miyoshi.tokushima.jp
mugi.tokushima.jp
nakagawa.tokushima.jp
naruto.tokushima.jp
sanagochi.tokushima.jp
shishikui.tokushima.jp
tokushima.tokushima.jp
wajiki.tokushima.jp
adachi.tokyo.jp
akiruno.tokyo.jp
akishima.tokyo.jp
aogashima.tokyo.jp
arakawa.tokyo.jp
bunkyo.tokyo.jp
chiyoda.tokyo.jp
chofu.tokyo.jp
chuo.tokyo.jp
edogawa.tokyo.jp
fuchu.tokyo.jp
fussa.tokyo.jp
hachijo.tokyo.jp
hachioji.tokyo.jp
hamura.tokyo.jp
higashikurume.tokyo.jp
higashimurayama.tokyo.jp
higashiyamato.tokyo.jp
hino.tokyo.jp
hinode.tokyo.jp
hinohara.tokyo.jp
inagi.tokyo.jp
itabashi.tokyo.jp
katsushika.tokyo.jp
kita.tokyo.jp
kiyose.tokyo.jp
kodaira.tokyo.jp
koganei.tokyo.jp
kokubunji.tokyo.jp
komae.tokyo.jp
koto.tokyo.jp
kouzushima.tokyo.jp
kunitachi.tokyo.jp
machida.tokyo.jp
meguro.tokyo.jp
minato.tokyo.jp
mitaka.tokyo.jp
mizuho.tokyo.jp
musashimurayama.tokyo.jp
musashino.tokyo.jp
nakano.tokyo.jp
nerima.tokyo.jp
ogasawara.tokyo.jp
okutama.tokyo.jp
ome.tokyo.jp
oshima.tokyo.jp
ota.tokyo.jp
setagaya.tokyo.jp
shibuya.tokyo.jp
shinagawa.tokyo.jp
shinjuku.tokyo.jp
suginami.tokyo.jp
sumida.tokyo.jp
tachikawa.tokyo.jp
taito.tokyo.jp
tama.tokyo.jp
toshima.tokyo.jp
chizu.tottori.jp
hino.tottori.jp
kawahara.tottori.jp
koge.tottori.jp
kotoura.tottori.jp
misasa.tottori.jp
nanbu.tottori.jp
nichinan.tottori.jp
sakaiminato.tottori.jp
tottori.tottori.jp
wakasa.tottori.jp
yazu.tottori.jp
yonago.tottori.jp
asahi.toyama.jp
fuchu.toyama.jp
fukumitsu.toyama.jp
funahashi.toyama.jp
himi.toyama.jp
imizu.toyama.jp
inami.toyama.jp
johana.toyama.jp
kamiichi.toyama.jp
kurobe.toyama.jp
nakaniikawa.toyama.jp
namerikawa.toyama.jp
nanto.toyama.jp
nyuzen.toyama.jp
oyabe.toyama.jp
taira.toyama.jp
takaoka.toyama.jp
tateyama.toyama.jp
toga.toyama.jp
tonami.toyama.jp
toyama.toyama.jp
unazuki.toyama.jp
uozu.toyama.jp
yamada.toyama.jp
arida.wakayama.jp
aridagawa.wakayama.jp
gobo.wakayama.jp
hashimoto.wakayama.jp
hidaka.wakayama.jp
hirogawa.wakayama.jp
inami.wakayama.jp
iwade.wakayama.jp
kainan.wakayama.jp
kamitonda.wakayama.jp
katsuragi.wakayama.jp
kimino.wakayama.jp
kinokawa.wakayama.jp
kitayama.wakayama.jp
koya.wakayama.jp
koza.wakayama.jp
kozagawa.wakayama.jp
kudoyama.wakayama.jp
kushimoto.wakayama.jp
mihama.wakayama.jp
misato.wakayama.jp
nachikatsuura.wakayama.jp
shingu.wakayama.jp
shirahama.wakayama.jp
taiji.wakayama.jp
tanabe.wakayama.jp
wakayama.wakayama.jp
yuasa.wakayama.jp
yura.wakayama.jp
asahi.yamagata.jp
funagata.yamagata.jp
higashine.yamagata.jp
iide.yamagata.jp
kahoku.yamagata.jp
kaminoyama.yamagata.jp
kaneyama.yamagata.jp
kawanishi.yamagata.jp
mamurogawa.yamagata.jp
mikawa.yamagata.jp
murayama.yamagata.jp
nagai.yamagata.jp
nakayama.yamagata.jp
nanyo.yamagata.jp
nishikawa.yamagata.jp
obanazawa.yamagata.jp
oe.yamagata.jp
oguni.yamagata.jp
ohkura.yamagata.jp
oishida.yamagata.jp
sagae.yamagata.jp
sakata.yamagata.jp
sakegawa.yamagata.jp
shinjo.yamagata.jp
shirataka.yamagata.jp
shonai.yamagata.jp
takahata.yamagata.jp
tendo.yamagata.jp
tozawa.yamagata.jp
tsuruoka.yamagata.jp
yamagata.yamagata.jp
yamanobe.yamagata.jp
yonezawa.yamagata.jp
yuza.yamagata.jp
abu.yamaguchi.jp
hagi.yamaguchi.jp
hikari.yamaguchi.jp
hofu.yamaguchi.jp
iwakuni.yamaguchi.jp
kudamatsu.yamaguchi.jp
mitou.yamaguchi.jp
nagato.yamaguchi.jp
oshima.yamaguchi.jp
shimonoseki.yamaguchi.jp
shunan.yamaguchi.jp
tabuse.yamaguchi.jp
tokuyama.yamaguchi.jp
toyota.yamaguchi.jp
ube.yamaguchi.jp
yuu.yamaguchi.jp
chuo.yamanashi.jp
doshi.yamanashi.jp
fuefuki.yamanashi.jp
fujikawa.yamanashi.jp
fujikawaguchiko.yamanashi.jp
fujiyoshida.yamanashi.jp
hayakawa.yamanashi.jp
hokuto.yamanashi.jp
ichikawamisato.yamanashi.jp
kai.yamanashi.jp
kofu.yamanashi.jp
koshu.yamanashi.jp
kosuge.yamanashi.jp
minami-alps.yamanashi.jp
minobu.yamanashi.jp
nakamichi.yamanashi.jp
nanbu.yamanashi.jp
narusawa.yamanashi.jp
nirasaki.yamanashi.jp
nishikatsura.yamanashi.jp
oshino.yamanashi.jp
otsuki.yamanashi.jp
showa.yamanashi.jp
tabayama.yamanashi.jp
tsuru.yamanashi.jp
uenohara.yamanashi.jp
yamanakako.yamanashi.jp
yamanashi.yamanashi.jp

// ke : http://www.kenic.or.ke/index.php/en/ke-domains/ke-domains
ke
ac.ke
co.ke
go.ke
info.ke
me.ke
mobi.ke
ne.ke
or.ke
sc.ke

// kg : http://www.domain.kg/dmn_n.html
kg
org.kg
net.kg
com.kg
edu.kg
gov.kg
mil.kg

// kh : http://www.mptc.gov.kh/dns_registration.htm
*.kh

// ki : http://www.ki/dns/index.html
ki
edu.ki
biz.ki
net.ki
org.ki
gov.ki
info.ki
com.ki

// km : https://en.wikipedia.org/wiki/.km
// http://www.domaine.km/documents/charte.doc
km
org.km
nom.km
gov.km
prd.km
tm.km
edu.km
mil.km
ass.km
com.km
// These are only mentioned as proposed suggestions at domaine.km, but
// https://en.wikipedia.org/wiki/.km says they're available for registration:
coop.km
asso.km
presse.km
medecin.km
notaires.km
pharmaciens.km
veterinaire.km
gouv.km

// kn : https://en.wikipedia.org/wiki/.kn
// http://www.dot.kn/domainRules.html
kn
net.kn
org.kn
edu.kn
gov.kn

// kp : http://www.kcce.kp/en_index.php
kp
com.kp
edu.kp
gov.kp
org.kp
rep.kp
tra.kp

// kr : https://en.wikipedia.org/wiki/.kr
// see also: http://domain.nida.or.kr/eng/registration.jsp
kr
ac.kr
co.kr
es.kr
go.kr
hs.kr
kg.kr
mil.kr
ms.kr
ne.kr
or.kr
pe.kr
re.kr
sc.kr
// kr geographical names
busan.kr
chungbuk.kr
chungnam.kr
daegu.kr
daejeon.kr
gangwon.kr
gwangju.kr
gyeongbuk.kr
gyeonggi.kr
gyeongnam.kr
incheon.kr
jeju.kr
jeonbuk.kr
jeonnam.kr
seoul.kr
ulsan.kr

// kw : https://www.nic.kw/policies/
// Confirmed by registry <nic.tech@citra.gov.kw>
kw
com.kw
edu.kw
emb.kw
gov.kw
ind.kw
net.kw
org.kw

// ky : http://www.icta.ky/da_ky_reg_dom.php
// Confirmed by registry <kysupport@perimeterusa.com> 2008-06-17
ky
edu.ky
gov.ky
com.ky
org.ky
net.ky

// kz : https://en.wikipedia.org/wiki/.kz
// see also: http://www.nic.kz/rules/index.jsp
kz
org.kz
edu.kz
net.kz
gov.kz
mil.kz
com.kz

// la : https://en.wikipedia.org/wiki/.la
// Submitted by registry <gavin.brown@nic.la>
la
int.la
net.la
info.la
edu.la
gov.la
per.la
com.la
org.la

// lb : https://en.wikipedia.org/wiki/.lb
// Submitted by registry <randy@psg.com>
lb
com.lb
edu.lb
gov.lb
net.lb
org.lb

// lc : https://en.wikipedia.org/wiki/.lc
// see also: http://www.nic.lc/rules.htm
lc
com.lc
net.lc
co.lc
org.lc
edu.lc
gov.lc

// li : https://en.wikipedia.org/wiki/.li
li

// lk : https://www.nic.lk/index.php/domain-registration/lk-domain-naming-structure
lk
gov.lk
sch.lk
net.lk
int.lk
com.lk
org.lk
edu.lk
ngo.lk
soc.lk
web.lk
ltd.lk
assn.lk
grp.lk
hotel.lk
ac.lk

// lr : http://psg.com/dns/lr/lr.txt
// Submitted by registry <randy@psg.com>
lr
com.lr
edu.lr
gov.lr
org.lr
net.lr

// ls : http://www.nic.ls/
// Confirmed by registry <lsadmin@nic.ls>
ls
ac.ls
biz.ls
co.ls
edu.ls
gov.ls
info.ls
net.ls
org.ls
sc.ls

// lt : https://en.wikipedia.org/wiki/.lt
lt
// gov.lt : http://www.gov.lt/index_en.php
gov.lt

// lu : http://www.dns.lu/en/
lu

// lv : http://www.nic.lv/DNS/En/generic.php
lv
com.lv
edu.lv
gov.lv
org.lv
mil.lv
id.lv
net.lv
asn.lv
conf.lv

// ly : http://www.nic.ly/regulations.php
ly
com.ly
net.ly
gov.ly
plc.ly
edu.ly
sch.ly
med.ly
org.ly
id.ly

// ma : https://en.wikipedia.org/wiki/.ma
// http://www.anrt.ma/fr/admin/download/upload/file_fr782.pdf
ma
co.ma
net.ma
gov.ma
org.ma
ac.ma
press.ma

// mc : http://www.nic.mc/
mc
tm.mc
asso.mc

// md : https://en.wikipedia.org/wiki/.md
md

// me : https://en.wikipedia.org/wiki/.me
me
co.me
net.me
org.me
edu.me
ac.me
gov.me
its.me
priv.me

// mg : http://nic.mg/nicmg/?page_id=39
mg
org.mg
nom.mg
gov.mg
prd.mg
tm.mg
edu.mg
mil.mg
com.mg
co.mg

// mh : https://en.wikipedia.org/wiki/.mh
mh

// mil : https://en.wikipedia.org/wiki/.mil
mil

// mk : https://en.wikipedia.org/wiki/.mk
// see also: http://dns.marnet.net.mk/postapka.php
mk
com.mk
org.mk
net.mk
edu.mk
gov.mk
inf.mk
name.mk

// ml : http://www.gobin.info/domainname/ml-template.doc
// see also: https://en.wikipedia.org/wiki/.ml
ml
com.ml
edu.ml
gouv.ml
gov.ml
net.ml
org.ml
presse.ml

// mm : https://en.wikipedia.org/wiki/.mm
*.mm

// mn : https://en.wikipedia.org/wiki/.mn
mn
gov.mn
edu.mn
org.mn

// mo : http://www.monic.net.mo/
mo
com.mo
net.mo
org.mo
edu.mo
gov.mo

// mobi : https://en.wikipedia.org/wiki/.mobi
mobi

// mp : http://www.dot.mp/
// Confirmed by registry <dcamacho@saipan.com> 2008-06-17
mp

// mq : https://en.wikipedia.org/wiki/.mq
mq

// mr : https://en.wikipedia.org/wiki/.mr
mr
gov.mr

// ms : http://www.nic.ms/pdf/MS_Domain_Name_Rules.pdf
ms
com.ms
edu.ms
gov.ms
net.ms
org.ms

// mt : https://www.nic.org.mt/go/policy
// Submitted by registry <help@nic.org.mt>
mt
com.mt
edu.mt
net.mt
org.mt

// mu : https://en.wikipedia.org/wiki/.mu
mu
com.mu
net.mu
org.mu
gov.mu
ac.mu
co.mu
or.mu

// museum : http://about.museum/naming/
// http://index.museum/
museum
academy.museum
agriculture.museum
air.museum
airguard.museum
alabama.museum
alaska.museum
amber.museum
ambulance.museum
american.museum
americana.museum
americanantiques.museum
americanart.museum
amsterdam.museum
and.museum
annefrank.museum
anthro.museum
anthropology.museum
antiques.museum
aquarium.museum
arboretum.museum
archaeological.museum
archaeology.museum
architecture.museum
art.museum
artanddesign.museum
artcenter.museum
artdeco.museum
arteducation.museum
artgallery.museum
arts.museum
artsandcrafts.museum
asmatart.museum
assassination.museum
assisi.museum
association.museum
astronomy.museum
atlanta.museum
austin.museum
australia.museum
automotive.museum
aviation.museum
axis.museum
badajoz.museum
baghdad.museum
bahn.museum
bale.museum
baltimore.museum
barcelona.museum
baseball.museum
basel.museum
baths.museum
bauern.museum
beauxarts.museum
beeldengeluid.museum
bellevue.museum
bergbau.museum
berkeley.museum
berlin.museum
bern.museum
bible.museum
bilbao.museum
bill.museum
birdart.museum
birthplace.museum
bonn.museum
boston.museum
botanical.museum
botanicalgarden.museum
botanicgarden.museum
botany.museum
brandywinevalley.museum
brasil.museum
bristol.museum
british.museum
britishcolumbia.museum
broadcast.museum
brunel.museum
brussel.museum
brussels.museum
bruxelles.museum
building.museum
burghof.museum
bus.museum
bushey.museum
cadaques.museum
california.museum
cambridge.museum
can.museum
canada.museum
capebreton.museum
carrier.museum
cartoonart.museum
casadelamoneda.museum
castle.museum
castres.museum
celtic.museum
center.museum
chattanooga.museum
cheltenham.museum
chesapeakebay.museum
chicago.museum
children.museum
childrens.museum
childrensgarden.museum
chiropractic.museum
chocolate.museum
christiansburg.museum
cincinnati.museum
cinema.museum
circus.museum
civilisation.museum
civilization.museum
civilwar.museum
clinton.museum
clock.museum
coal.museum
coastaldefence.museum
cody.museum
coldwar.museum
collection.museum
colonialwilliamsburg.museum
coloradoplateau.museum
columbia.museum
columbus.museum
communication.museum
communications.museum
community.museum
computer.museum
computerhistory.museum
comunicações.museum
contemporary.museum
contemporaryart.museum
convent.museum
copenhagen.museum
corporation.museum
correios-e-telecomunicações.museum
corvette.museum
costume.museum
countryestate.museum
county.museum
crafts.museum
cranbrook.museum
creation.museum
cultural.museum
culturalcenter.museum
culture.museum
cyber.museum
cymru.museum
dali.museum
dallas.museum
database.museum
ddr.museum
decorativearts.museum
delaware.museum
delmenhorst.museum
denmark.museum
depot.museum
design.museum
detroit.museum
dinosaur.museum
discovery.museum
dolls.museum
donostia.museum
durham.museum
eastafrica.museum
eastcoast.museum
education.museum
educational.museum
egyptian.museum
eisenbahn.museum
elburg.museum
elvendrell.museum
embroidery.museum
encyclopedic.museum
england.museum
entomology.museum
environment.museum
environmentalconservation.museum
epilepsy.museum
essex.museum
estate.museum
ethnology.museum
exeter.museum
exhibition.museum
family.museum
farm.museum
farmequipment.museum
farmers.museum
farmstead.museum
field.museum
figueres.museum
filatelia.museum
film.museum
fineart.museum
finearts.museum
finland.museum
flanders.museum
florida.museum
force.museum
fortmissoula.museum
fortworth.museum
foundation.museum
francaise.museum
frankfurt.museum
franziskaner.museum
freemasonry.museum
freiburg.museum
fribourg.museum
frog.museum
fundacio.museum
furniture.museum
gallery.museum
garden.museum
gateway.museum
geelvinck.museum
gemological.museum
geology.museum
georgia.museum
giessen.museum
glas.museum
glass.museum
gorge.museum
grandrapids.museum
graz.museum
guernsey.museum
halloffame.museum
hamburg.museum
handson.museum
harvestcelebration.museum
hawaii.museum
health.museum
heimatunduhren.museum
hellas.museum
helsinki.museum
hembygdsforbund.museum
heritage.museum
histoire.museum
historical.museum
historicalsociety.museum
historichouses.museum
historisch.museum
historisches.museum
history.museum
historyofscience.museum
horology.museum
house.museum
humanities.museum
illustration.museum
imageandsound.museum
indian.museum
indiana.museum
indianapolis.museum
indianmarket.museum
intelligence.museum
interactive.museum
iraq.museum
iron.museum
isleofman.museum
jamison.museum
jefferson.museum
jerusalem.museum
jewelry.museum
jewish.museum
jewishart.museum
jfk.museum
journalism.museum
judaica.museum
judygarland.museum
juedisches.museum
juif.museum
karate.museum
karikatur.museum
kids.museum
koebenhavn.museum
koeln.museum
kunst.museum
kunstsammlung.museum
kunstunddesign.museum
labor.museum
labour.museum
lajolla.museum
lancashire.museum
landes.museum
lans.museum
läns.museum
larsson.museum
lewismiller.museum
lincoln.museum
linz.museum
living.museum
livinghistory.museum
localhistory.museum
london.museum
losangeles.museum
louvre.museum
loyalist.museum
lucerne.museum
luxembourg.museum
luzern.museum
mad.museum
madrid.museum
mallorca.museum
manchester.museum
mansion.museum
mansions.museum
manx.museum
marburg.museum
maritime.museum
maritimo.museum
maryland.museum
marylhurst.museum
media.museum
medical.museum
medizinhistorisches.museum
meeres.museum
memorial.museum
mesaverde.museum
michigan.museum
midatlantic.museum
military.museum
mill.museum
miners.museum
mining.museum
minnesota.museum
missile.museum
missoula.museum
modern.museum
moma.museum
money.museum
monmouth.museum
monticello.museum
montreal.museum
moscow.museum
motorcycle.museum
muenchen.museum
muenster.museum
mulhouse.museum
muncie.museum
museet.museum
museumcenter.museum
museumvereniging.museum
music.museum
national.museum
nationalfirearms.museum
nationalheritage.museum
nativeamerican.museum
naturalhistory.museum
naturalhistorymuseum.museum
naturalsciences.museum
nature.museum
naturhistorisches.museum
natuurwetenschappen.museum
naumburg.museum
naval.museum
nebraska.museum
neues.museum
newhampshire.museum
newjersey.museum
newmexico.museum
newport.museum
newspaper.museum
newyork.museum
niepce.museum
norfolk.museum
north.museum
nrw.museum
nyc.museum
nyny.museum
oceanographic.museum
oceanographique.museum
omaha.museum
online.museum
ontario.museum
openair.museum
oregon.museum
oregontrail.museum
otago.museum
oxford.museum
pacific.museum
paderborn.museum
palace.museum
paleo.museum
palmsprings.museum
panama.museum
paris.museum
pasadena.museum
pharmacy.museum
philadelphia.museum
philadelphiaarea.museum
philately.museum
phoenix.museum
photography.museum
pilots.museum
pittsburgh.museum
planetarium.museum
plantation.museum
plants.museum
plaza.museum
portal.museum
portland.museum
portlligat.museum
posts-and-telecommunications.museum
preservation.museum
presidio.museum
press.museum
project.museum
public.museum
pubol.museum
quebec.museum
railroad.museum
railway.museum
research.museum
resistance.museum
riodejaneiro.museum
rochester.museum
rockart.museum
roma.museum
russia.museum
saintlouis.museum
salem.museum
salvadordali.museum
salzburg.museum
sandiego.museum
sanfrancisco.museum
santabarbara.museum
santacruz.museum
santafe.museum
saskatchewan.museum
satx.museum
savannahga.museum
schlesisches.museum
schoenbrunn.museum
schokoladen.museum
school.museum
schweiz.museum
science.museum
scienceandhistory.museum
scienceandindustry.museum
sciencecenter.museum
sciencecenters.museum
science-fiction.museum
sciencehistory.museum
sciences.museum
sciencesnaturelles.museum
scotland.museum
seaport.museum
settlement.museum
settlers.museum
shell.museum
sherbrooke.museum
sibenik.museum
silk.museum
ski.museum
skole.museum
society.museum
sologne.museum
soundandvision.museum
southcarolina.museum
southwest.museum
space.museum
spy.museum
square.museum
stadt.museum
stalbans.museum
starnberg.museum
state.museum
stateofdelaware.museum
station.museum
steam.museum
steiermark.museum
stjohn.museum
stockholm.museum
stpetersburg.museum
stuttgart.museum
suisse.museum
surgeonshall.museum
surrey.museum
svizzera.museum
sweden.museum
sydney.museum
tank.museum
tcm.museum
technology.museum
telekommunikation.museum
television.museum
texas.museum
textile.museum
theater.museum
time.museum
timekeeping.museum
topology.museum
torino.museum
touch.museum
town.museum
transport.museum
tree.museum
trolley.museum
trust.museum
trustee.museum
uhren.museum
ulm.museum
undersea.museum
university.museum
usa.museum
usantiques.museum
usarts.museum
uscountryestate.museum
usculture.museum
usdecorativearts.museum
usgarden.museum
ushistory.museum
ushuaia.museum
uslivinghistory.museum
utah.museum
uvic.museum
valley.museum
vantaa.museum
versailles.museum
viking.museum
village.museum
virginia.museum
virtual.museum
virtuel.museum
vlaanderen.museum
volkenkunde.museum
wales.museum
wallonie.museum
war.museum
washingtondc.museum
watchandclock.museum
watch-and-clock.museum
western.museum
westfalen.museum
whaling.museum
wildlife.museum
williamsburg.museum
windmill.museum
workshop.museum
york.museum
yorkshire.museum
yosemite.museum
youth.museum
zoological.museum
zoology.museum
ירושלים.museum
иком.museum

// mv : https://en.wikipedia.org/wiki/.mv
// "mv" included because, contra Wikipedia, google.mv exists.
mv
aero.mv
biz.mv
com.mv
coop.mv
edu.mv
gov.mv
info.mv
int.mv
mil.mv
museum.mv
name.mv
net.mv
org.mv
pro.mv

// mw : http://www.registrar.mw/
mw
ac.mw
biz.mw
co.mw
com.mw
coop.mw
edu.mw
gov.mw
int.mw
museum.mw
net.mw
org.mw

// mx : http://www.nic.mx/
// Submitted by registry <farias@nic.mx>
mx
com.mx
org.mx
gob.mx
edu.mx
net.mx

// my : http://www.mynic.my/
// Available strings: https://mynic.my/resources/domains/buying-a-domain/
my
biz.my
com.my
edu.my
gov.my
mil.my
name.my
net.my
org.my

// mz : http://www.uem.mz/
// Submitted by registry <antonio@uem.mz>
mz
ac.mz
adv.mz
co.mz
edu.mz
gov.mz
mil.mz
net.mz
org.mz

// na : http://www.na-nic.com.na/
// http://www.info.na/domain/
na
info.na
pro.na
name.na
school.na
or.na
dr.na
us.na
mx.na
ca.na
in.na
cc.na
tv.na
ws.na
mobi.na
co.na
com.na
org.na

// name : has 2nd-level tlds, but there's no list of them
name

// nc : http://www.cctld.nc/
nc
asso.nc
nom.nc

// ne : https://en.wikipedia.org/wiki/.ne
ne

// net : https://en.wikipedia.org/wiki/.net
net

// nf : https://en.wikipedia.org/wiki/.nf
nf
com.nf
net.nf
per.nf
rec.nf
web.nf
arts.nf
firm.nf
info.nf
other.nf
store.nf

// ng : http://www.nira.org.ng/index.php/join-us/register-ng-domain/189-nira-slds
ng
com.ng
edu.ng
gov.ng
i.ng
mil.ng
mobi.ng
name.ng
net.ng
org.ng
sch.ng

// ni : http://www.nic.ni/
ni
ac.ni
biz.ni
co.ni
com.ni
edu.ni
gob.ni
in.ni
info.ni
int.ni
mil.ni
net.ni
nom.ni
org.ni
web.ni

// nl : https://en.wikipedia.org/wiki/.nl
//      https://www.sidn.nl/
//      ccTLD for the Netherlands
nl

// no : https://www.norid.no/en/om-domenenavn/regelverk-for-no/
// Norid geographical second level domains : https://www.norid.no/en/om-domenenavn/regelverk-for-no/vedlegg-b/
// Norid category second level domains : https://www.norid.no/en/om-domenenavn/regelverk-for-no/vedlegg-c/
// Norid category second-level domains managed by parties other than Norid : https://www.norid.no/en/om-domenenavn/regelverk-for-no/vedlegg-d/
// RSS feed: https://teknisk.norid.no/en/feed/
no
// Norid category second level domains : https://www.norid.no/en/om-domenenavn/regelverk-for-no/vedlegg-c/
fhs.no
vgs.no
fylkesbibl.no
folkebibl.no
museum.no
idrett.no
priv.no
// Norid category second-level domains managed by parties other than Norid : https://www.norid.no/en/om-domenenavn/regelverk-for-no/vedlegg-d/
mil.no
stat.no
dep.no
kommune.no
herad.no
// Norid geographical second level domains : https://www.norid.no/en/om-domenenavn/regelverk-for-no/vedlegg-b/
// counties
aa.no
ah.no
bu.no
fm.no
hl.no
hm.no
jan-mayen.no
mr.no
nl.no
nt.no
of.no
ol.no
oslo.no
rl.no
sf.no
st.no
svalbard.no
tm.no
tr.no
va.no
vf.no
// primary and lower secondary schools per county
gs.aa.no
gs.ah.no
gs.bu.no
gs.fm.no
gs.hl.no
gs.hm.no
gs.jan-mayen.no
gs.mr.no
gs.nl.no
gs.nt.no
gs.of.no
gs.ol.no
gs.oslo.no
gs.rl.no
gs.sf.no
gs.st.no
gs.svalbard.no
gs.tm.no
gs.tr.no
gs.va.no
gs.vf.no
// cities
akrehamn.no
åkrehamn.no
algard.no
ålgård.no
arna.no
brumunddal.no
bryne.no
bronnoysund.no
brønnøysund.no
drobak.no
drøbak.no
egersund.no
fetsund.no
floro.no
florø.no
fredrikstad.no
hokksund.no
honefoss.no
hønefoss.no
jessheim.no
jorpeland.no
jørpeland.no
kirkenes.no
kopervik.no
krokstadelva.no
langevag.no
langevåg.no
leirvik.no
mjondalen.no
mjøndalen.no
mo-i-rana.no
mosjoen.no
mosjøen.no
nesoddtangen.no
orkanger.no
osoyro.no
osøyro.no
raholt.no
råholt.no
sandnessjoen.no
sandnessjøen.no
skedsmokorset.no
slattum.no
spjelkavik.no
stathelle.no
stavern.no
stjordalshalsen.no
stjørdalshalsen.no
tananger.no
tranby.no
vossevangen.no
// communities
afjord.no
åfjord.no
agdenes.no
al.no
ål.no
alesund.no
ålesund.no
alstahaug.no
alta.no
áltá.no
alaheadju.no
álaheadju.no
alvdal.no
amli.no
åmli.no
amot.no
åmot.no
andebu.no
andoy.no
andøy.no
andasuolo.no
ardal.no
årdal.no
aremark.no
arendal.no
ås.no
aseral.no
åseral.no
asker.no
askim.no
askvoll.no
askoy.no
askøy.no
asnes.no
åsnes.no
audnedaln.no
aukra.no
aure.no
aurland.no
aurskog-holand.no
aurskog-høland.no
austevoll.no
austrheim.no
averoy.no
averøy.no
balestrand.no
ballangen.no
balat.no
bálát.no
balsfjord.no
bahccavuotna.no
báhccavuotna.no
bamble.no
bardu.no
beardu.no
beiarn.no
bajddar.no
bájddar.no
baidar.no
báidár.no
berg.no
bergen.no
berlevag.no
berlevåg.no
bearalvahki.no
bearalváhki.no
bindal.no
birkenes.no
bjarkoy.no
bjarkøy.no
bjerkreim.no
bjugn.no
bodo.no
bodø.no
badaddja.no
bådåddjå.no
budejju.no
bokn.no
bremanger.no
bronnoy.no
brønnøy.no
bygland.no
bykle.no
barum.no
bærum.no
bo.telemark.no
bø.telemark.no
bo.nordland.no
bø.nordland.no
bievat.no
bievát.no
bomlo.no
bømlo.no
batsfjord.no
båtsfjord.no
bahcavuotna.no
báhcavuotna.no
dovre.no
drammen.no
drangedal.no
dyroy.no
dyrøy.no
donna.no
dønna.no
eid.no
eidfjord.no
eidsberg.no
eidskog.no
eidsvoll.no
eigersund.no
elverum.no
enebakk.no
engerdal.no
etne.no
etnedal.no
evenes.no
evenassi.no
evenášši.no
evje-og-hornnes.no
farsund.no
fauske.no
fuossko.no
fuoisku.no
fedje.no
fet.no
finnoy.no
finnøy.no
fitjar.no
fjaler.no
fjell.no
flakstad.no
flatanger.no
flekkefjord.no
flesberg.no
flora.no
fla.no
flå.no
folldal.no
forsand.no
fosnes.no
frei.no
frogn.no
froland.no
frosta.no
frana.no
fræna.no
froya.no
frøya.no
fusa.no
fyresdal.no
forde.no
førde.no
gamvik.no
gangaviika.no
gáŋgaviika.no
gaular.no
gausdal.no
gildeskal.no
gildeskål.no
giske.no
gjemnes.no
gjerdrum.no
gjerstad.no
gjesdal.no
gjovik.no
gjøvik.no
gloppen.no
gol.no
gran.no
grane.no
granvin.no
gratangen.no
grimstad.no
grong.no
kraanghke.no
kråanghke.no
grue.no
gulen.no
hadsel.no
halden.no
halsa.no
hamar.no
hamaroy.no
habmer.no
hábmer.no
hapmir.no
hápmir.no
hammerfest.no
hammarfeasta.no
hámmárfeasta.no
haram.no
hareid.no
harstad.no
hasvik.no
aknoluokta.no
ákŋoluokta.no
hattfjelldal.no
aarborte.no
haugesund.no
hemne.no
hemnes.no
hemsedal.no
heroy.more-og-romsdal.no
herøy.møre-og-romsdal.no
heroy.nordland.no
herøy.nordland.no
hitra.no
hjartdal.no
hjelmeland.no
hobol.no
hobøl.no
hof.no
hol.no
hole.no
holmestrand.no
holtalen.no
holtålen.no
hornindal.no
horten.no
hurdal.no
hurum.no
hvaler.no
hyllestad.no
hagebostad.no
hægebostad.no
hoyanger.no
høyanger.no
hoylandet.no
høylandet.no
ha.no
hå.no
ibestad.no
inderoy.no
inderøy.no
iveland.no
jevnaker.no
jondal.no
jolster.no
jølster.no
karasjok.no
karasjohka.no
kárášjohka.no
karlsoy.no
galsa.no
gálsá.no
karmoy.no
karmøy.no
kautokeino.no
guovdageaidnu.no
klepp.no
klabu.no
klæbu.no
kongsberg.no
kongsvinger.no
kragero.no
kragerø.no
kristiansand.no
kristiansund.no
krodsherad.no
krødsherad.no
kvalsund.no
rahkkeravju.no
ráhkkerávju.no
kvam.no
kvinesdal.no
kvinnherad.no
kviteseid.no
kvitsoy.no
kvitsøy.no
kvafjord.no
kvæfjord.no
giehtavuoatna.no
kvanangen.no
kvænangen.no
navuotna.no
návuotna.no
kafjord.no
kåfjord.no
gaivuotna.no
gáivuotna.no
larvik.no
lavangen.no
lavagis.no
loabat.no
loabát.no
lebesby.no
davvesiida.no
leikanger.no
leirfjord.no
leka.no
leksvik.no
lenvik.no
leangaviika.no
leaŋgaviika.no
lesja.no
levanger.no
lier.no
lierne.no
lillehammer.no
lillesand.no
lindesnes.no
lindas.no
lindås.no
lom.no
loppa.no
lahppi.no
láhppi.no
lund.no
lunner.no
luroy.no
lurøy.no
luster.no
lyngdal.no
lyngen.no
ivgu.no
lardal.no
lerdal.no
lærdal.no
lodingen.no
lødingen.no
lorenskog.no
lørenskog.no
loten.no
løten.no
malvik.no
masoy.no
måsøy.no
muosat.no
muosát.no
mandal.no
marker.no
marnardal.no
masfjorden.no
meland.no
meldal.no
melhus.no
meloy.no
meløy.no
meraker.no
meråker.no
moareke.no
moåreke.no
midsund.no
midtre-gauldal.no
modalen.no
modum.no
molde.no
moskenes.no
moss.no
mosvik.no
malselv.no
målselv.no
malatvuopmi.no
málatvuopmi.no
namdalseid.no
aejrie.no
namsos.no
namsskogan.no
naamesjevuemie.no
nååmesjevuemie.no
laakesvuemie.no
nannestad.no
narvik.no
narviika.no
naustdal.no
nedre-eiker.no
nes.akershus.no
nes.buskerud.no
nesna.no
nesodden.no
nesseby.no
unjarga.no
unjárga.no
nesset.no
nissedal.no
nittedal.no
nord-aurdal.no
nord-fron.no
nord-odal.no
norddal.no
nordkapp.no
davvenjarga.no
davvenjárga.no
nordre-land.no
nordreisa.no
raisa.no
ráisa.no
nore-og-uvdal.no
notodden.no
naroy.no
nærøy.no
notteroy.no
nøtterøy.no
odda.no
oksnes.no
øksnes.no
oppdal.no
oppegard.no
oppegård.no
orkdal.no
orland.no
ørland.no
orskog.no
ørskog.no
orsta.no
ørsta.no
os.hedmark.no
os.hordaland.no
osen.no
osteroy.no
osterøy.no
ostre-toten.no
østre-toten.no
overhalla.no
ovre-eiker.no
øvre-eiker.no
oyer.no
øyer.no
oygarden.no
øygarden.no
oystre-slidre.no
øystre-slidre.no
porsanger.no
porsangu.no
porsáŋgu.no
porsgrunn.no
radoy.no
radøy.no
rakkestad.no
rana.no
ruovat.no
randaberg.no
rauma.no
rendalen.no
rennebu.no
rennesoy.no
rennesøy.no
rindal.no
ringebu.no
ringerike.no
ringsaker.no
rissa.no
risor.no
risør.no
roan.no
rollag.no
rygge.no
ralingen.no
rælingen.no
rodoy.no
rødøy.no
romskog.no
rømskog.no
roros.no
røros.no
rost.no
røst.no
royken.no
røyken.no
royrvik.no
røyrvik.no
rade.no
råde.no
salangen.no
siellak.no
saltdal.no
salat.no
sálát.no
sálat.no
samnanger.no
sande.more-og-romsdal.no
sande.møre-og-romsdal.no
sande.vestfold.no
sandefjord.no
sandnes.no
sandoy.no
sandøy.no
sarpsborg.no
sauda.no
sauherad.no
sel.no
selbu.no
selje.no
seljord.no
sigdal.no
siljan.no
sirdal.no
skaun.no
skedsmo.no
ski.no
skien.no
skiptvet.no
skjervoy.no
skjervøy.no
skierva.no
skiervá.no
skjak.no
skjåk.no
skodje.no
skanland.no
skånland.no
skanit.no
skánit.no
smola.no
smøla.no
snillfjord.no
snasa.no
snåsa.no
snoasa.no
snaase.no
snåase.no
sogndal.no
sokndal.no
sola.no
solund.no
songdalen.no
sortland.no
spydeberg.no
stange.no
stavanger.no
steigen.no
steinkjer.no
stjordal.no
stjørdal.no
stokke.no
stor-elvdal.no
stord.no
stordal.no
storfjord.no
omasvuotna.no
strand.no
stranda.no
stryn.no
sula.no
suldal.no
sund.no
sunndal.no
surnadal.no
sveio.no
svelvik.no
sykkylven.no
sogne.no
søgne.no
somna.no
sømna.no
sondre-land.no
søndre-land.no
sor-aurdal.no
sør-aurdal.no
sor-fron.no
sør-fron.no
sor-odal.no
sør-odal.no
sor-varanger.no
sør-varanger.no
matta-varjjat.no
mátta-várjjat.no
sorfold.no
sørfold.no
sorreisa.no
sørreisa.no
sorum.no
sørum.no
tana.no
deatnu.no
time.no
tingvoll.no
tinn.no
tjeldsund.no
dielddanuorri.no
tjome.no
tjøme.no
tokke.no
tolga.no
torsken.no
tranoy.no
tranøy.no
tromso.no
tromsø.no
tromsa.no
romsa.no
trondheim.no
troandin.no
trysil.no
trana.no
træna.no
trogstad.no
trøgstad.no
tvedestrand.no
tydal.no
tynset.no
tysfjord.no
divtasvuodna.no
divttasvuotna.no
tysnes.no
tysvar.no
tysvær.no
tonsberg.no
tønsberg.no
ullensaker.no
ullensvang.no
ulvik.no
utsira.no
vadso.no
vadsø.no
cahcesuolo.no
čáhcesuolo.no
vaksdal.no
valle.no
vang.no
vanylven.no
vardo.no
vardø.no
varggat.no
várggát.no
vefsn.no
vaapste.no
vega.no
vegarshei.no
vegårshei.no
vennesla.no
verdal.no
verran.no
vestby.no
vestnes.no
vestre-slidre.no
vestre-toten.no
vestvagoy.no
vestvågøy.no
vevelstad.no
vik.no
vikna.no
vindafjord.no
volda.no
voss.no
varoy.no
værøy.no
vagan.no
vågan.no
voagat.no
vagsoy.no
vågsøy.no
vaga.no
vågå.no
valer.ostfold.no
våler.østfold.no
valer.hedmark.no
våler.hedmark.no

// np : http://www.mos.com.np/register.html
*.np

// nr : http://cenpac.net.nr/dns/index.html
// Submitted by registry <technician@cenpac.net.nr>
nr
biz.nr
info.nr
gov.nr
edu.nr
org.nr
net.nr
com.nr

// nu : https://en.wikipedia.org/wiki/.nu
nu

// nz : https://en.wikipedia.org/wiki/.nz
// Submitted by registry <jay@nzrs.net.nz>
nz
ac.nz
co.nz
cri.nz
geek.nz
gen.nz
govt.nz
health.nz
iwi.nz
kiwi.nz
maori.nz
mil.nz
māori.nz
net.nz
org.nz
parliament.nz
school.nz

// om : https://en.wikipedia.org/wiki/.om
om
co.om
com.om
edu.om
gov.om
med.om
museum.om
net.om
org.om
pro.om

// onion : https://tools.ietf.org/html/rfc7686
onion

// org : https://en.wikipedia.org/wiki/.org
org

// pa : http://www.nic.pa/
// Some additional second level "domains" resolve directly as hostnames, such as
// pannet.pa, so we add a rule for "pa".
pa
ac.pa
gob.pa
com.pa
org.pa
sld.pa
edu.pa
net.pa
ing.pa
abo.pa
med.pa
nom.pa

// pe : https://www.nic.pe/InformeFinalComision.pdf
pe
edu.pe
gob.pe
nom.pe
mil.pe
org.pe
com.pe
net.pe

// pf : http://www.gobin.info/domainname/formulaire-pf.pdf
pf
com.pf
org.pf
edu.pf

// pg : https://en.wikipedia.org/wiki/.pg
*.pg

// ph : http://www.domains.ph/FAQ2.asp
// Submitted by registry <jed@email.com.ph>
ph
com.ph
net.ph
org.ph
gov.ph
edu.ph
ngo.ph
mil.ph
i.ph

// pk : http://pk5.pknic.net.pk/pk5/msgNamepk.PK
pk
com.pk
net.pk
edu.pk
org.pk
fam.pk
biz.pk
web.pk
gov.pk
gob.pk
gok.pk
gon.pk
gop.pk
gos.pk
info.pk

// pl http://www.dns.pl/english/index.html
// Submitted by registry
pl
com.pl
net.pl
org.pl
// pl functional domains (http://www.dns.pl/english/index.html)
aid.pl
agro.pl
atm.pl
auto.pl
biz.pl
edu.pl
gmina.pl
gsm.pl
info.pl
mail.pl
miasta.pl
media.pl
mil.pl
nieruchomosci.pl
nom.pl
pc.pl
powiat.pl
priv.pl
realestate.pl
rel.pl
sex.pl
shop.pl
sklep.pl
sos.pl
szkola.pl
targi.pl
tm.pl
tourism.pl
travel.pl
turystyka.pl
// Government domains
gov.pl
ap.gov.pl
ic.gov.pl
is.gov.pl
us.gov.pl
kmpsp.gov.pl
kppsp.gov.pl
kwpsp.gov.pl
psp.gov.pl
wskr.gov.pl
kwp.gov.pl
mw.gov.pl
ug.gov.pl
um.gov.pl
umig.gov.pl
ugim.gov.pl
upow.gov.pl
uw.gov.pl
starostwo.gov.pl
pa.gov.pl
po.gov.pl
psse.gov.pl
pup.gov.pl
rzgw.gov.pl
sa.gov.pl
so.gov.pl
sr.gov.pl
wsa.gov.pl
sko.gov.pl
uzs.gov.pl
wiih.gov.pl
winb.gov.pl
pinb.gov.pl
wios.gov.pl
witd.gov.pl
wzmiuw.gov.pl
piw.gov.pl
wiw.gov.pl
griw.gov.pl
wif.gov.pl
oum.gov.pl
sdn.gov.pl
zp.gov.pl
uppo.gov.pl
mup.gov.pl
wuoz.gov.pl
konsulat.gov.pl
oirm.gov.pl
// pl regional domains (http://www.dns.pl/english/index.html)
augustow.pl
babia-gora.pl
bedzin.pl
beskidy.pl
bialowieza.pl
bialystok.pl
bielawa.pl
bieszczady.pl
boleslawiec.pl
bydgoszcz.pl
bytom.pl
cieszyn.pl
czeladz.pl
czest.pl
dlugoleka.pl
elblag.pl
elk.pl
glogow.pl
gniezno.pl
gorlice.pl
grajewo.pl
ilawa.pl
jaworzno.pl
jelenia-gora.pl
jgora.pl
kalisz.pl
kazimierz-dolny.pl
karpacz.pl
kartuzy.pl
kaszuby.pl
katowice.pl
kepno.pl
ketrzyn.pl
klodzko.pl
kobierzyce.pl
kolobrzeg.pl
konin.pl
konskowola.pl
kutno.pl
lapy.pl
lebork.pl
legnica.pl
lezajsk.pl
limanowa.pl
lomza.pl
lowicz.pl
lubin.pl
lukow.pl
malbork.pl
malopolska.pl
mazowsze.pl
mazury.pl
mielec.pl
mielno.pl
mragowo.pl
naklo.pl
nowaruda.pl
nysa.pl
olawa.pl
olecko.pl
olkusz.pl
olsztyn.pl
opoczno.pl
opole.pl
ostroda.pl
ostroleka.pl
ostrowiec.pl
ostrowwlkp.pl
pila.pl
pisz.pl
podhale.pl
podlasie.pl
polkowice.pl
pomorze.pl
pomorskie.pl
prochowice.pl
pruszkow.pl
przeworsk.pl
pulawy.pl
radom.pl
rawa-maz.pl
rybnik.pl
rzeszow.pl
sanok.pl
sejny.pl
slask.pl
slupsk.pl
sosnowiec.pl
stalowa-wola.pl
skoczow.pl
starachowice.pl
stargard.pl
suwalki.pl
swidnica.pl
swiebodzin.pl
swinoujscie.pl
szczecin.pl
szczytno.pl
tarnobrzeg.pl
tgory.pl
turek.pl
tychy.pl
ustka.pl
walbrzych.pl
warmia.pl
warszawa.pl
waw.pl
wegrow.pl
wielun.pl
wlocl.pl
wloclawek.pl
wodzislaw.pl
wolomin.pl
wroclaw.pl
zachpomor.pl
zagan.pl
zarow.pl
zgora.pl
zgorzelec.pl

// pm : http://www.afnic.fr/medias/documents/AFNIC-naming-policy2012.pdf
pm

// pn : http://www.government.pn/PnRegistry/policies.htm
pn
gov.pn
co.pn
org.pn
edu.pn
net.pn

// post : https://en.wikipedia.org/wiki/.post
post

// pr : http://www.nic.pr/index.asp?f=1
pr
com.pr
net.pr
org.pr
gov.pr
edu.pr
isla.pr
pro.pr
biz.pr
info.pr
name.pr
// these aren't mentioned on nic.pr, but on https://en.wikipedia.org/wiki/.pr
est.pr
prof.pr
ac.pr

// pro : http://registry.pro/get-pro
pro
aaa.pro
aca.pro
acct.pro
avocat.pro
bar.pro
cpa.pro
eng.pro
jur.pro
law.pro
med.pro
recht.pro

// ps : https://en.wikipedia.org/wiki/.ps
// http://www.nic.ps/registration/policy.html#reg
ps
edu.ps
gov.ps
sec.ps
plo.ps
com.ps
org.ps
net.ps

// pt : http://online.dns.pt/dns/start_dns
pt
net.pt
gov.pt
org.pt
edu.pt
int.pt
publ.pt
com.pt
nome.pt

// pw : https://en.wikipedia.org/wiki/.pw
pw
co.pw
ne.pw
or.pw
ed.pw
go.pw
belau.pw

// py : http://www.nic.py/pautas.html#seccion_9
// Submitted by registry
py
com.py
coop.py
edu.py
gov.py
mil.py
net.py
org.py

// qa : http://domains.qa/en/
qa
com.qa
edu.qa
gov.qa
mil.qa
name.qa
net.qa
org.qa
sch.qa

// re : http://www.afnic.re/obtenir/chartes/nommage-re/annexe-descriptifs
re
asso.re
com.re
nom.re

// ro : http://www.rotld.ro/
ro
arts.ro
com.ro
firm.ro
info.ro
nom.ro
nt.ro
org.ro
rec.ro
store.ro
tm.ro
www.ro

// rs : https://www.rnids.rs/en/domains/national-domains
rs
ac.rs
co.rs
edu.rs
gov.rs
in.rs
org.rs

// ru : https://cctld.ru/files/pdf/docs/en/rules_ru-rf.pdf
// Submitted by George Georgievsky <gug@cctld.ru>
ru

// rw : https://www.ricta.org.rw/sites/default/files/resources/registry_registrar_contract_0.pdf
rw
ac.rw
co.rw
coop.rw
gov.rw
mil.rw
net.rw
org.rw

// sa : http://www.nic.net.sa/
sa
com.sa
net.sa
org.sa
gov.sa
med.sa
pub.sa
edu.sa
sch.sa

// sb : http://www.sbnic.net.sb/
// Submitted by registry <lee.humphries@telekom.com.sb>
sb
com.sb
edu.sb
gov.sb
net.sb
org.sb

// sc : http://www.nic.sc/
sc
com.sc
gov.sc
net.sc
org.sc
edu.sc

// sd : http://www.isoc.sd/sudanic.isoc.sd/billing_pricing.htm
// Submitted by registry <admin@isoc.sd>
sd
com.sd
net.sd
org.sd
edu.sd
med.sd
tv.sd
gov.sd
info.sd

// se : https://en.wikipedia.org/wiki/.se
// Submitted by registry <patrik.wallstrom@iis.se>
se
a.se
ac.se
b.se
bd.se
brand.se
c.se
d.se
e.se
f.se
fh.se
fhsk.se
fhv.se
g.se
h.se
i.se
k.se
komforb.se
kommunalforbund.se
komvux.se
l.se
lanbib.se
m.se
n.se
naturbruksgymn.se
o.se
org.se
p.se
parti.se
pp.se
press.se
r.se
s.se
t.se
tm.se
u.se
w.se
x.se
y.se
z.se

// sg : http://www.nic.net.sg/page/registration-policies-procedures-and-guidelines
sg
com.sg
net.sg
org.sg
gov.sg
edu.sg
per.sg

// sh : http://www.nic.sh/registrar.html
sh
com.sh
net.sh
gov.sh
org.sh
mil.sh

// si : https://en.wikipedia.org/wiki/.si
si

// sj : No registrations at this time.
// Submitted by registry <jarle@uninett.no>
sj

// sk : https://en.wikipedia.org/wiki/.sk
// list of 2nd level domains ?
sk

// sl : http://www.nic.sl
// Submitted by registry <adam@neoip.com>
sl
com.sl
net.sl
edu.sl
gov.sl
org.sl

// sm : https://en.wikipedia.org/wiki/.sm
sm

// sn : https://en.wikipedia.org/wiki/.sn
sn
art.sn
com.sn
edu.sn
gouv.sn
org.sn
perso.sn
univ.sn

// so : http://sonic.so/policies/
so
com.so
edu.so
gov.so
me.so
net.so
org.so

// sr : https://en.wikipedia.org/wiki/.sr
sr

// ss : https://registry.nic.ss/
// Submitted by registry <technical@nic.ss>
ss
biz.ss
com.ss
edu.ss
gov.ss
me.ss
net.ss
org.ss
sch.ss

// st : http://www.nic.st/html/policyrules/
st
co.st
com.st
consulado.st
edu.st
embaixada.st
mil.st
net.st
org.st
principe.st
saotome.st
store.st

// su : https://en.wikipedia.org/wiki/.su
su

// sv : http://www.svnet.org.sv/niveldos.pdf
sv
com.sv
edu.sv
gob.sv
org.sv
red.sv

// sx : https://en.wikipedia.org/wiki/.sx
// Submitted by registry <jcvignes@openregistry.com>
sx
gov.sx

// sy : https://en.wikipedia.org/wiki/.sy
// see also: http://www.gobin.info/domainname/sy.doc
sy
edu.sy
gov.sy
net.sy
mil.sy
com.sy
org.sy

// sz : https://en.wikipedia.org/wiki/.sz
// http://www.sispa.org.sz/
sz
co.sz
ac.sz
org.sz

// tc : https://en.wikipedia.org/wiki/.tc
tc

// td : https://en.wikipedia.org/wiki/.td
td

// tel: https://en.wikipedia.org/wiki/.tel
// http://www.telnic.org/
tel

// tf : https://en.wikipedia.org/wiki/.tf
tf

// tg : https://en.wikipedia.org/wiki/.tg
// http://www.nic.tg/
tg

// th : https://en.wikipedia.org/wiki/.th
// Submitted by registry <krit@thains.co.th>
th
ac.th
co.th
go.th
in.th
mi.th
net.th
or.th

// tj : http://www.nic.tj/policy.html
tj
ac.tj
biz.tj
co.tj
com.tj
edu.tj
go.tj
gov.tj
int.tj
mil.tj
name.tj
net.tj
nic.tj
org.tj
test.tj
web.tj

// tk : https://en.wikipedia.org/wiki/.tk
tk

// tl : https://en.wikipedia.org/wiki/.tl
tl
gov.tl

// tm : http://www.nic.tm/local.html
tm
com.tm
co.tm
org.tm
net.tm
nom.tm
gov.tm
mil.tm
edu.tm

// tn : https://en.wikipedia.org/wiki/.tn
// http://whois.ati.tn/
tn
com.tn
ens.tn
fin.tn
gov.tn
ind.tn
intl.tn
nat.tn
net.tn
org.tn
info.tn
perso.tn
tourism.tn
edunet.tn
rnrt.tn
rns.tn
rnu.tn
mincom.tn
agrinet.tn
defense.tn
turen.tn

// to : https://en.wikipedia.org/wiki/.to
// Submitted by registry <egullich@colo.to>
to
com.to
gov.to
net.to
org.to
edu.to
mil.to

// tr : https://nic.tr/
// https://nic.tr/forms/eng/policies.pdf
// https://nic.tr/index.php?USRACTN=PRICELST
tr
av.tr
bbs.tr
bel.tr
biz.tr
com.tr
dr.tr
edu.tr
gen.tr
gov.tr
info.tr
mil.tr
k12.tr
kep.tr
name.tr
net.tr
org.tr
pol.tr
tel.tr
tsk.tr
tv.tr
web.tr
// Used by Northern Cyprus
nc.tr
// Used by government agencies of Northern Cyprus
gov.nc.tr

// tt : http://www.nic.tt/
tt
co.tt
com.tt
org.tt
net.tt
biz.tt
info.tt
pro.tt
int.tt
coop.tt
jobs.tt
mobi.tt
travel.tt
museum.tt
aero.tt
name.tt
gov.tt
edu.tt

// tv : https://en.wikipedia.org/wiki/.tv
// Not listing any 2LDs as reserved since none seem to exist in practice,
// Wikipedia notwithstanding.
tv

// tw : https://en.wikipedia.org/wiki/.tw
tw
edu.tw
gov.tw
mil.tw
com.tw
net.tw
org.tw
idv.tw
game.tw
ebiz.tw
club.tw
網路.tw
組織.tw
商業.tw

// tz : http://www.tznic.or.tz/index.php/domains
// Submitted by registry <manager@tznic.or.tz>
tz
ac.tz
co.tz
go.tz
hotel.tz
info.tz
me.tz
mil.tz
mobi.tz
ne.tz
or.tz
sc.tz
tv.tz

// ua : https://hostmaster.ua/policy/?ua
// Submitted by registry <dk@cctld.ua>
ua
// ua 2LD
com.ua
edu.ua
gov.ua
in.ua
net.ua
org.ua
// ua geographic names
// https://hostmaster.ua/2ld/
cherkassy.ua
cherkasy.ua
chernigov.ua
chernihiv.ua
chernivtsi.ua
chernovtsy.ua
ck.ua
cn.ua
cr.ua
crimea.ua
cv.ua
dn.ua
dnepropetrovsk.ua
dnipropetrovsk.ua
donetsk.ua
dp.ua
if.ua
ivano-frankivsk.ua
kh.ua
kharkiv.ua
kharkov.ua
kherson.ua
khmelnitskiy.ua
khmelnytskyi.ua
kiev.ua
kirovograd.ua
km.ua
kr.ua
krym.ua
ks.ua
kv.ua
kyiv.ua
lg.ua
lt.ua
lugansk.ua
lutsk.ua
lv.ua
lviv.ua
mk.ua
mykolaiv.ua
nikolaev.ua
od.ua
odesa.ua
odessa.ua
pl.ua
poltava.ua
rivne.ua
rovno.ua
rv.ua
sb.ua
sebastopol.ua
sevastopol.ua
sm.ua
sumy.ua
te.ua
ternopil.ua
uz.ua
uzhgorod.ua
vinnica.ua
vinnytsia.ua
vn.ua
volyn.ua
yalta.ua
zaporizhzhe.ua
zaporizhzhia.ua
zhitomir.ua
zhytomyr.ua
zp.ua
zt.ua

// ug : https://www.registry.co.ug/
ug
co.ug
or.ug
ac.ug
sc.ug
go.ug
ne.ug
com.ug
org.ug

// uk : https://en.wikipedia.org/wiki/.uk
// Submitted by registry <Michael.Daly@nominet.org.uk>
uk
ac.uk
co.uk
gov.uk
ltd.uk
me.uk
net.uk
nhs.uk
org.uk
plc.uk
police.uk
*.sch.uk

// us : https://en.wikipedia.org/wiki/.us
us
dni.us
fed.us
isa.us
kids.us
nsn.us
// us geographic names
ak.us
al.us
ar.us
as.us
az.us
ca.us
co.us
ct.us
dc.us
de.us
fl.us
ga.us
gu.us
hi.us
ia.us
id.us
il.us
in.us
ks.us
ky.us
la.us
ma.us
md.us
me.us
mi.us
mn.us
mo.us
ms.us
mt.us
nc.us
nd.us
ne.us
nh.us
nj.us
nm.us
nv.us
ny.us
oh.us
ok.us
or.us
pa.us
pr.us
ri.us
sc.us
sd.us
tn.us
tx.us
ut.us
vi.us
vt.us
va.us
wa.us
wi.us
wv.us
wy.us
// The registrar notes several more specific domains available in each state,
// such as state.*.us, dst.*.us, etc., but resolution of these is somewhat
// haphazard; in some states these domains resolve as addresses, while in others
// only subdomains are available, or even nothing at all. We include the
// most common ones where it's clear that different sites are different
// entities.
k12.ak.us
k12.al.us
k12.ar.us
k12.as.us
k12.az.us
k12.ca.us
k12.co.us
k12.ct.us
k12.dc.us
k12.de.us
k12.fl.us
k12.ga.us
k12.gu.us
// k12.hi.us  Bug 614565 - Hawaii has a state-wide DOE login
k12.ia.us
k12.id.us
k12.il.us
k12.in.us
k12.ks.us
k12.ky.us
k12.la.us
k12.ma.us
k12.md.us
k12.me.us
k12.mi.us
k12.mn.us
k12.mo.us
k12.ms.us
k12.mt.us
k12.nc.us
// k12.nd.us  Bug 1028347 - Removed at request of Travis Rosso <trossow@nd.gov>
k12.ne.us
k12.nh.us
k12.nj.us
k12.nm.us
k12.nv.us
k12.ny.us
k12.oh.us
k12.ok.us
k12.or.us
k12.pa.us
k12.pr.us
// k12.ri.us  Removed at request of Kim Cournoyer <netsupport@staff.ri.net>
k12.sc.us
// k12.sd.us  Bug 934131 - Removed at request of James Booze <James.Booze@k12.sd.us>
k12.tn.us
k12.tx.us
k12.ut.us
k12.vi.us
k12.vt.us
k12.va.us
k12.wa.us
k12.wi.us
// k12.wv.us  Bug 947705 - Removed at request of Verne Britton <verne@wvnet.edu>
k12.wy.us
cc.ak.us
cc.al.us
cc.ar.us
cc.as.us
cc.az.us
cc.ca.us
cc.co.us
cc.ct.us
cc.dc.us
cc.de.us
cc.fl.us
cc.ga.us
cc.gu.us
cc.hi.us
cc.ia.us
cc.id.us
cc.il.us
cc.in.us
cc.ks.us
cc.ky.us
cc.la.us
cc.ma.us
cc.md.us
cc.me.us
cc.mi.us
cc.mn.us
cc.mo.us
cc.ms.us
cc.mt.us
cc.nc.us
cc.nd.us
cc.ne.us
cc.nh.us
cc.nj.us
cc.nm.us
cc.nv.us
cc.ny.us
cc.oh.us
cc.ok.us
cc.or.us
cc.pa.us
cc.pr.us
cc.ri.us
cc.sc.us
cc.sd.us
cc.tn.us
cc.tx.us
cc.ut.us
cc.vi.us
cc.vt.us
cc.va.us
cc.wa.us
cc.wi.us
cc.wv.us
cc.wy.us
lib.ak.us
lib.al.us
lib.ar.us
lib.as.us
lib.az.us
lib.ca.us
lib.co.us
lib.ct.us
lib.dc.us
// lib.de.us  Issue #243 - Moved to Private section at request of Ed Moore <Ed.Moore@lib.de.us>
lib.fl.us
lib.ga.us
lib.gu.us
lib.hi.us
lib.ia.us
lib.id.us
lib.il.us
lib.in.us
lib.ks.us
lib.ky.us
lib.la.us
lib.ma.us
lib.md.us
lib.me.us
lib.mi.us
lib.mn.us
lib.mo.us
lib.ms.us
lib.mt.us
lib.nc.us
lib.nd.us
lib.ne.us
lib.nh.us
lib.nj.us
lib.nm.us
lib.nv.us
lib.ny.us
lib.oh.us
lib.ok.us
lib.or.us
lib.pa.us
lib.pr.us
lib.ri.us
lib.sc.us
lib.sd.us
lib.tn.us
lib.tx.us
lib.ut.us
lib.vi.us
lib.vt.us
lib.va.us
lib.wa.us
lib.wi.us
// lib.wv.us  Bug 941670 - Removed at request of Larry W Arnold <arnold@wvlc.lib.wv.us>
lib.wy.us
// k12.ma.us contains school districts in Massachusetts. The 4LDs are
//  managed independently except for private (PVT), charter (CHTR) and
//  parochial (PAROCH) schools.  Those are delegated directly to the
//  5LD operators.   <k12-ma-hostmaster _ at _ rsuc.gweep.net>
pvt.k12.ma.us
chtr.k12.ma.us
paroch.k12.ma.us
// Merit Network, Inc. maintains the registry for =~ /(k12|cc|lib).mi.us/ and the following
//    see also: http://domreg.merit.edu
//    see also: whois -h whois.domreg.merit.edu help
ann-arbor.mi.us
cog.mi.us
dst.mi.us
eaton.mi.us
gen.mi.us
mus.mi.us
tec.mi.us
washtenaw.mi.us

// uy : http://www.nic.org.uy/
uy
com.uy
edu.uy
gub.uy
mil.uy
net.uy
org.uy

// uz : http://www.reg.uz/
uz
co.uz
com.uz
net.uz
org.uz

// va : https://en.wikipedia.org/wiki/.va
va

// vc : https://en.wikipedia.org/wiki/.vc
// Submitted by registry <kshah@ca.afilias.info>
vc
com.vc
net.vc
org.vc
gov.vc
mil.vc
edu.vc

// ve : https://registro.nic.ve/
// Submitted by registry
ve
arts.ve
co.ve
com.ve
e12.ve
edu.ve
firm.ve
gob.ve
gov.ve
info.ve
int.ve
mil.ve
net.ve
org.ve
rec.ve
store.ve
tec.ve
web.ve

// vg : https://en.wikipedia.org/wiki/.vg
vg

// vi : http://www.nic.vi/newdomainform.htm
// http://www.nic.vi/Domain_Rules/body_domain_rules.html indicates some other
// TLDs are "reserved", such as edu.vi and gov.vi, but doesn't actually say they
// are available for registration (which they do not seem to be).
vi
co.vi
com.vi
k12.vi
net.vi
org.vi

// vn : https://www.dot.vn/vnnic/vnnic/domainregistration.jsp
vn
com.vn
net.vn
org.vn
edu.vn
gov.vn
int.vn
ac.vn
biz.vn
info.vn
name.vn
pro.vn
health.vn

// vu : https://en.wikipedia.org/wiki/.vu
// http://www.vunic.vu/
vu
com.vu
edu.vu
net.vu
org.vu

// wf : http://www.afnic.fr/medias/documents/AFNIC-naming-policy2012.pdf
wf

// ws : https://en.wikipedia.org/wiki/.ws
// http://samoanic.ws/index.dhtml
ws
com.ws
net.ws
org.ws
gov.ws
edu.ws

// yt : http://www.afnic.fr/medias/documents/AFNIC-naming-policy2012.pdf
yt

// IDN ccTLDs
// When submitting patches, please maintain a sort by ISO 3166 ccTLD, then
// U-label, and follow this format:
// // A-Label ("<Latin renderings>", <language name>[, variant info]) : <ISO 3166 ccTLD>
// // [sponsoring org]
// U-Label

// xn--mgbaam7a8h ("Emerat", Arabic) : AE
// http://nic.ae/english/arabicdomain/rules.jsp
امارات

// xn--y9a3aq ("hye", Armenian) : AM
// ISOC AM (operated by .am Registry)
հայ

// xn--54b7fta0cc ("Bangla", Bangla) : BD
বাংলা

// xn--90ae ("bg", Bulgarian) : BG
бг

// xn--mgbcpq6gpa1a ("albahrain", Arabic) : BH
البحرين

// xn--90ais ("bel", Belarusian/Russian Cyrillic) : BY
// Operated by .by registry
бел

// xn--fiqs8s ("Zhongguo/China", Chinese, Simplified) : CN
// CNNIC
// http://cnnic.cn/html/Dir/2005/10/11/3218.htm
中国

// xn--fiqz9s ("Zhongguo/China", Chinese, Traditional) : CN
// CNNIC
// http://cnnic.cn/html/Dir/2005/10/11/3218.htm
中國

// xn--lgbbat1ad8j ("Algeria/Al Jazair", Arabic) : DZ
الجزائر

// xn--wgbh1c ("Egypt/Masr", Arabic) : EG
// http://www.dotmasr.eg/
مصر

// xn--e1a4c ("eu", Cyrillic) : EU
// https://eurid.eu
ею

// xn--qxa6a ("eu", Greek) : EU
// https://eurid.eu
ευ

// xn--mgbah1a3hjkrd ("Mauritania", Arabic) : MR
موريتانيا

// xn--node ("ge", Georgian Mkhedruli) : GE
გე

// xn--qxam ("el", Greek) : GR
// Hellenic Ministry of Infrastructure, Transport, and Networks
ελ

// xn--j6w193g ("Hong Kong", Chinese) : HK
// https://www.hkirc.hk
// Submitted by registry <hk.tech@hkirc.hk>
// https://www.hkirc.hk/content.jsp?id=30#!/34
香港
公司.香港
教育.香港
政府.香港
個人.香港
網絡.香港
組織.香港

// xn--2scrj9c ("Bharat", Kannada) : IN
// India
ಭಾರತ

// xn--3hcrj9c ("Bharat", Oriya) : IN
// India
ଭାରତ

// xn--45br5cyl ("Bharatam", Assamese) : IN
// India
ভাৰত

// xn--h2breg3eve ("Bharatam", Sanskrit) : IN
// India
भारतम्

// xn--h2brj9c8c ("Bharot", Santali) : IN
// India
भारोत

// xn--mgbgu82a ("Bharat", Sindhi) : IN
// India
ڀارت

// xn--rvc1e0am3e ("Bharatam", Malayalam) : IN
// India
ഭാരതം

// xn--h2brj9c ("Bharat", Devanagari) : IN
// India
भारत

// xn--mgbbh1a ("Bharat", Kashmiri) : IN
// India
بارت

// xn--mgbbh1a71e ("Bharat", Arabic) : IN
// India
بھارت

// xn--fpcrj9c3d ("Bharat", Telugu) : IN
// India
భారత్

// xn--gecrj9c ("Bharat", Gujarati) : IN
// India
ભારત

// xn--s9brj9c ("Bharat", Gurmukhi) : IN
// India
ਭਾਰਤ

// xn--45brj9c ("Bharat", Bengali) : IN
// India
ভারত

// xn--xkc2dl3a5ee0h ("India", Tamil) : IN
// India
இந்தியா

// xn--mgba3a4f16a ("Iran", Persian) : IR
ایران

// xn--mgba3a4fra ("Iran", Arabic) : IR
ايران

// xn--mgbtx2b ("Iraq", Arabic) : IQ
// Communications and Media Commission
عراق

// xn--mgbayh7gpa ("al-Ordon", Arabic) : JO
// National Information Technology Center (NITC)
// Royal Scientific Society, Al-Jubeiha
الاردن

// xn--3e0b707e ("Republic of Korea", Hangul) : KR
한국

// xn--80ao21a ("Kaz", Kazakh) : KZ
қаз

// xn--q7ce6a ("Lao", Lao) : LA
ລາວ

// xn--fzc2c9e2c ("Lanka", Sinhalese-Sinhala) : LK
// https://nic.lk
ලංකා

// xn--xkc2al3hye2a ("Ilangai", Tamil) : LK
// https://nic.lk
இலங்கை

// xn--mgbc0a9azcg ("Morocco/al-Maghrib", Arabic) : MA
المغرب

// xn--d1alf ("mkd", Macedonian) : MK
// MARnet
мкд

// xn--l1acc ("mon", Mongolian) : MN
мон

// xn--mix891f ("Macao", Chinese, Traditional) : MO
// MONIC / HNET Asia (Registry Operator for .mo)
澳門

// xn--mix082f ("Macao", Chinese, Simplified) : MO
澳门

// xn--mgbx4cd0ab ("Malaysia", Malay) : MY
مليسيا

// xn--mgb9awbf ("Oman", Arabic) : OM
عمان

// xn--mgbai9azgqp6j ("Pakistan", Urdu/Arabic) : PK
پاکستان

// xn--mgbai9a5eva00b ("Pakistan", Urdu/Arabic, variant) : PK
پاكستان

// xn--ygbi2ammx ("Falasteen", Arabic) : PS
// The Palestinian National Internet Naming Authority (PNINA)
// http://www.pnina.ps
فلسطين

// xn--90a3ac ("srb", Cyrillic) : RS
// https://www.rnids.rs/en/domains/national-domains
срб
пр.срб
орг.срб
обр.срб
од.срб
упр.срб
ак.срб

// xn--p1ai ("rf", Russian-Cyrillic) : RU
// https://cctld.ru/files/pdf/docs/en/rules_ru-rf.pdf
// Submitted by George Georgievsky <gug@cctld.ru>
рф

// xn--wgbl6a ("Qatar", Arabic) : QA
// http://www.ict.gov.qa/
قطر

// xn--mgberp4a5d4ar ("AlSaudiah", Arabic) : SA
// http://www.nic.net.sa/
السعودية

// xn--mgberp4a5d4a87g ("AlSaudiah", Arabic, variant)  : SA
السعودیة

// xn--mgbqly7c0a67fbc ("AlSaudiah", Arabic, variant) : SA
السعودیۃ

// xn--mgbqly7cvafr ("AlSaudiah", Arabic, variant) : SA
السعوديه

// xn--mgbpl2fh ("sudan", Arabic) : SD
// Operated by .sd registry
سودان

// xn--yfro4i67o Singapore ("Singapore", Chinese) : SG
新加坡

// xn--clchc0ea0b2g2a9gcd ("Singapore", Tamil) : SG
சிங்கப்பூர்

// xn--ogbpf8fl ("Syria", Arabic) : SY
سورية

// xn--mgbtf8fl ("Syria", Arabic, variant) : SY
سوريا

// xn--o3cw4h ("Thai", Thai) : TH
// http://www.thnic.co.th
ไทย
ศึกษา.ไทย
ธุรกิจ.ไทย
รัฐบาล.ไทย
ทหาร.ไทย
เน็ต.ไทย
องค์กร.ไทย

// xn--pgbs0dh ("Tunisia", Arabic) : TN
// http://nic.tn
تونس

// xn--kpry57d ("Taiwan", Chinese, Traditional) : TW
// http://www.twnic.net/english/dn/dn_07a.htm
台灣

// xn--kprw13d ("Taiwan", Chinese, Simplified) : TW
// http://www.twnic.net/english/dn/dn_07a.htm
台湾

// xn--nnx388a ("Taiwan", Chinese, variant) : TW
臺灣

// xn--j1amh ("ukr", Cyrillic) : UA
укр

// xn--mgb2ddes ("AlYemen", Arabic) : YE
اليمن

// xxx : http://icmregistry.com
xxx

// ye : http://www.y.net.ye/services/domain_name.htm
ye
com.ye
edu.ye
gov.ye
net.ye
mil.ye
org.ye

// za : https://www.zadna.org.za/content/page/domain-information/
ac.za
agric.za
alt.za
co.za
edu.za
gov.za
grondar.za
law.za
mil.za
net.za
ngo.za
nic.za
nis.za
nom.za
org.za
school.za
tm.za
web.za

// zm : https://zicta.zm/
// Submitted by registry <info@zicta.zm>
zm
ac.zm
biz.zm
co.zm
com.zm
edu.zm
gov.zm
info.zm
mil.zm
net.zm
org.zm
sch.zm

// zw : https://www.potraz.gov.zw/
// Confirmed by registry <bmtengwa@potraz.gov.zw> 2017-01-25
zw
ac.zw
co.zw
gov.zw
mil.zw
org.zw


// newGTLDs

// List of new gTLDs imported from https://www.icann.org/resources/registries/gtlds/v2/gtlds.json on 2021-07-24T15:13:29Z
// This list is auto-generated, don't edit it manually.
// aaa : 2015-02-26 American Automobile Association, Inc.
aaa

// aarp : 2015-05-21 AARP
aarp

// abarth : 2015-07-30 Fiat Chrysler Automobiles N.V.
abarth

// abb : 2014-10-24 ABB Ltd
abb

// abbott : 2014-07-24 Abbott Laboratories, Inc.
abbott

// abbvie : 2015-07-30 AbbVie Inc.
abbvie

// abc : 2015-07-30 Disney Enterprises, Inc.
abc

// able : 2015-06-25 Able Inc.
able

// abogado : 2014-04-24 Registry Services, LLC
abogado

// abudhabi : 2015-07-30 Abu Dhabi Systems and Information Centre
abudhabi

// academy : 2013-11-07 Binky Moon, LLC
academy

// accenture : 2014-08-15 Accenture plc
accenture

// accountant : 2014-11-20 dot Accountant Limited
accountant

// accountants : 2014-03-20 Binky Moon, LLC
accountants

// aco : 2015-01-08 ACO Severin Ahlmann GmbH & Co. KG
aco

// actor : 2013-12-12 Dog Beach, LLC
actor

// adac : 2015-07-16 Allgemeiner Deutscher Automobil-Club e.V. (ADAC)
adac

// ads : 2014-12-04 Charleston Road Registry Inc.
ads

// adult : 2014-10-16 ICM Registry AD LLC
adult

// aeg : 2015-03-19 Aktiebolaget Electrolux
aeg

// aetna : 2015-05-21 Aetna Life Insurance Company
aetna

// afamilycompany : 2015-07-23 Johnson Shareholdings, Inc.
afamilycompany

// afl : 2014-10-02 Australian Football League
afl

// africa : 2014-03-24 ZA Central Registry NPC trading as Registry.Africa
africa

// agakhan : 2015-04-23 Fondation Aga Khan (Aga Khan Foundation)
agakhan

// agency : 2013-11-14 Binky Moon, LLC
agency

// aig : 2014-12-18 American International Group, Inc.
aig

// airbus : 2015-07-30 Airbus S.A.S.
airbus

// airforce : 2014-03-06 Dog Beach, LLC
airforce

// airtel : 2014-10-24 Bharti Airtel Limited
airtel

// akdn : 2015-04-23 Fondation Aga Khan (Aga Khan Foundation)
akdn

// alfaromeo : 2015-07-31 Fiat Chrysler Automobiles N.V.
alfaromeo

// alibaba : 2015-01-15 Alibaba Group Holding Limited
alibaba

// alipay : 2015-01-15 Alibaba Group Holding Limited
alipay

// allfinanz : 2014-07-03 Allfinanz Deutsche Vermögensberatung Aktiengesellschaft
allfinanz

// allstate : 2015-07-31 Allstate Fire and Casualty Insurance Company
allstate

// ally : 2015-06-18 Ally Financial Inc.
ally

// alsace : 2014-07-02 Region Grand Est
alsace

// alstom : 2015-07-30 ALSTOM
alstom

// amazon : 2019-12-19 Amazon Registry Services, Inc.
amazon

// americanexpress : 2015-07-31 American Express Travel Related Services Company, Inc.
americanexpress

// americanfamily : 2015-07-23 AmFam, Inc.
americanfamily

// amex : 2015-07-31 American Express Travel Related Services Company, Inc.
amex

// amfam : 2015-07-23 AmFam, Inc.
amfam

// amica : 2015-05-28 Amica Mutual Insurance Company
amica

// amsterdam : 2014-07-24 Gemeente Amsterdam
amsterdam

// analytics : 2014-12-18 Campus IP LLC
analytics

// android : 2014-08-07 Charleston Road Registry Inc.
android

// anquan : 2015-01-08 Beijing Qihu Keji Co., Ltd.
anquan

// anz : 2015-07-31 Australia and New Zealand Banking Group Limited
anz

// aol : 2015-09-17 Oath Inc.
aol

// apartments : 2014-12-11 Binky Moon, LLC
apartments

// app : 2015-05-14 Charleston Road Registry Inc.
app

// apple : 2015-05-14 Apple Inc.
apple

// aquarelle : 2014-07-24 Aquarelle.com
aquarelle

// arab : 2015-11-12 League of Arab States
arab

// aramco : 2014-11-20 Aramco Services Company
aramco

// archi : 2014-02-06 Afilias Limited
archi

// army : 2014-03-06 Dog Beach, LLC
army

// art : 2016-03-24 UK Creative Ideas Limited
art

// arte : 2014-12-11 Association Relative à la Télévision Européenne G.E.I.E.
arte

// asda : 2015-07-31 Wal-Mart Stores, Inc.
asda

// associates : 2014-03-06 Binky Moon, LLC
associates

// athleta : 2015-07-30 The Gap, Inc.
athleta

// attorney : 2014-03-20 Dog Beach, LLC
attorney

// auction : 2014-03-20 Dog Beach, LLC
auction

// audi : 2015-05-21 AUDI Aktiengesellschaft
audi

// audible : 2015-06-25 Amazon Registry Services, Inc.
audible

// audio : 2014-03-20 UNR Corp.
audio

// auspost : 2015-08-13 Australian Postal Corporation
auspost

// author : 2014-12-18 Amazon Registry Services, Inc.
author

// auto : 2014-11-13 XYZ.COM LLC
auto

// autos : 2014-01-09 XYZ.COM LLC
autos

// avianca : 2015-01-08 Avianca Holdings S.A.
avianca

// aws : 2015-06-25 AWS Registry LLC
aws

// axa : 2013-12-19 AXA Group Operations SAS
axa

// azure : 2014-12-18 Microsoft Corporation
azure

// baby : 2015-04-09 XYZ.COM LLC
baby

// baidu : 2015-01-08 Baidu, Inc.
baidu

// banamex : 2015-07-30 Citigroup Inc.
banamex

// bananarepublic : 2015-07-31 The Gap, Inc.
bananarepublic

// band : 2014-06-12 Dog Beach, LLC
band

// bank : 2014-09-25 fTLD Registry Services LLC
bank

// bar : 2013-12-12 Punto 2012 Sociedad Anonima Promotora de Inversion de Capital Variable
bar

// barcelona : 2014-07-24 Municipi de Barcelona
barcelona

// barclaycard : 2014-11-20 Barclays Bank PLC
barclaycard

// barclays : 2014-11-20 Barclays Bank PLC
barclays

// barefoot : 2015-06-11 Gallo Vineyards, Inc.
barefoot

// bargains : 2013-11-14 Binky Moon, LLC
bargains

// baseball : 2015-10-29 MLB Advanced Media DH, LLC
baseball

// basketball : 2015-08-20 Fédération Internationale de Basketball (FIBA)
basketball

// bauhaus : 2014-04-17 Werkhaus GmbH
bauhaus

// bayern : 2014-01-23 Bayern Connect GmbH
bayern

// bbc : 2014-12-18 British Broadcasting Corporation
bbc

// bbt : 2015-07-23 BB&T Corporation
bbt

// bbva : 2014-10-02 BANCO BILBAO VIZCAYA ARGENTARIA, S.A.
bbva

// bcg : 2015-04-02 The Boston Consulting Group, Inc.
bcg

// bcn : 2014-07-24 Municipi de Barcelona
bcn

// beats : 2015-05-14 Beats Electronics, LLC
beats

// beauty : 2015-12-03 XYZ.COM LLC
beauty

// beer : 2014-01-09 Registry Services, LLC
beer

// bentley : 2014-12-18 Bentley Motors Limited
bentley

// berlin : 2013-10-31 dotBERLIN GmbH & Co. KG
berlin

// best : 2013-12-19 BestTLD Pty Ltd
best

// bestbuy : 2015-07-31 BBY Solutions, Inc.
bestbuy

// bet : 2015-05-07 Afilias Limited
bet

// bharti : 2014-01-09 Bharti Enterprises (Holding) Private Limited
bharti

// bible : 2014-06-19 American Bible Society
bible

// bid : 2013-12-19 dot Bid Limited
bid

// bike : 2013-08-27 Binky Moon, LLC
bike

// bing : 2014-12-18 Microsoft Corporation
bing

// bingo : 2014-12-04 Binky Moon, LLC
bingo

// bio : 2014-03-06 Afilias Limited
bio

// black : 2014-01-16 Afilias Limited
black

// blackfriday : 2014-01-16 UNR Corp.
blackfriday

// blockbuster : 2015-07-30 Dish DBS Corporation
blockbuster

// blog : 2015-05-14 Knock Knock WHOIS There, LLC
blog

// bloomberg : 2014-07-17 Bloomberg IP Holdings LLC
bloomberg

// blue : 2013-11-07 Afilias Limited
blue

// bms : 2014-10-30 Bristol-Myers Squibb Company
bms

// bmw : 2014-01-09 Bayerische Motoren Werke Aktiengesellschaft
bmw

// bnpparibas : 2014-05-29 BNP Paribas
bnpparibas

// boats : 2014-12-04 XYZ.COM LLC
boats

// boehringer : 2015-07-09 Boehringer Ingelheim International GmbH
boehringer

// bofa : 2015-07-31 Bank of America Corporation
bofa

// bom : 2014-10-16 Núcleo de Informação e Coordenação do Ponto BR - NIC.br
bom

// bond : 2014-06-05 ShortDot SA
bond

// boo : 2014-01-30 Charleston Road Registry Inc.
boo

// book : 2015-08-27 Amazon Registry Services, Inc.
book

// booking : 2015-07-16 Booking.com B.V.
booking

// bosch : 2015-06-18 Robert Bosch GMBH
bosch

// bostik : 2015-05-28 Bostik SA
bostik

// boston : 2015-12-10 Boston TLD Management, LLC
boston

// bot : 2014-12-18 Amazon Registry Services, Inc.
bot

// boutique : 2013-11-14 Binky Moon, LLC
boutique

// box : 2015-11-12 Intercap Registry Inc.
box

// bradesco : 2014-12-18 Banco Bradesco S.A.
bradesco

// bridgestone : 2014-12-18 Bridgestone Corporation
bridgestone

// broadway : 2014-12-22 Celebrate Broadway, Inc.
broadway

// broker : 2014-12-11 Dog Beach, LLC
broker

// brother : 2015-01-29 Brother Industries, Ltd.
brother

// brussels : 2014-02-06 DNS.be vzw
brussels

// budapest : 2013-11-21 Minds + Machines Group Limited
budapest

// bugatti : 2015-07-23 Bugatti International SA
bugatti

// build : 2013-11-07 Plan Bee LLC
build

// builders : 2013-11-07 Binky Moon, LLC
builders

// business : 2013-11-07 Binky Moon, LLC
business

// buy : 2014-12-18 Amazon Registry Services, Inc.
buy

// buzz : 2013-10-02 DOTSTRATEGY CO.
buzz

// bzh : 2014-02-27 Association www.bzh
bzh

// cab : 2013-10-24 Binky Moon, LLC
cab

// cafe : 2015-02-11 Binky Moon, LLC
cafe

// cal : 2014-07-24 Charleston Road Registry Inc.
cal

// call : 2014-12-18 Amazon Registry Services, Inc.
call

// calvinklein : 2015-07-30 PVH gTLD Holdings LLC
calvinklein

// cam : 2016-04-21 AC Webconnecting Holding B.V.
cam

// camera : 2013-08-27 Binky Moon, LLC
camera

// camp : 2013-11-07 Binky Moon, LLC
camp

// cancerresearch : 2014-05-15 Australian Cancer Research Foundation
cancerresearch

// canon : 2014-09-12 Canon Inc.
canon

// capetown : 2014-03-24 ZA Central Registry NPC trading as ZA Central Registry
capetown

// capital : 2014-03-06 Binky Moon, LLC
capital

// capitalone : 2015-08-06 Capital One Financial Corporation
capitalone

// car : 2015-01-22 XYZ.COM LLC
car

// caravan : 2013-12-12 Caravan International, Inc.
caravan

// cards : 2013-12-05 Binky Moon, LLC
cards

// care : 2014-03-06 Binky Moon, LLC
care

// career : 2013-10-09 dotCareer LLC
career

// careers : 2013-10-02 Binky Moon, LLC
careers

// cars : 2014-11-13 XYZ.COM LLC
cars

// casa : 2013-11-21 Registry Services, LLC
casa

// case : 2015-09-03 CNH Industrial N.V.
case

// cash : 2014-03-06 Binky Moon, LLC
cash

// casino : 2014-12-18 Binky Moon, LLC
casino

// catering : 2013-12-05 Binky Moon, LLC
catering

// catholic : 2015-10-21 Pontificium Consilium de Comunicationibus Socialibus (PCCS) (Pontifical Council for Social Communication)
catholic

// cba : 2014-06-26 COMMONWEALTH BANK OF AUSTRALIA
cba

// cbn : 2014-08-22 The Christian Broadcasting Network, Inc.
cbn

// cbre : 2015-07-02 CBRE, Inc.
cbre

// cbs : 2015-08-06 CBS Domains Inc.
cbs

// center : 2013-11-07 Binky Moon, LLC
center

// ceo : 2013-11-07 CEOTLD Pty Ltd
ceo

// cern : 2014-06-05 European Organization for Nuclear Research ("CERN")
cern

// cfa : 2014-08-28 CFA Institute
cfa

// cfd : 2014-12-11 ShortDot SA
cfd

// chanel : 2015-04-09 Chanel International B.V.
chanel

// channel : 2014-05-08 Charleston Road Registry Inc.
channel

// charity : 2018-04-11 Binky Moon, LLC
charity

// chase : 2015-04-30 JPMorgan Chase Bank, National Association
chase

// chat : 2014-12-04 Binky Moon, LLC
chat

// cheap : 2013-11-14 Binky Moon, LLC
cheap

// chintai : 2015-06-11 CHINTAI Corporation
chintai

// christmas : 2013-11-21 UNR Corp.
christmas

// chrome : 2014-07-24 Charleston Road Registry Inc.
chrome

// church : 2014-02-06 Binky Moon, LLC
church

// cipriani : 2015-02-19 Hotel Cipriani Srl
cipriani

// circle : 2014-12-18 Amazon Registry Services, Inc.
circle

// cisco : 2014-12-22 Cisco Technology, Inc.
cisco

// citadel : 2015-07-23 Citadel Domain LLC
citadel

// citi : 2015-07-30 Citigroup Inc.
citi

// citic : 2014-01-09 CITIC Group Corporation
citic

// city : 2014-05-29 Binky Moon, LLC
city

// cityeats : 2014-12-11 Lifestyle Domain Holdings, Inc.
cityeats

// claims : 2014-03-20 Binky Moon, LLC
claims

// cleaning : 2013-12-05 Binky Moon, LLC
cleaning

// click : 2014-06-05 UNR Corp.
click

// clinic : 2014-03-20 Binky Moon, LLC
clinic

// clinique : 2015-10-01 The Estée Lauder Companies Inc.
clinique

// clothing : 2013-08-27 Binky Moon, LLC
clothing

// cloud : 2015-04-16 Aruba PEC S.p.A.
cloud

// club : 2013-11-08 Registry Services, LLC
club

// clubmed : 2015-06-25 Club Méditerranée S.A.
clubmed

// coach : 2014-10-09 Binky Moon, LLC
coach

// codes : 2013-10-31 Binky Moon, LLC
codes

// coffee : 2013-10-17 Binky Moon, LLC
coffee

// college : 2014-01-16 XYZ.COM LLC
college

// cologne : 2014-02-05 dotKoeln GmbH
cologne

// comcast : 2015-07-23 Comcast IP Holdings I, LLC
comcast

// commbank : 2014-06-26 COMMONWEALTH BANK OF AUSTRALIA
commbank

// community : 2013-12-05 Binky Moon, LLC
community

// company : 2013-11-07 Binky Moon, LLC
company

// compare : 2015-10-08 Registry Services, LLC
compare

// computer : 2013-10-24 Binky Moon, LLC
computer

// comsec : 2015-01-08 VeriSign, Inc.
comsec

// condos : 2013-12-05 Binky Moon, LLC
condos

// construction : 2013-09-16 Binky Moon, LLC
construction

// consulting : 2013-12-05 Dog Beach, LLC
consulting

// contact : 2015-01-08 Dog Beach, LLC
contact

// contractors : 2013-09-10 Binky Moon, LLC
contractors

// cooking : 2013-11-21 Registry Services, LLC
cooking

// cookingchannel : 2015-07-02 Lifestyle Domain Holdings, Inc.
cookingchannel

// cool : 2013-11-14 Binky Moon, LLC
cool

// corsica : 2014-09-25 Collectivité de Corse
corsica

// country : 2013-12-19 DotCountry LLC
country

// coupon : 2015-02-26 Amazon Registry Services, Inc.
coupon

// coupons : 2015-03-26 Binky Moon, LLC
coupons

// courses : 2014-12-04 OPEN UNIVERSITIES AUSTRALIA PTY LTD
courses

// cpa : 2019-06-10 American Institute of Certified Public Accountants
cpa

// credit : 2014-03-20 Binky Moon, LLC
credit

// creditcard : 2014-03-20 Binky Moon, LLC
creditcard

// creditunion : 2015-01-22 DotCooperation LLC
creditunion

// cricket : 2014-10-09 dot Cricket Limited
cricket

// crown : 2014-10-24 Crown Equipment Corporation
crown

// crs : 2014-04-03 Federated Co-operatives Limited
crs

// cruise : 2015-12-10 Viking River Cruises (Bermuda) Ltd.
cruise

// cruises : 2013-12-05 Binky Moon, LLC
cruises

// csc : 2014-09-25 Alliance-One Services, Inc.
csc

// cuisinella : 2014-04-03 SCHMIDT GROUPE S.A.S.
cuisinella

// cymru : 2014-05-08 Nominet UK
cymru

// cyou : 2015-01-22 ShortDot SA
cyou

// dabur : 2014-02-06 Dabur India Limited
dabur

// dad : 2014-01-23 Charleston Road Registry Inc.
dad

// dance : 2013-10-24 Dog Beach, LLC
dance

// data : 2016-06-02 Dish DBS Corporation
data

// date : 2014-11-20 dot Date Limited
date

// dating : 2013-12-05 Binky Moon, LLC
dating

// datsun : 2014-03-27 NISSAN MOTOR CO., LTD.
datsun

// day : 2014-01-30 Charleston Road Registry Inc.
day

// dclk : 2014-11-20 Charleston Road Registry Inc.
dclk

// dds : 2015-05-07 Registry Services, LLC
dds

// deal : 2015-06-25 Amazon Registry Services, Inc.
deal

// dealer : 2014-12-22 Intercap Registry Inc.
dealer

// deals : 2014-05-22 Binky Moon, LLC
deals

// degree : 2014-03-06 Dog Beach, LLC
degree

// delivery : 2014-09-11 Binky Moon, LLC
delivery

// dell : 2014-10-24 Dell Inc.
dell

// deloitte : 2015-07-31 Deloitte Touche Tohmatsu
deloitte

// delta : 2015-02-19 Delta Air Lines, Inc.
delta

// democrat : 2013-10-24 Dog Beach, LLC
democrat

// dental : 2014-03-20 Binky Moon, LLC
dental

// dentist : 2014-03-20 Dog Beach, LLC
dentist

// desi : 2013-11-14 Desi Networks LLC
desi

// design : 2014-11-07 Registry Services, LLC
design

// dev : 2014-10-16 Charleston Road Registry Inc.
dev

// dhl : 2015-07-23 Deutsche Post AG
dhl

// diamonds : 2013-09-22 Binky Moon, LLC
diamonds

// diet : 2014-06-26 UNR Corp.
diet

// digital : 2014-03-06 Binky Moon, LLC
digital

// direct : 2014-04-10 Binky Moon, LLC
direct

// directory : 2013-09-20 Binky Moon, LLC
directory

// discount : 2014-03-06 Binky Moon, LLC
discount

// discover : 2015-07-23 Discover Financial Services
discover

// dish : 2015-07-30 Dish DBS Corporation
dish

// diy : 2015-11-05 Lifestyle Domain Holdings, Inc.
diy

// dnp : 2013-12-13 Dai Nippon Printing Co., Ltd.
dnp

// docs : 2014-10-16 Charleston Road Registry Inc.
docs

// doctor : 2016-06-02 Binky Moon, LLC
doctor

// dog : 2014-12-04 Binky Moon, LLC
dog

// domains : 2013-10-17 Binky Moon, LLC
domains

// dot : 2015-05-21 Dish DBS Corporation
dot

// download : 2014-11-20 dot Support Limited
download

// drive : 2015-03-05 Charleston Road Registry Inc.
drive

// dtv : 2015-06-04 Dish DBS Corporation
dtv

// dubai : 2015-01-01 Dubai Smart Government Department
dubai

// duck : 2015-07-23 Johnson Shareholdings, Inc.
duck

// dunlop : 2015-07-02 The Goodyear Tire & Rubber Company
dunlop

// dupont : 2015-06-25 E. I. du Pont de Nemours and Company
dupont

// durban : 2014-03-24 ZA Central Registry NPC trading as ZA Central Registry
durban

// dvag : 2014-06-23 Deutsche Vermögensberatung Aktiengesellschaft DVAG
dvag

// dvr : 2016-05-26 DISH Technologies L.L.C.
dvr

// earth : 2014-12-04 Interlink Co., Ltd.
earth

// eat : 2014-01-23 Charleston Road Registry Inc.
eat

// eco : 2016-07-08 Big Room Inc.
eco

// edeka : 2014-12-18 EDEKA Verband kaufmännischer Genossenschaften e.V.
edeka

// education : 2013-11-07 Binky Moon, LLC
education

// email : 2013-10-31 Binky Moon, LLC
email

// emerck : 2014-04-03 Merck KGaA
emerck

// energy : 2014-09-11 Binky Moon, LLC
energy

// engineer : 2014-03-06 Dog Beach, LLC
engineer

// engineering : 2014-03-06 Binky Moon, LLC
engineering

// enterprises : 2013-09-20 Binky Moon, LLC
enterprises

// epson : 2014-12-04 Seiko Epson Corporation
epson

// equipment : 2013-08-27 Binky Moon, LLC
equipment

// ericsson : 2015-07-09 Telefonaktiebolaget L M Ericsson
ericsson

// erni : 2014-04-03 ERNI Group Holding AG
erni

// esq : 2014-05-08 Charleston Road Registry Inc.
esq

// estate : 2013-08-27 Binky Moon, LLC
estate

// etisalat : 2015-09-03 Emirates Telecommunications Corporation (trading as Etisalat)
etisalat

// eurovision : 2014-04-24 European Broadcasting Union (EBU)
eurovision

// eus : 2013-12-12 Puntueus Fundazioa
eus

// events : 2013-12-05 Binky Moon, LLC
events

// exchange : 2014-03-06 Binky Moon, LLC
exchange

// expert : 2013-11-21 Binky Moon, LLC
expert

// exposed : 2013-12-05 Binky Moon, LLC
exposed

// express : 2015-02-11 Binky Moon, LLC
express

// extraspace : 2015-05-14 Extra Space Storage LLC
extraspace

// fage : 2014-12-18 Fage International S.A.
fage

// fail : 2014-03-06 Binky Moon, LLC
fail

// fairwinds : 2014-11-13 FairWinds Partners, LLC
fairwinds

// faith : 2014-11-20 dot Faith Limited
faith

// family : 2015-04-02 Dog Beach, LLC
family

// fan : 2014-03-06 Dog Beach, LLC
fan

// fans : 2014-11-07 ZDNS International Limited
fans

// farm : 2013-11-07 Binky Moon, LLC
farm

// farmers : 2015-07-09 Farmers Insurance Exchange
farmers

// fashion : 2014-07-03 Registry Services, LLC
fashion

// fast : 2014-12-18 Amazon Registry Services, Inc.
fast

// fedex : 2015-08-06 Federal Express Corporation
fedex

// feedback : 2013-12-19 Top Level Spectrum, Inc.
feedback

// ferrari : 2015-07-31 Fiat Chrysler Automobiles N.V.
ferrari

// ferrero : 2014-12-18 Ferrero Trading Lux S.A.
ferrero

// fiat : 2015-07-31 Fiat Chrysler Automobiles N.V.
fiat

// fidelity : 2015-07-30 Fidelity Brokerage Services LLC
fidelity

// fido : 2015-08-06 Rogers Communications Canada Inc.
fido

// film : 2015-01-08 Motion Picture Domain Registry Pty Ltd
film

// final : 2014-10-16 Núcleo de Informação e Coordenação do Ponto BR - NIC.br
final

// finance : 2014-03-20 Binky Moon, LLC
finance

// financial : 2014-03-06 Binky Moon, LLC
financial

// fire : 2015-06-25 Amazon Registry Services, Inc.
fire

// firestone : 2014-12-18 Bridgestone Licensing Services, Inc
firestone

// firmdale : 2014-03-27 Firmdale Holdings Limited
firmdale

// fish : 2013-12-12 Binky Moon, LLC
fish

// fishing : 2013-11-21 Registry Services, LLC
fishing

// fit : 2014-11-07 Registry Services, LLC
fit

// fitness : 2014-03-06 Binky Moon, LLC
fitness

// flickr : 2015-04-02 Flickr, Inc.
flickr

// flights : 2013-12-05 Binky Moon, LLC
flights

// flir : 2015-07-23 FLIR Systems, Inc.
flir

// florist : 2013-11-07 Binky Moon, LLC
florist

// flowers : 2014-10-09 UNR Corp.
flowers

// fly : 2014-05-08 Charleston Road Registry Inc.
fly

// foo : 2014-01-23 Charleston Road Registry Inc.
foo

// food : 2016-04-21 Lifestyle Domain Holdings, Inc.
food

// foodnetwork : 2015-07-02 Lifestyle Domain Holdings, Inc.
foodnetwork

// football : 2014-12-18 Binky Moon, LLC
football

// ford : 2014-11-13 Ford Motor Company
ford

// forex : 2014-12-11 Dog Beach, LLC
forex

// forsale : 2014-05-22 Dog Beach, LLC
forsale

// forum : 2015-04-02 Fegistry, LLC
forum

// foundation : 2013-12-05 Binky Moon, LLC
foundation

// fox : 2015-09-11 FOX Registry, LLC
fox

// free : 2015-12-10 Amazon Registry Services, Inc.
free

// fresenius : 2015-07-30 Fresenius Immobilien-Verwaltungs-GmbH
fresenius

// frl : 2014-05-15 FRLregistry B.V.
frl

// frogans : 2013-12-19 OP3FT
frogans

// frontdoor : 2015-07-02 Lifestyle Domain Holdings, Inc.
frontdoor

// frontier : 2015-02-05 Frontier Communications Corporation
frontier

// ftr : 2015-07-16 Frontier Communications Corporation
ftr

// fujitsu : 2015-07-30 Fujitsu Limited
fujitsu

// fun : 2016-01-14 DotSpace Inc.
fun

// fund : 2014-03-20 Binky Moon, LLC
fund

// furniture : 2014-03-20 Binky Moon, LLC
furniture

// futbol : 2013-09-20 Dog Beach, LLC
futbol

// fyi : 2015-04-02 Binky Moon, LLC
fyi

// gal : 2013-11-07 Asociación puntoGAL
gal

// gallery : 2013-09-13 Binky Moon, LLC
gallery

// gallo : 2015-06-11 Gallo Vineyards, Inc.
gallo

// gallup : 2015-02-19 Gallup, Inc.
gallup

// game : 2015-05-28 UNR Corp.
game

// games : 2015-05-28 Dog Beach, LLC
games

// gap : 2015-07-31 The Gap, Inc.
gap

// garden : 2014-06-26 Registry Services, LLC
garden

// gay : 2019-05-23 Top Level Design, LLC
gay

// gbiz : 2014-07-17 Charleston Road Registry Inc.
gbiz

// gdn : 2014-07-31 Joint Stock Company "Navigation-information systems"
gdn

// gea : 2014-12-04 GEA Group Aktiengesellschaft
gea

// gent : 2014-01-23 COMBELL NV
gent

// genting : 2015-03-12 Resorts World Inc Pte. Ltd.
genting

// george : 2015-07-31 Wal-Mart Stores, Inc.
george

// ggee : 2014-01-09 GMO Internet, Inc.
ggee

// gift : 2013-10-17 DotGift, LLC
gift

// gifts : 2014-07-03 Binky Moon, LLC
gifts

// gives : 2014-03-06 Dog Beach, LLC
gives

// giving : 2014-11-13 Giving Limited
giving

// glade : 2015-07-23 Johnson Shareholdings, Inc.
glade

// glass : 2013-11-07 Binky Moon, LLC
glass

// gle : 2014-07-24 Charleston Road Registry Inc.
gle

// global : 2014-04-17 Dot Global Domain Registry Limited
global

// globo : 2013-12-19 Globo Comunicação e Participações S.A
globo

// gmail : 2014-05-01 Charleston Road Registry Inc.
gmail

// gmbh : 2016-01-29 Binky Moon, LLC
gmbh

// gmo : 2014-01-09 GMO Internet, Inc.
gmo

// gmx : 2014-04-24 1&1 Mail & Media GmbH
gmx

// godaddy : 2015-07-23 Go Daddy East, LLC
godaddy

// gold : 2015-01-22 Binky Moon, LLC
gold

// goldpoint : 2014-11-20 YODOBASHI CAMERA CO.,LTD.
goldpoint

// golf : 2014-12-18 Binky Moon, LLC
golf

// goo : 2014-12-18 NTT Resonant Inc.
goo

// goodyear : 2015-07-02 The Goodyear Tire & Rubber Company
goodyear

// goog : 2014-11-20 Charleston Road Registry Inc.
goog

// google : 2014-07-24 Charleston Road Registry Inc.
google

// gop : 2014-01-16 Republican State Leadership Committee, Inc.
gop

// got : 2014-12-18 Amazon Registry Services, Inc.
got

// grainger : 2015-05-07 Grainger Registry Services, LLC
grainger

// graphics : 2013-09-13 Binky Moon, LLC
graphics

// gratis : 2014-03-20 Binky Moon, LLC
gratis

// green : 2014-05-08 Afilias Limited
green

// gripe : 2014-03-06 Binky Moon, LLC
gripe

// grocery : 2016-06-16 Wal-Mart Stores, Inc.
grocery

// group : 2014-08-15 Binky Moon, LLC
group

// guardian : 2015-07-30 The Guardian Life Insurance Company of America
guardian

// gucci : 2014-11-13 Guccio Gucci S.p.a.
gucci

// guge : 2014-08-28 Charleston Road Registry Inc.
guge

// guide : 2013-09-13 Binky Moon, LLC
guide

// guitars : 2013-11-14 UNR Corp.
guitars

// guru : 2013-08-27 Binky Moon, LLC
guru

// hair : 2015-12-03 XYZ.COM LLC
hair

// hamburg : 2014-02-20 Hamburg Top-Level-Domain GmbH
hamburg

// hangout : 2014-11-13 Charleston Road Registry Inc.
hangout

// haus : 2013-12-05 Dog Beach, LLC
haus

// hbo : 2015-07-30 HBO Registry Services, Inc.
hbo

// hdfc : 2015-07-30 HOUSING DEVELOPMENT FINANCE CORPORATION LIMITED
hdfc

// hdfcbank : 2015-02-12 HDFC Bank Limited
hdfcbank

// health : 2015-02-11 DotHealth, LLC
health

// healthcare : 2014-06-12 Binky Moon, LLC
healthcare

// help : 2014-06-26 UNR Corp.
help

// helsinki : 2015-02-05 City of Helsinki
helsinki

// here : 2014-02-06 Charleston Road Registry Inc.
here

// hermes : 2014-07-10 HERMES INTERNATIONAL
hermes

// hgtv : 2015-07-02 Lifestyle Domain Holdings, Inc.
hgtv

// hiphop : 2014-03-06 UNR Corp.
hiphop

// hisamitsu : 2015-07-16 Hisamitsu Pharmaceutical Co.,Inc.
hisamitsu

// hitachi : 2014-10-31 Hitachi, Ltd.
hitachi

// hiv : 2014-03-13 UNR Corp.
hiv

// hkt : 2015-05-14 PCCW-HKT DataCom Services Limited
hkt

// hockey : 2015-03-19 Binky Moon, LLC
hockey

// holdings : 2013-08-27 Binky Moon, LLC
holdings

// holiday : 2013-11-07 Binky Moon, LLC
holiday

// homedepot : 2015-04-02 Home Depot Product Authority, LLC
homedepot

// homegoods : 2015-07-16 The TJX Companies, Inc.
homegoods

// homes : 2014-01-09 XYZ.COM LLC
homes

// homesense : 2015-07-16 The TJX Companies, Inc.
homesense

// honda : 2014-12-18 Honda Motor Co., Ltd.
honda

// horse : 2013-11-21 Registry Services, LLC
horse

// hospital : 2016-10-20 Binky Moon, LLC
hospital

// host : 2014-04-17 DotHost Inc.
host

// hosting : 2014-05-29 UNR Corp.
hosting

// hot : 2015-08-27 Amazon Registry Services, Inc.
hot

// hoteles : 2015-03-05 Travel Reservations SRL
hoteles

// hotels : 2016-04-07 Booking.com B.V.
hotels

// hotmail : 2014-12-18 Microsoft Corporation
hotmail

// house : 2013-11-07 Binky Moon, LLC
house

// how : 2014-01-23 Charleston Road Registry Inc.
how

// hsbc : 2014-10-24 HSBC Global Services (UK) Limited
hsbc

// hughes : 2015-07-30 Hughes Satellite Systems Corporation
hughes

// hyatt : 2015-07-30 Hyatt GTLD, L.L.C.
hyatt

// hyundai : 2015-07-09 Hyundai Motor Company
hyundai

// ibm : 2014-07-31 International Business Machines Corporation
ibm

// icbc : 2015-02-19 Industrial and Commercial Bank of China Limited
icbc

// ice : 2014-10-30 IntercontinentalExchange, Inc.
ice

// icu : 2015-01-08 ShortDot SA
icu

// ieee : 2015-07-23 IEEE Global LLC
ieee

// ifm : 2014-01-30 ifm electronic gmbh
ifm

// ikano : 2015-07-09 Ikano S.A.
ikano

// imamat : 2015-08-06 Fondation Aga Khan (Aga Khan Foundation)
imamat

// imdb : 2015-06-25 Amazon Registry Services, Inc.
imdb

// immo : 2014-07-10 Binky Moon, LLC
immo

// immobilien : 2013-11-07 Dog Beach, LLC
immobilien

// inc : 2018-03-10 Intercap Registry Inc.
inc

// industries : 2013-12-05 Binky Moon, LLC
industries

// infiniti : 2014-03-27 NISSAN MOTOR CO., LTD.
infiniti

// ing : 2014-01-23 Charleston Road Registry Inc.
ing

// ink : 2013-12-05 Top Level Design, LLC
ink

// institute : 2013-11-07 Binky Moon, LLC
institute

// insurance : 2015-02-19 fTLD Registry Services LLC
insurance

// insure : 2014-03-20 Binky Moon, LLC
insure

// international : 2013-11-07 Binky Moon, LLC
international

// intuit : 2015-07-30 Intuit Administrative Services, Inc.
intuit

// investments : 2014-03-20 Binky Moon, LLC
investments

// ipiranga : 2014-08-28 Ipiranga Produtos de Petroleo S.A.
ipiranga

// irish : 2014-08-07 Binky Moon, LLC
irish

// ismaili : 2015-08-06 Fondation Aga Khan (Aga Khan Foundation)
ismaili

// ist : 2014-08-28 Istanbul Metropolitan Municipality
ist

// istanbul : 2014-08-28 Istanbul Metropolitan Municipality
istanbul

// itau : 2014-10-02 Itau Unibanco Holding S.A.
itau

// itv : 2015-07-09 ITV Services Limited
itv

// jaguar : 2014-11-13 Jaguar Land Rover Ltd
jaguar

// java : 2014-06-19 Oracle Corporation
java

// jcb : 2014-11-20 JCB Co., Ltd.
jcb

// jeep : 2015-07-30 FCA US LLC.
jeep

// jetzt : 2014-01-09 Binky Moon, LLC
jetzt

// jewelry : 2015-03-05 Binky Moon, LLC
jewelry

// jio : 2015-04-02 Reliance Industries Limited
jio

// jll : 2015-04-02 Jones Lang LaSalle Incorporated
jll

// jmp : 2015-03-26 Matrix IP LLC
jmp

// jnj : 2015-06-18 Johnson & Johnson Services, Inc.
jnj

// joburg : 2014-03-24 ZA Central Registry NPC trading as ZA Central Registry
joburg

// jot : 2014-12-18 Amazon Registry Services, Inc.
jot

// joy : 2014-12-18 Amazon Registry Services, Inc.
joy

// jpmorgan : 2015-04-30 JPMorgan Chase Bank, National Association
jpmorgan

// jprs : 2014-09-18 Japan Registry Services Co., Ltd.
jprs

// juegos : 2014-03-20 UNR Corp.
juegos

// juniper : 2015-07-30 JUNIPER NETWORKS, INC.
juniper

// kaufen : 2013-11-07 Dog Beach, LLC
kaufen

// kddi : 2014-09-12 KDDI CORPORATION
kddi

// kerryhotels : 2015-04-30 Kerry Trading Co. Limited
kerryhotels

// kerrylogistics : 2015-04-09 Kerry Trading Co. Limited
kerrylogistics

// kerryproperties : 2015-04-09 Kerry Trading Co. Limited
kerryproperties

// kfh : 2014-12-04 Kuwait Finance House
kfh

// kia : 2015-07-09 KIA MOTORS CORPORATION
kia

// kim : 2013-09-23 Afilias Limited
kim

// kinder : 2014-11-07 Ferrero Trading Lux S.A.
kinder

// kindle : 2015-06-25 Amazon Registry Services, Inc.
kindle

// kitchen : 2013-09-20 Binky Moon, LLC
kitchen

// kiwi : 2013-09-20 DOT KIWI LIMITED
kiwi

// koeln : 2014-01-09 dotKoeln GmbH
koeln

// komatsu : 2015-01-08 Komatsu Ltd.
komatsu

// kosher : 2015-08-20 Kosher Marketing Assets LLC
kosher

// kpmg : 2015-04-23 KPMG International Cooperative (KPMG International Genossenschaft)
kpmg

// kpn : 2015-01-08 Koninklijke KPN N.V.
kpn

// krd : 2013-12-05 KRG Department of Information Technology
krd

// kred : 2013-12-19 KredTLD Pty Ltd
kred

// kuokgroup : 2015-04-09 Kerry Trading Co. Limited
kuokgroup

// kyoto : 2014-11-07 Academic Institution: Kyoto Jyoho Gakuen
kyoto

// lacaixa : 2014-01-09 Fundación Bancaria Caixa d’Estalvis i Pensions de Barcelona, “la Caixa”
lacaixa

// lamborghini : 2015-06-04 Automobili Lamborghini S.p.A.
lamborghini

// lamer : 2015-10-01 The Estée Lauder Companies Inc.
lamer

// lancaster : 2015-02-12 LANCASTER
lancaster

// lancia : 2015-07-31 Fiat Chrysler Automobiles N.V.
lancia

// land : 2013-09-10 Binky Moon, LLC
land

// landrover : 2014-11-13 Jaguar Land Rover Ltd
landrover

// lanxess : 2015-07-30 LANXESS Corporation
lanxess

// lasalle : 2015-04-02 Jones Lang LaSalle Incorporated
lasalle

// lat : 2014-10-16 ECOM-LAC Federaciòn de Latinoamèrica y el Caribe para Internet y el Comercio Electrònico
lat

// latino : 2015-07-30 Dish DBS Corporation
latino

// latrobe : 2014-06-16 La Trobe University
latrobe

// law : 2015-01-22 Registry Services, LLC
law

// lawyer : 2014-03-20 Dog Beach, LLC
lawyer

// lds : 2014-03-20 IRI Domain Management, LLC
lds

// lease : 2014-03-06 Binky Moon, LLC
lease

// leclerc : 2014-08-07 A.C.D. LEC Association des Centres Distributeurs Edouard Leclerc
leclerc

// lefrak : 2015-07-16 LeFrak Organization, Inc.
lefrak

// legal : 2014-10-16 Binky Moon, LLC
legal

// lego : 2015-07-16 LEGO Juris A/S
lego

// lexus : 2015-04-23 TOYOTA MOTOR CORPORATION
lexus

// lgbt : 2014-05-08 Afilias Limited
lgbt

// lidl : 2014-09-18 Schwarz Domains und Services GmbH & Co. KG
lidl

// life : 2014-02-06 Binky Moon, LLC
life

// lifeinsurance : 2015-01-15 American Council of Life Insurers
lifeinsurance

// lifestyle : 2014-12-11 Lifestyle Domain Holdings, Inc.
lifestyle

// lighting : 2013-08-27 Binky Moon, LLC
lighting

// like : 2014-12-18 Amazon Registry Services, Inc.
like

// lilly : 2015-07-31 Eli Lilly and Company
lilly

// limited : 2014-03-06 Binky Moon, LLC
limited

// limo : 2013-10-17 Binky Moon, LLC
limo

// lincoln : 2014-11-13 Ford Motor Company
lincoln

// linde : 2014-12-04 Linde Aktiengesellschaft
linde

// link : 2013-11-14 UNR Corp.
link

// lipsy : 2015-06-25 Lipsy Ltd
lipsy

// live : 2014-12-04 Dog Beach, LLC
live

// living : 2015-07-30 Lifestyle Domain Holdings, Inc.
living

// lixil : 2015-03-19 LIXIL Group Corporation
lixil

// llc : 2017-12-14 Afilias Limited
llc

// llp : 2019-08-26 UNR Corp.
llp

// loan : 2014-11-20 dot Loan Limited
loan

// loans : 2014-03-20 Binky Moon, LLC
loans

// locker : 2015-06-04 Dish DBS Corporation
locker

// locus : 2015-06-25 Locus Analytics LLC
locus

// loft : 2015-07-30 Annco, Inc.
loft

// lol : 2015-01-30 UNR Corp.
lol

// london : 2013-11-14 Dot London Domains Limited
london

// lotte : 2014-11-07 Lotte Holdings Co., Ltd.
lotte

// lotto : 2014-04-10 Afilias Limited
lotto

// love : 2014-12-22 Merchant Law Group LLP
love

// lpl : 2015-07-30 LPL Holdings, Inc.
lpl

// lplfinancial : 2015-07-30 LPL Holdings, Inc.
lplfinancial

// ltd : 2014-09-25 Binky Moon, LLC
ltd

// ltda : 2014-04-17 InterNetX, Corp
ltda

// lundbeck : 2015-08-06 H. Lundbeck A/S
lundbeck

// luxe : 2014-01-09 Registry Services, LLC
luxe

// luxury : 2013-10-17 Luxury Partners, LLC
luxury

// macys : 2015-07-31 Macys, Inc.
macys

// madrid : 2014-05-01 Comunidad de Madrid
madrid

// maif : 2014-10-02 Mutuelle Assurance Instituteur France (MAIF)
maif

// maison : 2013-12-05 Binky Moon, LLC
maison

// makeup : 2015-01-15 XYZ.COM LLC
makeup

// man : 2014-12-04 MAN SE
man

// management : 2013-11-07 Binky Moon, LLC
management

// mango : 2013-10-24 PUNTO FA S.L.
mango

// map : 2016-06-09 Charleston Road Registry Inc.
map

// market : 2014-03-06 Dog Beach, LLC
market

// marketing : 2013-11-07 Binky Moon, LLC
marketing

// markets : 2014-12-11 Dog Beach, LLC
markets

// marriott : 2014-10-09 Marriott Worldwide Corporation
marriott

// marshalls : 2015-07-16 The TJX Companies, Inc.
marshalls

// maserati : 2015-07-31 Fiat Chrysler Automobiles N.V.
maserati

// mattel : 2015-08-06 Mattel Sites, Inc.
mattel

// mba : 2015-04-02 Binky Moon, LLC
mba

// mckinsey : 2015-07-31 McKinsey Holdings, Inc.
mckinsey

// med : 2015-08-06 Medistry LLC
med

// media : 2014-03-06 Binky Moon, LLC
media

// meet : 2014-01-16 Charleston Road Registry Inc.
meet

// melbourne : 2014-05-29 The Crown in right of the State of Victoria, represented by its Department of State Development, Business and Innovation
melbourne

// meme : 2014-01-30 Charleston Road Registry Inc.
meme

// memorial : 2014-10-16 Dog Beach, LLC
memorial

// men : 2015-02-26 Exclusive Registry Limited
men

// menu : 2013-09-11 Dot Menu Registry, LLC
menu

// merckmsd : 2016-07-14 MSD Registry Holdings, Inc.
merckmsd

// miami : 2013-12-19 Minds + Machines Group Limited
miami

// microsoft : 2014-12-18 Microsoft Corporation
microsoft

// mini : 2014-01-09 Bayerische Motoren Werke Aktiengesellschaft
mini

// mint : 2015-07-30 Intuit Administrative Services, Inc.
mint

// mit : 2015-07-02 Massachusetts Institute of Technology
mit

// mitsubishi : 2015-07-23 Mitsubishi Corporation
mitsubishi

// mlb : 2015-05-21 MLB Advanced Media DH, LLC
mlb

// mls : 2015-04-23 The Canadian Real Estate Association
mls

// mma : 2014-11-07 MMA IARD
mma

// mobile : 2016-06-02 Dish DBS Corporation
mobile

// moda : 2013-11-07 Dog Beach, LLC
moda

// moe : 2013-11-13 Interlink Co., Ltd.
moe

// moi : 2014-12-18 Amazon Registry Services, Inc.
moi

// mom : 2015-04-16 UNR Corp.
mom

// monash : 2013-09-30 Monash University
monash

// money : 2014-10-16 Binky Moon, LLC
money

// monster : 2015-09-11 XYZ.COM LLC
monster

// mormon : 2013-12-05 IRI Domain Management, LLC
mormon

// mortgage : 2014-03-20 Dog Beach, LLC
mortgage

// moscow : 2013-12-19 Foundation for Assistance for Internet Technologies and Infrastructure Development (FAITID)
moscow

// moto : 2015-06-04 Motorola Trademark Holdings, LLC
moto

// motorcycles : 2014-01-09 XYZ.COM LLC
motorcycles

// mov : 2014-01-30 Charleston Road Registry Inc.
mov

// movie : 2015-02-05 Binky Moon, LLC
movie

// msd : 2015-07-23 MSD Registry Holdings, Inc.
msd

// mtn : 2014-12-04 MTN Dubai Limited
mtn

// mtr : 2015-03-12 MTR Corporation Limited
mtr

// music : 2021-05-04 DotMusic Limited
music

// mutual : 2015-04-02 Northwestern Mutual MU TLD Registry, LLC
mutual

// nab : 2015-08-20 National Australia Bank Limited
nab

// nagoya : 2013-10-24 GMO Registry, Inc.
nagoya

// natura : 2015-03-12 NATURA COSMÉTICOS S.A.
natura

// navy : 2014-03-06 Dog Beach, LLC
navy

// nba : 2015-07-31 NBA REGISTRY, LLC
nba

// nec : 2015-01-08 NEC Corporation
nec

// netbank : 2014-06-26 COMMONWEALTH BANK OF AUSTRALIA
netbank

// netflix : 2015-06-18 Netflix, Inc.
netflix

// network : 2013-11-14 Binky Moon, LLC
network

// neustar : 2013-12-05 NeuStar, Inc.
neustar

// new : 2014-01-30 Charleston Road Registry Inc.
new

// news : 2014-12-18 Dog Beach, LLC
news

// next : 2015-06-18 Next plc
next

// nextdirect : 2015-06-18 Next plc
nextdirect

// nexus : 2014-07-24 Charleston Road Registry Inc.
nexus

// nfl : 2015-07-23 NFL Reg Ops LLC
nfl

// ngo : 2014-03-06 Public Interest Registry
ngo

// nhk : 2014-02-13 Japan Broadcasting Corporation (NHK)
nhk

// nico : 2014-12-04 DWANGO Co., Ltd.
nico

// nike : 2015-07-23 NIKE, Inc.
nike

// nikon : 2015-05-21 NIKON CORPORATION
nikon

// ninja : 2013-11-07 Dog Beach, LLC
ninja

// nissan : 2014-03-27 NISSAN MOTOR CO., LTD.
nissan

// nissay : 2015-10-29 Nippon Life Insurance Company
nissay

// nokia : 2015-01-08 Nokia Corporation
nokia

// northwesternmutual : 2015-06-18 Northwestern Mutual Registry, LLC
northwesternmutual

// norton : 2014-12-04 NortonLifeLock Inc.
norton

// now : 2015-06-25 Amazon Registry Services, Inc.
now

// nowruz : 2014-09-04 Asia Green IT System Bilgisayar San. ve Tic. Ltd. Sti.
nowruz

// nowtv : 2015-05-14 Starbucks (HK) Limited
nowtv

// nra : 2014-05-22 NRA Holdings Company, INC.
nra

// nrw : 2013-11-21 Minds + Machines GmbH
nrw

// ntt : 2014-10-31 NIPPON TELEGRAPH AND TELEPHONE CORPORATION
ntt

// nyc : 2014-01-23 The City of New York by and through the New York City Department of Information Technology & Telecommunications
nyc

// obi : 2014-09-25 OBI Group Holding SE & Co. KGaA
obi

// observer : 2015-04-30 Dog Beach, LLC
observer

// off : 2015-07-23 Johnson Shareholdings, Inc.
off

// office : 2015-03-12 Microsoft Corporation
office

// okinawa : 2013-12-05 BRregistry, Inc.
okinawa

// olayan : 2015-05-14 Crescent Holding GmbH
olayan

// olayangroup : 2015-05-14 Crescent Holding GmbH
olayangroup

// oldnavy : 2015-07-31 The Gap, Inc.
oldnavy

// ollo : 2015-06-04 Dish DBS Corporation
ollo

// omega : 2015-01-08 The Swatch Group Ltd
omega

// one : 2014-11-07 One.com A/S
one

// ong : 2014-03-06 Public Interest Registry
ong

// onl : 2013-09-16 iRegistry GmbH
onl

// online : 2015-01-15 DotOnline Inc.
online

// ooo : 2014-01-09 INFIBEAM AVENUES LIMITED
ooo

// open : 2015-07-31 American Express Travel Related Services Company, Inc.
open

// oracle : 2014-06-19 Oracle Corporation
oracle

// orange : 2015-03-12 Orange Brand Services Limited
orange

// organic : 2014-03-27 Afilias Limited
organic

// origins : 2015-10-01 The Estée Lauder Companies Inc.
origins

// osaka : 2014-09-04 Osaka Registry Co., Ltd.
osaka

// otsuka : 2013-10-11 Otsuka Holdings Co., Ltd.
otsuka

// ott : 2015-06-04 Dish DBS Corporation
ott

// ovh : 2014-01-16 MédiaBC
ovh

// page : 2014-12-04 Charleston Road Registry Inc.
page

// panasonic : 2015-07-30 Panasonic Corporation
panasonic

// paris : 2014-01-30 City of Paris
paris

// pars : 2014-09-04 Asia Green IT System Bilgisayar San. ve Tic. Ltd. Sti.
pars

// partners : 2013-12-05 Binky Moon, LLC
partners

// parts : 2013-12-05 Binky Moon, LLC
parts

// party : 2014-09-11 Blue Sky Registry Limited
party

// passagens : 2015-03-05 Travel Reservations SRL
passagens

// pay : 2015-08-27 Amazon Registry Services, Inc.
pay

// pccw : 2015-05-14 PCCW Enterprises Limited
pccw

// pet : 2015-05-07 Afilias Limited
pet

// pfizer : 2015-09-11 Pfizer Inc.
pfizer

// pharmacy : 2014-06-19 National Association of Boards of Pharmacy
pharmacy

// phd : 2016-07-28 Charleston Road Registry Inc.
phd

// philips : 2014-11-07 Koninklijke Philips N.V.
philips

// phone : 2016-06-02 Dish DBS Corporation
phone

// photo : 2013-11-14 UNR Corp.
photo

// photography : 2013-09-20 Binky Moon, LLC
photography

// photos : 2013-10-17 Binky Moon, LLC
photos

// physio : 2014-05-01 PhysBiz Pty Ltd
physio

// pics : 2013-11-14 UNR Corp.
pics

// pictet : 2014-06-26 Pictet Europe S.A.
pictet

// pictures : 2014-03-06 Binky Moon, LLC
pictures

// pid : 2015-01-08 Top Level Spectrum, Inc.
pid

// pin : 2014-12-18 Amazon Registry Services, Inc.
pin

// ping : 2015-06-11 Ping Registry Provider, Inc.
ping

// pink : 2013-10-01 Afilias Limited
pink

// pioneer : 2015-07-16 Pioneer Corporation
pioneer

// pizza : 2014-06-26 Binky Moon, LLC
pizza

// place : 2014-04-24 Binky Moon, LLC
place

// play : 2015-03-05 Charleston Road Registry Inc.
play

// playstation : 2015-07-02 Sony Interactive Entertainment Inc.
playstation

// plumbing : 2013-09-10 Binky Moon, LLC
plumbing

// plus : 2015-02-05 Binky Moon, LLC
plus

// pnc : 2015-07-02 PNC Domain Co., LLC
pnc

// pohl : 2014-06-23 Deutsche Vermögensberatung Aktiengesellschaft DVAG
pohl

// poker : 2014-07-03 Afilias Limited
poker

// politie : 2015-08-20 Politie Nederland
politie

// porn : 2014-10-16 ICM Registry PN LLC
porn

// pramerica : 2015-07-30 Prudential Financial, Inc.
pramerica

// praxi : 2013-12-05 Praxi S.p.A.
praxi

// press : 2014-04-03 DotPress Inc.
press

// prime : 2015-06-25 Amazon Registry Services, Inc.
prime

// prod : 2014-01-23 Charleston Road Registry Inc.
prod

// productions : 2013-12-05 Binky Moon, LLC
productions

// prof : 2014-07-24 Charleston Road Registry Inc.
prof

// progressive : 2015-07-23 Progressive Casualty Insurance Company
progressive

// promo : 2014-12-18 Afilias Limited
promo

// properties : 2013-12-05 Binky Moon, LLC
properties

// property : 2014-05-22 UNR Corp.
property

// protection : 2015-04-23 XYZ.COM LLC
protection

// pru : 2015-07-30 Prudential Financial, Inc.
pru

// prudential : 2015-07-30 Prudential Financial, Inc.
prudential

// pub : 2013-12-12 Dog Beach, LLC
pub

// pwc : 2015-10-29 PricewaterhouseCoopers LLP
pwc

// qpon : 2013-11-14 dotCOOL, Inc.
qpon

// quebec : 2013-12-19 PointQuébec Inc
quebec

// quest : 2015-03-26 XYZ.COM LLC
quest

// qvc : 2015-07-30 QVC, Inc.
qvc

// racing : 2014-12-04 Premier Registry Limited
racing

// radio : 2016-07-21 European Broadcasting Union (EBU)
radio

// raid : 2015-07-23 Johnson Shareholdings, Inc.
raid

// read : 2014-12-18 Amazon Registry Services, Inc.
read

// realestate : 2015-09-11 dotRealEstate LLC
realestate

// realtor : 2014-05-29 Real Estate Domains LLC
realtor

// realty : 2015-03-19 Dog Beach, LLC
realty

// recipes : 2013-10-17 Binky Moon, LLC
recipes

// red : 2013-11-07 Afilias Limited
red

// redstone : 2014-10-31 Redstone Haute Couture Co., Ltd.
redstone

// redumbrella : 2015-03-26 Travelers TLD, LLC
redumbrella

// rehab : 2014-03-06 Dog Beach, LLC
rehab

// reise : 2014-03-13 Binky Moon, LLC
reise

// reisen : 2014-03-06 Binky Moon, LLC
reisen

// reit : 2014-09-04 National Association of Real Estate Investment Trusts, Inc.
reit

// reliance : 2015-04-02 Reliance Industries Limited
reliance

// ren : 2013-12-12 ZDNS International Limited
ren

// rent : 2014-12-04 XYZ.COM LLC
rent

// rentals : 2013-12-05 Binky Moon, LLC
rentals

// repair : 2013-11-07 Binky Moon, LLC
repair

// report : 2013-12-05 Binky Moon, LLC
report

// republican : 2014-03-20 Dog Beach, LLC
republican

// rest : 2013-12-19 Punto 2012 Sociedad Anonima Promotora de Inversion de Capital Variable
rest

// restaurant : 2014-07-03 Binky Moon, LLC
restaurant

// review : 2014-11-20 dot Review Limited
review

// reviews : 2013-09-13 Dog Beach, LLC
reviews

// rexroth : 2015-06-18 Robert Bosch GMBH
rexroth

// rich : 2013-11-21 iRegistry GmbH
rich

// richardli : 2015-05-14 Pacific Century Asset Management (HK) Limited
richardli

// ricoh : 2014-11-20 Ricoh Company, Ltd.
ricoh

// ril : 2015-04-02 Reliance Industries Limited
ril

// rio : 2014-02-27 Empresa Municipal de Informática SA - IPLANRIO
rio

// rip : 2014-07-10 Dog Beach, LLC
rip

// rmit : 2015-11-19 Royal Melbourne Institute of Technology
rmit

// rocher : 2014-12-18 Ferrero Trading Lux S.A.
rocher

// rocks : 2013-11-14 Dog Beach, LLC
rocks

// rodeo : 2013-12-19 Registry Services, LLC
rodeo

// rogers : 2015-08-06 Rogers Communications Canada Inc.
rogers

// room : 2014-12-18 Amazon Registry Services, Inc.
room

// rsvp : 2014-05-08 Charleston Road Registry Inc.
rsvp

// rugby : 2016-12-15 World Rugby Strategic Developments Limited
rugby

// ruhr : 2013-10-02 regiodot GmbH & Co. KG
ruhr

// run : 2015-03-19 Binky Moon, LLC
run

// rwe : 2015-04-02 RWE AG
rwe

// ryukyu : 2014-01-09 BRregistry, Inc.
ryukyu

// saarland : 2013-12-12 dotSaarland GmbH
saarland

// safe : 2014-12-18 Amazon Registry Services, Inc.
safe

// safety : 2015-01-08 Safety Registry Services, LLC.
safety

// sakura : 2014-12-18 SAKURA Internet Inc.
sakura

// sale : 2014-10-16 Dog Beach, LLC
sale

// salon : 2014-12-11 Binky Moon, LLC
salon

// samsclub : 2015-07-31 Wal-Mart Stores, Inc.
samsclub

// samsung : 2014-04-03 SAMSUNG SDS CO., LTD
samsung

// sandvik : 2014-11-13 Sandvik AB
sandvik

// sandvikcoromant : 2014-11-07 Sandvik AB
sandvikcoromant

// sanofi : 2014-10-09 Sanofi
sanofi

// sap : 2014-03-27 SAP AG
sap

// sarl : 2014-07-03 Binky Moon, LLC
sarl

// sas : 2015-04-02 Research IP LLC
sas

// save : 2015-06-25 Amazon Registry Services, Inc.
save

// saxo : 2014-10-31 Saxo Bank A/S
saxo

// sbi : 2015-03-12 STATE BANK OF INDIA
sbi

// sbs : 2014-11-07 ShortDot SA
sbs

// sca : 2014-03-13 SVENSKA CELLULOSA AKTIEBOLAGET SCA (publ)
sca

// scb : 2014-02-20 The Siam Commercial Bank Public Company Limited ("SCB")
scb

// schaeffler : 2015-08-06 Schaeffler Technologies AG & Co. KG
schaeffler

// schmidt : 2014-04-03 SCHMIDT GROUPE S.A.S.
schmidt

// scholarships : 2014-04-24 Scholarships.com, LLC
scholarships

// school : 2014-12-18 Binky Moon, LLC
school

// schule : 2014-03-06 Binky Moon, LLC
schule

// schwarz : 2014-09-18 Schwarz Domains und Services GmbH & Co. KG
schwarz

// science : 2014-09-11 dot Science Limited
science

// scjohnson : 2015-07-23 Johnson Shareholdings, Inc.
scjohnson

// scot : 2014-01-23 Dot Scot Registry Limited
scot

// search : 2016-06-09 Charleston Road Registry Inc.
search

// seat : 2014-05-22 SEAT, S.A. (Sociedad Unipersonal)
seat

// secure : 2015-08-27 Amazon Registry Services, Inc.
secure

// security : 2015-05-14 XYZ.COM LLC
security

// seek : 2014-12-04 Seek Limited
seek

// select : 2015-10-08 Registry Services, LLC
select

// sener : 2014-10-24 Sener Ingeniería y Sistemas, S.A.
sener

// services : 2014-02-27 Binky Moon, LLC
services

// ses : 2015-07-23 SES
ses

// seven : 2015-08-06 Seven West Media Ltd
seven

// sew : 2014-07-17 SEW-EURODRIVE GmbH & Co KG
sew

// sex : 2014-11-13 ICM Registry SX LLC
sex

// sexy : 2013-09-11 UNR Corp.
sexy

// sfr : 2015-08-13 Societe Francaise du Radiotelephone - SFR
sfr

// shangrila : 2015-09-03 Shangri‐La International Hotel Management Limited
shangrila

// sharp : 2014-05-01 Sharp Corporation
sharp

// shaw : 2015-04-23 Shaw Cablesystems G.P.
shaw

// shell : 2015-07-30 Shell Information Technology International Inc
shell

// shia : 2014-09-04 Asia Green IT System Bilgisayar San. ve Tic. Ltd. Sti.
shia

// shiksha : 2013-11-14 Afilias Limited
shiksha

// shoes : 2013-10-02 Binky Moon, LLC
shoes

// shop : 2016-04-08 GMO Registry, Inc.
shop

// shopping : 2016-03-31 Binky Moon, LLC
shopping

// shouji : 2015-01-08 Beijing Qihu Keji Co., Ltd.
shouji

// show : 2015-03-05 Binky Moon, LLC
show

// showtime : 2015-08-06 CBS Domains Inc.
showtime

// silk : 2015-06-25 Amazon Registry Services, Inc.
silk

// sina : 2015-03-12 Sina Corporation
sina

// singles : 2013-08-27 Binky Moon, LLC
singles

// site : 2015-01-15 DotSite Inc.
site

// ski : 2015-04-09 Afilias Limited
ski

// skin : 2015-01-15 XYZ.COM LLC
skin

// sky : 2014-06-19 Sky International AG
sky

// skype : 2014-12-18 Microsoft Corporation
skype

// sling : 2015-07-30 DISH Technologies L.L.C.
sling

// smart : 2015-07-09 Smart Communications, Inc. (SMART)
smart

// smile : 2014-12-18 Amazon Registry Services, Inc.
smile

// sncf : 2015-02-19 Société Nationale des Chemins de fer Francais S N C F
sncf

// soccer : 2015-03-26 Binky Moon, LLC
soccer

// social : 2013-11-07 Dog Beach, LLC
social

// softbank : 2015-07-02 SoftBank Group Corp.
softbank

// software : 2014-03-20 Dog Beach, LLC
software

// sohu : 2013-12-19 Sohu.com Limited
sohu

// solar : 2013-11-07 Binky Moon, LLC
solar

// solutions : 2013-11-07 Binky Moon, LLC
solutions

// song : 2015-02-26 Amazon Registry Services, Inc.
song

// sony : 2015-01-08 Sony Corporation
sony

// soy : 2014-01-23 Charleston Road Registry Inc.
soy

// spa : 2019-09-19 Asia Spa and Wellness Promotion Council Limited
spa

// space : 2014-04-03 DotSpace Inc.
space

// sport : 2017-11-16 Global Association of International Sports Federations (GAISF)
sport

// spot : 2015-02-26 Amazon Registry Services, Inc.
spot

// srl : 2015-05-07 InterNetX, Corp
srl

// stada : 2014-11-13 STADA Arzneimittel AG
stada

// staples : 2015-07-30 Staples, Inc.
staples

// star : 2015-01-08 Star India Private Limited
star

// statebank : 2015-03-12 STATE BANK OF INDIA
statebank

// statefarm : 2015-07-30 State Farm Mutual Automobile Insurance Company
statefarm

// stc : 2014-10-09 Saudi Telecom Company
stc

// stcgroup : 2014-10-09 Saudi Telecom Company
stcgroup

// stockholm : 2014-12-18 Stockholms kommun
stockholm

// storage : 2014-12-22 XYZ.COM LLC
storage

// store : 2015-04-09 DotStore Inc.
store

// stream : 2016-01-08 dot Stream Limited
stream

// studio : 2015-02-11 Dog Beach, LLC
studio

// study : 2014-12-11 OPEN UNIVERSITIES AUSTRALIA PTY LTD
study

// style : 2014-12-04 Binky Moon, LLC
style

// sucks : 2014-12-22 Vox Populi Registry Ltd.
sucks

// supplies : 2013-12-19 Binky Moon, LLC
supplies

// supply : 2013-12-19 Binky Moon, LLC
supply

// support : 2013-10-24 Binky Moon, LLC
support

// surf : 2014-01-09 Registry Services, LLC
surf

// surgery : 2014-03-20 Binky Moon, LLC
surgery

// suzuki : 2014-02-20 SUZUKI MOTOR CORPORATION
suzuki

// swatch : 2015-01-08 The Swatch Group Ltd
swatch

// swiftcover : 2015-07-23 Swiftcover Insurance Services Limited
swiftcover

// swiss : 2014-10-16 Swiss Confederation
swiss

// sydney : 2014-09-18 State of New South Wales, Department of Premier and Cabinet
sydney

// systems : 2013-11-07 Binky Moon, LLC
systems

// tab : 2014-12-04 Tabcorp Holdings Limited
tab

// taipei : 2014-07-10 Taipei City Government
taipei

// talk : 2015-04-09 Amazon Registry Services, Inc.
talk

// taobao : 2015-01-15 Alibaba Group Holding Limited
taobao

// target : 2015-07-31 Target Domain Holdings, LLC
target

// tatamotors : 2015-03-12 Tata Motors Ltd
tatamotors

// tatar : 2014-04-24 Limited Liability Company "Coordination Center of Regional Domain of Tatarstan Republic"
tatar

// tattoo : 2013-08-30 UNR Corp.
tattoo

// tax : 2014-03-20 Binky Moon, LLC
tax

// taxi : 2015-03-19 Binky Moon, LLC
taxi

// tci : 2014-09-12 Asia Green IT System Bilgisayar San. ve Tic. Ltd. Sti.
tci

// tdk : 2015-06-11 TDK Corporation
tdk

// team : 2015-03-05 Binky Moon, LLC
team

// tech : 2015-01-30 Personals TLD Inc.
tech

// technology : 2013-09-13 Binky Moon, LLC
technology

// temasek : 2014-08-07 Temasek Holdings (Private) Limited
temasek

// tennis : 2014-12-04 Binky Moon, LLC
tennis

// teva : 2015-07-02 Teva Pharmaceutical Industries Limited
teva

// thd : 2015-04-02 Home Depot Product Authority, LLC
thd

// theater : 2015-03-19 Binky Moon, LLC
theater

// theatre : 2015-05-07 XYZ.COM LLC
theatre

// tiaa : 2015-07-23 Teachers Insurance and Annuity Association of America
tiaa

// tickets : 2015-02-05 XYZ.COM LLC
tickets

// tienda : 2013-11-14 Binky Moon, LLC
tienda

// tiffany : 2015-01-30 Tiffany and Company
tiffany

// tips : 2013-09-20 Binky Moon, LLC
tips

// tires : 2014-11-07 Binky Moon, LLC
tires

// tirol : 2014-04-24 punkt Tirol GmbH
tirol

// tjmaxx : 2015-07-16 The TJX Companies, Inc.
tjmaxx

// tjx : 2015-07-16 The TJX Companies, Inc.
tjx

// tkmaxx : 2015-07-16 The TJX Companies, Inc.
tkmaxx

// tmall : 2015-01-15 Alibaba Group Holding Limited
tmall

// today : 2013-09-20 Binky Moon, LLC
today

// tokyo : 2013-11-13 GMO Registry, Inc.
tokyo

// tools : 2013-11-21 Binky Moon, LLC
tools

// top : 2014-03-20 .TOP Registry
top

// toray : 2014-12-18 Toray Industries, Inc.
toray

// toshiba : 2014-04-10 TOSHIBA Corporation
toshiba

// total : 2015-08-06 Total SA
total

// tours : 2015-01-22 Binky Moon, LLC
tours

// town : 2014-03-06 Binky Moon, LLC
town

// toyota : 2015-04-23 TOYOTA MOTOR CORPORATION
toyota

// toys : 2014-03-06 Binky Moon, LLC
toys

// trade : 2014-01-23 Elite Registry Limited
trade

// trading : 2014-12-11 Dog Beach, LLC
trading

// training : 2013-11-07 Binky Moon, LLC
training

// travel : 2015-10-09 Dog Beach, LLC
travel

// travelchannel : 2015-07-02 Lifestyle Domain Holdings, Inc.
travelchannel

// travelers : 2015-03-26 Travelers TLD, LLC
travelers

// travelersinsurance : 2015-03-26 Travelers TLD, LLC
travelersinsurance

// trust : 2014-10-16 UNR Corp.
trust

// trv : 2015-03-26 Travelers TLD, LLC
trv

// tube : 2015-06-11 Latin American Telecom LLC
tube

// tui : 2014-07-03 TUI AG
tui

// tunes : 2015-02-26 Amazon Registry Services, Inc.
tunes

// tushu : 2014-12-18 Amazon Registry Services, Inc.
tushu

// tvs : 2015-02-19 T V SUNDRAM IYENGAR  & SONS LIMITED
tvs

// ubank : 2015-08-20 National Australia Bank Limited
ubank

// ubs : 2014-12-11 UBS AG
ubs

// unicom : 2015-10-15 China United Network Communications Corporation Limited
unicom

// university : 2014-03-06 Binky Moon, LLC
university

// uno : 2013-09-11 DotSite Inc.
uno

// uol : 2014-05-01 UBN INTERNET LTDA.
uol

// ups : 2015-06-25 UPS Market Driver, Inc.
ups

// vacations : 2013-12-05 Binky Moon, LLC
vacations

// vana : 2014-12-11 Lifestyle Domain Holdings, Inc.
vana

// vanguard : 2015-09-03 The Vanguard Group, Inc.
vanguard

// vegas : 2014-01-16 Dot Vegas, Inc.
vegas

// ventures : 2013-08-27 Binky Moon, LLC
ventures

// verisign : 2015-08-13 VeriSign, Inc.
verisign

// versicherung : 2014-03-20 tldbox GmbH
versicherung

// vet : 2014-03-06 Dog Beach, LLC
vet

// viajes : 2013-10-17 Binky Moon, LLC
viajes

// video : 2014-10-16 Dog Beach, LLC
video

// vig : 2015-05-14 VIENNA INSURANCE GROUP AG Wiener Versicherung Gruppe
vig

// viking : 2015-04-02 Viking River Cruises (Bermuda) Ltd.
viking

// villas : 2013-12-05 Binky Moon, LLC
villas

// vin : 2015-06-18 Binky Moon, LLC
vin

// vip : 2015-01-22 Registry Services, LLC
vip

// virgin : 2014-09-25 Virgin Enterprises Limited
virgin

// visa : 2015-07-30 Visa Worldwide Pte. Limited
visa

// vision : 2013-12-05 Binky Moon, LLC
vision

// viva : 2014-11-07 Saudi Telecom Company
viva

// vivo : 2015-07-31 Telefonica Brasil S.A.
vivo

// vlaanderen : 2014-02-06 DNS.be vzw
vlaanderen

// vodka : 2013-12-19 Registry Services, LLC
vodka

// volkswagen : 2015-05-14 Volkswagen Group of America Inc.
volkswagen

// volvo : 2015-11-12 Volvo Holding Sverige Aktiebolag
volvo

// vote : 2013-11-21 Monolith Registry LLC
vote

// voting : 2013-11-13 Valuetainment Corp.
voting

// voto : 2013-11-21 Monolith Registry LLC
voto

// voyage : 2013-08-27 Binky Moon, LLC
voyage

// vuelos : 2015-03-05 Travel Reservations SRL
vuelos

// wales : 2014-05-08 Nominet UK
wales

// walmart : 2015-07-31 Wal-Mart Stores, Inc.
walmart

// walter : 2014-11-13 Sandvik AB
walter

// wang : 2013-10-24 Zodiac Wang Limited
wang

// wanggou : 2014-12-18 Amazon Registry Services, Inc.
wanggou

// watch : 2013-11-14 Binky Moon, LLC
watch

// watches : 2014-12-22 Afilias Limited
watches

// weather : 2015-01-08 International Business Machines Corporation
weather

// weatherchannel : 2015-03-12 International Business Machines Corporation
weatherchannel

// webcam : 2014-01-23 dot Webcam Limited
webcam

// weber : 2015-06-04 Saint-Gobain Weber SA
weber

// website : 2014-04-03 DotWebsite Inc.
website

// wedding : 2014-04-24 Registry Services, LLC
wedding

// weibo : 2015-03-05 Sina Corporation
weibo

// weir : 2015-01-29 Weir Group IP Limited
weir

// whoswho : 2014-02-20 Who's Who Registry
whoswho

// wien : 2013-10-28 punkt.wien GmbH
wien

// wiki : 2013-11-07 Top Level Design, LLC
wiki

// williamhill : 2014-03-13 William Hill Organization Limited
williamhill

// win : 2014-11-20 First Registry Limited
win

// windows : 2014-12-18 Microsoft Corporation
windows

// wine : 2015-06-18 Binky Moon, LLC
wine

// winners : 2015-07-16 The TJX Companies, Inc.
winners

// wme : 2014-02-13 William Morris Endeavor Entertainment, LLC
wme

// wolterskluwer : 2015-08-06 Wolters Kluwer N.V.
wolterskluwer

// woodside : 2015-07-09 Woodside Petroleum Limited
woodside

// work : 2013-12-19 Registry Services, LLC
work

// works : 2013-11-14 Binky Moon, LLC
works

// world : 2014-06-12 Binky Moon, LLC
world

// wow : 2015-10-08 Amazon Registry Services, Inc.
wow

// wtc : 2013-12-19 World Trade Centers Association, Inc.
wtc

// wtf : 2014-03-06 Binky Moon, LLC
wtf

// xbox : 2014-12-18 Microsoft Corporation
xbox

// xerox : 2014-10-24 Xerox DNHC LLC
xerox

// xfinity : 2015-07-09 Comcast IP Holdings I, LLC
xfinity

// xihuan : 2015-01-08 Beijing Qihu Keji Co., Ltd.
xihuan

// xin : 2014-12-11 Elegant Leader Limited
xin

// xn--11b4c3d : 2015-01-15 VeriSign Sarl
कॉम

// xn--1ck2e1b : 2015-02-26 Amazon Registry Services, Inc.
セール

// xn--1qqw23a : 2014-01-09 Guangzhou YU Wei Information Technology Co., Ltd.
佛山

// xn--30rr7y : 2014-06-12 Excellent First Limited
慈善

// xn--3bst00m : 2013-09-13 Eagle Horizon Limited
集团

// xn--3ds443g : 2013-09-08 TLD REGISTRY LIMITED OY
在线

// xn--3oq18vl8pn36a : 2015-07-02 Volkswagen (China) Investment Co., Ltd.
大众汽车

// xn--3pxu8k : 2015-01-15 VeriSign Sarl
点看

// xn--42c2d9a : 2015-01-15 VeriSign Sarl
คอม

// xn--45q11c : 2013-11-21 Zodiac Gemini Ltd
八卦

// xn--4gbrim : 2013-10-04 Fans TLD Limited
موقع

// xn--55qw42g : 2013-11-08 China Organizational Name Administration Center
公益

// xn--55qx5d : 2013-11-14 China Internet Network Information Center (CNNIC)
公司

// xn--5su34j936bgsg : 2015-09-03 Shangri‐La International Hotel Management Limited
香格里拉

// xn--5tzm5g : 2014-12-22 Global Website TLD Asia Limited
网站

// xn--6frz82g : 2013-09-23 Afilias Limited
移动

// xn--6qq986b3xl : 2013-09-13 Tycoon Treasure Limited
我爱你

// xn--80adxhks : 2013-12-19 Foundation for Assistance for Internet Technologies and Infrastructure Development (FAITID)
москва

// xn--80aqecdr1a : 2015-10-21 Pontificium Consilium de Comunicationibus Socialibus (PCCS) (Pontifical Council for Social Communication)
католик

// xn--80asehdb : 2013-07-14 CORE Association
онлайн

// xn--80aswg : 2013-07-14 CORE Association
сайт

// xn--8y0a063a : 2015-03-26 China United Network Communications Corporation Limited
联通

// xn--9dbq2a : 2015-01-15 VeriSign Sarl
קום

// xn--9et52u : 2014-06-12 RISE VICTORY LIMITED
时尚

// xn--9krt00a : 2015-03-12 Sina Corporation
微博

// xn--b4w605ferd : 2014-08-07 Temasek Holdings (Private) Limited
淡马锡

// xn--bck1b9a5dre4c : 2015-02-26 Amazon Registry Services, Inc.
ファッション

// xn--c1avg : 2013-11-14 Public Interest Registry
орг

// xn--c2br7g : 2015-01-15 VeriSign Sarl
नेट

// xn--cck2b3b : 2015-02-26 Amazon Registry Services, Inc.
ストア

// xn--cckwcxetd : 2019-12-19 Amazon Registry Services, Inc.
アマゾン

// xn--cg4bki : 2013-09-27 SAMSUNG SDS CO., LTD
삼성

// xn--czr694b : 2014-01-16 Internet DotTrademark Organisation Limited
商标

// xn--czrs0t : 2013-12-19 Binky Moon, LLC
商店

// xn--czru2d : 2013-11-21 Zodiac Aquarius Limited
商城

// xn--d1acj3b : 2013-11-20 The Foundation for Network Initiatives “The Smart Internet”
дети

// xn--eckvdtc9d : 2014-12-18 Amazon Registry Services, Inc.
ポイント

// xn--efvy88h : 2014-08-22 Guangzhou YU Wei Information Technology Co., Ltd.
新闻

// xn--fct429k : 2015-04-09 Amazon Registry Services, Inc.
家電

// xn--fhbei : 2015-01-15 VeriSign Sarl
كوم

// xn--fiq228c5hs : 2013-09-08 TLD REGISTRY LIMITED OY
中文网

// xn--fiq64b : 2013-10-14 CITIC Group Corporation
中信

// xn--fjq720a : 2014-05-22 Binky Moon, LLC
娱乐

// xn--flw351e : 2014-07-31 Charleston Road Registry Inc.
谷歌

// xn--fzys8d69uvgm : 2015-05-14 PCCW Enterprises Limited
電訊盈科

// xn--g2xx48c : 2015-01-30 Nawang Heli(Xiamen) Network Service Co., LTD.
购物

// xn--gckr3f0f : 2015-02-26 Amazon Registry Services, Inc.
クラウド

// xn--gk3at1e : 2015-10-08 Amazon Registry Services, Inc.
通販

// xn--hxt814e : 2014-05-15 Zodiac Taurus Limited
网店

// xn--i1b6b1a6a2e : 2013-11-14 Public Interest Registry
संगठन

// xn--imr513n : 2014-12-11 Internet DotTrademark Organisation Limited
餐厅

// xn--io0a7i : 2013-11-14 China Internet Network Information Center (CNNIC)
网络

// xn--j1aef : 2015-01-15 VeriSign Sarl
ком

// xn--jlq480n2rg : 2019-12-19 Amazon Registry Services, Inc.
亚马逊

// xn--jlq61u9w7b : 2015-01-08 Nokia Corporation
诺基亚

// xn--jvr189m : 2015-02-26 Amazon Registry Services, Inc.
食品

// xn--kcrx77d1x4a : 2014-11-07 Koninklijke Philips N.V.
飞利浦

// xn--kput3i : 2014-02-13 Beijing RITT-Net Technology Development Co., Ltd
手机

// xn--mgba3a3ejt : 2014-11-20 Aramco Services Company
ارامكو

// xn--mgba7c0bbn0a : 2015-05-14 Crescent Holding GmbH
العليان

// xn--mgbaakc7dvf : 2015-09-03 Emirates Telecommunications Corporation (trading as Etisalat)
اتصالات

// xn--mgbab2bd : 2013-10-31 CORE Association
بازار

// xn--mgbca7dzdo : 2015-07-30 Abu Dhabi Systems and Information Centre
ابوظبي

// xn--mgbi4ecexp : 2015-10-21 Pontificium Consilium de Comunicationibus Socialibus (PCCS) (Pontifical Council for Social Communication)
كاثوليك

// xn--mgbt3dhd : 2014-09-04 Asia Green IT System Bilgisayar San. ve Tic. Ltd. Sti.
همراه

// xn--mk1bu44c : 2015-01-15 VeriSign Sarl
닷컴

// xn--mxtq1m : 2014-03-06 Net-Chinese Co., Ltd.
政府

// xn--ngbc5azd : 2013-07-13 International Domain Registry Pty. Ltd.
شبكة

// xn--ngbe9e0a : 2014-12-04 Kuwait Finance House
بيتك

// xn--ngbrx : 2015-11-12 League of Arab States
عرب

// xn--nqv7f : 2013-11-14 Public Interest Registry
机构

// xn--nqv7fs00ema : 2013-11-14 Public Interest Registry
组织机构

// xn--nyqy26a : 2014-11-07 Stable Tone Limited
健康

// xn--otu796d : 2017-08-06 Jiang Yu Liang Cai Technology Company Limited
招聘

// xn--p1acf : 2013-12-12 Rusnames Limited
рус

// xn--pssy2u : 2015-01-15 VeriSign Sarl
大拿

// xn--q9jyb4c : 2013-09-17 Charleston Road Registry Inc.
みんな

// xn--qcka1pmc : 2014-07-31 Charleston Road Registry Inc.
グーグル

// xn--rhqv96g : 2013-09-11 Stable Tone Limited
世界

// xn--rovu88b : 2015-02-26 Amazon Registry Services, Inc.
書籍

// xn--ses554g : 2014-01-16 KNET Co., Ltd.
网址

// xn--t60b56a : 2015-01-15 VeriSign Sarl
닷넷

// xn--tckwe : 2015-01-15 VeriSign Sarl
コム

// xn--tiq49xqyj : 2015-10-21 Pontificium Consilium de Comunicationibus Socialibus (PCCS) (Pontifical Council for Social Communication)
天主教

// xn--unup4y : 2013-07-14 Binky Moon, LLC
游戏

// xn--vermgensberater-ctb : 2014-06-23 Deutsche Vermögensberatung Aktiengesellschaft DVAG
vermögensberater

// xn--vermgensberatung-pwb : 2014-06-23 Deutsche Vermögensberatung Aktiengesellschaft DVAG
vermögensberatung

// xn--vhquv : 2013-08-27 Binky Moon, LLC
企业

// xn--vuq861b : 2014-10-16 Beijing Tele-info Network Technology Co., Ltd.
信息

// xn--w4r85el8fhu5dnra : 2015-04-30 Kerry Trading Co. Limited
嘉里大酒店

// xn--w4rs40l : 2015-07-30 Kerry Trading Co. Limited
嘉里

// xn--xhq521b : 2013-11-14 Guangzhou YU Wei Information Technology Co., Ltd.
广东

// xn--zfr164b : 2013-11-08 China Organizational Name Administration Center
政务

// xyz : 2013-12-05 XYZ.COM LLC
xyz

// yachts : 2014-01-09 XYZ.COM LLC
yachts

// yahoo : 2015-04-02 Oath Inc.
yahoo

// yamaxun : 2014-12-18 Amazon Registry Services, Inc.
yamaxun

// yandex : 2014-04-10 Yandex Europe B.V.
yandex

// yodobashi : 2014-11-20 YODOBASHI CAMERA CO.,LTD.
yodobashi

// yoga : 2014-05-29 Registry Services, LLC
yoga

// yokohama : 2013-12-12 GMO Registry, Inc.
yokohama

// you : 2015-04-09 Amazon Registry Services, Inc.
you

// youtube : 2014-05-01 Charleston Road Registry Inc.
youtube

// yun : 2015-01-08 Beijing Qihu Keji Co., Ltd.
yun

// zappos : 2015-06-25 Amazon Registry Services, Inc.
zappos

// zara : 2014-11-07 Industria de Diseño Textil, S.A. (INDITEX, S.A.)
zara

// zero : 2014-12-18 Amazon Registry Services, Inc.
zero

// zip : 2014-05-08 Charleston Road Registry Inc.
zip

// zone : 2013-11-14 Binky Moon, LLC
zone

// zuerich : 2014-11-07 Kanton Zürich (Canton of Zurich)
zuerich


// ===END ICANN DOMAINS===
// ===BEGIN PRIVATE DOMAINS===
// (Note: these are in alphabetical order by company name)

// 1GB LLC : https://www.1gb.ua/
// Submitted by 1GB LLC <noc@1gb.com.ua>
cc.ua
inf.ua
ltd.ua

// 611coin : https://611project.org/
611.to

// Aaron Marais' Gitlab pages: https://lab.aaronleem.co.za
// Submitted by Aaron Marais <its_me@aaronleem.co.za>
graphox.us

// accesso Technology Group, plc. : https://accesso.com/
// Submitted by accesso Team <accessoecommerce@accesso.com>
*.devcdnaccesso.com

// Adobe : https://www.adobe.com/
// Submitted by Ian Boston <boston@adobe.com> and Lars Trieloff <trieloff@adobe.com>
adobeaemcloud.com
*.dev.adobeaemcloud.com
hlx.live
adobeaemcloud.net
hlx.page
hlx3.page

// Agnat sp. z o.o. : https://domena.pl
// Submitted by Przemyslaw Plewa <it-admin@domena.pl>
beep.pl

// alboto.ca : http://alboto.ca
// Submitted by Anton Avramov <avramov@alboto.ca>
barsy.ca

// Alces Software Ltd : http://alces-software.com
// Submitted by Mark J. Titorenko <mark.titorenko@alces-software.com>
*.compute.estate
*.alces.network

// all-inkl.com : https://all-inkl.com
// Submitted by Werner Kaltofen <wk@all-inkl.com>
kasserver.com

// Altervista: https://www.altervista.org
// Submitted by Carlo Cannas <tech_staff@altervista.it>
altervista.org

// alwaysdata : https://www.alwaysdata.com
// Submitted by Cyril <admin@alwaysdata.com>
alwaysdata.net

// Amazon CloudFront : https://aws.amazon.com/cloudfront/
// Submitted by Donavan Miller <donavanm@amazon.com>
cloudfront.net

// Amazon Elastic Compute Cloud : https://aws.amazon.com/ec2/
// Submitted by Luke Wells <psl-maintainers@amazon.com>
*.compute.amazonaws.com
*.compute-1.amazonaws.com
*.compute.amazonaws.com.cn
us-east-1.amazonaws.com

// Amazon Elastic Beanstalk : https://aws.amazon.com/elasticbeanstalk/
// Submitted by Luke Wells <psl-maintainers@amazon.com>
cn-north-1.eb.amazonaws.com.cn
cn-northwest-1.eb.amazonaws.com.cn
elasticbeanstalk.com
ap-northeast-1.elasticbeanstalk.com
ap-northeast-2.elasticbeanstalk.com
ap-northeast-3.elasticbeanstalk.com
ap-south-1.elasticbeanstalk.com
ap-southeast-1.elasticbeanstalk.com
ap-southeast-2.elasticbeanstalk.com
ca-central-1.elasticbeanstalk.com
eu-central-1.elasticbeanstalk.com
eu-west-1.elasticbeanstalk.com
eu-west-2.elasticbeanstalk.com
eu-west-3.elasticbeanstalk.com
sa-east-1.elasticbeanstalk.com
us-east-1.elasticbeanstalk.com
us-east-2.elasticbeanstalk.com
us-gov-west-1.elasticbeanstalk.com
us-west-1.elasticbeanstalk.com
us-west-2.elasticbeanstalk.com

// Amazon Elastic Load Balancing : https://aws.amazon.com/elasticloadbalancing/
// Submitted by Luke Wells <psl-maintainers@amazon.com>
*.elb.amazonaws.com
*.elb.amazonaws.com.cn

// Amazon Global Accelerator : https://aws.amazon.com/global-accelerator/
// Submitted by Daniel Massaguer <psl-maintainers@amazon.com>
awsglobalaccelerator.com

// Amazon S3 : https://aws.amazon.com/s3/
// Submitted by Luke Wells <psl-maintainers@amazon.com>
s3.amazonaws.com
s3-ap-northeast-1.amazonaws.com
s3-ap-northeast-2.amazonaws.com
s3-ap-south-1.amazonaws.com
s3-ap-southeast-1.amazonaws.com
s3-ap-southeast-2.amazonaws.com
s3-ca-central-1.amazonaws.com
s3-eu-central-1.amazonaws.com
s3-eu-west-1.amazonaws.com
s3-eu-west-2.amazonaws.com
s3-eu-west-3.amazonaws.com
s3-external-1.amazonaws.com
s3-fips-us-gov-west-1.amazonaws.com
s3-sa-east-1.amazonaws.com
s3-us-gov-west-1.amazonaws.com
s3-us-east-2.amazonaws.com
s3-us-west-1.amazonaws.com
s3-us-west-2.amazonaws.com
s3.ap-northeast-2.amazonaws.com
s3.ap-south-1.amazonaws.com
s3.cn-north-1.amazonaws.com.cn
s3.ca-central-1.amazonaws.com
s3.eu-central-1.amazonaws.com
s3.eu-west-2.amazonaws.com
s3.eu-west-3.amazonaws.com
s3.us-east-2.amazonaws.com
s3.dualstack.ap-northeast-1.amazonaws.com
s3.dualstack.ap-northeast-2.amazonaws.com
s3.dualstack.ap-south-1.amazonaws.com
s3.dualstack.ap-southeast-1.amazonaws.com
s3.dualstack.ap-southeast-2.amazonaws.com
s3.dualstack.ca-central-1.amazonaws.com
s3.dualstack.eu-central-1.amazonaws.com
s3.dualstack.eu-west-1.amazonaws.com
s3.dualstack.eu-west-2.amazonaws.com
s3.dualstack.eu-west-3.amazonaws.com
s3.dualstack.sa-east-1.amazonaws.com
s3.dualstack.us-east-1.amazonaws.com
s3.dualstack.us-east-2.amazonaws.com
s3-website-us-east-1.amazonaws.com
s3-website-us-west-1.amazonaws.com
s3-website-us-west-2.amazonaws.com
s3-website-ap-northeast-1.amazonaws.com
s3-website-ap-southeast-1.amazonaws.com
s3-website-ap-southeast-2.amazonaws.com
s3-website-eu-west-1.amazonaws.com
s3-website-sa-east-1.amazonaws.com
s3-website.ap-northeast-2.amazonaws.com
s3-website.ap-south-1.amazonaws.com
s3-website.ca-central-1.amazonaws.com
s3-website.eu-central-1.amazonaws.com
s3-website.eu-west-2.amazonaws.com
s3-website.eu-west-3.amazonaws.com
s3-website.us-east-2.amazonaws.com

// Amsterdam Wireless: https://www.amsterdamwireless.nl/
// Submitted by Imre Jonk <hostmaster@amsterdamwireless.nl>
amsw.nl

// Amune : https://amune.org/
// Submitted by Team Amune <cert@amune.org>
t3l3p0rt.net
tele.amune.org

// Apigee : https://apigee.com/
// Submitted by Apigee Security Team <security@apigee.com>
apigee.io

// Appspace : https://www.appspace.com
// Submitted by Appspace Security Team <security@appspace.com>
appspacehosted.com
appspaceusercontent.com

// Appudo UG (haftungsbeschränkt) : https://www.appudo.com
// Submitted by Alexander Hochbaum <admin@appudo.com>
appudo.net

// Aptible : https://www.aptible.com/
// Submitted by Thomas Orozco <thomas@aptible.com>
on-aptible.com

// ASEINet : https://www.aseinet.com/
// Submitted by Asei SEKIGUCHI <mail@aseinet.com>
user.aseinet.ne.jp
gv.vc
d.gv.vc

// Asociación Amigos de la Informática "Euskalamiga" : http://encounter.eus/
// Submitted by Hector Martin <marcan@euskalencounter.org>
user.party.eus

// Association potager.org : https://potager.org/
// Submitted by Lunar <jardiniers@potager.org>
pimienta.org
poivron.org
potager.org
sweetpepper.org

// ASUSTOR Inc. : http://www.asustor.com
// Submitted by Vincent Tseng <vincenttseng@asustor.com>
myasustor.com

// Atlassian : https://atlassian.com
// Submitted by Sam Smyth <devloop@atlassian.com>
cdn.prod.atlassian-dev.net

// AVM : https://avm.de
// Submitted by Andreas Weise <a.weise@avm.de>
myfritz.net

// AVStack Pte. Ltd. : https://avstack.io
// Submitted by Jasper Hugo <jasper@avstack.io>
onavstack.net

// AW AdvisorWebsites.com Software Inc : https://advisorwebsites.com
// Submitted by James Kennedy <domains@advisorwebsites.com>
*.awdev.ca
*.advisor.ws

// b-data GmbH : https://www.b-data.io
// Submitted by Olivier Benz <olivier.benz@b-data.ch>
b-data.io

// backplane : https://www.backplane.io
// Submitted by Anthony Voutas <anthony@backplane.io>
backplaneapp.io

// Balena : https://www.balena.io
// Submitted by Petros Angelatos <petrosagg@balena.io>
balena-devices.com

// University of Banja Luka : https://unibl.org
// Domains for Republic of Srpska administrative entity.
// Submitted by Marko Ivanovic <kormang@hotmail.rs>
rs.ba

// Banzai Cloud
// Submitted by Janos Matyas <info@banzaicloud.com>
*.banzai.cloud
app.banzaicloud.io
*.backyards.banzaicloud.io


// BetaInABox
// Submitted by Adrian <adrian@betainabox.com>
betainabox.com

// BinaryLane : http://www.binarylane.com
// Submitted by Nathan O'Sullivan <nathan@mammoth.com.au>
bnr.la

// Bitbucket : http://bitbucket.org
// Submitted by Andy Ortlieb <aortlieb@atlassian.com>
bitbucket.io

// Blackbaud, Inc. : https://www.blackbaud.com
// Submitted by Paul Crowder <paul.crowder@blackbaud.com>
blackbaudcdn.net

// Blatech : http://www.blatech.net
// Submitted by Luke Bratch <luke@bratch.co.uk>
of.je

// Blue Bite, LLC : https://bluebite.com
// Submitted by Joshua Weiss <admin.engineering@bluebite.com>
bluebite.io

// Boomla : https://boomla.com
// Submitted by Tibor Halter <thalter@boomla.com>
boomla.net

// Boutir : https://www.boutir.com
// Submitted by Eric Ng Ka Ka <ngkaka@boutir.com>
boutir.com

// Boxfuse : https://boxfuse.com
// Submitted by Axel Fontaine <axel@boxfuse.com>
boxfuse.io

// bplaced : https://www.bplaced.net/
// Submitted by Miroslav Bozic <security@bplaced.net>
square7.ch
bplaced.com
bplaced.de
square7.de
bplaced.net
square7.net

// Brendly : https://brendly.rs
// Submitted by Dusan Radovanovic <dusan.radovanovic@brendly.rs>
shop.brendly.rs

// BrowserSafetyMark
// Submitted by Dave Tharp <browsersafetymark.io@quicinc.com>
browsersafetymark.io

// Bytemark Hosting : https://www.bytemark.co.uk
// Submitted by Paul Cammish <paul.cammish@bytemark.co.uk>
uk0.bigv.io
dh.bytemark.co.uk
vm.bytemark.co.uk

// Caf.js Labs LLC : https://www.cafjs.com
// Submitted by Antonio Lain <antlai@cafjs.com>
cafjs.com

// callidomus : https://www.callidomus.com/
// Submitted by Marcus Popp <admin@callidomus.com>
mycd.eu

// Carrd : https://carrd.co
// Submitted by AJ <aj@carrd.co>
drr.ac
uwu.ai
carrd.co
crd.co
ju.mp

// CentralNic : http://www.centralnic.com/names/domains
// Submitted by registry <gavin.brown@centralnic.com>
ae.org
br.com
cn.com
com.de
com.se
de.com
eu.com
gb.net
hu.net
jp.net
jpn.com
mex.com
ru.com
sa.com
se.net
uk.com
uk.net
us.com
za.bz
za.com

// No longer operated by CentralNic, these entries should be adopted and/or removed by current operators
// Submitted by Gavin Brown <gavin.brown@centralnic.com>
ar.com
gb.com
hu.com
kr.com
no.com
qc.com
uy.com

// Africa.com Web Solutions Ltd : https://registry.africa.com
// Submitted by Gavin Brown <gavin.brown@centralnic.com>
africa.com

// iDOT Services Limited : http://www.domain.gr.com
// Submitted by Gavin Brown <gavin.brown@centralnic.com>
gr.com

// Radix FZC : http://domains.in.net
// Submitted by Gavin Brown <gavin.brown@centralnic.com>
in.net
web.in

// US REGISTRY LLC : http://us.org
// Submitted by Gavin Brown <gavin.brown@centralnic.com>
us.org

// co.com Registry, LLC : https://registry.co.com
// Submitted by Gavin Brown <gavin.brown@centralnic.com>
co.com

// Roar Domains LLC : https://roar.basketball/
// Submitted by Gavin Brown <gavin.brown@centralnic.com>
aus.basketball
nz.basketball

// BRS Media : https://brsmedia.com/
// Submitted by Gavin Brown <gavin.brown@centralnic.com>
radio.am
radio.fm

// c.la : http://www.c.la/
c.la

// certmgr.org : https://certmgr.org
// Submitted by B. Blechschmidt <hostmaster@certmgr.org>
certmgr.org

// Cityhost LLC  : https://cityhost.ua
// Submitted by Maksym Rivtin <support@cityhost.net.ua>
cx.ua

// Civilized Discourse Construction Kit, Inc. : https://www.discourse.org/
// Submitted by Rishabh Nambiar & Michael Brown <team@discourse.org>
discourse.group
discourse.team

// ClearVox : http://www.clearvox.nl/
// Submitted by Leon Rowland <leon@clearvox.nl>
virtueeldomein.nl

// Clever Cloud : https://www.clever-cloud.com/
// Submitted by Quentin Adam <noc@clever-cloud.com>
cleverapps.io

// Clerk : https://www.clerk.dev
// Submitted by Colin Sidoti <systems@clerk.dev>
*.lcl.dev
*.lclstage.dev
*.stg.dev
*.stgstage.dev

// Clic2000 : https://clic2000.fr
// Submitted by Mathilde Blanchemanche <mathilde@clic2000.fr>
clic2000.net

// ClickRising : https://clickrising.com/
// Submitted by Umut Gumeli <infrastructure-publicsuffixlist@clickrising.com>
clickrising.net

// Cloud66 : https://www.cloud66.com/
// Submitted by Khash Sajadi <khash@cloud66.com>
c66.me
cloud66.ws
cloud66.zone

// CloudAccess.net : https://www.cloudaccess.net/
// Submitted by Pawel Panek <noc@cloudaccess.net>
jdevcloud.com
wpdevcloud.com
cloudaccess.host
freesite.host
cloudaccess.net

// cloudControl : https://www.cloudcontrol.com/
// Submitted by Tobias Wilken <tw@cloudcontrol.com>
cloudcontrolled.com
cloudcontrolapp.com

// Cloudera, Inc. : https://www.cloudera.com/
// Submitted by Philip Langdale <security@cloudera.com>
cloudera.site

// Cloudflare, Inc. : https://www.cloudflare.com/
// Submitted by Cloudflare Team <publicsuffixlist@cloudflare.com>
pages.dev
trycloudflare.com
workers.dev

// Clovyr : https://clovyr.io
// Submitted by Patrick Nielsen <patrick@clovyr.io>
wnext.app

// co.ca : http://registry.co.ca/
co.ca

// Co & Co : https://co-co.nl/
// Submitted by Govert Versluis <govert@co-co.nl>
*.otap.co

// i-registry s.r.o. : http://www.i-registry.cz/
// Submitted by Martin Semrad <semrad@i-registry.cz>
co.cz

// CDN77.com : http://www.cdn77.com
// Submitted by Jan Krpes <jan.krpes@cdn77.com>
c.cdn77.org
cdn77-ssl.net
r.cdn77.net
rsc.cdn77.org
ssl.origin.cdn77-secure.org

// Cloud DNS Ltd : http://www.cloudns.net
// Submitted by Aleksander Hristov <noc@cloudns.net>
cloudns.asia
cloudns.biz
cloudns.club
cloudns.cc
cloudns.eu
cloudns.in
cloudns.info
cloudns.org
cloudns.pro
cloudns.pw
cloudns.us

// CNPY : https://cnpy.gdn
// Submitted by Angelo Gladding <angelo@lahacker.net>
cnpy.gdn

// CoDNS B.V.
co.nl
co.no

// Combell.com : https://www.combell.com
// Submitted by Thomas Wouters <thomas.wouters@combellgroup.com>
webhosting.be
hosting-cluster.nl

// Coordination Center for TLD RU and XN--P1AI : https://cctld.ru/en/domains/domens_ru/reserved/
// Submitted by George Georgievsky <gug@cctld.ru>
ac.ru
edu.ru
gov.ru
int.ru
mil.ru
test.ru

// COSIMO GmbH : http://www.cosimo.de
// Submitted by Rene Marticke <rmarticke@cosimo.de>
dyn.cosidns.de
dynamisches-dns.de
dnsupdater.de
internet-dns.de
l-o-g-i-n.de
dynamic-dns.info
feste-ip.net
knx-server.net
static-access.net

// Craynic, s.r.o. : http://www.craynic.com/
// Submitted by Ales Krajnik <ales.krajnik@craynic.com>
realm.cz

// Cryptonomic : https://cryptonomic.net/
// Submitted by Andrew Cady <public-suffix-list@cryptonomic.net>
*.cryptonomic.net

// Cupcake : https://cupcake.io/
// Submitted by Jonathan Rudenberg <jonathan@cupcake.io>
cupcake.is

// Curv UG : https://curv-labs.de/
// Submitted by Marvin Wiesner <Marvin@curv-labs.de>
curv.dev

// Customer OCI - Oracle Dyn https://cloud.oracle.com/home https://dyn.com/dns/
// Submitted by Gregory Drake <support@dyn.com>
// Note: This is intended to also include customer-oci.com due to wildcards implicitly including the current label
*.customer-oci.com
*.oci.customer-oci.com
*.ocp.customer-oci.com
*.ocs.customer-oci.com

// cyon GmbH : https://www.cyon.ch/
// Submitted by Dominic Luechinger <dol@cyon.ch>
cyon.link
cyon.site

// Danger Science Group: https://dangerscience.com/
// Submitted by Skylar MacDonald <skylar@dangerscience.com>
fnwk.site
folionetwork.site
platform0.app

// Daplie, Inc : https://daplie.com
// Submitted by AJ ONeal <aj@daplie.com>
daplie.me
localhost.daplie.me

// Datto, Inc. : https://www.datto.com/
// Submitted by Philipp Heckel <ph@datto.com>
dattolocal.com
dattorelay.com
dattoweb.com
mydatto.com
dattolocal.net
mydatto.net

// Dansk.net : http://www.dansk.net/
// Submitted by Anani Voule <digital@digital.co.dk>
biz.dk
co.dk
firm.dk
reg.dk
store.dk

// dappnode.io : https://dappnode.io/
// Submitted by Abel Boldu / DAppNode Team <community@dappnode.io>
dyndns.dappnode.io

// dapps.earth : https://dapps.earth/
// Submitted by Daniil Burdakov <icqkill@gmail.com>
*.dapps.earth
*.bzz.dapps.earth

// Dark, Inc. : https://darklang.com
// Submitted by Paul Biggar <ops@darklang.com>
builtwithdark.com

// DataDetect, LLC. : https://datadetect.com
// Submitted by Andrew Banchich <abanchich@sceven.com>
demo.datadetect.com
instance.datadetect.com

// Datawire, Inc : https://www.datawire.io
// Submitted by Richard Li <secalert@datawire.io>
edgestack.me

// DDNS5 : https://ddns5.com
// Submitted by Cameron Elliott <cameron@cameronelliott.com>
ddns5.com

// Debian : https://www.debian.org/
// Submitted by Peter Palfrader / Debian Sysadmin Team <dsa-publicsuffixlist@debian.org>
debian.net

// Deno Land Inc : https://deno.com/
// Submitted by Luca Casonato <hostmaster@deno.com>
deno.dev
deno-staging.dev

// deSEC : https://desec.io/
// Submitted by Peter Thomassen <peter@desec.io>
dedyn.io

// DNS Africa Ltd https://dns.business
// Submitted by Calvin Browne <calvin@dns.business>
jozi.biz

// DNShome : https://www.dnshome.de/
// Submitted by Norbert Auler <mail@dnshome.de>
dnshome.de

// DotArai : https://www.dotarai.com/
// Submitted by Atsadawat Netcharadsang <atsadawat@dotarai.co.th>
online.th
shop.th

// DrayTek Corp. : https://www.draytek.com/
// Submitted by Paul Fang <mis@draytek.com>
drayddns.com

// DreamCommerce : https://shoper.pl/
// Submitted by Konrad Kotarba <konrad.kotarba@dreamcommerce.com>
shoparena.pl

// DreamHost : http://www.dreamhost.com/
// Submitted by Andrew Farmer <andrew.farmer@dreamhost.com>
dreamhosters.com

// Drobo : http://www.drobo.com/
// Submitted by Ricardo Padilha <rpadilha@drobo.com>
mydrobo.com

// Drud Holdings, LLC. : https://www.drud.com/
// Submitted by Kevin Bridges <kevin@drud.com>
drud.io
drud.us

// DuckDNS : http://www.duckdns.org/
// Submitted by Richard Harper <richard@duckdns.org>
duckdns.org

// Bip : https://bip.sh
// Submitted by Joel Kennedy <joel@bip.sh>
bip.sh

// bitbridge.net : Submitted by Craig Welch, abeliidev@gmail.com
bitbridge.net

// dy.fi : http://dy.fi/
// Submitted by Heikki Hannikainen <hessu@hes.iki.fi>
dy.fi
tunk.org

// DynDNS.com : http://www.dyndns.com/services/dns/dyndns/
dyndns-at-home.com
dyndns-at-work.com
dyndns-blog.com
dyndns-free.com
dyndns-home.com
dyndns-ip.com
dyndns-mail.com
dyndns-office.com
dyndns-pics.com
dyndns-remote.com
dyndns-server.com
dyndns-web.com
dyndns-wiki.com
dyndns-work.com
dyndns.biz
dyndns.info
dyndns.org
dyndns.tv
at-band-camp.net
ath.cx
barrel-of-knowledge.info
barrell-of-knowledge.info
better-than.tv
blogdns.com
blogdns.net
blogdns.org
blogsite.org
boldlygoingnowhere.org
broke-it.net
buyshouses.net
cechire.com
dnsalias.com
dnsalias.net
dnsalias.org
dnsdojo.com
dnsdojo.net
dnsdojo.org
does-it.net
doesntexist.com
doesntexist.org
dontexist.com
dontexist.net
dontexist.org
doomdns.com
doomdns.org
dvrdns.org
dyn-o-saur.com
dynalias.com
dynalias.net
dynalias.org
dynathome.net
dyndns.ws
endofinternet.net
endofinternet.org
endoftheinternet.org
est-a-la-maison.com
est-a-la-masion.com
est-le-patron.com
est-mon-blogueur.com
for-better.biz
for-more.biz
for-our.info
for-some.biz
for-the.biz
forgot.her.name
forgot.his.name
from-ak.com
from-al.com
from-ar.com
from-az.net
from-ca.com
from-co.net
from-ct.com
from-dc.com
from-de.com
from-fl.com
from-ga.com
from-hi.com
from-ia.com
from-id.com
from-il.com
from-in.com
from-ks.com
from-ky.com
from-la.net
from-ma.com
from-md.com
from-me.org
from-mi.com
from-mn.com
from-mo.com
from-ms.com
from-mt.com
from-nc.com
from-nd.com
from-ne.com
from-nh.com
from-nj.com
from-nm.com
from-nv.com
from-ny.net
from-oh.com
from-ok.com
from-or.com
from-pa.com
from-pr.com
from-ri.com
from-sc.com
from-sd.com
from-tn.com
from-tx.com
from-ut.com
from-va.com
from-vt.com
from-wa.com
from-wi.com
from-wv.com
from-wy.com
ftpaccess.cc
fuettertdasnetz.de
game-host.org
game-server.cc
getmyip.com
gets-it.net
go.dyndns.org
gotdns.com
gotdns.org
groks-the.info
groks-this.info
ham-radio-op.net
here-for-more.info
hobby-site.com
hobby-site.org
home.dyndns.org
homedns.org
homeftp.net
homeftp.org
homeip.net
homelinux.com
homelinux.net
homelinux.org
homeunix.com
homeunix.net
homeunix.org
iamallama.com
in-the-band.net
is-a-anarchist.com
is-a-blogger.com
is-a-bookkeeper.com
is-a-bruinsfan.org
is-a-bulls-fan.com
is-a-candidate.org
is-a-caterer.com
is-a-celticsfan.org
is-a-chef.com
is-a-chef.net
is-a-chef.org
is-a-conservative.com
is-a-cpa.com
is-a-cubicle-slave.com
is-a-democrat.com
is-a-designer.com
is-a-doctor.com
is-a-financialadvisor.com
is-a-geek.com
is-a-geek.net
is-a-geek.org
is-a-green.com
is-a-guru.com
is-a-hard-worker.com
is-a-hunter.com
is-a-knight.org
is-a-landscaper.com
is-a-lawyer.com
is-a-liberal.com
is-a-libertarian.com
is-a-linux-user.org
is-a-llama.com
is-a-musician.com
is-a-nascarfan.com
is-a-nurse.com
is-a-painter.com
is-a-patsfan.org
is-a-personaltrainer.com
is-a-photographer.com
is-a-player.com
is-a-republican.com
is-a-rockstar.com
is-a-socialist.com
is-a-soxfan.org
is-a-student.com
is-a-teacher.com
is-a-techie.com
is-a-therapist.com
is-an-accountant.com
is-an-actor.com
is-an-actress.com
is-an-anarchist.com
is-an-artist.com
is-an-engineer.com
is-an-entertainer.com
is-by.us
is-certified.com
is-found.org
is-gone.com
is-into-anime.com
is-into-cars.com
is-into-cartoons.com
is-into-games.com
is-leet.com
is-lost.org
is-not-certified.com
is-saved.org
is-slick.com
is-uberleet.com
is-very-bad.org
is-very-evil.org
is-very-good.org
is-very-nice.org
is-very-sweet.org
is-with-theband.com
isa-geek.com
isa-geek.net
isa-geek.org
isa-hockeynut.com
issmarterthanyou.com
isteingeek.de
istmein.de
kicks-ass.net
kicks-ass.org
knowsitall.info
land-4-sale.us
lebtimnetz.de
leitungsen.de
likes-pie.com
likescandy.com
merseine.nu
mine.nu
misconfused.org
mypets.ws
myphotos.cc
neat-url.com
office-on-the.net
on-the-web.tv
podzone.net
podzone.org
readmyblog.org
saves-the-whales.com
scrapper-site.net
scrapping.cc
selfip.biz
selfip.com
selfip.info
selfip.net
selfip.org
sells-for-less.com
sells-for-u.com
sells-it.net
sellsyourhome.org
servebbs.com
servebbs.net
servebbs.org
serveftp.net
serveftp.org
servegame.org
shacknet.nu
simple-url.com
space-to-rent.com
stuff-4-sale.org
stuff-4-sale.us
teaches-yoga.com
thruhere.net
traeumtgerade.de
webhop.biz
webhop.info
webhop.net
webhop.org
worse-than.tv
writesthisblog.com

// ddnss.de : https://www.ddnss.de/
// Submitted by Robert Niedziela <webmaster@ddnss.de>
ddnss.de
dyn.ddnss.de
dyndns.ddnss.de
dyndns1.de
dyn-ip24.de
home-webserver.de
dyn.home-webserver.de
myhome-server.de
ddnss.org

// Definima : http://www.definima.com/
// Submitted by Maxence Bitterli <maxence@definima.com>
definima.net
definima.io

// DigitalOcean : https://digitalocean.com/
// Submitted by Braxton Huggins <bhuggins@digitalocean.com>
ondigitalocean.app

// dnstrace.pro : https://dnstrace.pro/
// Submitted by Chris Partridge <chris@partridge.tech>
bci.dnstrace.pro

// Dynu.com : https://www.dynu.com/
// Submitted by Sue Ye <sue@dynu.com>
ddnsfree.com
ddnsgeek.com
giize.com
gleeze.com
kozow.com
loseyourip.com
ooguy.com
theworkpc.com
casacam.net
dynu.net
accesscam.org
camdvr.org
freeddns.org
mywire.org
webredirect.org
myddns.rocks
blogsite.xyz

// dynv6 : https://dynv6.com
// Submitted by Dominik Menke <dom@digineo.de>
dynv6.net

// E4YOU spol. s.r.o. : https://e4you.cz/
// Submitted by Vladimir Dudr <info@e4you.cz>
e4.cz

<<<<<<< HEAD
// Elementor : Elementor Ltd.
// Submitted by Anton Barkan <antonb@elementor.com>
elementor.cloud
elementor.cool
=======
// eero : https://eero.com/
// Submitted by Yue Kang <eero-dynamic-dns@amazon.com>
eero.online
eero-stage.online
>>>>>>> ba7dc5b6

// En root‽ : https://en-root.org
// Submitted by Emmanuel Raviart <emmanuel@raviart.com>
en-root.fr

// Enalean SAS: https://www.enalean.com
// Submitted by Thomas Cottier <thomas.cottier@enalean.com>
mytuleap.com
tuleap-partners.com

// ECG Robotics, Inc: https://ecgrobotics.org
// Submitted by <frc1533@ecgrobotics.org>
onred.one
staging.onred.one

// One.com: https://www.one.com/
// Submitted by Jacob Bunk Nielsen <jbn@one.com>
service.one

// Enonic : http://enonic.com/
// Submitted by Erik Kaareng-Sunde <esu@enonic.com>
enonic.io
customer.enonic.io

// EU.org https://eu.org/
// Submitted by Pierre Beyssac <hostmaster@eu.org>
eu.org
al.eu.org
asso.eu.org
at.eu.org
au.eu.org
be.eu.org
bg.eu.org
ca.eu.org
cd.eu.org
ch.eu.org
cn.eu.org
cy.eu.org
cz.eu.org
de.eu.org
dk.eu.org
edu.eu.org
ee.eu.org
es.eu.org
fi.eu.org
fr.eu.org
gr.eu.org
hr.eu.org
hu.eu.org
ie.eu.org
il.eu.org
in.eu.org
int.eu.org
is.eu.org
it.eu.org
jp.eu.org
kr.eu.org
lt.eu.org
lu.eu.org
lv.eu.org
mc.eu.org
me.eu.org
mk.eu.org
mt.eu.org
my.eu.org
net.eu.org
ng.eu.org
nl.eu.org
no.eu.org
nz.eu.org
paris.eu.org
pl.eu.org
pt.eu.org
q-a.eu.org
ro.eu.org
ru.eu.org
se.eu.org
si.eu.org
sk.eu.org
tr.eu.org
uk.eu.org
us.eu.org

// Eurobyte : https://eurobyte.ru
// Submitted by Evgeniy Subbotin <e.subbotin@eurobyte.ru>
eurodir.ru

// Evennode : http://www.evennode.com/
// Submitted by Michal Kralik <support@evennode.com>
eu-1.evennode.com
eu-2.evennode.com
eu-3.evennode.com
eu-4.evennode.com
us-1.evennode.com
us-2.evennode.com
us-3.evennode.com
us-4.evennode.com

// eDirect Corp. : https://hosting.url.com.tw/
// Submitted by C.S. chang <cschang@corp.url.com.tw>
twmail.cc
twmail.net
twmail.org
mymailer.com.tw
url.tw

// Fabrica Technologies, Inc. : https://www.fabrica.dev/
// Submitted by Eric Jiang <eric@fabrica.dev>
onfabrica.com

// Facebook, Inc.
// Submitted by Peter Ruibal <public-suffix@fb.com>
apps.fbsbx.com

// FAITID : https://faitid.org/
// Submitted by Maxim Alzoba <tech.contact@faitid.org>
// https://www.flexireg.net/stat_info
ru.net
adygeya.ru
bashkiria.ru
bir.ru
cbg.ru
com.ru
dagestan.ru
grozny.ru
kalmykia.ru
kustanai.ru
marine.ru
mordovia.ru
msk.ru
mytis.ru
nalchik.ru
nov.ru
pyatigorsk.ru
spb.ru
vladikavkaz.ru
vladimir.ru
abkhazia.su
adygeya.su
aktyubinsk.su
arkhangelsk.su
armenia.su
ashgabad.su
azerbaijan.su
balashov.su
bashkiria.su
bryansk.su
bukhara.su
chimkent.su
dagestan.su
east-kazakhstan.su
exnet.su
georgia.su
grozny.su
ivanovo.su
jambyl.su
kalmykia.su
kaluga.su
karacol.su
karaganda.su
karelia.su
khakassia.su
krasnodar.su
kurgan.su
kustanai.su
lenug.su
mangyshlak.su
mordovia.su
msk.su
murmansk.su
nalchik.su
navoi.su
north-kazakhstan.su
nov.su
obninsk.su
penza.su
pokrovsk.su
sochi.su
spb.su
tashkent.su
termez.su
togliatti.su
troitsk.su
tselinograd.su
tula.su
tuva.su
vladikavkaz.su
vladimir.su
vologda.su

// Fancy Bits, LLC : http://getchannels.com
// Submitted by Aman Gupta <aman@getchannels.com>
channelsdvr.net
u.channelsdvr.net

// Fastly Inc. : http://www.fastly.com/
// Submitted by Fastly Security <security@fastly.com>
edgecompute.app
fastly-terrarium.com
fastlylb.net
map.fastlylb.net
freetls.fastly.net
map.fastly.net
a.prod.fastly.net
global.prod.fastly.net
a.ssl.fastly.net
b.ssl.fastly.net
global.ssl.fastly.net

// FASTVPS EESTI OU : https://fastvps.ru/
// Submitted by Likhachev Vasiliy <lihachev@fastvps.ru>
fastvps-server.com
fastvps.host
myfast.host
fastvps.site
myfast.space

// Fedora : https://fedoraproject.org/
// submitted by Patrick Uiterwijk <puiterwijk@fedoraproject.org>
fedorainfracloud.org
fedorapeople.org
cloud.fedoraproject.org
app.os.fedoraproject.org
app.os.stg.fedoraproject.org

// FearWorks Media Ltd. : https://fearworksmedia.co.uk
// submitted by Keith Fairley <domains@fearworksmedia.co.uk>
couk.me
ukco.me
conn.uk
copro.uk
hosp.uk

// Fermax : https://fermax.com/
// submitted by Koen Van Isterdael <k.vanisterdael@fermax.be>
mydobiss.com

// FH Muenster : https://www.fh-muenster.de
// Submitted by Robin Naundorf <r.naundorf@fh-muenster.de>
fh-muenster.io

// Filegear Inc. : https://www.filegear.com
// Submitted by Jason Zhu <jason@owtware.com>
filegear.me
filegear-au.me
filegear-de.me
filegear-gb.me
filegear-ie.me
filegear-jp.me
filegear-sg.me

// Firebase, Inc.
// Submitted by Chris Raynor <chris@firebase.com>
firebaseapp.com

// Firewebkit : https://www.firewebkit.com
// Submitted by Majid Qureshi <mqureshi@amrayn.com>
fireweb.app

// FLAP : https://www.flap.cloud
// Submitted by Louis Chemineau <louis@chmn.me>
flap.id

// fly.io: https://fly.io
// Submitted by Kurt Mackey <kurt@fly.io>
fly.dev
edgeapp.net
shw.io

// Flynn : https://flynn.io
// Submitted by Jonathan Rudenberg <jonathan@flynn.io>
flynnhosting.net

// Forgerock : https://www.forgerock.com
// Submitted by Roderick Parr <roderick.parr@forgerock.com>
forgeblocks.com
id.forgerock.io

// Framer : https://www.framer.com
// Submitted by Koen Rouwhorst <koenrh@framer.com>
framer.app
framercanvas.com

// Frusky MEDIA&PR : https://www.frusky.de
// Submitted by Victor Pupynin <hallo@frusky.de>
*.frusky.de

// RavPage : https://www.ravpage.co.il
// Submitted by Roni Horowitz <roni@responder.co.il>
ravpage.co.il

// Frederik Braun https://frederik-braun.com
// Submitted by Frederik Braun <fb@frederik-braun.com>
0e.vc

// Freebox : http://www.freebox.fr
// Submitted by Romain Fliedel <rfliedel@freebox.fr>
freebox-os.com
freeboxos.com
fbx-os.fr
fbxos.fr
freebox-os.fr
freeboxos.fr

// freedesktop.org : https://www.freedesktop.org
// Submitted by Daniel Stone <daniel@fooishbar.org>
freedesktop.org

// freemyip.com : https://freemyip.com
// Submitted by Cadence <contact@freemyip.com>
freemyip.com

// FunkFeuer - Verein zur Förderung freier Netze : https://www.funkfeuer.at
// Submitted by Daniel A. Maierhofer <vorstand@funkfeuer.at>
wien.funkfeuer.at

// Futureweb OG : http://www.futureweb.at
// Submitted by Andreas Schnederle-Wagner <schnederle@futureweb.at>
*.futurecms.at
*.ex.futurecms.at
*.in.futurecms.at
futurehosting.at
futuremailing.at
*.ex.ortsinfo.at
*.kunden.ortsinfo.at
*.statics.cloud

// GDS : https://www.gov.uk/service-manual/operations/operating-servicegovuk-subdomains
// Submitted by David Illsley <david.illsley@digital.cabinet-office.gov.uk>
service.gov.uk

// Gehirn Inc. : https://www.gehirn.co.jp/
// Submitted by Kohei YOSHIDA <tech@gehirn.co.jp>
gehirn.ne.jp
usercontent.jp

// Gentlent, Inc. : https://www.gentlent.com
// Submitted by Tom Klein <tom@gentlent.com>
gentapps.com
gentlentapis.com
lab.ms
cdn-edges.net

// Ghost Foundation : https://ghost.org
// Submitted by Matt Hanley <security@ghost.org>
ghost.io

// GignoSystemJapan: http://gsj.bz
// Submitted by GignoSystemJapan <kakutou-ec@gsj.bz>
gsj.bz

// GitHub, Inc.
// Submitted by Patrick Toomey <security@github.com>
githubusercontent.com
githubpreview.dev
github.io

// GitLab, Inc.
// Submitted by Alex Hanselka <alex@gitlab.com>
gitlab.io

// Gitplac.si - https://gitplac.si
// Submitted by Aljaž Starc <me@aljaxus.eu>
gitapp.si
gitpage.si

// Glitch, Inc : https://glitch.com
// Submitted by Mads Hartmann <mads@glitch.com>
glitch.me

// Global NOG Alliance : https://nogalliance.org/
// Submitted by Sander Steffann <sander@nogalliance.org>
nog.community

// Globe Hosting SRL : https://www.globehosting.com/
// Submitted by Gavin Brown <gavin.brown@centralnic.com>
co.ro
shop.ro

// GMO Pepabo, Inc. : https://pepabo.com/
// Submitted by dojineko <admin@pepabo.com>
lolipop.io

// GOV.UK Platform as a Service : https://www.cloud.service.gov.uk/
// Submitted by Tom Whitwell <gov-uk-paas-support@digital.cabinet-office.gov.uk>
cloudapps.digital
london.cloudapps.digital

// GOV.UK Pay : https://www.payments.service.gov.uk/
// Submitted by Richard Baker <richard.baker@digital.cabinet-office.gov.uk>
pymnt.uk

// UKHomeOffice : https://www.gov.uk/government/organisations/home-office
// Submitted by Jon Shanks <jon.shanks@digital.homeoffice.gov.uk>
homeoffice.gov.uk

// GlobeHosting, Inc.
// Submitted by Zoltan Egresi <egresi@globehosting.com>
ro.im

// GoIP DNS Services : http://www.goip.de
// Submitted by Christian Poulter <milchstrasse@goip.de>
goip.de

// Google, Inc.
// Submitted by Eduardo Vela <evn@google.com>
run.app
a.run.app
web.app
*.0emm.com
appspot.com
*.r.appspot.com
codespot.com
googleapis.com
googlecode.com
pagespeedmobilizer.com
publishproxy.com
withgoogle.com
withyoutube.com
*.gateway.dev
cloud.goog
translate.goog
cloudfunctions.net
blogspot.ae
blogspot.al
blogspot.am
blogspot.ba
blogspot.be
blogspot.bg
blogspot.bj
blogspot.ca
blogspot.cf
blogspot.ch
blogspot.cl
blogspot.co.at
blogspot.co.id
blogspot.co.il
blogspot.co.ke
blogspot.co.nz
blogspot.co.uk
blogspot.co.za
blogspot.com
blogspot.com.ar
blogspot.com.au
blogspot.com.br
blogspot.com.by
blogspot.com.co
blogspot.com.cy
blogspot.com.ee
blogspot.com.eg
blogspot.com.es
blogspot.com.mt
blogspot.com.ng
blogspot.com.tr
blogspot.com.uy
blogspot.cv
blogspot.cz
blogspot.de
blogspot.dk
blogspot.fi
blogspot.fr
blogspot.gr
blogspot.hk
blogspot.hr
blogspot.hu
blogspot.ie
blogspot.in
blogspot.is
blogspot.it
blogspot.jp
blogspot.kr
blogspot.li
blogspot.lt
blogspot.lu
blogspot.md
blogspot.mk
blogspot.mr
blogspot.mx
blogspot.my
blogspot.nl
blogspot.no
blogspot.pe
blogspot.pt
blogspot.qa
blogspot.re
blogspot.ro
blogspot.rs
blogspot.ru
blogspot.se
blogspot.sg
blogspot.si
blogspot.sk
blogspot.sn
blogspot.td
blogspot.tw
blogspot.ug
blogspot.vn

// Goupile : https://goupile.fr
// Submitted by Niels Martignene <hello@goupile.fr>
goupile.fr

// Group 53, LLC : https://www.group53.com
// Submitted by Tyler Todd <noc@nova53.net>
awsmppl.com

// GünstigBestellen : https://günstigbestellen.de
// Submitted by Furkan Akkoc <info@hendelzon.de>
günstigbestellen.de
günstigliefern.de

// Hakaran group: http://hakaran.cz
// Submited by Arseniy Sokolov <security@hakaran.cz>
fin.ci
free.hr
caa.li
ua.rs
conf.se

// Handshake : https://handshake.org
// Submitted by Mike Damm <md@md.vc>
hs.zone
hs.run

// Hashbang : https://hashbang.sh
hashbang.sh

// Hasura : https://hasura.io
// Submitted by Shahidh K Muhammed <shahidh@hasura.io>
hasura.app
hasura-app.io

// Hepforge : https://www.hepforge.org
// Submitted by David Grellscheid <admin@hepforge.org>
hepforge.org

// Heroku : https://www.heroku.com/
// Submitted by Tom Maher <tmaher@heroku.com>
herokuapp.com
herokussl.com

// Hibernating Rhinos
// Submitted by Oren Eini <oren@ravendb.net>
myravendb.com
ravendb.community
ravendb.me
development.run
ravendb.run

// Hong Kong Productivity Council: https://www.hkpc.org/
// Submitted by SECaaS Team <summchan@hkpc.org>
secaas.hk

// HOSTBIP REGISTRY : https://www.hostbip.com/
// Submitted by Atanunu Igbunuroghene <publicsuffixlist@hostbip.com>
orx.biz
biz.gl
col.ng
firm.ng
gen.ng
ltd.ng
ngo.ng
edu.scot
sch.so
org.yt

// HostyHosting (hostyhosting.com)
hostyhosting.io

// Häkkinen.fi
// Submitted by Eero Häkkinen <Eero+psl@Häkkinen.fi>
häkkinen.fi

// Ici la Lune : http://www.icilalune.com/
// Submitted by Simon Morvan <simon@icilalune.com>
*.moonscale.io
moonscale.net

// iki.fi
// Submitted by Hannu Aronsson <haa@iki.fi>
iki.fi

// Impertrix Solutions : <https://impertrixcdn.com>
// Submitted by Zhixiang Zhao <csuite@impertrix.com>
impertrixcdn.com
impertrix.com

// Incsub, LLC: https://incsub.com/
// Submitted by Aaron Edwards <sysadmins@incsub.com>
smushcdn.com
wphostedmail.com
wpmucdn.com
tempurl.host
wpmudev.host

// Individual Network Berlin e.V. : https://www.in-berlin.de/
// Submitted by Christian Seitz <chris@in-berlin.de>
dyn-berlin.de
in-berlin.de
in-brb.de
in-butter.de
in-dsl.de
in-dsl.net
in-dsl.org
in-vpn.de
in-vpn.net
in-vpn.org

// info.at : http://www.info.at/
biz.at
info.at

// info.cx : http://info.cx
// Submitted by Jacob Slater <whois@igloo.to>
info.cx

// Interlegis : http://www.interlegis.leg.br
// Submitted by Gabriel Ferreira <registrobr@interlegis.leg.br>
ac.leg.br
al.leg.br
am.leg.br
ap.leg.br
ba.leg.br
ce.leg.br
df.leg.br
es.leg.br
go.leg.br
ma.leg.br
mg.leg.br
ms.leg.br
mt.leg.br
pa.leg.br
pb.leg.br
pe.leg.br
pi.leg.br
pr.leg.br
rj.leg.br
rn.leg.br
ro.leg.br
rr.leg.br
rs.leg.br
sc.leg.br
se.leg.br
sp.leg.br
to.leg.br

// intermetrics GmbH : https://pixolino.com/
// Submitted by Wolfgang Schwarz <admin@intermetrics.de>
pixolino.com

// Internet-Pro, LLP: https://netangels.ru/
// Submited by Vasiliy Sheredeko <piphon@gmail.com>
na4u.ru

// iopsys software solutions AB : https://iopsys.eu/
// Submitted by Roman Azarenko <roman.azarenko@iopsys.eu>
iopsys.se

// IPiFony Systems, Inc. : https://www.ipifony.com/
// Submitted by Matthew Hardeman <mhardeman@ipifony.com>
ipifony.net

// IServ GmbH : https://iserv.eu
// Submitted by Kim-Alexander Brodowski <info@iserv.eu>
mein-iserv.de
schulserver.de
test-iserv.de
iserv.dev

// I-O DATA DEVICE, INC. : http://www.iodata.com/
// Submitted by Yuji Minagawa <domains-admin@iodata.jp>
iobb.net

// Jelastic, Inc. : https://jelastic.com/
// Submited by Ihor Kolodyuk <ik@jelastic.com>
mel.cloudlets.com.au
cloud.interhostsolutions.be
users.scale.virtualcloud.com.br
mycloud.by
alp1.ae.flow.ch
appengine.flow.ch
es-1.axarnet.cloud
diadem.cloud
vip.jelastic.cloud
jele.cloud
it1.eur.aruba.jenv-aruba.cloud
it1.jenv-aruba.cloud
keliweb.cloud
cs.keliweb.cloud
oxa.cloud
tn.oxa.cloud
uk.oxa.cloud
primetel.cloud
uk.primetel.cloud
ca.reclaim.cloud
uk.reclaim.cloud
us.reclaim.cloud
ch.trendhosting.cloud
de.trendhosting.cloud
jele.club
amscompute.com
clicketcloud.com
dopaas.com
hidora.com
paas.hosted-by-previder.com
rag-cloud.hosteur.com
rag-cloud-ch.hosteur.com
jcloud.ik-server.com
jcloud-ver-jpc.ik-server.com
demo.jelastic.com
kilatiron.com
paas.massivegrid.com
jed.wafaicloud.com
lon.wafaicloud.com
ryd.wafaicloud.com
j.scaleforce.com.cy
jelastic.dogado.eu
fi.cloudplatform.fi
demo.datacenter.fi
paas.datacenter.fi
jele.host
mircloud.host
paas.beebyte.io
sekd1.beebyteapp.io
jele.io
cloud-fr1.unispace.io
jc.neen.it
cloud.jelastic.open.tim.it
jcloud.kz
upaas.kazteleport.kz
cloudjiffy.net
fra1-de.cloudjiffy.net
west1-us.cloudjiffy.net
jls-sto1.elastx.net
jls-sto2.elastx.net
jls-sto3.elastx.net
faststacks.net
fr-1.paas.massivegrid.net
lon-1.paas.massivegrid.net
lon-2.paas.massivegrid.net
ny-1.paas.massivegrid.net
ny-2.paas.massivegrid.net
sg-1.paas.massivegrid.net
jelastic.saveincloud.net
nordeste-idc.saveincloud.net
j.scaleforce.net
jelastic.tsukaeru.net
sdscloud.pl
unicloud.pl
mircloud.ru
jelastic.regruhosting.ru
enscaled.sg
jele.site
jelastic.team
orangecloud.tn
j.layershift.co.uk
phx.enscaled.us
mircloud.us

// Jino : https://www.jino.ru
// Submitted by Sergey Ulyashin <ulyashin@jino.ru>
myjino.ru
*.hosting.myjino.ru
*.landing.myjino.ru
*.spectrum.myjino.ru
*.vps.myjino.ru

// Jotelulu S.L. : https://jotelulu.com
// Submitted by Daniel Fariña <ingenieria@jotelulu.com>
jotelulu.cloud

// Joyent : https://www.joyent.com/
// Submitted by Brian Bennett <brian.bennett@joyent.com>
*.triton.zone
*.cns.joyent.com

// JS.ORG : http://dns.js.org
// Submitted by Stefan Keim <admin@js.org>
js.org

// KaasHosting : http://www.kaashosting.nl/
// Submitted by Wouter Bakker <hostmaster@kaashosting.nl>
kaas.gg
khplay.nl

// Keyweb AG : https://www.keyweb.de
// Submitted by Martin Dannehl <postmaster@keymachine.de>
keymachine.de

// KingHost : https://king.host
// Submitted by Felipe Keller Braz <felipebraz@kinghost.com.br>
kinghost.net
uni5.net

// KnightPoint Systems, LLC : http://www.knightpoint.com/
// Submitted by Roy Keene <rkeene@knightpoint.com>
knightpoint.systems

// KUROKU LTD : https://kuroku.ltd/
// Submitted by DisposaBoy <security@oya.to>
oya.to

// Katholieke Universiteit Leuven: https://www.kuleuven.be
// Submitted by Abuse KU Leuven <abuse@kuleuven.be>
kuleuven.cloud
ezproxy.kuleuven.be

// .KRD : http://nic.krd/data/krd/Registration%20Policy.pdf
co.krd
edu.krd

// Krellian Ltd. : https://krellian.com
// Submitted by Ben Francis <ben@krellian.com>
krellian.net
webthings.io

// LCube - Professional hosting e.K. : https://www.lcube-webhosting.de
// Submitted by Lars Laehn <info@lcube.de>
git-repos.de
lcube-server.de
svn-repos.de

// Leadpages : https://www.leadpages.net
// Submitted by Greg Dallavalle <domains@leadpages.net>
leadpages.co
lpages.co
lpusercontent.com

// Lelux.fi : https://lelux.fi/
// Submitted by Lelux Admin <publisuffix@lelux.site>
lelux.site

// Lifetime Hosting : https://Lifetime.Hosting/
// Submitted by Mike Fillator <support@lifetime.hosting>
co.business
co.education
co.events
co.financial
co.network
co.place
co.technology

// Lightmaker Property Manager, Inc. : https://app.lmpm.com/
// Submitted by Greg Holland <greg.holland@lmpm.com>
app.lmpm.com

// linkyard ldt: https://www.linkyard.ch/
// Submitted by Mario Siegenthaler <mario.siegenthaler@linkyard.ch>
linkyard.cloud
linkyard-cloud.ch

// Linode : https://linode.com
// Submitted by <security@linode.com>
members.linode.com
*.nodebalancer.linode.com
*.linodeobjects.com

// LiquidNet Ltd : http://www.liquidnetlimited.com/
// Submitted by Victor Velchev <admin@liquidnetlimited.com>
we.bs

// localzone.xyz
// Submitted by Kenny Niehage <hello@yahe.sh>
localzone.xyz

// Log'in Line : https://www.loginline.com/
// Submitted by Rémi Mach <remi.mach@loginline.com>
loginline.app
loginline.dev
loginline.io
loginline.services
loginline.site

// Lõhmus Family, The
// Submitted by Heiki Lõhmus <hostmaster at lohmus dot me>
lohmus.me

// LubMAN UMCS Sp. z o.o : https://lubman.pl/
// Submitted by Ireneusz Maliszewski <ireneusz.maliszewski@lubman.pl>
krasnik.pl
leczna.pl
lubartow.pl
lublin.pl
poniatowa.pl
swidnik.pl

// Lug.org.uk : https://lug.org.uk
// Submitted by Jon Spriggs <admin@lug.org.uk>
glug.org.uk
lug.org.uk
lugs.org.uk

// Lukanet Ltd : https://lukanet.com
// Submitted by Anton Avramov <register@lukanet.com>
barsy.bg
barsy.co.uk
barsyonline.co.uk
barsycenter.com
barsyonline.com
barsy.club
barsy.de
barsy.eu
barsy.in
barsy.info
barsy.io
barsy.me
barsy.menu
barsy.mobi
barsy.net
barsy.online
barsy.org
barsy.pro
barsy.pub
barsy.shop
barsy.site
barsy.support
barsy.uk

// Magento Commerce
// Submitted by Damien Tournoud <dtournoud@magento.cloud>
*.magentosite.cloud

// May First - People Link : https://mayfirst.org/
// Submitted by Jamie McClelland <info@mayfirst.org>
mayfirst.info
mayfirst.org

// Mail.Ru Group : https://hb.cldmail.ru
// Submitted by Ilya Zaretskiy <zaretskiy@corp.mail.ru>
hb.cldmail.ru

// Mail Transfer Platform : https://www.neupeer.com
// Submitted by Li Hui <lihui@neupeer.com>
cn.vu

// Maze Play: https://www.mazeplay.com
// Submitted by Adam Humpherys <adam@mws.dev>
mazeplay.com

// mcpe.me : https://mcpe.me
// Submitted by Noa Heyl <hi@noa.dev>
mcpe.me

// McHost : https://mchost.ru
// Submitted by Evgeniy Subbotin <e.subbotin@mchost.ru>
mcdir.me
mcdir.ru
mcpre.ru
vps.mcdir.ru

// Mediatech : https://mediatech.by
// Submitted by Evgeniy Kozhuhovskiy <ugenk@mediatech.by>
mediatech.by
mediatech.dev

// Medicom Health : https://medicomhealth.com
// Submitted by Michael Olson <molson@medicomhealth.com>
hra.health

// Memset hosting : https://www.memset.com
// Submitted by Tom Whitwell <domains@memset.com>
miniserver.com
memset.net

// MetaCentrum, CESNET z.s.p.o. : https://www.metacentrum.cz/en/
// Submitted by Zdeněk Šustr <zdenek.sustr@cesnet.cz>
*.cloud.metacentrum.cz
custom.metacentrum.cz

// MetaCentrum, CESNET z.s.p.o. : https://www.metacentrum.cz/en/
// Submitted by Radim Janča <janca@cesnet.cz>
flt.cloud.muni.cz
usr.cloud.muni.cz

// Meteor Development Group : https://www.meteor.com/hosting
// Submitted by Pierre Carrier <pierre@meteor.com>
meteorapp.com
eu.meteorapp.com

// Michau Enterprises Limited : http://www.co.pl/
co.pl

// Microsoft Corporation : http://microsoft.com
// Submitted by Mitch Webster <miwebst@microsoft.com>
*.azurecontainer.io
azurewebsites.net
azure-mobile.net
cloudapp.net
azurestaticapps.net
centralus.azurestaticapps.net
eastasia.azurestaticapps.net
eastus2.azurestaticapps.net
westeurope.azurestaticapps.net
westus2.azurestaticapps.net

// minion.systems : http://minion.systems
// Submitted by Robert Böttinger <r@minion.systems>
csx.cc

// Mintere : https://mintere.com/
// Submitted by Ben Aubin <security@mintere.com>
mintere.site

// MobileEducation, LLC : https://joinforte.com
// Submitted by Grayson Martin <grayson.martin@mobileeducation.us>
forte.id

// Mozilla Corporation : https://mozilla.com
// Submitted by Ben Francis <bfrancis@mozilla.com>
mozilla-iot.org

// Mozilla Foundation : https://mozilla.org/
// Submitted by glob <glob@mozilla.com>
bmoattachments.org

// MSK-IX : https://www.msk-ix.ru/
// Submitted by Khannanov Roman <r.khannanov@msk-ix.ru>
net.ru
org.ru
pp.ru

// Mythic Beasts : https://www.mythic-beasts.com
// Submitted by Paul Cammish <kelduum@mythic-beasts.com>
hostedpi.com
customer.mythic-beasts.com
caracal.mythic-beasts.com
fentiger.mythic-beasts.com
lynx.mythic-beasts.com
ocelot.mythic-beasts.com
oncilla.mythic-beasts.com
onza.mythic-beasts.com
sphinx.mythic-beasts.com
vs.mythic-beasts.com
x.mythic-beasts.com
yali.mythic-beasts.com
cust.retrosnub.co.uk

// Nabu Casa : https://www.nabucasa.com
// Submitted by Paulus Schoutsen <infra@nabucasa.com>
ui.nabu.casa

// Names.of.London : https://names.of.london/
// Submitted by James Stevens <registry[at]names.of.london> or <publiclist[at]jrcs.net>
pony.club
of.fashion
in.london
of.london
from.marketing
with.marketing
for.men
repair.men
and.mom
for.mom
for.one
under.one
for.sale
that.win
from.work
to.work

// NCTU.ME : https://nctu.me/
// Submitted by Tocknicsu <admin@nctu.me>
nctu.me

// Netlify : https://www.netlify.com
// Submitted by Jessica Parsons <jessica@netlify.com>
netlify.app

// Neustar Inc.
// Submitted by Trung Tran <Trung.Tran@neustar.biz>
4u.com

// ngrok : https://ngrok.com/
// Submitted by Alan Shreve <alan@ngrok.com>
ngrok.io

// Nimbus Hosting Ltd. : https://www.nimbushosting.co.uk/
// Submitted by Nicholas Ford <nick@nimbushosting.co.uk>
nh-serv.co.uk

// NFSN, Inc. : https://www.NearlyFreeSpeech.NET/
// Submitted by Jeff Wheelhouse <support@nearlyfreespeech.net>
nfshost.com

// Noop : https://noop.app
// Submitted by Nathaniel Schweinberg <noop@rearc.io>
*.developer.app
noop.app

// Northflank Ltd. : https://northflank.com/
// Submitted by Marco Suter <marco@northflank.com>
*.northflank.app
*.code.run

// Noticeable : https://noticeable.io
// Submitted by Laurent Pellegrino <security@noticeable.io>
noticeable.news

// Now-DNS : https://now-dns.com
// Submitted by Steve Russell <steve@now-dns.com>
dnsking.ch
mypi.co
n4t.co
001www.com
ddnslive.com
myiphost.com
forumz.info
16-b.it
32-b.it
64-b.it
soundcast.me
tcp4.me
dnsup.net
hicam.net
now-dns.net
ownip.net
vpndns.net
dynserv.org
now-dns.org
x443.pw
now-dns.top
ntdll.top
freeddns.us
crafting.xyz
zapto.xyz

// nsupdate.info : https://www.nsupdate.info/
// Submitted by Thomas Waldmann <info@nsupdate.info>
nsupdate.info
nerdpol.ovh

// No-IP.com : https://noip.com/
// Submitted by Deven Reza <publicsuffixlist@noip.com>
blogsyte.com
brasilia.me
cable-modem.org
ciscofreak.com
collegefan.org
couchpotatofries.org
damnserver.com
ddns.me
ditchyourip.com
dnsfor.me
dnsiskinky.com
dvrcam.info
dynns.com
eating-organic.net
fantasyleague.cc
geekgalaxy.com
golffan.us
health-carereform.com
homesecuritymac.com
homesecuritypc.com
hopto.me
ilovecollege.info
loginto.me
mlbfan.org
mmafan.biz
myactivedirectory.com
mydissent.net
myeffect.net
mymediapc.net
mypsx.net
mysecuritycamera.com
mysecuritycamera.net
mysecuritycamera.org
net-freaks.com
nflfan.org
nhlfan.net
no-ip.ca
no-ip.co.uk
no-ip.net
noip.us
onthewifi.com
pgafan.net
point2this.com
pointto.us
privatizehealthinsurance.net
quicksytes.com
read-books.org
securitytactics.com
serveexchange.com
servehumour.com
servep2p.com
servesarcasm.com
stufftoread.com
ufcfan.org
unusualperson.com
workisboring.com
3utilities.com
bounceme.net
ddns.net
ddnsking.com
gotdns.ch
hopto.org
myftp.biz
myftp.org
myvnc.com
no-ip.biz
no-ip.info
no-ip.org
noip.me
redirectme.net
servebeer.com
serveblog.net
servecounterstrike.com
serveftp.com
servegame.com
servehalflife.com
servehttp.com
serveirc.com
serveminecraft.net
servemp3.com
servepics.com
servequake.com
sytes.net
webhop.me
zapto.org

// NodeArt : https://nodeart.io
// Submitted by Konstantin Nosov <Nosov@nodeart.io>
stage.nodeart.io

// Nodum B.V. : https://nodum.io/
// Submitted by Wietse Wind <hello+publicsuffixlist@nodum.io>
nodum.co
nodum.io

// Nucleos Inc. : https://nucleos.com
// Submitted by Piotr Zduniak <piotr@nucleos.com>
pcloud.host

// NYC.mn : http://www.information.nyc.mn
// Submitted by Matthew Brown <mattbrown@nyc.mn>
nyc.mn

// NymNom : https://nymnom.com/
// Submitted by NymNom <psl@nymnom.com>
nom.ae
nom.af
nom.ai
nom.al
nym.by
nom.bz
nym.bz
nom.cl
nym.ec
nom.gd
nom.ge
nom.gl
nym.gr
nom.gt
nym.gy
nym.hk
nom.hn
nym.ie
nom.im
nom.ke
nym.kz
nym.la
nym.lc
nom.li
nym.li
nym.lt
nym.lu
nom.lv
nym.me
nom.mk
nym.mn
nym.mx
nom.nu
nym.nz
nym.pe
nym.pt
nom.pw
nom.qa
nym.ro
nom.rs
nom.si
nym.sk
nom.st
nym.su
nym.sx
nom.tj
nym.tw
nom.ug
nom.uy
nom.vc
nom.vg

// Observable, Inc. : https://observablehq.com
// Submitted by Mike Bostock <dns@observablehq.com>
static.observableusercontent.com

// Octopodal Solutions, LLC. : https://ulterius.io/
// Submitted by Andrew Sampson <andrew@ulterius.io>
cya.gg

// OMG.LOL : <https://omg.lol>
// Submitted by Adam Newbold <adam@omg.lol>
omg.lol

// Omnibond Systems, LLC. : https://www.omnibond.com
// Submitted by Cole Estep <cole@omnibond.com>
cloudycluster.net

// OmniWe Limited: https://omniwe.com
// Submitted by Vicary Archangel <vicary@omniwe.com>
omniwe.site

// One Fold Media : http://www.onefoldmedia.com/
// Submitted by Eddie Jones <eddie@onefoldmedia.com>
nid.io

// Open Social : https://www.getopensocial.com/
// Submitted by Alexander Varwijk <security@getopensocial.com>
opensocial.site

// OpenCraft GmbH : http://opencraft.com/
// Submitted by Sven Marnach <sven@opencraft.com>
opencraft.hosting

// OpenResearch GmbH: https://openresearch.com/
// Submitted by Philipp Schmid <ops@openresearch.com>
orsites.com

// Opera Software, A.S.A.
// Submitted by Yngve Pettersen <yngve@opera.com>
operaunite.com

// Oursky Limited : https://authgear.com/, https://skygear.io/
// Submited by Authgear Team <hello@authgear.com>, Skygear Developer <hello@skygear.io>
authgear-staging.com
authgearapps.com
skygearapp.com

// OutSystems
// Submitted by Duarte Santos <domain-admin@outsystemscloud.com>
outsystemscloud.com

// OVHcloud: https://ovhcloud.com
// Submitted by Vincent Cassé <vincent.casse@ovhcloud.com>
*.webpaas.ovh.net
*.hosting.ovh.net

// OwnProvider GmbH: http://www.ownprovider.com
// Submitted by Jan Moennich <jan.moennich@ownprovider.com>
ownprovider.com
own.pm

// OwO : https://whats-th.is/
// Submitted by Dean Sheather <dean@deansheather.com>
*.owo.codes

// OX : http://www.ox.rs
// Submitted by Adam Grand <webmaster@mail.ox.rs>
ox.rs

// oy.lc
// Submitted by Charly Coste <changaco@changaco.oy.lc>
oy.lc

// Pagefog : https://pagefog.com/
// Submitted by Derek Myers <derek@pagefog.com>
pgfog.com

// Pagefront : https://www.pagefronthq.com/
// Submitted by Jason Kriss <jason@pagefronthq.com>
pagefrontapp.com

// PageXL : https://pagexl.com
// Submitted by Yann Guichard <yann@pagexl.com>
pagexl.com

// Paywhirl, Inc : https://paywhirl.com/
// Submitted by Daniel Netzer <dan@paywhirl.com>
*.paywhirl.com

// pcarrier.ca Software Inc: https://pcarrier.ca/
// Submitted by Pierre Carrier <pc@rrier.ca>
bar0.net
bar1.net
bar2.net
rdv.to

// .pl domains (grandfathered)
art.pl
gliwice.pl
krakow.pl
poznan.pl
wroc.pl
zakopane.pl

// Pantheon Systems, Inc. : https://pantheon.io/
// Submitted by Gary Dylina <gary@pantheon.io>
pantheonsite.io
gotpantheon.com

// Peplink | Pepwave : http://peplink.com/
// Submitted by Steve Leung <steveleung@peplink.com>
mypep.link

// Perspecta : https://perspecta.com/
// Submitted by Kenneth Van Alstyne <kvanalstyne@perspecta.com>
perspecta.cloud

// PE Ulyanov Kirill Sergeevich : https://airy.host
// Submitted by Kirill Ulyanov <k.ulyanov@airy.host>
lk3.ru

// Planet-Work : https://www.planet-work.com/
// Submitted by Frédéric VANNIÈRE <f.vanniere@planet-work.com>
on-web.fr

// Platform.sh : https://platform.sh
// Submitted by Nikola Kotur <nikola@platform.sh>
bc.platform.sh
ent.platform.sh
eu.platform.sh
us.platform.sh
*.platformsh.site
*.tst.site

// Platter: https://platter.dev
// Submitted by Patrick Flor <patrick@platter.dev>
platter-app.com
platter-app.dev
platterp.us

// Plesk : https://www.plesk.com/
// Submitted by Anton Akhtyamov <program-managers@plesk.com>
pdns.page
plesk.page
pleskns.com

// Port53 : https://port53.io/
// Submitted by Maximilian Schieder <maxi@zeug.co>
dyn53.io

// Positive Codes Technology Company : http://co.bn/faq.html
// Submitted by Zulfais <pc@co.bn>
co.bn

// Postman, Inc : https://postman.com
// Submitted by Rahul Dhawan <security@postman.com>
postman-echo.com
pstmn.io
mock.pstmn.io
httpbin.org

// prgmr.com : https://prgmr.com/
// Submitted by Sarah Newman <owner@prgmr.com>
xen.prgmr.com

// priv.at : http://www.nic.priv.at/
// Submitted by registry <lendl@nic.at>
priv.at

// privacytools.io : https://www.privacytools.io/
// Submitted by Jonah Aragon <jonah@privacytools.io>
prvcy.page

// Protocol Labs : https://protocol.ai/
// Submitted by Michael Burns <noc@protocol.ai>
*.dweb.link

// Protonet GmbH : http://protonet.io
// Submitted by Martin Meier <admin@protonet.io>
protonet.io

// Publication Presse Communication SARL : https://ppcom.fr
// Submitted by Yaacov Akiba Slama <admin@chirurgiens-dentistes-en-france.fr>
chirurgiens-dentistes-en-france.fr
byen.site

// pubtls.org: https://www.pubtls.org
// Submitted by Kor Nielsen <kor@pubtls.org>
pubtls.org

// PythonAnywhere LLP: https://www.pythonanywhere.com
// Submitted by Giles Thomas <giles@pythonanywhere.com>
pythonanywhere.com
eu.pythonanywhere.com

// QOTO, Org.
// Submitted by Jeffrey Phillips Freeman <jeffrey.freeman@qoto.org>
qoto.io

// Qualifio : https://qualifio.com/
// Submitted by Xavier De Cock <xdecock@gmail.com>
qualifioapp.com

// QuickBackend: https://www.quickbackend.com
// Submitted by Dani Biro <dani@pymet.com>
qbuser.com

// Rad Web Hosting: https://radwebhosting.com
// Submitted by Scott Claeys <s.claeys@radwebhosting.com>
cloudsite.builders

// Redstar Consultants : https://www.redstarconsultants.com/
// Submitted by Jons Slemmer <jons@redstarconsultants.com>
instantcloud.cn

// Russian Academy of Sciences
// Submitted by Tech Support <support@rasnet.ru>
ras.ru

// QA2
// Submitted by Daniel Dent (https://www.danieldent.com/)
qa2.com

// QCX
// Submitted by Cassandra Beelen <cassandra@beelen.one>
qcx.io
*.sys.qcx.io

// QNAP System Inc : https://www.qnap.com
// Submitted by Nick Chang <nickchang@qnap.com>
dev-myqnapcloud.com
alpha-myqnapcloud.com
myqnapcloud.com

// Quip : https://quip.com
// Submitted by Patrick Linehan <plinehan@quip.com>
*.quipelements.com

// Qutheory LLC : http://qutheory.io
// Submitted by Jonas Schwartz <jonas@qutheory.io>
vapor.cloud
vaporcloud.io

// Rackmaze LLC : https://www.rackmaze.com
// Submitted by Kirill Pertsev <kika@rackmaze.com>
rackmaze.com
rackmaze.net

// Rakuten Games, Inc : https://dev.viberplay.io
// Submitted by Joshua Zhang <public-suffix@rgames.jp>
g.vbrplsbx.io

// Rancher Labs, Inc : https://rancher.com
// Submitted by Vincent Fiduccia <domains@rancher.com>
*.on-k3s.io
*.on-rancher.cloud
*.on-rio.io

// Read The Docs, Inc : https://www.readthedocs.org
// Submitted by David Fischer <team@readthedocs.org>
readthedocs.io

// Red Hat, Inc. OpenShift : https://openshift.redhat.com/
// Submitted by Tim Kramer <tkramer@rhcloud.com>
rhcloud.com

// Render : https://render.com
// Submitted by Anurag Goel <dev@render.com>
app.render.com
onrender.com

// Repl.it : https://repl.it
// Submitted by Mason Clayton <mason@repl.it>
repl.co
id.repl.co
repl.run

// Resin.io : https://resin.io
// Submitted by Tim Perry <tim@resin.io>
resindevice.io
devices.resinstaging.io

// RethinkDB : https://www.rethinkdb.com/
// Submitted by Chris Kastorff <info@rethinkdb.com>
hzc.io

// Revitalised Limited : http://www.revitalised.co.uk
// Submitted by Jack Price <jack@revitalised.co.uk>
wellbeingzone.eu
wellbeingzone.co.uk

// Rico Developments Limited : https://adimo.co
// Submitted by Colin Brown <hello@adimo.co>
adimo.co.uk

// Riseup Networks : https://riseup.net
// Submitted by Micah Anderson <micah@riseup.net>
itcouldbewor.se

// Rochester Institute of Technology : http://www.rit.edu/
// Submitted by Jennifer Herting <jchits@rit.edu>
git-pages.rit.edu

// Rusnames Limited: http://rusnames.ru/
// Submitted by Sergey Zotov <admin@rusnames.ru>
биз.рус
ком.рус
крым.рус
мир.рус
мск.рус
орг.рус
самара.рус
сочи.рус
спб.рус
я.рус

// Sandstorm Development Group, Inc. : https://sandcats.io/
// Submitted by Asheesh Laroia <asheesh@sandstorm.io>
sandcats.io

// SBE network solutions GmbH : https://www.sbe.de/
// Submitted by Norman Meilick <nm@sbe.de>
logoip.de
logoip.com

// schokokeks.org GbR : https://schokokeks.org/
// Submitted by Hanno Böck <hanno@schokokeks.org>
schokokeks.net

// Scottish Government: https://www.gov.scot
// Submitted by Martin Ellis <martin.ellis@gov.scot>
gov.scot
service.gov.scot

// Scry Security : http://www.scrysec.com
// Submitted by Shante Adam <shante@skyhat.io>
scrysec.com

// Securepoint GmbH : https://www.securepoint.de
// Submitted by Erik Anders <erik.anders@securepoint.de>
firewall-gateway.com
firewall-gateway.de
my-gateway.de
my-router.de
spdns.de
spdns.eu
firewall-gateway.net
my-firewall.org
myfirewall.org
spdns.org

// Seidat : https://www.seidat.com
// Submitted by Artem Kondratev <accounts@seidat.com>
seidat.net

// Sellfy : https://sellfy.com
// Submitted by Yuriy Romadin <contact@sellfy.com>
sellfy.store

// Senseering GmbH : https://www.senseering.de
// Submitted by Felix Mönckemeyer <f.moenckemeyer@senseering.de>
senseering.net

// Sendmsg: https://www.sendmsg.co.il
// Submitted by Assaf Stern <domains@comstar.co.il>
minisite.ms

// Service Magnet : https://myservicemagnet.com
// Submitted by Dave Sanders <dave@myservicemagnet.com>
magnet.page

// Service Online LLC : http://drs.ua/
// Submitted by Serhii Bulakh <support@drs.ua>
biz.ua
co.ua
pp.ua

// Shift Crypto AG : https://shiftcrypto.ch
// Submitted by alex <alex@shiftcrypto.ch>
shiftcrypto.dev
shiftcrypto.io

// ShiftEdit : https://shiftedit.net/
// Submitted by Adam Jimenez <adam@shiftcreate.com>
shiftedit.io

// Shopblocks : http://www.shopblocks.com/
// Submitted by Alex Bowers <alex@shopblocks.com>
myshopblocks.com

// Shopify : https://www.shopify.com
// Submitted by Alex Richter <alex.richter@shopify.com>
myshopify.com

// Shopit : https://www.shopitcommerce.com/
// Submitted by Craig McMahon <craig@shopitcommerce.com>
shopitsite.com

// shopware AG : https://shopware.com
// Submitted by Jens Küper <cloud@shopware.com>
shopware.store

// Siemens Mobility GmbH
// Submitted by Oliver Graebner <security@mo-siemens.io>
mo-siemens.io

// SinaAppEngine : http://sae.sina.com.cn/
// Submitted by SinaAppEngine <saesupport@sinacloud.com>
1kapp.com
appchizi.com
applinzi.com
sinaapp.com
vipsinaapp.com

// Siteleaf : https://www.siteleaf.com/
// Submitted by Skylar Challand <support@siteleaf.com>
siteleaf.net

// Skyhat : http://www.skyhat.io
// Submitted by Shante Adam <shante@skyhat.io>
bounty-full.com
alpha.bounty-full.com
beta.bounty-full.com

// Small Technology Foundation : https://small-tech.org
// Submitted by Aral Balkan <aral@small-tech.org>
small-web.org

// Snowplow Analytics : https://snowplowanalytics.com/
// Submitted by Ian Streeter <ian@snowplowanalytics.com>
try-snowplow.com

// SourceHut : https://sourcehut.org
// Submitted by Drew DeVault <sir@cmpwn.com>
srht.site

// Stackhero : https://www.stackhero.io
// Submitted by Adrien Gillon <adrien+public-suffix-list@stackhero.io>
stackhero-network.com

// Staclar : https://staclar.com
// Submitted by Matthias Merkel <matthias.merkel@staclar.com>
novecore.site

// staticland : https://static.land
// Submitted by Seth Vincent <sethvincent@gmail.com>
static.land
dev.static.land
sites.static.land

// Storebase : https://www.storebase.io
// Submitted by Tony Schirmer <tony@storebase.io>
storebase.store

// Strategic System Consulting (eApps Hosting): https://www.eapps.com/
// Submitted by Alex Oancea <aoancea@cloudscale365.com>
vps-host.net
atl.jelastic.vps-host.net
njs.jelastic.vps-host.net
ric.jelastic.vps-host.net

// Sony Interactive Entertainment LLC : https://sie.com/
// Submitted by David Coles <david.coles@sony.com>
playstation-cloud.com

// SourceLair PC : https://www.sourcelair.com
// Submitted by Antonis Kalipetis <akalipetis@sourcelair.com>
apps.lair.io
*.stolos.io

// SpaceKit : https://www.spacekit.io/
// Submitted by Reza Akhavan <spacekit.io@gmail.com>
spacekit.io

// SpeedPartner GmbH: https://www.speedpartner.de/
// Submitted by Stefan Neufeind <info@speedpartner.de>
customer.speedpartner.de

// Spreadshop (sprd.net AG) : https://www.spreadshop.com/
// Submitted by Martin Breest <security@spreadshop.com>
myspreadshop.at
myspreadshop.com.au
myspreadshop.be
myspreadshop.ca
myspreadshop.ch
myspreadshop.com
myspreadshop.de
myspreadshop.dk
myspreadshop.es
myspreadshop.fi
myspreadshop.fr
myspreadshop.ie
myspreadshop.it
myspreadshop.net
myspreadshop.nl
myspreadshop.no
myspreadshop.pl
myspreadshop.se
myspreadshop.co.uk

// Standard Library : https://stdlib.com
// Submitted by Jacob Lee <jacob@stdlib.com>
api.stdlib.com

// Storj Labs Inc. : https://storj.io/
// Submitted by Philip Hutchins <hostmaster@storj.io>
storj.farm

// Studenten Net Twente : http://www.snt.utwente.nl/
// Submitted by Silke Hofstra <syscom@snt.utwente.nl>
utwente.io

// Student-Run Computing Facility : https://www.srcf.net/
// Submitted by Edwin Balani <sysadmins@srcf.net>
soc.srcf.net
user.srcf.net

// Sub 6 Limited: http://www.sub6.com
// Submitted by Dan Miller <dm@sub6.com>
temp-dns.com

// Supabase : https://supabase.io
// Submitted by Inian Parameshwaran <security@supabase.io>
supabase.co
supabase.in
supabase.net
su.paba.se

// Symfony, SAS : https://symfony.com/
// Submitted by Fabien Potencier <fabien@symfony.com>
*.s5y.io
*.sensiosite.cloud

// Syncloud : https://syncloud.org
// Submitted by Boris Rybalkin <syncloud@syncloud.it>
syncloud.it

// Synology, Inc. : https://www.synology.com/
// Submitted by Rony Weng <ronyweng@synology.com>
diskstation.me
dscloud.biz
dscloud.me
dscloud.mobi
dsmynas.com
dsmynas.net
dsmynas.org
familyds.com
familyds.net
familyds.org
i234.me
myds.me
synology.me
vpnplus.to
direct.quickconnect.to

// TAIFUN Software AG : http://taifun-software.de
// Submitted by Bjoern Henke <dev-server@taifun-software.de>
taifun-dns.de

// TASK geographical domains (www.task.gda.pl/uslugi/dns)
gda.pl
gdansk.pl
gdynia.pl
med.pl
sopot.pl

// Teckids e.V. : https://www.teckids.org
// Submitted by Dominik George <dominik.george@teckids.org>
edugit.org

// Telebit : https://telebit.cloud
// Submitted by AJ ONeal <aj@telebit.cloud>
telebit.app
telebit.io
*.telebit.xyz

// The Gwiddle Foundation : https://gwiddlefoundation.org.uk
// Submitted by Joshua Bayfield <joshua.bayfield@gwiddlefoundation.org.uk>
gwiddle.co.uk

// Thingdust AG : https://thingdust.com/
// Submitted by Adrian Imboden <adi@thingdust.com>
*.firenet.ch
*.svc.firenet.ch
reservd.com
thingdustdata.com
cust.dev.thingdust.io
cust.disrec.thingdust.io
cust.prod.thingdust.io
cust.testing.thingdust.io
reservd.dev.thingdust.io
reservd.disrec.thingdust.io
reservd.testing.thingdust.io

// Tlon.io : https://tlon.io
// Submitted by Mark Staarink <mark@tlon.io>
arvo.network
azimuth.network
tlon.network

// Tor Project, Inc. : https://torproject.org
// Submitted by Antoine Beaupré <anarcat@torproject.org
torproject.net
pages.torproject.net

// TownNews.com : http://www.townnews.com
// Submitted by Dustin Ward <dward@townnews.com>
bloxcms.com
townnews-staging.com

// TradableBits: https://tradablebits.com
// Submitted by Dmitry Khrisanov dmitry@tradablebits.com
tbits.me

// TrafficPlex GmbH : https://www.trafficplex.de/
// Submitted by Phillipp Röll <phillipp.roell@trafficplex.de>
12hp.at
2ix.at
4lima.at
lima-city.at
12hp.ch
2ix.ch
4lima.ch
lima-city.ch
trafficplex.cloud
de.cool
12hp.de
2ix.de
4lima.de
lima-city.de
1337.pictures
clan.rip
lima-city.rocks
webspace.rocks
lima.zone

// TransIP : https://www.transip.nl
// Submitted by Rory Breuk <rbreuk@transip.nl>
*.transurl.be
*.transurl.eu
*.transurl.nl

// TuxFamily : http://tuxfamily.org
// Submitted by TuxFamily administrators <adm@staff.tuxfamily.org>
tuxfamily.org

// TwoDNS : https://www.twodns.de/
// Submitted by TwoDNS-Support <support@two-dns.de>
dd-dns.de
diskstation.eu
diskstation.org
dray-dns.de
draydns.de
dyn-vpn.de
dynvpn.de
mein-vigor.de
my-vigor.de
my-wan.de
syno-ds.de
synology-diskstation.de
synology-ds.de

// Uberspace : https://uberspace.de
// Submitted by Moritz Werner <mwerner@jonaspasche.com>
uber.space
*.uberspace.de

// UDR Limited : http://www.udr.hk.com
// Submitted by registry <hostmaster@udr.hk.com>
hk.com
hk.org
ltd.hk
inc.hk

// United Gameserver GmbH : https://united-gameserver.de
// Submitted by Stefan Schwarz <sysadm@united-gameserver.de>
virtualuser.de
virtual-user.de

// urown.net : https://urown.net
// Submitted by Hostmaster <hostmaster@urown.net>
urown.cloud
dnsupdate.info

// .US
// Submitted by Ed Moore <Ed.Moore@lib.de.us>
lib.de.us

// VeryPositive SIA : http://very.lv
// Submitted by Danko Aleksejevs <danko@very.lv>
2038.io

// Vercel, Inc : https://vercel.com/
// Submitted by Connor Davis <security@vercel.com>
vercel.app
vercel.dev
now.sh

// Viprinet Europe GmbH : http://www.viprinet.com
// Submitted by Simon Kissel <hostmaster@viprinet.com>
router.management

// Virtual-Info : https://www.virtual-info.info/
// Submitted by Adnan RIHAN <hostmaster@v-info.info>
v-info.info

// Voorloper.com: https://voorloper.com
// Submitted by Nathan van Bakel <info@voorloper.com>
voorloper.cloud

// Voxel.sh DNS : https://voxel.sh/dns/
// Submitted by Mia Rehlinger <dns@voxel.sh>
neko.am
nyaa.am
be.ax
cat.ax
es.ax
eu.ax
gg.ax
mc.ax
us.ax
xy.ax
nl.ci
xx.gl
app.gp
blog.gt
de.gt
to.gt
be.gy
cc.hn
blog.kg
io.kg
jp.kg
tv.kg
uk.kg
us.kg
de.ls
at.md
de.md
jp.md
to.md
indie.porn
vxl.sh
ch.tc
me.tc
we.tc
nyan.to
at.vg
blog.vu
dev.vu
me.vu

// V.UA Domain Administrator : https://domain.v.ua/
// Submitted by Serhii Rostilo <sergey@rostilo.kiev.ua>
v.ua

// Waffle Computer Inc., Ltd. : https://docs.waffleinfo.com
// Submitted by Masayuki Note <masa@blade.wafflecell.com>
wafflecell.com

// WapBlog.ID : https://www.wapblog.id
// Submitted by Fajar Sodik <official@wapblog.id>
idnblogger.com
indowapblog.com
bloger.id
wblog.id
wbq.me
fastblog.net

// WebHare bv: https://www.webhare.com/
// Submitted by Arnold Hendriks <info@webhare.com>
*.webhare.dev

// WebHotelier Technologies Ltd: https://www.webhotelier.net/
// Submitted by Apostolos Tsakpinis <apostolos.tsakpinis@gmail.com>
reserve-online.net
reserve-online.com
bookonline.app
hotelwithflight.com

// WeDeploy by Liferay, Inc. : https://www.wedeploy.com
// Submitted by Henrique Vicente <security@wedeploy.com>
wedeploy.io
wedeploy.me
wedeploy.sh

// Western Digital Technologies, Inc : https://www.wdc.com
// Submitted by Jung Jin <jungseok.jin@wdc.com>
remotewd.com

// WIARD Enterprises : https://wiardweb.com
// Submitted by Kidd Hustle <kiddhustle@wiardweb.com>
pages.wiardweb.com

// Wikimedia Labs : https://wikitech.wikimedia.org
// Submitted by Arturo Borrero Gonzalez <aborrero@wikimedia.org>
wmflabs.org
toolforge.org
wmcloud.org

// WISP : https://wisp.gg
// Submitted by Stepan Fedotov <stepan@wisp.gg>
panel.gg
daemon.panel.gg

// WoltLab GmbH : https://www.woltlab.com
// Submitted by Tim Düsterhus <security@woltlab.cloud>
woltlab-demo.com
myforum.community
community-pro.de
diskussionsbereich.de
community-pro.net
meinforum.net

// WP Engine : https://wpengine.com/
// Submitted by Michael Smith <michael.smith@wpengine.com>
// Submitted by Brandon DuRette <brandon.durette@wpengine.com>
wpenginepowered.com
js.wpenginepowered.com

// Wix.com, Inc. : https://www.wix.com
// Submitted by Shahar Talmi <shahart@wix.com>
wixsite.com
editorx.io

// XenonCloud GbR: https://xenoncloud.net
// Submitted by Julian Uphoff <publicsuffixlist@xenoncloud.net>
half.host

// XnBay Technology : http://www.xnbay.com/
// Submitted by XnBay Developer <developer.xncloud@gmail.com>
xnbay.com
u2.xnbay.com
u2-local.xnbay.com

// XS4ALL Internet bv : https://www.xs4all.nl/
// Submitted by Daniel Mostertman <unixbeheer+publicsuffix@xs4all.net>
cistron.nl
demon.nl
xs4all.space

// Yandex.Cloud LLC: https://cloud.yandex.com
// Submitted by Alexander Lodin <security+psl@yandex-team.ru>
yandexcloud.net
storage.yandexcloud.net
website.yandexcloud.net

// YesCourse Pty Ltd : https://yescourse.com
// Submitted by Atul Bhouraskar <atul@yescourse.com>
official.academy

// Yola : https://www.yola.com/
// Submitted by Stefano Rivera <stefano@yola.com>
yolasite.com

// Yombo : https://yombo.net
// Submitted by Mitch Schwenk <mitch@yombo.net>
ybo.faith
yombo.me
homelink.one
ybo.party
ybo.review
ybo.science
ybo.trade

// Yunohost : https://yunohost.org
// Submitted by Valentin Grimaud <security@yunohost.org>
ynh.fr
nohost.me
noho.st

// ZaNiC : http://www.za.net/
// Submitted by registry <hostmaster@nic.za.net>
za.net
za.org

// Zine EOOD : https://zine.bg/
// Submitted by Martin Angelov <martin@zine.bg>
bss.design

// Zitcom A/S : https://www.zitcom.dk
// Submitted by Emil Stahl <esp@zitcom.dk>
basicserver.io
virtualserver.io
enterprisecloud.nu

// ===END PRIVATE DOMAINS===<|MERGE_RESOLUTION|>--- conflicted
+++ resolved
@@ -11630,17 +11630,15 @@
 // Submitted by Vladimir Dudr <info@e4you.cz>
 e4.cz
 
-<<<<<<< HEAD
+// eero : https://eero.com/
+// Submitted by Yue Kang <eero-dynamic-dns@amazon.com>
+eero.online
+eero-stage.online
+
 // Elementor : Elementor Ltd.
 // Submitted by Anton Barkan <antonb@elementor.com>
 elementor.cloud
 elementor.cool
-=======
-// eero : https://eero.com/
-// Submitted by Yue Kang <eero-dynamic-dns@amazon.com>
-eero.online
-eero-stage.online
->>>>>>> ba7dc5b6
 
 // En root‽ : https://en-root.org
 // Submitted by Emmanuel Raviart <emmanuel@raviart.com>
