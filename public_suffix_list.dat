// This Source Code Form is subject to the terms of the Mozilla Public
// License, v. 2.0. If a copy of the MPL was not distributed with this
// file, You can obtain one at https://mozilla.org/MPL/2.0/.

// ===BEGIN ICANN DOMAINS===

// ac : https://en.wikipedia.org/wiki/.ac
ac
com.ac
edu.ac
gov.ac
net.ac
mil.ac
org.ac

// ad : https://en.wikipedia.org/wiki/.ad
ad
nom.ad

// ae : https://en.wikipedia.org/wiki/.ae
// see also: "Domain Name Eligibility Policy" at http://www.aeda.ae/eng/aepolicy.php
ae
co.ae
net.ae
org.ae
sch.ae
ac.ae
gov.ae
mil.ae

// aero : see https://www.information.aero/index.php?id=66
aero
accident-investigation.aero
accident-prevention.aero
aerobatic.aero
aeroclub.aero
aerodrome.aero
agents.aero
aircraft.aero
airline.aero
airport.aero
air-surveillance.aero
airtraffic.aero
air-traffic-control.aero
ambulance.aero
amusement.aero
association.aero
author.aero
ballooning.aero
broker.aero
caa.aero
cargo.aero
catering.aero
certification.aero
championship.aero
charter.aero
civilaviation.aero
club.aero
conference.aero
consultant.aero
consulting.aero
control.aero
council.aero
crew.aero
design.aero
dgca.aero
educator.aero
emergency.aero
engine.aero
engineer.aero
entertainment.aero
equipment.aero
exchange.aero
express.aero
federation.aero
flight.aero
freight.aero
fuel.aero
gliding.aero
government.aero
groundhandling.aero
group.aero
hanggliding.aero
homebuilt.aero
insurance.aero
journal.aero
journalist.aero
leasing.aero
logistics.aero
magazine.aero
maintenance.aero
media.aero
microlight.aero
modelling.aero
navigation.aero
parachuting.aero
paragliding.aero
passenger-association.aero
pilot.aero
press.aero
production.aero
recreation.aero
repbody.aero
res.aero
research.aero
rotorcraft.aero
safety.aero
scientist.aero
services.aero
show.aero
skydiving.aero
software.aero
student.aero
trader.aero
trading.aero
trainer.aero
union.aero
workinggroup.aero
works.aero

// af : http://www.nic.af/help.jsp
af
gov.af
com.af
org.af
net.af
edu.af

// ag : http://www.nic.ag/prices.htm
ag
com.ag
org.ag
net.ag
co.ag
nom.ag

// ai : http://nic.com.ai/
ai
off.ai
com.ai
net.ai
org.ai

// al : http://www.ert.gov.al/ert_alb/faq_det.html?Id=31
al
com.al
edu.al
gov.al
mil.al
net.al
org.al

// am : https://en.wikipedia.org/wiki/.am
am

// ao : https://en.wikipedia.org/wiki/.ao
// http://www.dns.ao/REGISTR.DOC
ao
ed.ao
gv.ao
og.ao
co.ao
pb.ao
it.ao

// aq : https://en.wikipedia.org/wiki/.aq
aq

// ar : https://nic.ar/normativa-vigente.xhtml
ar
com.ar
edu.ar
gob.ar
gov.ar
int.ar
mil.ar
net.ar
org.ar
tur.ar

// arpa : https://en.wikipedia.org/wiki/.arpa
// Confirmed by registry <iana-questions@icann.org> 2008-06-18
arpa
e164.arpa
in-addr.arpa
ip6.arpa
iris.arpa
uri.arpa
urn.arpa

// as : https://en.wikipedia.org/wiki/.as
as
gov.as

// asia : https://en.wikipedia.org/wiki/.asia
asia

// at : https://en.wikipedia.org/wiki/.at
// Confirmed by registry <it@nic.at> 2008-06-17
at
ac.at
co.at
gv.at
or.at

// au : https://en.wikipedia.org/wiki/.au
// http://www.auda.org.au/
au
// 2LDs
com.au
net.au
org.au
edu.au
gov.au
asn.au
id.au
// Historic 2LDs (closed to new registration, but sites still exist)
info.au
conf.au
oz.au
// CGDNs - http://www.cgdn.org.au/
act.au
nsw.au
nt.au
qld.au
sa.au
tas.au
vic.au
wa.au
// 3LDs
act.edu.au
nsw.edu.au
nt.edu.au
qld.edu.au
sa.edu.au
tas.edu.au
vic.edu.au
wa.edu.au
// act.gov.au  Bug 984824 - Removed at request of Greg Tankard
// nsw.gov.au  Bug 547985 - Removed at request of <Shae.Donelan@services.nsw.gov.au>
// nt.gov.au  Bug 940478 - Removed at request of Greg Connors <Greg.Connors@nt.gov.au>
qld.gov.au
sa.gov.au
tas.gov.au
vic.gov.au
wa.gov.au

// aw : https://en.wikipedia.org/wiki/.aw
aw
com.aw

// ax : https://en.wikipedia.org/wiki/.ax
ax

// az : https://en.wikipedia.org/wiki/.az
az
com.az
net.az
int.az
gov.az
org.az
edu.az
info.az
pp.az
mil.az
name.az
pro.az
biz.az

// ba : http://nic.ba/users_data/files/pravilnik_o_registraciji.pdf
ba
com.ba
edu.ba
gov.ba
mil.ba
net.ba
org.ba

// bb : https://en.wikipedia.org/wiki/.bb
bb
biz.bb
co.bb
com.bb
edu.bb
gov.bb
info.bb
net.bb
org.bb
store.bb
tv.bb

// bd : https://en.wikipedia.org/wiki/.bd
*.bd

// be : https://en.wikipedia.org/wiki/.be
// Confirmed by registry <tech@dns.be> 2008-06-08
be
ac.be

// bf : https://en.wikipedia.org/wiki/.bf
bf
gov.bf

// bg : https://en.wikipedia.org/wiki/.bg
// https://www.register.bg/user/static/rules/en/index.html
bg
a.bg
b.bg
c.bg
d.bg
e.bg
f.bg
g.bg
h.bg
i.bg
j.bg
k.bg
l.bg
m.bg
n.bg
o.bg
p.bg
q.bg
r.bg
s.bg
t.bg
u.bg
v.bg
w.bg
x.bg
y.bg
z.bg
0.bg
1.bg
2.bg
3.bg
4.bg
5.bg
6.bg
7.bg
8.bg
9.bg

// bh : https://en.wikipedia.org/wiki/.bh
bh
com.bh
edu.bh
net.bh
org.bh
gov.bh

// bi : https://en.wikipedia.org/wiki/.bi
// http://whois.nic.bi/
bi
co.bi
com.bi
edu.bi
or.bi
org.bi

// biz : https://en.wikipedia.org/wiki/.biz
biz

// bj : https://en.wikipedia.org/wiki/.bj
bj
asso.bj
barreau.bj
gouv.bj

// bm : http://www.bermudanic.bm/dnr-text.txt
bm
com.bm
edu.bm
gov.bm
net.bm
org.bm

// bn : https://en.wikipedia.org/wiki/.bn
*.bn

// bo : http://www.nic.bo/
bo
com.bo
edu.bo
gov.bo
gob.bo
int.bo
org.bo
net.bo
mil.bo
tv.bo

// br : http://registro.br/dominio/categoria.html
// Submitted by registry <fneves@registro.br>
br
adm.br
adv.br
agr.br
am.br
arq.br
art.br
ato.br
b.br
bio.br
blog.br
bmd.br
cim.br
cng.br
cnt.br
com.br
coop.br
ecn.br
eco.br
edu.br
emp.br
eng.br
esp.br
etc.br
eti.br
far.br
flog.br
fm.br
fnd.br
fot.br
fst.br
g12.br
ggf.br
gov.br
imb.br
ind.br
inf.br
jor.br
jus.br
leg.br
lel.br
mat.br
med.br
mil.br
mp.br
mus.br
net.br
*.nom.br
not.br
ntr.br
odo.br
org.br
ppg.br
pro.br
psc.br
psi.br
qsl.br
radio.br
rec.br
slg.br
srv.br
taxi.br
teo.br
tmp.br
trd.br
tur.br
tv.br
vet.br
vlog.br
wiki.br
zlg.br

// bs : http://www.nic.bs/rules.html
bs
com.bs
net.bs
org.bs
edu.bs
gov.bs

// bt : https://en.wikipedia.org/wiki/.bt
bt
com.bt
edu.bt
gov.bt
net.bt
org.bt

// bv : No registrations at this time.
// Submitted by registry <jarle@uninett.no>
bv

// bw : https://en.wikipedia.org/wiki/.bw
// http://www.gobin.info/domainname/bw.doc
// list of other 2nd level tlds ?
bw
co.bw
org.bw

// by : https://en.wikipedia.org/wiki/.by
// http://tld.by/rules_2006_en.html
// list of other 2nd level tlds ?
by
gov.by
mil.by
// Official information does not indicate that com.by is a reserved
// second-level domain, but it's being used as one (see www.google.com.by and
// www.yahoo.com.by, for example), so we list it here for safety's sake.
com.by

// http://hoster.by/
of.by

// bz : https://en.wikipedia.org/wiki/.bz
// http://www.belizenic.bz/
bz
com.bz
net.bz
org.bz
edu.bz
gov.bz

// ca : https://en.wikipedia.org/wiki/.ca
ca
// ca geographical names
ab.ca
bc.ca
mb.ca
nb.ca
nf.ca
nl.ca
ns.ca
nt.ca
nu.ca
on.ca
pe.ca
qc.ca
sk.ca
yk.ca
// gc.ca: https://en.wikipedia.org/wiki/.gc.ca
// see also: http://registry.gc.ca/en/SubdomainFAQ
gc.ca

// cat : https://en.wikipedia.org/wiki/.cat
cat

// cc : https://en.wikipedia.org/wiki/.cc
cc

// cd : https://en.wikipedia.org/wiki/.cd
// see also: https://www.nic.cd/domain/insertDomain_2.jsp?act=1
cd
gov.cd

// cf : https://en.wikipedia.org/wiki/.cf
cf

// cg : https://en.wikipedia.org/wiki/.cg
cg

// ch : https://en.wikipedia.org/wiki/.ch
ch

// ci : https://en.wikipedia.org/wiki/.ci
// http://www.nic.ci/index.php?page=charte
ci
org.ci
or.ci
com.ci
co.ci
edu.ci
ed.ci
ac.ci
net.ci
go.ci
asso.ci
aéroport.ci
int.ci
presse.ci
md.ci
gouv.ci

// ck : https://en.wikipedia.org/wiki/.ck
*.ck
!www.ck

// cl : https://en.wikipedia.org/wiki/.cl
cl
gov.cl
gob.cl
co.cl
mil.cl

// cm : https://en.wikipedia.org/wiki/.cm plus bug 981927
cm
co.cm
com.cm
gov.cm
net.cm

// cn : https://en.wikipedia.org/wiki/.cn
// Submitted by registry <tanyaling@cnnic.cn>
cn
ac.cn
com.cn
edu.cn
gov.cn
net.cn
org.cn
mil.cn
公司.cn
网络.cn
網絡.cn
// cn geographic names
ah.cn
bj.cn
cq.cn
fj.cn
gd.cn
gs.cn
gz.cn
gx.cn
ha.cn
hb.cn
he.cn
hi.cn
hl.cn
hn.cn
jl.cn
js.cn
jx.cn
ln.cn
nm.cn
nx.cn
qh.cn
sc.cn
sd.cn
sh.cn
sn.cn
sx.cn
tj.cn
xj.cn
xz.cn
yn.cn
zj.cn
hk.cn
mo.cn
tw.cn

// co : https://en.wikipedia.org/wiki/.co
// Submitted by registry <tecnico@uniandes.edu.co>
co
arts.co
com.co
edu.co
firm.co
gov.co
info.co
int.co
mil.co
net.co
nom.co
org.co
rec.co
web.co

// com : https://en.wikipedia.org/wiki/.com
com

// coop : https://en.wikipedia.org/wiki/.coop
coop

// cr : http://www.nic.cr/niccr_publico/showRegistroDominiosScreen.do
cr
ac.cr
co.cr
ed.cr
fi.cr
go.cr
or.cr
sa.cr

// cu : https://en.wikipedia.org/wiki/.cu
cu
com.cu
edu.cu
org.cu
net.cu
gov.cu
inf.cu

// cv : https://en.wikipedia.org/wiki/.cv
cv

// cw : http://www.una.cw/cw_registry/
// Confirmed by registry <registry@una.net> 2013-03-26
cw
com.cw
edu.cw
net.cw
org.cw

// cx : https://en.wikipedia.org/wiki/.cx
// list of other 2nd level tlds ?
cx
gov.cx

// cy : https://en.wikipedia.org/wiki/.cy
ac.cy
biz.cy
com.cy
ekloges.cy
gov.cy
ltd.cy
name.cy
net.cy
org.cy
parliament.cy
press.cy
pro.cy
tm.cy

// cz : https://en.wikipedia.org/wiki/.cz
cz

// de : https://en.wikipedia.org/wiki/.de
// Confirmed by registry <ops@denic.de> (with technical
// reservations) 2008-07-01
de

// dj : https://en.wikipedia.org/wiki/.dj
dj

// dk : https://en.wikipedia.org/wiki/.dk
// Confirmed by registry <robert@dk-hostmaster.dk> 2008-06-17
dk

// dm : https://en.wikipedia.org/wiki/.dm
dm
com.dm
net.dm
org.dm
edu.dm
gov.dm

// do : https://en.wikipedia.org/wiki/.do
do
art.do
com.do
edu.do
gob.do
gov.do
mil.do
net.do
org.do
sld.do
web.do

// dz : https://en.wikipedia.org/wiki/.dz
dz
com.dz
org.dz
net.dz
gov.dz
edu.dz
asso.dz
pol.dz
art.dz

// ec : http://www.nic.ec/reg/paso1.asp
// Submitted by registry <vabboud@nic.ec>
ec
com.ec
info.ec
net.ec
fin.ec
k12.ec
med.ec
pro.ec
org.ec
edu.ec
gov.ec
gob.ec
mil.ec

// edu : https://en.wikipedia.org/wiki/.edu
edu

// ee : http://www.eenet.ee/EENet/dom_reeglid.html#lisa_B
ee
edu.ee
gov.ee
riik.ee
lib.ee
med.ee
com.ee
pri.ee
aip.ee
org.ee
fie.ee

// eg : https://en.wikipedia.org/wiki/.eg
eg
com.eg
edu.eg
eun.eg
gov.eg
mil.eg
name.eg
net.eg
org.eg
sci.eg

// er : https://en.wikipedia.org/wiki/.er
*.er

// es : https://www.nic.es/site_ingles/ingles/dominios/index.html
es
com.es
nom.es
org.es
gob.es
edu.es

// et : https://en.wikipedia.org/wiki/.et
et
com.et
gov.et
org.et
edu.et
biz.et
name.et
info.et
net.et

// eu : https://en.wikipedia.org/wiki/.eu
eu

// fi : https://en.wikipedia.org/wiki/.fi
fi
// aland.fi : https://en.wikipedia.org/wiki/.ax
// This domain is being phased out in favor of .ax. As there are still many
// domains under aland.fi, we still keep it on the list until aland.fi is
// completely removed.
// TODO: Check for updates (expected to be phased out around Q1/2009)
aland.fi

// fj : https://en.wikipedia.org/wiki/.fj
*.fj

// fk : https://en.wikipedia.org/wiki/.fk
*.fk

// fm : https://en.wikipedia.org/wiki/.fm
fm

// fo : https://en.wikipedia.org/wiki/.fo
fo

// fr : http://www.afnic.fr/
// domaines descriptifs : http://www.afnic.fr/obtenir/chartes/nommage-fr/annexe-descriptifs
fr
com.fr
asso.fr
nom.fr
prd.fr
presse.fr
tm.fr
// domaines sectoriels : http://www.afnic.fr/obtenir/chartes/nommage-fr/annexe-sectoriels
aeroport.fr
assedic.fr
avocat.fr
avoues.fr
cci.fr
chambagri.fr
chirurgiens-dentistes.fr
experts-comptables.fr
geometre-expert.fr
gouv.fr
greta.fr
huissier-justice.fr
medecin.fr
notaires.fr
pharmacien.fr
port.fr
veterinaire.fr

// ga : https://en.wikipedia.org/wiki/.ga
ga

// gb : This registry is effectively dormant
// Submitted by registry <Damien.Shaw@ja.net>
gb

// gd : https://en.wikipedia.org/wiki/.gd
gd

// ge : http://www.nic.net.ge/policy_en.pdf
ge
com.ge
edu.ge
gov.ge
org.ge
mil.ge
net.ge
pvt.ge

// gf : https://en.wikipedia.org/wiki/.gf
gf

// gg : http://www.channelisles.net/register-domains/
// Confirmed by registry <nigel@channelisles.net> 2013-11-28
gg
co.gg
net.gg
org.gg

// gh : https://en.wikipedia.org/wiki/.gh
// see also: http://www.nic.gh/reg_now.php
// Although domains directly at second level are not possible at the moment,
// they have been possible for some time and may come back.
gh
com.gh
edu.gh
gov.gh
org.gh
mil.gh

// gi : http://www.nic.gi/rules.html
gi
com.gi
ltd.gi
gov.gi
mod.gi
edu.gi
org.gi

// gl : https://en.wikipedia.org/wiki/.gl
// http://nic.gl
gl
co.gl
com.gl
edu.gl
net.gl
org.gl

// gm : http://www.nic.gm/htmlpages%5Cgm-policy.htm
gm

// gn : http://psg.com/dns/gn/gn.txt
// Submitted by registry <randy@psg.com>
gn
ac.gn
com.gn
edu.gn
gov.gn
org.gn
net.gn

// gov : https://en.wikipedia.org/wiki/.gov
gov

// gp : http://www.nic.gp/index.php?lang=en
gp
com.gp
net.gp
mobi.gp
edu.gp
org.gp
asso.gp

// gq : https://en.wikipedia.org/wiki/.gq
gq

// gr : https://grweb.ics.forth.gr/english/1617-B-2005.html
// Submitted by registry <segred@ics.forth.gr>
gr
com.gr
edu.gr
net.gr
org.gr
gov.gr

// gs : https://en.wikipedia.org/wiki/.gs
gs

// gt : http://www.gt/politicas_de_registro.html
gt
com.gt
edu.gt
gob.gt
ind.gt
mil.gt
net.gt
org.gt

// gu : http://gadao.gov.gu/registration.txt
*.gu

// gw : https://en.wikipedia.org/wiki/.gw
gw

// gy : https://en.wikipedia.org/wiki/.gy
// http://registry.gy/
gy
co.gy
com.gy
edu.gy
gov.gy
net.gy
org.gy

// hk : https://www.hkdnr.hk
// Submitted by registry <hk.tech@hkirc.hk>
hk
com.hk
edu.hk
gov.hk
idv.hk
net.hk
org.hk
公司.hk
教育.hk
敎育.hk
政府.hk
個人.hk
个人.hk
箇人.hk
網络.hk
网络.hk
组織.hk
網絡.hk
网絡.hk
组织.hk
組織.hk
組织.hk

// hm : https://en.wikipedia.org/wiki/.hm
hm

// hn : http://www.nic.hn/politicas/ps02,,05.html
hn
com.hn
edu.hn
org.hn
net.hn
mil.hn
gob.hn

// hr : http://www.dns.hr/documents/pdf/HRTLD-regulations.pdf
hr
iz.hr
from.hr
name.hr
com.hr

// ht : http://www.nic.ht/info/charte.cfm
ht
com.ht
shop.ht
firm.ht
info.ht
adult.ht
net.ht
pro.ht
org.ht
med.ht
art.ht
coop.ht
pol.ht
asso.ht
edu.ht
rel.ht
gouv.ht
perso.ht

// hu : http://www.domain.hu/domain/English/sld.html
// Confirmed by registry <pasztor@iszt.hu> 2008-06-12
hu
co.hu
info.hu
org.hu
priv.hu
sport.hu
tm.hu
2000.hu
agrar.hu
bolt.hu
casino.hu
city.hu
erotica.hu
erotika.hu
film.hu
forum.hu
games.hu
hotel.hu
ingatlan.hu
jogasz.hu
konyvelo.hu
lakas.hu
media.hu
news.hu
reklam.hu
sex.hu
shop.hu
suli.hu
szex.hu
tozsde.hu
utazas.hu
video.hu

// id : https://register.pandi.or.id/
id
ac.id
biz.id
co.id
desa.id
go.id
mil.id
my.id
net.id
or.id
sch.id
web.id

// ie : https://en.wikipedia.org/wiki/.ie
ie
gov.ie

// il : http://www.isoc.org.il/domains/
il
ac.il
co.il
gov.il
idf.il
k12.il
muni.il
net.il
org.il

// im : https://www.nic.im/
// Submitted by registry <info@nic.im>
im
ac.im
co.im
com.im
ltd.co.im
net.im
org.im
plc.co.im
tt.im
tv.im

// in : https://en.wikipedia.org/wiki/.in
// see also: https://registry.in/Policies
// Please note, that nic.in is not an official eTLD, but used by most
// government institutions.
in
co.in
firm.in
net.in
org.in
gen.in
ind.in
nic.in
ac.in
edu.in
res.in
gov.in
mil.in

// info : https://en.wikipedia.org/wiki/.info
info

// int : https://en.wikipedia.org/wiki/.int
// Confirmed by registry <iana-questions@icann.org> 2008-06-18
int
eu.int

// io : http://www.nic.io/rules.html
// list of other 2nd level tlds ?
io
com.io

// iq : http://www.cmc.iq/english/iq/iqregister1.htm
iq
gov.iq
edu.iq
mil.iq
com.iq
org.iq
net.iq

// ir : http://www.nic.ir/Terms_and_Conditions_ir,_Appendix_1_Domain_Rules
// Also see http://www.nic.ir/Internationalized_Domain_Names
// Two <iran>.ir entries added at request of <tech-team@nic.ir>, 2010-04-16
ir
ac.ir
co.ir
gov.ir
id.ir
net.ir
org.ir
sch.ir
// xn--mgba3a4f16a.ir (<iran>.ir, Persian YEH)
ایران.ir
// xn--mgba3a4fra.ir (<iran>.ir, Arabic YEH)
ايران.ir

// is : http://www.isnic.is/domain/rules.php
// Confirmed by registry <marius@isgate.is> 2008-12-06
is
net.is
com.is
edu.is
gov.is
org.is
int.is

// it : https://en.wikipedia.org/wiki/.it
it
gov.it
edu.it
// Reserved geo-names:
// http://www.nic.it/documenti/regolamenti-e-linee-guida/regolamento-assegnazione-versione-6.0.pdf
// There is also a list of reserved geo-names corresponding to Italian municipalities
// http://www.nic.it/documenti/appendice-c.pdf, but it is not included here.
// Regions
abr.it
abruzzo.it
aosta-valley.it
aostavalley.it
bas.it
basilicata.it
cal.it
calabria.it
cam.it
campania.it
emilia-romagna.it
emiliaromagna.it
emr.it
friuli-v-giulia.it
friuli-ve-giulia.it
friuli-vegiulia.it
friuli-venezia-giulia.it
friuli-veneziagiulia.it
friuli-vgiulia.it
friuliv-giulia.it
friulive-giulia.it
friulivegiulia.it
friulivenezia-giulia.it
friuliveneziagiulia.it
friulivgiulia.it
fvg.it
laz.it
lazio.it
lig.it
liguria.it
lom.it
lombardia.it
lombardy.it
lucania.it
mar.it
marche.it
mol.it
molise.it
piedmont.it
piemonte.it
pmn.it
pug.it
puglia.it
sar.it
sardegna.it
sardinia.it
sic.it
sicilia.it
sicily.it
taa.it
tos.it
toscana.it
trentino-a-adige.it
trentino-aadige.it
trentino-alto-adige.it
trentino-altoadige.it
trentino-s-tirol.it
trentino-stirol.it
trentino-sud-tirol.it
trentino-sudtirol.it
trentino-sued-tirol.it
trentino-suedtirol.it
trentinoa-adige.it
trentinoaadige.it
trentinoalto-adige.it
trentinoaltoadige.it
trentinos-tirol.it
trentinostirol.it
trentinosud-tirol.it
trentinosudtirol.it
trentinosued-tirol.it
trentinosuedtirol.it
tuscany.it
umb.it
umbria.it
val-d-aosta.it
val-daosta.it
vald-aosta.it
valdaosta.it
valle-aosta.it
valle-d-aosta.it
valle-daosta.it
valleaosta.it
valled-aosta.it
valledaosta.it
vallee-aoste.it
valleeaoste.it
vao.it
vda.it
ven.it
veneto.it
// Provinces
ag.it
agrigento.it
al.it
alessandria.it
alto-adige.it
altoadige.it
an.it
ancona.it
andria-barletta-trani.it
andria-trani-barletta.it
andriabarlettatrani.it
andriatranibarletta.it
ao.it
aosta.it
aoste.it
ap.it
aq.it
aquila.it
ar.it
arezzo.it
ascoli-piceno.it
ascolipiceno.it
asti.it
at.it
av.it
avellino.it
ba.it
balsan.it
bari.it
barletta-trani-andria.it
barlettatraniandria.it
belluno.it
benevento.it
bergamo.it
bg.it
bi.it
biella.it
bl.it
bn.it
bo.it
bologna.it
bolzano.it
bozen.it
br.it
brescia.it
brindisi.it
bs.it
bt.it
bz.it
ca.it
cagliari.it
caltanissetta.it
campidano-medio.it
campidanomedio.it
campobasso.it
carbonia-iglesias.it
carboniaiglesias.it
carrara-massa.it
carraramassa.it
caserta.it
catania.it
catanzaro.it
cb.it
ce.it
cesena-forli.it
cesenaforli.it
ch.it
chieti.it
ci.it
cl.it
cn.it
co.it
como.it
cosenza.it
cr.it
cremona.it
crotone.it
cs.it
ct.it
cuneo.it
cz.it
dell-ogliastra.it
dellogliastra.it
en.it
enna.it
fc.it
fe.it
fermo.it
ferrara.it
fg.it
fi.it
firenze.it
florence.it
fm.it
foggia.it
forli-cesena.it
forlicesena.it
fr.it
frosinone.it
ge.it
genoa.it
genova.it
go.it
gorizia.it
gr.it
grosseto.it
iglesias-carbonia.it
iglesiascarbonia.it
im.it
imperia.it
is.it
isernia.it
kr.it
la-spezia.it
laquila.it
laspezia.it
latina.it
lc.it
le.it
lecce.it
lecco.it
li.it
livorno.it
lo.it
lodi.it
lt.it
lu.it
lucca.it
macerata.it
mantova.it
massa-carrara.it
massacarrara.it
matera.it
mb.it
mc.it
me.it
medio-campidano.it
mediocampidano.it
messina.it
mi.it
milan.it
milano.it
mn.it
mo.it
modena.it
monza-brianza.it
monza-e-della-brianza.it
monza.it
monzabrianza.it
monzaebrianza.it
monzaedellabrianza.it
ms.it
mt.it
na.it
naples.it
napoli.it
no.it
novara.it
nu.it
nuoro.it
og.it
ogliastra.it
olbia-tempio.it
olbiatempio.it
or.it
oristano.it
ot.it
pa.it
padova.it
padua.it
palermo.it
parma.it
pavia.it
pc.it
pd.it
pe.it
perugia.it
pesaro-urbino.it
pesarourbino.it
pescara.it
pg.it
pi.it
piacenza.it
pisa.it
pistoia.it
pn.it
po.it
pordenone.it
potenza.it
pr.it
prato.it
pt.it
pu.it
pv.it
pz.it
ra.it
ragusa.it
ravenna.it
rc.it
re.it
reggio-calabria.it
reggio-emilia.it
reggiocalabria.it
reggioemilia.it
rg.it
ri.it
rieti.it
rimini.it
rm.it
rn.it
ro.it
roma.it
rome.it
rovigo.it
sa.it
salerno.it
sassari.it
savona.it
si.it
siena.it
siracusa.it
so.it
sondrio.it
sp.it
sr.it
ss.it
suedtirol.it
sv.it
ta.it
taranto.it
te.it
tempio-olbia.it
tempioolbia.it
teramo.it
terni.it
tn.it
to.it
torino.it
tp.it
tr.it
trani-andria-barletta.it
trani-barletta-andria.it
traniandriabarletta.it
tranibarlettaandria.it
trapani.it
trentino.it
trento.it
treviso.it
trieste.it
ts.it
turin.it
tv.it
ud.it
udine.it
urbino-pesaro.it
urbinopesaro.it
va.it
varese.it
vb.it
vc.it
ve.it
venezia.it
venice.it
verbania.it
vercelli.it
verona.it
vi.it
vibo-valentia.it
vibovalentia.it
vicenza.it
viterbo.it
vr.it
vs.it
vt.it
vv.it

// je : http://www.channelisles.net/register-domains/
// Confirmed by registry <nigel@channelisles.net> 2013-11-28
je
co.je
net.je
org.je

// jm : http://www.com.jm/register.html
*.jm

// jo : http://www.dns.jo/Registration_policy.aspx
jo
com.jo
org.jo
net.jo
edu.jo
sch.jo
gov.jo
mil.jo
name.jo

// jobs : https://en.wikipedia.org/wiki/.jobs
jobs

// jp : https://en.wikipedia.org/wiki/.jp
// http://jprs.co.jp/en/jpdomain.html
// Submitted by registry <info@jprs.jp>
jp
// jp organizational type names
ac.jp
ad.jp
co.jp
ed.jp
go.jp
gr.jp
lg.jp
ne.jp
or.jp
// jp prefecture type names
aichi.jp
akita.jp
aomori.jp
chiba.jp
ehime.jp
fukui.jp
fukuoka.jp
fukushima.jp
gifu.jp
gunma.jp
hiroshima.jp
hokkaido.jp
hyogo.jp
ibaraki.jp
ishikawa.jp
iwate.jp
kagawa.jp
kagoshima.jp
kanagawa.jp
kochi.jp
kumamoto.jp
kyoto.jp
mie.jp
miyagi.jp
miyazaki.jp
nagano.jp
nagasaki.jp
nara.jp
niigata.jp
oita.jp
okayama.jp
okinawa.jp
osaka.jp
saga.jp
saitama.jp
shiga.jp
shimane.jp
shizuoka.jp
tochigi.jp
tokushima.jp
tokyo.jp
tottori.jp
toyama.jp
wakayama.jp
yamagata.jp
yamaguchi.jp
yamanashi.jp
栃木.jp
愛知.jp
愛媛.jp
兵庫.jp
熊本.jp
茨城.jp
北海道.jp
千葉.jp
和歌山.jp
長崎.jp
長野.jp
新潟.jp
青森.jp
静岡.jp
東京.jp
石川.jp
埼玉.jp
三重.jp
京都.jp
佐賀.jp
大分.jp
大阪.jp
奈良.jp
宮城.jp
宮崎.jp
富山.jp
山口.jp
山形.jp
山梨.jp
岩手.jp
岐阜.jp
岡山.jp
島根.jp
広島.jp
徳島.jp
沖縄.jp
滋賀.jp
神奈川.jp
福井.jp
福岡.jp
福島.jp
秋田.jp
群馬.jp
香川.jp
高知.jp
鳥取.jp
鹿児島.jp
// jp geographic type names
// http://jprs.jp/doc/rule/saisoku-1.html
*.kawasaki.jp
*.kitakyushu.jp
*.kobe.jp
*.nagoya.jp
*.sapporo.jp
*.sendai.jp
*.yokohama.jp
!city.kawasaki.jp
!city.kitakyushu.jp
!city.kobe.jp
!city.nagoya.jp
!city.sapporo.jp
!city.sendai.jp
!city.yokohama.jp
// 4th level registration
aisai.aichi.jp
ama.aichi.jp
anjo.aichi.jp
asuke.aichi.jp
chiryu.aichi.jp
chita.aichi.jp
fuso.aichi.jp
gamagori.aichi.jp
handa.aichi.jp
hazu.aichi.jp
hekinan.aichi.jp
higashiura.aichi.jp
ichinomiya.aichi.jp
inazawa.aichi.jp
inuyama.aichi.jp
isshiki.aichi.jp
iwakura.aichi.jp
kanie.aichi.jp
kariya.aichi.jp
kasugai.aichi.jp
kira.aichi.jp
kiyosu.aichi.jp
komaki.aichi.jp
konan.aichi.jp
kota.aichi.jp
mihama.aichi.jp
miyoshi.aichi.jp
nishio.aichi.jp
nisshin.aichi.jp
obu.aichi.jp
oguchi.aichi.jp
oharu.aichi.jp
okazaki.aichi.jp
owariasahi.aichi.jp
seto.aichi.jp
shikatsu.aichi.jp
shinshiro.aichi.jp
shitara.aichi.jp
tahara.aichi.jp
takahama.aichi.jp
tobishima.aichi.jp
toei.aichi.jp
togo.aichi.jp
tokai.aichi.jp
tokoname.aichi.jp
toyoake.aichi.jp
toyohashi.aichi.jp
toyokawa.aichi.jp
toyone.aichi.jp
toyota.aichi.jp
tsushima.aichi.jp
yatomi.aichi.jp
akita.akita.jp
daisen.akita.jp
fujisato.akita.jp
gojome.akita.jp
hachirogata.akita.jp
happou.akita.jp
higashinaruse.akita.jp
honjo.akita.jp
honjyo.akita.jp
ikawa.akita.jp
kamikoani.akita.jp
kamioka.akita.jp
katagami.akita.jp
kazuno.akita.jp
kitaakita.akita.jp
kosaka.akita.jp
kyowa.akita.jp
misato.akita.jp
mitane.akita.jp
moriyoshi.akita.jp
nikaho.akita.jp
noshiro.akita.jp
odate.akita.jp
oga.akita.jp
ogata.akita.jp
semboku.akita.jp
yokote.akita.jp
yurihonjo.akita.jp
aomori.aomori.jp
gonohe.aomori.jp
hachinohe.aomori.jp
hashikami.aomori.jp
hiranai.aomori.jp
hirosaki.aomori.jp
itayanagi.aomori.jp
kuroishi.aomori.jp
misawa.aomori.jp
mutsu.aomori.jp
nakadomari.aomori.jp
noheji.aomori.jp
oirase.aomori.jp
owani.aomori.jp
rokunohe.aomori.jp
sannohe.aomori.jp
shichinohe.aomori.jp
shingo.aomori.jp
takko.aomori.jp
towada.aomori.jp
tsugaru.aomori.jp
tsuruta.aomori.jp
abiko.chiba.jp
asahi.chiba.jp
chonan.chiba.jp
chosei.chiba.jp
choshi.chiba.jp
chuo.chiba.jp
funabashi.chiba.jp
futtsu.chiba.jp
hanamigawa.chiba.jp
ichihara.chiba.jp
ichikawa.chiba.jp
ichinomiya.chiba.jp
inzai.chiba.jp
isumi.chiba.jp
kamagaya.chiba.jp
kamogawa.chiba.jp
kashiwa.chiba.jp
katori.chiba.jp
katsuura.chiba.jp
kimitsu.chiba.jp
kisarazu.chiba.jp
kozaki.chiba.jp
kujukuri.chiba.jp
kyonan.chiba.jp
matsudo.chiba.jp
midori.chiba.jp
mihama.chiba.jp
minamiboso.chiba.jp
mobara.chiba.jp
mutsuzawa.chiba.jp
nagara.chiba.jp
nagareyama.chiba.jp
narashino.chiba.jp
narita.chiba.jp
noda.chiba.jp
oamishirasato.chiba.jp
omigawa.chiba.jp
onjuku.chiba.jp
otaki.chiba.jp
sakae.chiba.jp
sakura.chiba.jp
shimofusa.chiba.jp
shirako.chiba.jp
shiroi.chiba.jp
shisui.chiba.jp
sodegaura.chiba.jp
sosa.chiba.jp
tako.chiba.jp
tateyama.chiba.jp
togane.chiba.jp
tohnosho.chiba.jp
tomisato.chiba.jp
urayasu.chiba.jp
yachimata.chiba.jp
yachiyo.chiba.jp
yokaichiba.chiba.jp
yokoshibahikari.chiba.jp
yotsukaido.chiba.jp
ainan.ehime.jp
honai.ehime.jp
ikata.ehime.jp
imabari.ehime.jp
iyo.ehime.jp
kamijima.ehime.jp
kihoku.ehime.jp
kumakogen.ehime.jp
masaki.ehime.jp
matsuno.ehime.jp
matsuyama.ehime.jp
namikata.ehime.jp
niihama.ehime.jp
ozu.ehime.jp
saijo.ehime.jp
seiyo.ehime.jp
shikokuchuo.ehime.jp
tobe.ehime.jp
toon.ehime.jp
uchiko.ehime.jp
uwajima.ehime.jp
yawatahama.ehime.jp
echizen.fukui.jp
eiheiji.fukui.jp
fukui.fukui.jp
ikeda.fukui.jp
katsuyama.fukui.jp
mihama.fukui.jp
minamiechizen.fukui.jp
obama.fukui.jp
ohi.fukui.jp
ono.fukui.jp
sabae.fukui.jp
sakai.fukui.jp
takahama.fukui.jp
tsuruga.fukui.jp
wakasa.fukui.jp
ashiya.fukuoka.jp
buzen.fukuoka.jp
chikugo.fukuoka.jp
chikuho.fukuoka.jp
chikujo.fukuoka.jp
chikushino.fukuoka.jp
chikuzen.fukuoka.jp
chuo.fukuoka.jp
dazaifu.fukuoka.jp
fukuchi.fukuoka.jp
hakata.fukuoka.jp
higashi.fukuoka.jp
hirokawa.fukuoka.jp
hisayama.fukuoka.jp
iizuka.fukuoka.jp
inatsuki.fukuoka.jp
kaho.fukuoka.jp
kasuga.fukuoka.jp
kasuya.fukuoka.jp
kawara.fukuoka.jp
keisen.fukuoka.jp
koga.fukuoka.jp
kurate.fukuoka.jp
kurogi.fukuoka.jp
kurume.fukuoka.jp
minami.fukuoka.jp
miyako.fukuoka.jp
miyama.fukuoka.jp
miyawaka.fukuoka.jp
mizumaki.fukuoka.jp
munakata.fukuoka.jp
nakagawa.fukuoka.jp
nakama.fukuoka.jp
nishi.fukuoka.jp
nogata.fukuoka.jp
ogori.fukuoka.jp
okagaki.fukuoka.jp
okawa.fukuoka.jp
oki.fukuoka.jp
omuta.fukuoka.jp
onga.fukuoka.jp
onojo.fukuoka.jp
oto.fukuoka.jp
saigawa.fukuoka.jp
sasaguri.fukuoka.jp
shingu.fukuoka.jp
shinyoshitomi.fukuoka.jp
shonai.fukuoka.jp
soeda.fukuoka.jp
sue.fukuoka.jp
tachiarai.fukuoka.jp
tagawa.fukuoka.jp
takata.fukuoka.jp
toho.fukuoka.jp
toyotsu.fukuoka.jp
tsuiki.fukuoka.jp
ukiha.fukuoka.jp
umi.fukuoka.jp
usui.fukuoka.jp
yamada.fukuoka.jp
yame.fukuoka.jp
yanagawa.fukuoka.jp
yukuhashi.fukuoka.jp
aizubange.fukushima.jp
aizumisato.fukushima.jp
aizuwakamatsu.fukushima.jp
asakawa.fukushima.jp
bandai.fukushima.jp
date.fukushima.jp
fukushima.fukushima.jp
furudono.fukushima.jp
futaba.fukushima.jp
hanawa.fukushima.jp
higashi.fukushima.jp
hirata.fukushima.jp
hirono.fukushima.jp
iitate.fukushima.jp
inawashiro.fukushima.jp
ishikawa.fukushima.jp
iwaki.fukushima.jp
izumizaki.fukushima.jp
kagamiishi.fukushima.jp
kaneyama.fukushima.jp
kawamata.fukushima.jp
kitakata.fukushima.jp
kitashiobara.fukushima.jp
koori.fukushima.jp
koriyama.fukushima.jp
kunimi.fukushima.jp
miharu.fukushima.jp
mishima.fukushima.jp
namie.fukushima.jp
nango.fukushima.jp
nishiaizu.fukushima.jp
nishigo.fukushima.jp
okuma.fukushima.jp
omotego.fukushima.jp
ono.fukushima.jp
otama.fukushima.jp
samegawa.fukushima.jp
shimogo.fukushima.jp
shirakawa.fukushima.jp
showa.fukushima.jp
soma.fukushima.jp
sukagawa.fukushima.jp
taishin.fukushima.jp
tamakawa.fukushima.jp
tanagura.fukushima.jp
tenei.fukushima.jp
yabuki.fukushima.jp
yamato.fukushima.jp
yamatsuri.fukushima.jp
yanaizu.fukushima.jp
yugawa.fukushima.jp
anpachi.gifu.jp
ena.gifu.jp
gifu.gifu.jp
ginan.gifu.jp
godo.gifu.jp
gujo.gifu.jp
hashima.gifu.jp
hichiso.gifu.jp
hida.gifu.jp
higashishirakawa.gifu.jp
ibigawa.gifu.jp
ikeda.gifu.jp
kakamigahara.gifu.jp
kani.gifu.jp
kasahara.gifu.jp
kasamatsu.gifu.jp
kawaue.gifu.jp
kitagata.gifu.jp
mino.gifu.jp
minokamo.gifu.jp
mitake.gifu.jp
mizunami.gifu.jp
motosu.gifu.jp
nakatsugawa.gifu.jp
ogaki.gifu.jp
sakahogi.gifu.jp
seki.gifu.jp
sekigahara.gifu.jp
shirakawa.gifu.jp
tajimi.gifu.jp
takayama.gifu.jp
tarui.gifu.jp
toki.gifu.jp
tomika.gifu.jp
wanouchi.gifu.jp
yamagata.gifu.jp
yaotsu.gifu.jp
yoro.gifu.jp
annaka.gunma.jp
chiyoda.gunma.jp
fujioka.gunma.jp
higashiagatsuma.gunma.jp
isesaki.gunma.jp
itakura.gunma.jp
kanna.gunma.jp
kanra.gunma.jp
katashina.gunma.jp
kawaba.gunma.jp
kiryu.gunma.jp
kusatsu.gunma.jp
maebashi.gunma.jp
meiwa.gunma.jp
midori.gunma.jp
minakami.gunma.jp
naganohara.gunma.jp
nakanojo.gunma.jp
nanmoku.gunma.jp
numata.gunma.jp
oizumi.gunma.jp
ora.gunma.jp
ota.gunma.jp
shibukawa.gunma.jp
shimonita.gunma.jp
shinto.gunma.jp
showa.gunma.jp
takasaki.gunma.jp
takayama.gunma.jp
tamamura.gunma.jp
tatebayashi.gunma.jp
tomioka.gunma.jp
tsukiyono.gunma.jp
tsumagoi.gunma.jp
ueno.gunma.jp
yoshioka.gunma.jp
asaminami.hiroshima.jp
daiwa.hiroshima.jp
etajima.hiroshima.jp
fuchu.hiroshima.jp
fukuyama.hiroshima.jp
hatsukaichi.hiroshima.jp
higashihiroshima.hiroshima.jp
hongo.hiroshima.jp
jinsekikogen.hiroshima.jp
kaita.hiroshima.jp
kui.hiroshima.jp
kumano.hiroshima.jp
kure.hiroshima.jp
mihara.hiroshima.jp
miyoshi.hiroshima.jp
naka.hiroshima.jp
onomichi.hiroshima.jp
osakikamijima.hiroshima.jp
otake.hiroshima.jp
saka.hiroshima.jp
sera.hiroshima.jp
seranishi.hiroshima.jp
shinichi.hiroshima.jp
shobara.hiroshima.jp
takehara.hiroshima.jp
abashiri.hokkaido.jp
abira.hokkaido.jp
aibetsu.hokkaido.jp
akabira.hokkaido.jp
akkeshi.hokkaido.jp
asahikawa.hokkaido.jp
ashibetsu.hokkaido.jp
ashoro.hokkaido.jp
assabu.hokkaido.jp
atsuma.hokkaido.jp
bibai.hokkaido.jp
biei.hokkaido.jp
bifuka.hokkaido.jp
bihoro.hokkaido.jp
biratori.hokkaido.jp
chippubetsu.hokkaido.jp
chitose.hokkaido.jp
date.hokkaido.jp
ebetsu.hokkaido.jp
embetsu.hokkaido.jp
eniwa.hokkaido.jp
erimo.hokkaido.jp
esan.hokkaido.jp
esashi.hokkaido.jp
fukagawa.hokkaido.jp
fukushima.hokkaido.jp
furano.hokkaido.jp
furubira.hokkaido.jp
haboro.hokkaido.jp
hakodate.hokkaido.jp
hamatonbetsu.hokkaido.jp
hidaka.hokkaido.jp
higashikagura.hokkaido.jp
higashikawa.hokkaido.jp
hiroo.hokkaido.jp
hokuryu.hokkaido.jp
hokuto.hokkaido.jp
honbetsu.hokkaido.jp
horokanai.hokkaido.jp
horonobe.hokkaido.jp
ikeda.hokkaido.jp
imakane.hokkaido.jp
ishikari.hokkaido.jp
iwamizawa.hokkaido.jp
iwanai.hokkaido.jp
kamifurano.hokkaido.jp
kamikawa.hokkaido.jp
kamishihoro.hokkaido.jp
kamisunagawa.hokkaido.jp
kamoenai.hokkaido.jp
kayabe.hokkaido.jp
kembuchi.hokkaido.jp
kikonai.hokkaido.jp
kimobetsu.hokkaido.jp
kitahiroshima.hokkaido.jp
kitami.hokkaido.jp
kiyosato.hokkaido.jp
koshimizu.hokkaido.jp
kunneppu.hokkaido.jp
kuriyama.hokkaido.jp
kuromatsunai.hokkaido.jp
kushiro.hokkaido.jp
kutchan.hokkaido.jp
kyowa.hokkaido.jp
mashike.hokkaido.jp
matsumae.hokkaido.jp
mikasa.hokkaido.jp
minamifurano.hokkaido.jp
mombetsu.hokkaido.jp
moseushi.hokkaido.jp
mukawa.hokkaido.jp
muroran.hokkaido.jp
naie.hokkaido.jp
nakagawa.hokkaido.jp
nakasatsunai.hokkaido.jp
nakatombetsu.hokkaido.jp
nanae.hokkaido.jp
nanporo.hokkaido.jp
nayoro.hokkaido.jp
nemuro.hokkaido.jp
niikappu.hokkaido.jp
niki.hokkaido.jp
nishiokoppe.hokkaido.jp
noboribetsu.hokkaido.jp
numata.hokkaido.jp
obihiro.hokkaido.jp
obira.hokkaido.jp
oketo.hokkaido.jp
okoppe.hokkaido.jp
otaru.hokkaido.jp
otobe.hokkaido.jp
otofuke.hokkaido.jp
otoineppu.hokkaido.jp
oumu.hokkaido.jp
ozora.hokkaido.jp
pippu.hokkaido.jp
rankoshi.hokkaido.jp
rebun.hokkaido.jp
rikubetsu.hokkaido.jp
rishiri.hokkaido.jp
rishirifuji.hokkaido.jp
saroma.hokkaido.jp
sarufutsu.hokkaido.jp
shakotan.hokkaido.jp
shari.hokkaido.jp
shibecha.hokkaido.jp
shibetsu.hokkaido.jp
shikabe.hokkaido.jp
shikaoi.hokkaido.jp
shimamaki.hokkaido.jp
shimizu.hokkaido.jp
shimokawa.hokkaido.jp
shinshinotsu.hokkaido.jp
shintoku.hokkaido.jp
shiranuka.hokkaido.jp
shiraoi.hokkaido.jp
shiriuchi.hokkaido.jp
sobetsu.hokkaido.jp
sunagawa.hokkaido.jp
taiki.hokkaido.jp
takasu.hokkaido.jp
takikawa.hokkaido.jp
takinoue.hokkaido.jp
teshikaga.hokkaido.jp
tobetsu.hokkaido.jp
tohma.hokkaido.jp
tomakomai.hokkaido.jp
tomari.hokkaido.jp
toya.hokkaido.jp
toyako.hokkaido.jp
toyotomi.hokkaido.jp
toyoura.hokkaido.jp
tsubetsu.hokkaido.jp
tsukigata.hokkaido.jp
urakawa.hokkaido.jp
urausu.hokkaido.jp
uryu.hokkaido.jp
utashinai.hokkaido.jp
wakkanai.hokkaido.jp
wassamu.hokkaido.jp
yakumo.hokkaido.jp
yoichi.hokkaido.jp
aioi.hyogo.jp
akashi.hyogo.jp
ako.hyogo.jp
amagasaki.hyogo.jp
aogaki.hyogo.jp
asago.hyogo.jp
ashiya.hyogo.jp
awaji.hyogo.jp
fukusaki.hyogo.jp
goshiki.hyogo.jp
harima.hyogo.jp
himeji.hyogo.jp
ichikawa.hyogo.jp
inagawa.hyogo.jp
itami.hyogo.jp
kakogawa.hyogo.jp
kamigori.hyogo.jp
kamikawa.hyogo.jp
kasai.hyogo.jp
kasuga.hyogo.jp
kawanishi.hyogo.jp
miki.hyogo.jp
minamiawaji.hyogo.jp
nishinomiya.hyogo.jp
nishiwaki.hyogo.jp
ono.hyogo.jp
sanda.hyogo.jp
sannan.hyogo.jp
sasayama.hyogo.jp
sayo.hyogo.jp
shingu.hyogo.jp
shinonsen.hyogo.jp
shiso.hyogo.jp
sumoto.hyogo.jp
taishi.hyogo.jp
taka.hyogo.jp
takarazuka.hyogo.jp
takasago.hyogo.jp
takino.hyogo.jp
tamba.hyogo.jp
tatsuno.hyogo.jp
toyooka.hyogo.jp
yabu.hyogo.jp
yashiro.hyogo.jp
yoka.hyogo.jp
yokawa.hyogo.jp
ami.ibaraki.jp
asahi.ibaraki.jp
bando.ibaraki.jp
chikusei.ibaraki.jp
daigo.ibaraki.jp
fujishiro.ibaraki.jp
hitachi.ibaraki.jp
hitachinaka.ibaraki.jp
hitachiomiya.ibaraki.jp
hitachiota.ibaraki.jp
ibaraki.ibaraki.jp
ina.ibaraki.jp
inashiki.ibaraki.jp
itako.ibaraki.jp
iwama.ibaraki.jp
joso.ibaraki.jp
kamisu.ibaraki.jp
kasama.ibaraki.jp
kashima.ibaraki.jp
kasumigaura.ibaraki.jp
koga.ibaraki.jp
miho.ibaraki.jp
mito.ibaraki.jp
moriya.ibaraki.jp
naka.ibaraki.jp
namegata.ibaraki.jp
oarai.ibaraki.jp
ogawa.ibaraki.jp
omitama.ibaraki.jp
ryugasaki.ibaraki.jp
sakai.ibaraki.jp
sakuragawa.ibaraki.jp
shimodate.ibaraki.jp
shimotsuma.ibaraki.jp
shirosato.ibaraki.jp
sowa.ibaraki.jp
suifu.ibaraki.jp
takahagi.ibaraki.jp
tamatsukuri.ibaraki.jp
tokai.ibaraki.jp
tomobe.ibaraki.jp
tone.ibaraki.jp
toride.ibaraki.jp
tsuchiura.ibaraki.jp
tsukuba.ibaraki.jp
uchihara.ibaraki.jp
ushiku.ibaraki.jp
yachiyo.ibaraki.jp
yamagata.ibaraki.jp
yawara.ibaraki.jp
yuki.ibaraki.jp
anamizu.ishikawa.jp
hakui.ishikawa.jp
hakusan.ishikawa.jp
kaga.ishikawa.jp
kahoku.ishikawa.jp
kanazawa.ishikawa.jp
kawakita.ishikawa.jp
komatsu.ishikawa.jp
nakanoto.ishikawa.jp
nanao.ishikawa.jp
nomi.ishikawa.jp
nonoichi.ishikawa.jp
noto.ishikawa.jp
shika.ishikawa.jp
suzu.ishikawa.jp
tsubata.ishikawa.jp
tsurugi.ishikawa.jp
uchinada.ishikawa.jp
wajima.ishikawa.jp
fudai.iwate.jp
fujisawa.iwate.jp
hanamaki.iwate.jp
hiraizumi.iwate.jp
hirono.iwate.jp
ichinohe.iwate.jp
ichinoseki.iwate.jp
iwaizumi.iwate.jp
iwate.iwate.jp
joboji.iwate.jp
kamaishi.iwate.jp
kanegasaki.iwate.jp
karumai.iwate.jp
kawai.iwate.jp
kitakami.iwate.jp
kuji.iwate.jp
kunohe.iwate.jp
kuzumaki.iwate.jp
miyako.iwate.jp
mizusawa.iwate.jp
morioka.iwate.jp
ninohe.iwate.jp
noda.iwate.jp
ofunato.iwate.jp
oshu.iwate.jp
otsuchi.iwate.jp
rikuzentakata.iwate.jp
shiwa.iwate.jp
shizukuishi.iwate.jp
sumita.iwate.jp
tanohata.iwate.jp
tono.iwate.jp
yahaba.iwate.jp
yamada.iwate.jp
ayagawa.kagawa.jp
higashikagawa.kagawa.jp
kanonji.kagawa.jp
kotohira.kagawa.jp
manno.kagawa.jp
marugame.kagawa.jp
mitoyo.kagawa.jp
naoshima.kagawa.jp
sanuki.kagawa.jp
tadotsu.kagawa.jp
takamatsu.kagawa.jp
tonosho.kagawa.jp
uchinomi.kagawa.jp
utazu.kagawa.jp
zentsuji.kagawa.jp
akune.kagoshima.jp
amami.kagoshima.jp
hioki.kagoshima.jp
isa.kagoshima.jp
isen.kagoshima.jp
izumi.kagoshima.jp
kagoshima.kagoshima.jp
kanoya.kagoshima.jp
kawanabe.kagoshima.jp
kinko.kagoshima.jp
kouyama.kagoshima.jp
makurazaki.kagoshima.jp
matsumoto.kagoshima.jp
minamitane.kagoshima.jp
nakatane.kagoshima.jp
nishinoomote.kagoshima.jp
satsumasendai.kagoshima.jp
soo.kagoshima.jp
tarumizu.kagoshima.jp
yusui.kagoshima.jp
aikawa.kanagawa.jp
atsugi.kanagawa.jp
ayase.kanagawa.jp
chigasaki.kanagawa.jp
ebina.kanagawa.jp
fujisawa.kanagawa.jp
hadano.kanagawa.jp
hakone.kanagawa.jp
hiratsuka.kanagawa.jp
isehara.kanagawa.jp
kaisei.kanagawa.jp
kamakura.kanagawa.jp
kiyokawa.kanagawa.jp
matsuda.kanagawa.jp
minamiashigara.kanagawa.jp
miura.kanagawa.jp
nakai.kanagawa.jp
ninomiya.kanagawa.jp
odawara.kanagawa.jp
oi.kanagawa.jp
oiso.kanagawa.jp
sagamihara.kanagawa.jp
samukawa.kanagawa.jp
tsukui.kanagawa.jp
yamakita.kanagawa.jp
yamato.kanagawa.jp
yokosuka.kanagawa.jp
yugawara.kanagawa.jp
zama.kanagawa.jp
zushi.kanagawa.jp
aki.kochi.jp
geisei.kochi.jp
hidaka.kochi.jp
higashitsuno.kochi.jp
ino.kochi.jp
kagami.kochi.jp
kami.kochi.jp
kitagawa.kochi.jp
kochi.kochi.jp
mihara.kochi.jp
motoyama.kochi.jp
muroto.kochi.jp
nahari.kochi.jp
nakamura.kochi.jp
nankoku.kochi.jp
nishitosa.kochi.jp
niyodogawa.kochi.jp
ochi.kochi.jp
okawa.kochi.jp
otoyo.kochi.jp
otsuki.kochi.jp
sakawa.kochi.jp
sukumo.kochi.jp
susaki.kochi.jp
tosa.kochi.jp
tosashimizu.kochi.jp
toyo.kochi.jp
tsuno.kochi.jp
umaji.kochi.jp
yasuda.kochi.jp
yusuhara.kochi.jp
amakusa.kumamoto.jp
arao.kumamoto.jp
aso.kumamoto.jp
choyo.kumamoto.jp
gyokuto.kumamoto.jp
hitoyoshi.kumamoto.jp
kamiamakusa.kumamoto.jp
kashima.kumamoto.jp
kikuchi.kumamoto.jp
kumamoto.kumamoto.jp
mashiki.kumamoto.jp
mifune.kumamoto.jp
minamata.kumamoto.jp
minamioguni.kumamoto.jp
nagasu.kumamoto.jp
nishihara.kumamoto.jp
oguni.kumamoto.jp
ozu.kumamoto.jp
sumoto.kumamoto.jp
takamori.kumamoto.jp
uki.kumamoto.jp
uto.kumamoto.jp
yamaga.kumamoto.jp
yamato.kumamoto.jp
yatsushiro.kumamoto.jp
ayabe.kyoto.jp
fukuchiyama.kyoto.jp
higashiyama.kyoto.jp
ide.kyoto.jp
ine.kyoto.jp
joyo.kyoto.jp
kameoka.kyoto.jp
kamo.kyoto.jp
kita.kyoto.jp
kizu.kyoto.jp
kumiyama.kyoto.jp
kyotamba.kyoto.jp
kyotanabe.kyoto.jp
kyotango.kyoto.jp
maizuru.kyoto.jp
minami.kyoto.jp
minamiyamashiro.kyoto.jp
miyazu.kyoto.jp
muko.kyoto.jp
nagaokakyo.kyoto.jp
nakagyo.kyoto.jp
nantan.kyoto.jp
oyamazaki.kyoto.jp
sakyo.kyoto.jp
seika.kyoto.jp
tanabe.kyoto.jp
uji.kyoto.jp
ujitawara.kyoto.jp
wazuka.kyoto.jp
yamashina.kyoto.jp
yawata.kyoto.jp
asahi.mie.jp
inabe.mie.jp
ise.mie.jp
kameyama.mie.jp
kawagoe.mie.jp
kiho.mie.jp
kisosaki.mie.jp
kiwa.mie.jp
komono.mie.jp
kumano.mie.jp
kuwana.mie.jp
matsusaka.mie.jp
meiwa.mie.jp
mihama.mie.jp
minamiise.mie.jp
misugi.mie.jp
miyama.mie.jp
nabari.mie.jp
shima.mie.jp
suzuka.mie.jp
tado.mie.jp
taiki.mie.jp
taki.mie.jp
tamaki.mie.jp
toba.mie.jp
tsu.mie.jp
udono.mie.jp
ureshino.mie.jp
watarai.mie.jp
yokkaichi.mie.jp
furukawa.miyagi.jp
higashimatsushima.miyagi.jp
ishinomaki.miyagi.jp
iwanuma.miyagi.jp
kakuda.miyagi.jp
kami.miyagi.jp
kawasaki.miyagi.jp
marumori.miyagi.jp
matsushima.miyagi.jp
minamisanriku.miyagi.jp
misato.miyagi.jp
murata.miyagi.jp
natori.miyagi.jp
ogawara.miyagi.jp
ohira.miyagi.jp
onagawa.miyagi.jp
osaki.miyagi.jp
rifu.miyagi.jp
semine.miyagi.jp
shibata.miyagi.jp
shichikashuku.miyagi.jp
shikama.miyagi.jp
shiogama.miyagi.jp
shiroishi.miyagi.jp
tagajo.miyagi.jp
taiwa.miyagi.jp
tome.miyagi.jp
tomiya.miyagi.jp
wakuya.miyagi.jp
watari.miyagi.jp
yamamoto.miyagi.jp
zao.miyagi.jp
aya.miyazaki.jp
ebino.miyazaki.jp
gokase.miyazaki.jp
hyuga.miyazaki.jp
kadogawa.miyazaki.jp
kawaminami.miyazaki.jp
kijo.miyazaki.jp
kitagawa.miyazaki.jp
kitakata.miyazaki.jp
kitaura.miyazaki.jp
kobayashi.miyazaki.jp
kunitomi.miyazaki.jp
kushima.miyazaki.jp
mimata.miyazaki.jp
miyakonojo.miyazaki.jp
miyazaki.miyazaki.jp
morotsuka.miyazaki.jp
nichinan.miyazaki.jp
nishimera.miyazaki.jp
nobeoka.miyazaki.jp
saito.miyazaki.jp
shiiba.miyazaki.jp
shintomi.miyazaki.jp
takaharu.miyazaki.jp
takanabe.miyazaki.jp
takazaki.miyazaki.jp
tsuno.miyazaki.jp
achi.nagano.jp
agematsu.nagano.jp
anan.nagano.jp
aoki.nagano.jp
asahi.nagano.jp
azumino.nagano.jp
chikuhoku.nagano.jp
chikuma.nagano.jp
chino.nagano.jp
fujimi.nagano.jp
hakuba.nagano.jp
hara.nagano.jp
hiraya.nagano.jp
iida.nagano.jp
iijima.nagano.jp
iiyama.nagano.jp
iizuna.nagano.jp
ikeda.nagano.jp
ikusaka.nagano.jp
ina.nagano.jp
karuizawa.nagano.jp
kawakami.nagano.jp
kiso.nagano.jp
kisofukushima.nagano.jp
kitaaiki.nagano.jp
komagane.nagano.jp
komoro.nagano.jp
matsukawa.nagano.jp
matsumoto.nagano.jp
miasa.nagano.jp
minamiaiki.nagano.jp
minamimaki.nagano.jp
minamiminowa.nagano.jp
minowa.nagano.jp
miyada.nagano.jp
miyota.nagano.jp
mochizuki.nagano.jp
nagano.nagano.jp
nagawa.nagano.jp
nagiso.nagano.jp
nakagawa.nagano.jp
nakano.nagano.jp
nozawaonsen.nagano.jp
obuse.nagano.jp
ogawa.nagano.jp
okaya.nagano.jp
omachi.nagano.jp
omi.nagano.jp
ookuwa.nagano.jp
ooshika.nagano.jp
otaki.nagano.jp
otari.nagano.jp
sakae.nagano.jp
sakaki.nagano.jp
saku.nagano.jp
sakuho.nagano.jp
shimosuwa.nagano.jp
shinanomachi.nagano.jp
shiojiri.nagano.jp
suwa.nagano.jp
suzaka.nagano.jp
takagi.nagano.jp
takamori.nagano.jp
takayama.nagano.jp
tateshina.nagano.jp
tatsuno.nagano.jp
togakushi.nagano.jp
togura.nagano.jp
tomi.nagano.jp
ueda.nagano.jp
wada.nagano.jp
yamagata.nagano.jp
yamanouchi.nagano.jp
yasaka.nagano.jp
yasuoka.nagano.jp
chijiwa.nagasaki.jp
futsu.nagasaki.jp
goto.nagasaki.jp
hasami.nagasaki.jp
hirado.nagasaki.jp
iki.nagasaki.jp
isahaya.nagasaki.jp
kawatana.nagasaki.jp
kuchinotsu.nagasaki.jp
matsuura.nagasaki.jp
nagasaki.nagasaki.jp
obama.nagasaki.jp
omura.nagasaki.jp
oseto.nagasaki.jp
saikai.nagasaki.jp
sasebo.nagasaki.jp
seihi.nagasaki.jp
shimabara.nagasaki.jp
shinkamigoto.nagasaki.jp
togitsu.nagasaki.jp
tsushima.nagasaki.jp
unzen.nagasaki.jp
ando.nara.jp
gose.nara.jp
heguri.nara.jp
higashiyoshino.nara.jp
ikaruga.nara.jp
ikoma.nara.jp
kamikitayama.nara.jp
kanmaki.nara.jp
kashiba.nara.jp
kashihara.nara.jp
katsuragi.nara.jp
kawai.nara.jp
kawakami.nara.jp
kawanishi.nara.jp
koryo.nara.jp
kurotaki.nara.jp
mitsue.nara.jp
miyake.nara.jp
nara.nara.jp
nosegawa.nara.jp
oji.nara.jp
ouda.nara.jp
oyodo.nara.jp
sakurai.nara.jp
sango.nara.jp
shimoichi.nara.jp
shimokitayama.nara.jp
shinjo.nara.jp
soni.nara.jp
takatori.nara.jp
tawaramoto.nara.jp
tenkawa.nara.jp
tenri.nara.jp
uda.nara.jp
yamatokoriyama.nara.jp
yamatotakada.nara.jp
yamazoe.nara.jp
yoshino.nara.jp
aga.niigata.jp
agano.niigata.jp
gosen.niigata.jp
itoigawa.niigata.jp
izumozaki.niigata.jp
joetsu.niigata.jp
kamo.niigata.jp
kariwa.niigata.jp
kashiwazaki.niigata.jp
minamiuonuma.niigata.jp
mitsuke.niigata.jp
muika.niigata.jp
murakami.niigata.jp
myoko.niigata.jp
nagaoka.niigata.jp
niigata.niigata.jp
ojiya.niigata.jp
omi.niigata.jp
sado.niigata.jp
sanjo.niigata.jp
seiro.niigata.jp
seirou.niigata.jp
sekikawa.niigata.jp
shibata.niigata.jp
tagami.niigata.jp
tainai.niigata.jp
tochio.niigata.jp
tokamachi.niigata.jp
tsubame.niigata.jp
tsunan.niigata.jp
uonuma.niigata.jp
yahiko.niigata.jp
yoita.niigata.jp
yuzawa.niigata.jp
beppu.oita.jp
bungoono.oita.jp
bungotakada.oita.jp
hasama.oita.jp
hiji.oita.jp
himeshima.oita.jp
hita.oita.jp
kamitsue.oita.jp
kokonoe.oita.jp
kuju.oita.jp
kunisaki.oita.jp
kusu.oita.jp
oita.oita.jp
saiki.oita.jp
taketa.oita.jp
tsukumi.oita.jp
usa.oita.jp
usuki.oita.jp
yufu.oita.jp
akaiwa.okayama.jp
asakuchi.okayama.jp
bizen.okayama.jp
hayashima.okayama.jp
ibara.okayama.jp
kagamino.okayama.jp
kasaoka.okayama.jp
kibichuo.okayama.jp
kumenan.okayama.jp
kurashiki.okayama.jp
maniwa.okayama.jp
misaki.okayama.jp
nagi.okayama.jp
niimi.okayama.jp
nishiawakura.okayama.jp
okayama.okayama.jp
satosho.okayama.jp
setouchi.okayama.jp
shinjo.okayama.jp
shoo.okayama.jp
soja.okayama.jp
takahashi.okayama.jp
tamano.okayama.jp
tsuyama.okayama.jp
wake.okayama.jp
yakage.okayama.jp
aguni.okinawa.jp
ginowan.okinawa.jp
ginoza.okinawa.jp
gushikami.okinawa.jp
haebaru.okinawa.jp
higashi.okinawa.jp
hirara.okinawa.jp
iheya.okinawa.jp
ishigaki.okinawa.jp
ishikawa.okinawa.jp
itoman.okinawa.jp
izena.okinawa.jp
kadena.okinawa.jp
kin.okinawa.jp
kitadaito.okinawa.jp
kitanakagusuku.okinawa.jp
kumejima.okinawa.jp
kunigami.okinawa.jp
minamidaito.okinawa.jp
motobu.okinawa.jp
nago.okinawa.jp
naha.okinawa.jp
nakagusuku.okinawa.jp
nakijin.okinawa.jp
nanjo.okinawa.jp
nishihara.okinawa.jp
ogimi.okinawa.jp
okinawa.okinawa.jp
onna.okinawa.jp
shimoji.okinawa.jp
taketomi.okinawa.jp
tarama.okinawa.jp
tokashiki.okinawa.jp
tomigusuku.okinawa.jp
tonaki.okinawa.jp
urasoe.okinawa.jp
uruma.okinawa.jp
yaese.okinawa.jp
yomitan.okinawa.jp
yonabaru.okinawa.jp
yonaguni.okinawa.jp
zamami.okinawa.jp
abeno.osaka.jp
chihayaakasaka.osaka.jp
chuo.osaka.jp
daito.osaka.jp
fujiidera.osaka.jp
habikino.osaka.jp
hannan.osaka.jp
higashiosaka.osaka.jp
higashisumiyoshi.osaka.jp
higashiyodogawa.osaka.jp
hirakata.osaka.jp
ibaraki.osaka.jp
ikeda.osaka.jp
izumi.osaka.jp
izumiotsu.osaka.jp
izumisano.osaka.jp
kadoma.osaka.jp
kaizuka.osaka.jp
kanan.osaka.jp
kashiwara.osaka.jp
katano.osaka.jp
kawachinagano.osaka.jp
kishiwada.osaka.jp
kita.osaka.jp
kumatori.osaka.jp
matsubara.osaka.jp
minato.osaka.jp
minoh.osaka.jp
misaki.osaka.jp
moriguchi.osaka.jp
neyagawa.osaka.jp
nishi.osaka.jp
nose.osaka.jp
osakasayama.osaka.jp
sakai.osaka.jp
sayama.osaka.jp
sennan.osaka.jp
settsu.osaka.jp
shijonawate.osaka.jp
shimamoto.osaka.jp
suita.osaka.jp
tadaoka.osaka.jp
taishi.osaka.jp
tajiri.osaka.jp
takaishi.osaka.jp
takatsuki.osaka.jp
tondabayashi.osaka.jp
toyonaka.osaka.jp
toyono.osaka.jp
yao.osaka.jp
ariake.saga.jp
arita.saga.jp
fukudomi.saga.jp
genkai.saga.jp
hamatama.saga.jp
hizen.saga.jp
imari.saga.jp
kamimine.saga.jp
kanzaki.saga.jp
karatsu.saga.jp
kashima.saga.jp
kitagata.saga.jp
kitahata.saga.jp
kiyama.saga.jp
kouhoku.saga.jp
kyuragi.saga.jp
nishiarita.saga.jp
ogi.saga.jp
omachi.saga.jp
ouchi.saga.jp
saga.saga.jp
shiroishi.saga.jp
taku.saga.jp
tara.saga.jp
tosu.saga.jp
yoshinogari.saga.jp
arakawa.saitama.jp
asaka.saitama.jp
chichibu.saitama.jp
fujimi.saitama.jp
fujimino.saitama.jp
fukaya.saitama.jp
hanno.saitama.jp
hanyu.saitama.jp
hasuda.saitama.jp
hatogaya.saitama.jp
hatoyama.saitama.jp
hidaka.saitama.jp
higashichichibu.saitama.jp
higashimatsuyama.saitama.jp
honjo.saitama.jp
ina.saitama.jp
iruma.saitama.jp
iwatsuki.saitama.jp
kamiizumi.saitama.jp
kamikawa.saitama.jp
kamisato.saitama.jp
kasukabe.saitama.jp
kawagoe.saitama.jp
kawaguchi.saitama.jp
kawajima.saitama.jp
kazo.saitama.jp
kitamoto.saitama.jp
koshigaya.saitama.jp
kounosu.saitama.jp
kuki.saitama.jp
kumagaya.saitama.jp
matsubushi.saitama.jp
minano.saitama.jp
misato.saitama.jp
miyashiro.saitama.jp
miyoshi.saitama.jp
moroyama.saitama.jp
nagatoro.saitama.jp
namegawa.saitama.jp
niiza.saitama.jp
ogano.saitama.jp
ogawa.saitama.jp
ogose.saitama.jp
okegawa.saitama.jp
omiya.saitama.jp
otaki.saitama.jp
ranzan.saitama.jp
ryokami.saitama.jp
saitama.saitama.jp
sakado.saitama.jp
satte.saitama.jp
sayama.saitama.jp
shiki.saitama.jp
shiraoka.saitama.jp
soka.saitama.jp
sugito.saitama.jp
toda.saitama.jp
tokigawa.saitama.jp
tokorozawa.saitama.jp
tsurugashima.saitama.jp
urawa.saitama.jp
warabi.saitama.jp
yashio.saitama.jp
yokoze.saitama.jp
yono.saitama.jp
yorii.saitama.jp
yoshida.saitama.jp
yoshikawa.saitama.jp
yoshimi.saitama.jp
aisho.shiga.jp
gamo.shiga.jp
higashiomi.shiga.jp
hikone.shiga.jp
koka.shiga.jp
konan.shiga.jp
kosei.shiga.jp
koto.shiga.jp
kusatsu.shiga.jp
maibara.shiga.jp
moriyama.shiga.jp
nagahama.shiga.jp
nishiazai.shiga.jp
notogawa.shiga.jp
omihachiman.shiga.jp
otsu.shiga.jp
ritto.shiga.jp
ryuoh.shiga.jp
takashima.shiga.jp
takatsuki.shiga.jp
torahime.shiga.jp
toyosato.shiga.jp
yasu.shiga.jp
akagi.shimane.jp
ama.shimane.jp
gotsu.shimane.jp
hamada.shimane.jp
higashiizumo.shimane.jp
hikawa.shimane.jp
hikimi.shimane.jp
izumo.shimane.jp
kakinoki.shimane.jp
masuda.shimane.jp
matsue.shimane.jp
misato.shimane.jp
nishinoshima.shimane.jp
ohda.shimane.jp
okinoshima.shimane.jp
okuizumo.shimane.jp
shimane.shimane.jp
tamayu.shimane.jp
tsuwano.shimane.jp
unnan.shimane.jp
yakumo.shimane.jp
yasugi.shimane.jp
yatsuka.shimane.jp
arai.shizuoka.jp
atami.shizuoka.jp
fuji.shizuoka.jp
fujieda.shizuoka.jp
fujikawa.shizuoka.jp
fujinomiya.shizuoka.jp
fukuroi.shizuoka.jp
gotemba.shizuoka.jp
haibara.shizuoka.jp
hamamatsu.shizuoka.jp
higashiizu.shizuoka.jp
ito.shizuoka.jp
iwata.shizuoka.jp
izu.shizuoka.jp
izunokuni.shizuoka.jp
kakegawa.shizuoka.jp
kannami.shizuoka.jp
kawanehon.shizuoka.jp
kawazu.shizuoka.jp
kikugawa.shizuoka.jp
kosai.shizuoka.jp
makinohara.shizuoka.jp
matsuzaki.shizuoka.jp
minamiizu.shizuoka.jp
mishima.shizuoka.jp
morimachi.shizuoka.jp
nishiizu.shizuoka.jp
numazu.shizuoka.jp
omaezaki.shizuoka.jp
shimada.shizuoka.jp
shimizu.shizuoka.jp
shimoda.shizuoka.jp
shizuoka.shizuoka.jp
susono.shizuoka.jp
yaizu.shizuoka.jp
yoshida.shizuoka.jp
ashikaga.tochigi.jp
bato.tochigi.jp
haga.tochigi.jp
ichikai.tochigi.jp
iwafune.tochigi.jp
kaminokawa.tochigi.jp
kanuma.tochigi.jp
karasuyama.tochigi.jp
kuroiso.tochigi.jp
mashiko.tochigi.jp
mibu.tochigi.jp
moka.tochigi.jp
motegi.tochigi.jp
nasu.tochigi.jp
nasushiobara.tochigi.jp
nikko.tochigi.jp
nishikata.tochigi.jp
nogi.tochigi.jp
ohira.tochigi.jp
ohtawara.tochigi.jp
oyama.tochigi.jp
sakura.tochigi.jp
sano.tochigi.jp
shimotsuke.tochigi.jp
shioya.tochigi.jp
takanezawa.tochigi.jp
tochigi.tochigi.jp
tsuga.tochigi.jp
ujiie.tochigi.jp
utsunomiya.tochigi.jp
yaita.tochigi.jp
aizumi.tokushima.jp
anan.tokushima.jp
ichiba.tokushima.jp
itano.tokushima.jp
kainan.tokushima.jp
komatsushima.tokushima.jp
matsushige.tokushima.jp
mima.tokushima.jp
minami.tokushima.jp
miyoshi.tokushima.jp
mugi.tokushima.jp
nakagawa.tokushima.jp
naruto.tokushima.jp
sanagochi.tokushima.jp
shishikui.tokushima.jp
tokushima.tokushima.jp
wajiki.tokushima.jp
adachi.tokyo.jp
akiruno.tokyo.jp
akishima.tokyo.jp
aogashima.tokyo.jp
arakawa.tokyo.jp
bunkyo.tokyo.jp
chiyoda.tokyo.jp
chofu.tokyo.jp
chuo.tokyo.jp
edogawa.tokyo.jp
fuchu.tokyo.jp
fussa.tokyo.jp
hachijo.tokyo.jp
hachioji.tokyo.jp
hamura.tokyo.jp
higashikurume.tokyo.jp
higashimurayama.tokyo.jp
higashiyamato.tokyo.jp
hino.tokyo.jp
hinode.tokyo.jp
hinohara.tokyo.jp
inagi.tokyo.jp
itabashi.tokyo.jp
katsushika.tokyo.jp
kita.tokyo.jp
kiyose.tokyo.jp
kodaira.tokyo.jp
koganei.tokyo.jp
kokubunji.tokyo.jp
komae.tokyo.jp
koto.tokyo.jp
kouzushima.tokyo.jp
kunitachi.tokyo.jp
machida.tokyo.jp
meguro.tokyo.jp
minato.tokyo.jp
mitaka.tokyo.jp
mizuho.tokyo.jp
musashimurayama.tokyo.jp
musashino.tokyo.jp
nakano.tokyo.jp
nerima.tokyo.jp
ogasawara.tokyo.jp
okutama.tokyo.jp
ome.tokyo.jp
oshima.tokyo.jp
ota.tokyo.jp
setagaya.tokyo.jp
shibuya.tokyo.jp
shinagawa.tokyo.jp
shinjuku.tokyo.jp
suginami.tokyo.jp
sumida.tokyo.jp
tachikawa.tokyo.jp
taito.tokyo.jp
tama.tokyo.jp
toshima.tokyo.jp
chizu.tottori.jp
hino.tottori.jp
kawahara.tottori.jp
koge.tottori.jp
kotoura.tottori.jp
misasa.tottori.jp
nanbu.tottori.jp
nichinan.tottori.jp
sakaiminato.tottori.jp
tottori.tottori.jp
wakasa.tottori.jp
yazu.tottori.jp
yonago.tottori.jp
asahi.toyama.jp
fuchu.toyama.jp
fukumitsu.toyama.jp
funahashi.toyama.jp
himi.toyama.jp
imizu.toyama.jp
inami.toyama.jp
johana.toyama.jp
kamiichi.toyama.jp
kurobe.toyama.jp
nakaniikawa.toyama.jp
namerikawa.toyama.jp
nanto.toyama.jp
nyuzen.toyama.jp
oyabe.toyama.jp
taira.toyama.jp
takaoka.toyama.jp
tateyama.toyama.jp
toga.toyama.jp
tonami.toyama.jp
toyama.toyama.jp
unazuki.toyama.jp
uozu.toyama.jp
yamada.toyama.jp
arida.wakayama.jp
aridagawa.wakayama.jp
gobo.wakayama.jp
hashimoto.wakayama.jp
hidaka.wakayama.jp
hirogawa.wakayama.jp
inami.wakayama.jp
iwade.wakayama.jp
kainan.wakayama.jp
kamitonda.wakayama.jp
katsuragi.wakayama.jp
kimino.wakayama.jp
kinokawa.wakayama.jp
kitayama.wakayama.jp
koya.wakayama.jp
koza.wakayama.jp
kozagawa.wakayama.jp
kudoyama.wakayama.jp
kushimoto.wakayama.jp
mihama.wakayama.jp
misato.wakayama.jp
nachikatsuura.wakayama.jp
shingu.wakayama.jp
shirahama.wakayama.jp
taiji.wakayama.jp
tanabe.wakayama.jp
wakayama.wakayama.jp
yuasa.wakayama.jp
yura.wakayama.jp
asahi.yamagata.jp
funagata.yamagata.jp
higashine.yamagata.jp
iide.yamagata.jp
kahoku.yamagata.jp
kaminoyama.yamagata.jp
kaneyama.yamagata.jp
kawanishi.yamagata.jp
mamurogawa.yamagata.jp
mikawa.yamagata.jp
murayama.yamagata.jp
nagai.yamagata.jp
nakayama.yamagata.jp
nanyo.yamagata.jp
nishikawa.yamagata.jp
obanazawa.yamagata.jp
oe.yamagata.jp
oguni.yamagata.jp
ohkura.yamagata.jp
oishida.yamagata.jp
sagae.yamagata.jp
sakata.yamagata.jp
sakegawa.yamagata.jp
shinjo.yamagata.jp
shirataka.yamagata.jp
shonai.yamagata.jp
takahata.yamagata.jp
tendo.yamagata.jp
tozawa.yamagata.jp
tsuruoka.yamagata.jp
yamagata.yamagata.jp
yamanobe.yamagata.jp
yonezawa.yamagata.jp
yuza.yamagata.jp
abu.yamaguchi.jp
hagi.yamaguchi.jp
hikari.yamaguchi.jp
hofu.yamaguchi.jp
iwakuni.yamaguchi.jp
kudamatsu.yamaguchi.jp
mitou.yamaguchi.jp
nagato.yamaguchi.jp
oshima.yamaguchi.jp
shimonoseki.yamaguchi.jp
shunan.yamaguchi.jp
tabuse.yamaguchi.jp
tokuyama.yamaguchi.jp
toyota.yamaguchi.jp
ube.yamaguchi.jp
yuu.yamaguchi.jp
chuo.yamanashi.jp
doshi.yamanashi.jp
fuefuki.yamanashi.jp
fujikawa.yamanashi.jp
fujikawaguchiko.yamanashi.jp
fujiyoshida.yamanashi.jp
hayakawa.yamanashi.jp
hokuto.yamanashi.jp
ichikawamisato.yamanashi.jp
kai.yamanashi.jp
kofu.yamanashi.jp
koshu.yamanashi.jp
kosuge.yamanashi.jp
minami-alps.yamanashi.jp
minobu.yamanashi.jp
nakamichi.yamanashi.jp
nanbu.yamanashi.jp
narusawa.yamanashi.jp
nirasaki.yamanashi.jp
nishikatsura.yamanashi.jp
oshino.yamanashi.jp
otsuki.yamanashi.jp
showa.yamanashi.jp
tabayama.yamanashi.jp
tsuru.yamanashi.jp
uenohara.yamanashi.jp
yamanakako.yamanashi.jp
yamanashi.yamanashi.jp

// ke : http://www.kenic.or.ke/index.php?option=com_content&task=view&id=117&Itemid=145
*.ke

// kg : http://www.domain.kg/dmn_n.html
kg
org.kg
net.kg
com.kg
edu.kg
gov.kg
mil.kg

// kh : http://www.mptc.gov.kh/dns_registration.htm
*.kh

// ki : http://www.ki/dns/index.html
ki
edu.ki
biz.ki
net.ki
org.ki
gov.ki
info.ki
com.ki

// km : https://en.wikipedia.org/wiki/.km
// http://www.domaine.km/documents/charte.doc
km
org.km
nom.km
gov.km
prd.km
tm.km
edu.km
mil.km
ass.km
com.km
// These are only mentioned as proposed suggestions at domaine.km, but
// https://en.wikipedia.org/wiki/.km says they're available for registration:
coop.km
asso.km
presse.km
medecin.km
notaires.km
pharmaciens.km
veterinaire.km
gouv.km

// kn : https://en.wikipedia.org/wiki/.kn
// http://www.dot.kn/domainRules.html
kn
net.kn
org.kn
edu.kn
gov.kn

// kp : http://www.kcce.kp/en_index.php
kp
com.kp
edu.kp
gov.kp
org.kp
rep.kp
tra.kp

// kr : https://en.wikipedia.org/wiki/.kr
// see also: http://domain.nida.or.kr/eng/registration.jsp
kr
ac.kr
co.kr
es.kr
go.kr
hs.kr
kg.kr
mil.kr
ms.kr
ne.kr
or.kr
pe.kr
re.kr
sc.kr
// kr geographical names
busan.kr
chungbuk.kr
chungnam.kr
daegu.kr
daejeon.kr
gangwon.kr
gwangju.kr
gyeongbuk.kr
gyeonggi.kr
gyeongnam.kr
incheon.kr
jeju.kr
jeonbuk.kr
jeonnam.kr
seoul.kr
ulsan.kr

// kw : https://en.wikipedia.org/wiki/.kw
*.kw

// ky : http://www.icta.ky/da_ky_reg_dom.php
// Confirmed by registry <kysupport@perimeterusa.com> 2008-06-17
ky
edu.ky
gov.ky
com.ky
org.ky
net.ky

// kz : https://en.wikipedia.org/wiki/.kz
// see also: http://www.nic.kz/rules/index.jsp
kz
org.kz
edu.kz
net.kz
gov.kz
mil.kz
com.kz

// la : https://en.wikipedia.org/wiki/.la
// Submitted by registry <gavin.brown@nic.la>
la
int.la
net.la
info.la
edu.la
gov.la
per.la
com.la
org.la

// lb : https://en.wikipedia.org/wiki/.lb
// Submitted by registry <randy@psg.com>
lb
com.lb
edu.lb
gov.lb
net.lb
org.lb

// lc : https://en.wikipedia.org/wiki/.lc
// see also: http://www.nic.lc/rules.htm
lc
com.lc
net.lc
co.lc
org.lc
edu.lc
gov.lc

// li : https://en.wikipedia.org/wiki/.li
li

// lk : http://www.nic.lk/seclevpr.html
lk
gov.lk
sch.lk
net.lk
int.lk
com.lk
org.lk
edu.lk
ngo.lk
soc.lk
web.lk
ltd.lk
assn.lk
grp.lk
hotel.lk
ac.lk

// lr : http://psg.com/dns/lr/lr.txt
// Submitted by registry <randy@psg.com>
lr
com.lr
edu.lr
gov.lr
org.lr
net.lr

// ls : https://en.wikipedia.org/wiki/.ls
ls
co.ls
org.ls

// lt : https://en.wikipedia.org/wiki/.lt
lt
// gov.lt : http://www.gov.lt/index_en.php
gov.lt

// lu : http://www.dns.lu/en/
lu

// lv : http://www.nic.lv/DNS/En/generic.php
lv
com.lv
edu.lv
gov.lv
org.lv
mil.lv
id.lv
net.lv
asn.lv
conf.lv

// ly : http://www.nic.ly/regulations.php
ly
com.ly
net.ly
gov.ly
plc.ly
edu.ly
sch.ly
med.ly
org.ly
id.ly

// ma : https://en.wikipedia.org/wiki/.ma
// http://www.anrt.ma/fr/admin/download/upload/file_fr782.pdf
ma
co.ma
net.ma
gov.ma
org.ma
ac.ma
press.ma

// mc : http://www.nic.mc/
mc
tm.mc
asso.mc

// md : https://en.wikipedia.org/wiki/.md
md

// me : https://en.wikipedia.org/wiki/.me
me
co.me
net.me
org.me
edu.me
ac.me
gov.me
its.me
priv.me

// mg : http://nic.mg/nicmg/?page_id=39
mg
org.mg
nom.mg
gov.mg
prd.mg
tm.mg
edu.mg
mil.mg
com.mg
co.mg

// mh : https://en.wikipedia.org/wiki/.mh
mh

// mil : https://en.wikipedia.org/wiki/.mil
mil

// mk : https://en.wikipedia.org/wiki/.mk
// see also: http://dns.marnet.net.mk/postapka.php
mk
com.mk
org.mk
net.mk
edu.mk
gov.mk
inf.mk
name.mk

// ml : http://www.gobin.info/domainname/ml-template.doc
// see also: https://en.wikipedia.org/wiki/.ml
ml
com.ml
edu.ml
gouv.ml
gov.ml
net.ml
org.ml
presse.ml

// mm : https://en.wikipedia.org/wiki/.mm
*.mm

// mn : https://en.wikipedia.org/wiki/.mn
mn
gov.mn
edu.mn
org.mn

// mo : http://www.monic.net.mo/
mo
com.mo
net.mo
org.mo
edu.mo
gov.mo

// mobi : https://en.wikipedia.org/wiki/.mobi
mobi

// mp : http://www.dot.mp/
// Confirmed by registry <dcamacho@saipan.com> 2008-06-17
mp

// mq : https://en.wikipedia.org/wiki/.mq
mq

// mr : https://en.wikipedia.org/wiki/.mr
mr
gov.mr

// ms : http://www.nic.ms/pdf/MS_Domain_Name_Rules.pdf
ms
com.ms
edu.ms
gov.ms
net.ms
org.ms

// mt : https://www.nic.org.mt/go/policy
// Submitted by registry <help@nic.org.mt>
mt
com.mt
edu.mt
net.mt
org.mt

// mu : https://en.wikipedia.org/wiki/.mu
mu
com.mu
net.mu
org.mu
gov.mu
ac.mu
co.mu
or.mu

// museum : http://about.museum/naming/
// http://index.museum/
museum
academy.museum
agriculture.museum
air.museum
airguard.museum
alabama.museum
alaska.museum
amber.museum
ambulance.museum
american.museum
americana.museum
americanantiques.museum
americanart.museum
amsterdam.museum
and.museum
annefrank.museum
anthro.museum
anthropology.museum
antiques.museum
aquarium.museum
arboretum.museum
archaeological.museum
archaeology.museum
architecture.museum
art.museum
artanddesign.museum
artcenter.museum
artdeco.museum
arteducation.museum
artgallery.museum
arts.museum
artsandcrafts.museum
asmatart.museum
assassination.museum
assisi.museum
association.museum
astronomy.museum
atlanta.museum
austin.museum
australia.museum
automotive.museum
aviation.museum
axis.museum
badajoz.museum
baghdad.museum
bahn.museum
bale.museum
baltimore.museum
barcelona.museum
baseball.museum
basel.museum
baths.museum
bauern.museum
beauxarts.museum
beeldengeluid.museum
bellevue.museum
bergbau.museum
berkeley.museum
berlin.museum
bern.museum
bible.museum
bilbao.museum
bill.museum
birdart.museum
birthplace.museum
bonn.museum
boston.museum
botanical.museum
botanicalgarden.museum
botanicgarden.museum
botany.museum
brandywinevalley.museum
brasil.museum
bristol.museum
british.museum
britishcolumbia.museum
broadcast.museum
brunel.museum
brussel.museum
brussels.museum
bruxelles.museum
building.museum
burghof.museum
bus.museum
bushey.museum
cadaques.museum
california.museum
cambridge.museum
can.museum
canada.museum
capebreton.museum
carrier.museum
cartoonart.museum
casadelamoneda.museum
castle.museum
castres.museum
celtic.museum
center.museum
chattanooga.museum
cheltenham.museum
chesapeakebay.museum
chicago.museum
children.museum
childrens.museum
childrensgarden.museum
chiropractic.museum
chocolate.museum
christiansburg.museum
cincinnati.museum
cinema.museum
circus.museum
civilisation.museum
civilization.museum
civilwar.museum
clinton.museum
clock.museum
coal.museum
coastaldefence.museum
cody.museum
coldwar.museum
collection.museum
colonialwilliamsburg.museum
coloradoplateau.museum
columbia.museum
columbus.museum
communication.museum
communications.museum
community.museum
computer.museum
computerhistory.museum
comunicações.museum
contemporary.museum
contemporaryart.museum
convent.museum
copenhagen.museum
corporation.museum
correios-e-telecomunicações.museum
corvette.museum
costume.museum
countryestate.museum
county.museum
crafts.museum
cranbrook.museum
creation.museum
cultural.museum
culturalcenter.museum
culture.museum
cyber.museum
cymru.museum
dali.museum
dallas.museum
database.museum
ddr.museum
decorativearts.museum
delaware.museum
delmenhorst.museum
denmark.museum
depot.museum
design.museum
detroit.museum
dinosaur.museum
discovery.museum
dolls.museum
donostia.museum
durham.museum
eastafrica.museum
eastcoast.museum
education.museum
educational.museum
egyptian.museum
eisenbahn.museum
elburg.museum
elvendrell.museum
embroidery.museum
encyclopedic.museum
england.museum
entomology.museum
environment.museum
environmentalconservation.museum
epilepsy.museum
essex.museum
estate.museum
ethnology.museum
exeter.museum
exhibition.museum
family.museum
farm.museum
farmequipment.museum
farmers.museum
farmstead.museum
field.museum
figueres.museum
filatelia.museum
film.museum
fineart.museum
finearts.museum
finland.museum
flanders.museum
florida.museum
force.museum
fortmissoula.museum
fortworth.museum
foundation.museum
francaise.museum
frankfurt.museum
franziskaner.museum
freemasonry.museum
freiburg.museum
fribourg.museum
frog.museum
fundacio.museum
furniture.museum
gallery.museum
garden.museum
gateway.museum
geelvinck.museum
gemological.museum
geology.museum
georgia.museum
giessen.museum
glas.museum
glass.museum
gorge.museum
grandrapids.museum
graz.museum
guernsey.museum
halloffame.museum
hamburg.museum
handson.museum
harvestcelebration.museum
hawaii.museum
health.museum
heimatunduhren.museum
hellas.museum
helsinki.museum
hembygdsforbund.museum
heritage.museum
histoire.museum
historical.museum
historicalsociety.museum
historichouses.museum
historisch.museum
historisches.museum
history.museum
historyofscience.museum
horology.museum
house.museum
humanities.museum
illustration.museum
imageandsound.museum
indian.museum
indiana.museum
indianapolis.museum
indianmarket.museum
intelligence.museum
interactive.museum
iraq.museum
iron.museum
isleofman.museum
jamison.museum
jefferson.museum
jerusalem.museum
jewelry.museum
jewish.museum
jewishart.museum
jfk.museum
journalism.museum
judaica.museum
judygarland.museum
juedisches.museum
juif.museum
karate.museum
karikatur.museum
kids.museum
koebenhavn.museum
koeln.museum
kunst.museum
kunstsammlung.museum
kunstunddesign.museum
labor.museum
labour.museum
lajolla.museum
lancashire.museum
landes.museum
lans.museum
läns.museum
larsson.museum
lewismiller.museum
lincoln.museum
linz.museum
living.museum
livinghistory.museum
localhistory.museum
london.museum
losangeles.museum
louvre.museum
loyalist.museum
lucerne.museum
luxembourg.museum
luzern.museum
mad.museum
madrid.museum
mallorca.museum
manchester.museum
mansion.museum
mansions.museum
manx.museum
marburg.museum
maritime.museum
maritimo.museum
maryland.museum
marylhurst.museum
media.museum
medical.museum
medizinhistorisches.museum
meeres.museum
memorial.museum
mesaverde.museum
michigan.museum
midatlantic.museum
military.museum
mill.museum
miners.museum
mining.museum
minnesota.museum
missile.museum
missoula.museum
modern.museum
moma.museum
money.museum
monmouth.museum
monticello.museum
montreal.museum
moscow.museum
motorcycle.museum
muenchen.museum
muenster.museum
mulhouse.museum
muncie.museum
museet.museum
museumcenter.museum
museumvereniging.museum
music.museum
national.museum
nationalfirearms.museum
nationalheritage.museum
nativeamerican.museum
naturalhistory.museum
naturalhistorymuseum.museum
naturalsciences.museum
nature.museum
naturhistorisches.museum
natuurwetenschappen.museum
naumburg.museum
naval.museum
nebraska.museum
neues.museum
newhampshire.museum
newjersey.museum
newmexico.museum
newport.museum
newspaper.museum
newyork.museum
niepce.museum
norfolk.museum
north.museum
nrw.museum
nuernberg.museum
nuremberg.museum
nyc.museum
nyny.museum
oceanographic.museum
oceanographique.museum
omaha.museum
online.museum
ontario.museum
openair.museum
oregon.museum
oregontrail.museum
otago.museum
oxford.museum
pacific.museum
paderborn.museum
palace.museum
paleo.museum
palmsprings.museum
panama.museum
paris.museum
pasadena.museum
pharmacy.museum
philadelphia.museum
philadelphiaarea.museum
philately.museum
phoenix.museum
photography.museum
pilots.museum
pittsburgh.museum
planetarium.museum
plantation.museum
plants.museum
plaza.museum
portal.museum
portland.museum
portlligat.museum
posts-and-telecommunications.museum
preservation.museum
presidio.museum
press.museum
project.museum
public.museum
pubol.museum
quebec.museum
railroad.museum
railway.museum
research.museum
resistance.museum
riodejaneiro.museum
rochester.museum
rockart.museum
roma.museum
russia.museum
saintlouis.museum
salem.museum
salvadordali.museum
salzburg.museum
sandiego.museum
sanfrancisco.museum
santabarbara.museum
santacruz.museum
santafe.museum
saskatchewan.museum
satx.museum
savannahga.museum
schlesisches.museum
schoenbrunn.museum
schokoladen.museum
school.museum
schweiz.museum
science.museum
scienceandhistory.museum
scienceandindustry.museum
sciencecenter.museum
sciencecenters.museum
science-fiction.museum
sciencehistory.museum
sciences.museum
sciencesnaturelles.museum
scotland.museum
seaport.museum
settlement.museum
settlers.museum
shell.museum
sherbrooke.museum
sibenik.museum
silk.museum
ski.museum
skole.museum
society.museum
sologne.museum
soundandvision.museum
southcarolina.museum
southwest.museum
space.museum
spy.museum
square.museum
stadt.museum
stalbans.museum
starnberg.museum
state.museum
stateofdelaware.museum
station.museum
steam.museum
steiermark.museum
stjohn.museum
stockholm.museum
stpetersburg.museum
stuttgart.museum
suisse.museum
surgeonshall.museum
surrey.museum
svizzera.museum
sweden.museum
sydney.museum
tank.museum
tcm.museum
technology.museum
telekommunikation.museum
television.museum
texas.museum
textile.museum
theater.museum
time.museum
timekeeping.museum
topology.museum
torino.museum
touch.museum
town.museum
transport.museum
tree.museum
trolley.museum
trust.museum
trustee.museum
uhren.museum
ulm.museum
undersea.museum
university.museum
usa.museum
usantiques.museum
usarts.museum
uscountryestate.museum
usculture.museum
usdecorativearts.museum
usgarden.museum
ushistory.museum
ushuaia.museum
uslivinghistory.museum
utah.museum
uvic.museum
valley.museum
vantaa.museum
versailles.museum
viking.museum
village.museum
virginia.museum
virtual.museum
virtuel.museum
vlaanderen.museum
volkenkunde.museum
wales.museum
wallonie.museum
war.museum
washingtondc.museum
watchandclock.museum
watch-and-clock.museum
western.museum
westfalen.museum
whaling.museum
wildlife.museum
williamsburg.museum
windmill.museum
workshop.museum
york.museum
yorkshire.museum
yosemite.museum
youth.museum
zoological.museum
zoology.museum
ירושלים.museum
иком.museum

// mv : https://en.wikipedia.org/wiki/.mv
// "mv" included because, contra Wikipedia, google.mv exists.
mv
aero.mv
biz.mv
com.mv
coop.mv
edu.mv
gov.mv
info.mv
int.mv
mil.mv
museum.mv
name.mv
net.mv
org.mv
pro.mv

// mw : http://www.registrar.mw/
mw
ac.mw
biz.mw
co.mw
com.mw
coop.mw
edu.mw
gov.mw
int.mw
museum.mw
net.mw
org.mw

// mx : http://www.nic.mx/
// Submitted by registry <farias@nic.mx>
mx
com.mx
org.mx
gob.mx
edu.mx
net.mx

// my : http://www.mynic.net.my/
my
com.my
net.my
org.my
gov.my
edu.my
mil.my
name.my

// mz : http://www.gobin.info/domainname/mz-template.doc
*.mz
!teledata.mz

// na : http://www.na-nic.com.na/
// http://www.info.na/domain/
na
info.na
pro.na
name.na
school.na
or.na
dr.na
us.na
mx.na
ca.na
in.na
cc.na
tv.na
ws.na
mobi.na
co.na
com.na
org.na

// name : has 2nd-level tlds, but there's no list of them
name

// nc : http://www.cctld.nc/
nc
asso.nc

// ne : https://en.wikipedia.org/wiki/.ne
ne

// net : https://en.wikipedia.org/wiki/.net
net

// nf : https://en.wikipedia.org/wiki/.nf
nf
com.nf
net.nf
per.nf
rec.nf
web.nf
arts.nf
firm.nf
info.nf
other.nf
store.nf

// ng : http://www.nira.org.ng/index.php/join-us/register-ng-domain/189-nira-slds
ng
com.ng
edu.ng
gov.ng
i.ng
mil.ng
mobi.ng
name.ng
net.ng
org.ng
sch.ng

// ni : http://www.nic.ni/
com.ni
gob.ni
edu.ni
org.ni
nom.ni
net.ni
mil.ni
co.ni
biz.ni
web.ni
int.ni
ac.ni
in.ni
info.ni

// nl : https://en.wikipedia.org/wiki/.nl
//      https://www.sidn.nl/
//      ccTLD for the Netherlands
nl

// BV.nl will be a registry for dutch BV's (besloten vennootschap)
bv.nl

// no : http://www.norid.no/regelverk/index.en.html
// The Norwegian registry has declined to notify us of updates. The web pages
// referenced below are the official source of the data. There is also an
// announce mailing list:
// https://postlister.uninett.no/sympa/info/norid-diskusjon
no
// Norid generic domains : http://www.norid.no/regelverk/vedlegg-c.en.html
fhs.no
vgs.no
fylkesbibl.no
folkebibl.no
museum.no
idrett.no
priv.no
// Non-Norid generic domains : http://www.norid.no/regelverk/vedlegg-d.en.html
mil.no
stat.no
dep.no
kommune.no
herad.no
// no geographical names : http://www.norid.no/regelverk/vedlegg-b.en.html
// counties
aa.no
ah.no
bu.no
fm.no
hl.no
hm.no
jan-mayen.no
mr.no
nl.no
nt.no
of.no
ol.no
oslo.no
rl.no
sf.no
st.no
svalbard.no
tm.no
tr.no
va.no
vf.no
// primary and lower secondary schools per county
gs.aa.no
gs.ah.no
gs.bu.no
gs.fm.no
gs.hl.no
gs.hm.no
gs.jan-mayen.no
gs.mr.no
gs.nl.no
gs.nt.no
gs.of.no
gs.ol.no
gs.oslo.no
gs.rl.no
gs.sf.no
gs.st.no
gs.svalbard.no
gs.tm.no
gs.tr.no
gs.va.no
gs.vf.no
// cities
akrehamn.no
åkrehamn.no
algard.no
ålgård.no
arna.no
brumunddal.no
bryne.no
bronnoysund.no
brønnøysund.no
drobak.no
drøbak.no
egersund.no
fetsund.no
floro.no
florø.no
fredrikstad.no
hokksund.no
honefoss.no
hønefoss.no
jessheim.no
jorpeland.no
jørpeland.no
kirkenes.no
kopervik.no
krokstadelva.no
langevag.no
langevåg.no
leirvik.no
mjondalen.no
mjøndalen.no
mo-i-rana.no
mosjoen.no
mosjøen.no
nesoddtangen.no
orkanger.no
osoyro.no
osøyro.no
raholt.no
råholt.no
sandnessjoen.no
sandnessjøen.no
skedsmokorset.no
slattum.no
spjelkavik.no
stathelle.no
stavern.no
stjordalshalsen.no
stjørdalshalsen.no
tananger.no
tranby.no
vossevangen.no
// communities
afjord.no
åfjord.no
agdenes.no
al.no
ål.no
alesund.no
ålesund.no
alstahaug.no
alta.no
áltá.no
alaheadju.no
álaheadju.no
alvdal.no
amli.no
åmli.no
amot.no
åmot.no
andebu.no
andoy.no
andøy.no
andasuolo.no
ardal.no
årdal.no
aremark.no
arendal.no
ås.no
aseral.no
åseral.no
asker.no
askim.no
askvoll.no
askoy.no
askøy.no
asnes.no
åsnes.no
audnedaln.no
aukra.no
aure.no
aurland.no
aurskog-holand.no
aurskog-høland.no
austevoll.no
austrheim.no
averoy.no
averøy.no
balestrand.no
ballangen.no
balat.no
bálát.no
balsfjord.no
bahccavuotna.no
báhccavuotna.no
bamble.no
bardu.no
beardu.no
beiarn.no
bajddar.no
bájddar.no
baidar.no
báidár.no
berg.no
bergen.no
berlevag.no
berlevåg.no
bearalvahki.no
bearalváhki.no
bindal.no
birkenes.no
bjarkoy.no
bjarkøy.no
bjerkreim.no
bjugn.no
bodo.no
bodø.no
badaddja.no
bådåddjå.no
budejju.no
bokn.no
bremanger.no
bronnoy.no
brønnøy.no
bygland.no
bykle.no
barum.no
bærum.no
bo.telemark.no
bø.telemark.no
bo.nordland.no
bø.nordland.no
bievat.no
bievát.no
bomlo.no
bømlo.no
batsfjord.no
båtsfjord.no
bahcavuotna.no
báhcavuotna.no
dovre.no
drammen.no
drangedal.no
dyroy.no
dyrøy.no
donna.no
dønna.no
eid.no
eidfjord.no
eidsberg.no
eidskog.no
eidsvoll.no
eigersund.no
elverum.no
enebakk.no
engerdal.no
etne.no
etnedal.no
evenes.no
evenassi.no
evenášši.no
evje-og-hornnes.no
farsund.no
fauske.no
fuossko.no
fuoisku.no
fedje.no
fet.no
finnoy.no
finnøy.no
fitjar.no
fjaler.no
fjell.no
flakstad.no
flatanger.no
flekkefjord.no
flesberg.no
flora.no
fla.no
flå.no
folldal.no
forsand.no
fosnes.no
frei.no
frogn.no
froland.no
frosta.no
frana.no
fræna.no
froya.no
frøya.no
fusa.no
fyresdal.no
forde.no
førde.no
gamvik.no
gangaviika.no
gáŋgaviika.no
gaular.no
gausdal.no
gildeskal.no
gildeskål.no
giske.no
gjemnes.no
gjerdrum.no
gjerstad.no
gjesdal.no
gjovik.no
gjøvik.no
gloppen.no
gol.no
gran.no
grane.no
granvin.no
gratangen.no
grimstad.no
grong.no
kraanghke.no
kråanghke.no
grue.no
gulen.no
hadsel.no
halden.no
halsa.no
hamar.no
hamaroy.no
habmer.no
hábmer.no
hapmir.no
hápmir.no
hammerfest.no
hammarfeasta.no
hámmárfeasta.no
haram.no
hareid.no
harstad.no
hasvik.no
aknoluokta.no
ákŋoluokta.no
hattfjelldal.no
aarborte.no
haugesund.no
hemne.no
hemnes.no
hemsedal.no
heroy.more-og-romsdal.no
herøy.møre-og-romsdal.no
heroy.nordland.no
herøy.nordland.no
hitra.no
hjartdal.no
hjelmeland.no
hobol.no
hobøl.no
hof.no
hol.no
hole.no
holmestrand.no
holtalen.no
holtålen.no
hornindal.no
horten.no
hurdal.no
hurum.no
hvaler.no
hyllestad.no
hagebostad.no
hægebostad.no
hoyanger.no
høyanger.no
hoylandet.no
høylandet.no
ha.no
hå.no
ibestad.no
inderoy.no
inderøy.no
iveland.no
jevnaker.no
jondal.no
jolster.no
jølster.no
karasjok.no
karasjohka.no
kárášjohka.no
karlsoy.no
galsa.no
gálsá.no
karmoy.no
karmøy.no
kautokeino.no
guovdageaidnu.no
klepp.no
klabu.no
klæbu.no
kongsberg.no
kongsvinger.no
kragero.no
kragerø.no
kristiansand.no
kristiansund.no
krodsherad.no
krødsherad.no
kvalsund.no
rahkkeravju.no
ráhkkerávju.no
kvam.no
kvinesdal.no
kvinnherad.no
kviteseid.no
kvitsoy.no
kvitsøy.no
kvafjord.no
kvæfjord.no
giehtavuoatna.no
kvanangen.no
kvænangen.no
navuotna.no
návuotna.no
kafjord.no
kåfjord.no
gaivuotna.no
gáivuotna.no
larvik.no
lavangen.no
lavagis.no
loabat.no
loabát.no
lebesby.no
davvesiida.no
leikanger.no
leirfjord.no
leka.no
leksvik.no
lenvik.no
leangaviika.no
leaŋgaviika.no
lesja.no
levanger.no
lier.no
lierne.no
lillehammer.no
lillesand.no
lindesnes.no
lindas.no
lindås.no
lom.no
loppa.no
lahppi.no
láhppi.no
lund.no
lunner.no
luroy.no
lurøy.no
luster.no
lyngdal.no
lyngen.no
ivgu.no
lardal.no
lerdal.no
lærdal.no
lodingen.no
lødingen.no
lorenskog.no
lørenskog.no
loten.no
løten.no
malvik.no
masoy.no
måsøy.no
muosat.no
muosát.no
mandal.no
marker.no
marnardal.no
masfjorden.no
meland.no
meldal.no
melhus.no
meloy.no
meløy.no
meraker.no
meråker.no
moareke.no
moåreke.no
midsund.no
midtre-gauldal.no
modalen.no
modum.no
molde.no
moskenes.no
moss.no
mosvik.no
malselv.no
målselv.no
malatvuopmi.no
málatvuopmi.no
namdalseid.no
aejrie.no
namsos.no
namsskogan.no
naamesjevuemie.no
nååmesjevuemie.no
laakesvuemie.no
nannestad.no
narvik.no
narviika.no
naustdal.no
nedre-eiker.no
nes.akershus.no
nes.buskerud.no
nesna.no
nesodden.no
nesseby.no
unjarga.no
unjárga.no
nesset.no
nissedal.no
nittedal.no
nord-aurdal.no
nord-fron.no
nord-odal.no
norddal.no
nordkapp.no
davvenjarga.no
davvenjárga.no
nordre-land.no
nordreisa.no
raisa.no
ráisa.no
nore-og-uvdal.no
notodden.no
naroy.no
nærøy.no
notteroy.no
nøtterøy.no
odda.no
oksnes.no
øksnes.no
oppdal.no
oppegard.no
oppegård.no
orkdal.no
orland.no
ørland.no
orskog.no
ørskog.no
orsta.no
ørsta.no
os.hedmark.no
os.hordaland.no
osen.no
osteroy.no
osterøy.no
ostre-toten.no
østre-toten.no
overhalla.no
ovre-eiker.no
øvre-eiker.no
oyer.no
øyer.no
oygarden.no
øygarden.no
oystre-slidre.no
øystre-slidre.no
porsanger.no
porsangu.no
porsáŋgu.no
porsgrunn.no
radoy.no
radøy.no
rakkestad.no
rana.no
ruovat.no
randaberg.no
rauma.no
rendalen.no
rennebu.no
rennesoy.no
rennesøy.no
rindal.no
ringebu.no
ringerike.no
ringsaker.no
rissa.no
risor.no
risør.no
roan.no
rollag.no
rygge.no
ralingen.no
rælingen.no
rodoy.no
rødøy.no
romskog.no
rømskog.no
roros.no
røros.no
rost.no
røst.no
royken.no
røyken.no
royrvik.no
røyrvik.no
rade.no
råde.no
salangen.no
siellak.no
saltdal.no
salat.no
sálát.no
sálat.no
samnanger.no
sande.more-og-romsdal.no
sande.møre-og-romsdal.no
sande.vestfold.no
sandefjord.no
sandnes.no
sandoy.no
sandøy.no
sarpsborg.no
sauda.no
sauherad.no
sel.no
selbu.no
selje.no
seljord.no
sigdal.no
siljan.no
sirdal.no
skaun.no
skedsmo.no
ski.no
skien.no
skiptvet.no
skjervoy.no
skjervøy.no
skierva.no
skiervá.no
skjak.no
skjåk.no
skodje.no
skanland.no
skånland.no
skanit.no
skánit.no
smola.no
smøla.no
snillfjord.no
snasa.no
snåsa.no
snoasa.no
snaase.no
snåase.no
sogndal.no
sokndal.no
sola.no
solund.no
songdalen.no
sortland.no
spydeberg.no
stange.no
stavanger.no
steigen.no
steinkjer.no
stjordal.no
stjørdal.no
stokke.no
stor-elvdal.no
stord.no
stordal.no
storfjord.no
omasvuotna.no
strand.no
stranda.no
stryn.no
sula.no
suldal.no
sund.no
sunndal.no
surnadal.no
sveio.no
svelvik.no
sykkylven.no
sogne.no
søgne.no
somna.no
sømna.no
sondre-land.no
søndre-land.no
sor-aurdal.no
sør-aurdal.no
sor-fron.no
sør-fron.no
sor-odal.no
sør-odal.no
sor-varanger.no
sør-varanger.no
matta-varjjat.no
mátta-várjjat.no
sorfold.no
sørfold.no
sorreisa.no
sørreisa.no
sorum.no
sørum.no
tana.no
deatnu.no
time.no
tingvoll.no
tinn.no
tjeldsund.no
dielddanuorri.no
tjome.no
tjøme.no
tokke.no
tolga.no
torsken.no
tranoy.no
tranøy.no
tromso.no
tromsø.no
tromsa.no
romsa.no
trondheim.no
troandin.no
trysil.no
trana.no
træna.no
trogstad.no
trøgstad.no
tvedestrand.no
tydal.no
tynset.no
tysfjord.no
divtasvuodna.no
divttasvuotna.no
tysnes.no
tysvar.no
tysvær.no
tonsberg.no
tønsberg.no
ullensaker.no
ullensvang.no
ulvik.no
utsira.no
vadso.no
vadsø.no
cahcesuolo.no
čáhcesuolo.no
vaksdal.no
valle.no
vang.no
vanylven.no
vardo.no
vardø.no
varggat.no
várggát.no
vefsn.no
vaapste.no
vega.no
vegarshei.no
vegårshei.no
vennesla.no
verdal.no
verran.no
vestby.no
vestnes.no
vestre-slidre.no
vestre-toten.no
vestvagoy.no
vestvågøy.no
vevelstad.no
vik.no
vikna.no
vindafjord.no
volda.no
voss.no
varoy.no
værøy.no
vagan.no
vågan.no
voagat.no
vagsoy.no
vågsøy.no
vaga.no
vågå.no
valer.ostfold.no
våler.østfold.no
valer.hedmark.no
våler.hedmark.no

// np : http://www.mos.com.np/register.html
*.np

// nr : http://cenpac.net.nr/dns/index.html
// Submitted by registry <technician@cenpac.net.nr>
nr
biz.nr
info.nr
gov.nr
edu.nr
org.nr
net.nr
com.nr

// nu : https://en.wikipedia.org/wiki/.nu
nu

// nz : https://en.wikipedia.org/wiki/.nz
// Submitted by registry <jay@nzrs.net.nz>
nz
ac.nz
co.nz
cri.nz
geek.nz
gen.nz
govt.nz
health.nz
iwi.nz
kiwi.nz
maori.nz
mil.nz
māori.nz
net.nz
org.nz
parliament.nz
school.nz

// om : https://en.wikipedia.org/wiki/.om
om
co.om
com.om
edu.om
gov.om
med.om
museum.om
net.om
org.om
pro.om

// org : https://en.wikipedia.org/wiki/.org
org

// pa : http://www.nic.pa/
// Some additional second level "domains" resolve directly as hostnames, such as
// pannet.pa, so we add a rule for "pa".
pa
ac.pa
gob.pa
com.pa
org.pa
sld.pa
edu.pa
net.pa
ing.pa
abo.pa
med.pa
nom.pa

// pe : https://www.nic.pe/InformeFinalComision.pdf
pe
edu.pe
gob.pe
nom.pe
mil.pe
org.pe
com.pe
net.pe

// pf : http://www.gobin.info/domainname/formulaire-pf.pdf
pf
com.pf
org.pf
edu.pf

// pg : https://en.wikipedia.org/wiki/.pg
*.pg

// ph : http://www.domains.ph/FAQ2.asp
// Submitted by registry <jed@email.com.ph>
ph
com.ph
net.ph
org.ph
gov.ph
edu.ph
ngo.ph
mil.ph
i.ph

// pk : http://pk5.pknic.net.pk/pk5/msgNamepk.PK
pk
com.pk
net.pk
edu.pk
org.pk
fam.pk
biz.pk
web.pk
gov.pk
gob.pk
gok.pk
gon.pk
gop.pk
gos.pk
info.pk

// pl http://www.dns.pl/english/index.html
// Submitted by registry
pl
com.pl
net.pl
org.pl
// pl functional domains (http://www.dns.pl/english/index.html)
aid.pl
agro.pl
atm.pl
auto.pl
biz.pl
edu.pl
gmina.pl
gsm.pl
info.pl
mail.pl
miasta.pl
media.pl
mil.pl
nieruchomosci.pl
nom.pl
pc.pl
powiat.pl
priv.pl
realestate.pl
rel.pl
sex.pl
shop.pl
sklep.pl
sos.pl
szkola.pl
targi.pl
tm.pl
tourism.pl
travel.pl
turystyka.pl
// Government domains
gov.pl
ap.gov.pl
ic.gov.pl
is.gov.pl
us.gov.pl
kmpsp.gov.pl
kppsp.gov.pl
kwpsp.gov.pl
psp.gov.pl
wskr.gov.pl
kwp.gov.pl
mw.gov.pl
ug.gov.pl
um.gov.pl
umig.gov.pl
ugim.gov.pl
upow.gov.pl
uw.gov.pl
starostwo.gov.pl
pa.gov.pl
po.gov.pl
psse.gov.pl
pup.gov.pl
rzgw.gov.pl
sa.gov.pl
so.gov.pl
sr.gov.pl
wsa.gov.pl
sko.gov.pl
uzs.gov.pl
wiih.gov.pl
winb.gov.pl
pinb.gov.pl
wios.gov.pl
witd.gov.pl
wzmiuw.gov.pl
piw.gov.pl
wiw.gov.pl
griw.gov.pl
wif.gov.pl
oum.gov.pl
sdn.gov.pl
zp.gov.pl
uppo.gov.pl
mup.gov.pl
wuoz.gov.pl
konsulat.gov.pl
oirm.gov.pl
// pl regional domains (http://www.dns.pl/english/index.html)
augustow.pl
babia-gora.pl
bedzin.pl
beskidy.pl
bialowieza.pl
bialystok.pl
bielawa.pl
bieszczady.pl
boleslawiec.pl
bydgoszcz.pl
bytom.pl
cieszyn.pl
czeladz.pl
czest.pl
dlugoleka.pl
elblag.pl
elk.pl
glogow.pl
gniezno.pl
gorlice.pl
grajewo.pl
ilawa.pl
jaworzno.pl
jelenia-gora.pl
jgora.pl
kalisz.pl
kazimierz-dolny.pl
karpacz.pl
kartuzy.pl
kaszuby.pl
katowice.pl
kepno.pl
ketrzyn.pl
klodzko.pl
kobierzyce.pl
kolobrzeg.pl
konin.pl
konskowola.pl
kutno.pl
lapy.pl
lebork.pl
legnica.pl
lezajsk.pl
limanowa.pl
lomza.pl
lowicz.pl
lubin.pl
lukow.pl
malbork.pl
malopolska.pl
mazowsze.pl
mazury.pl
mielec.pl
mielno.pl
mragowo.pl
naklo.pl
nowaruda.pl
nysa.pl
olawa.pl
olecko.pl
olkusz.pl
olsztyn.pl
opoczno.pl
opole.pl
ostroda.pl
ostroleka.pl
ostrowiec.pl
ostrowwlkp.pl
pila.pl
pisz.pl
podhale.pl
podlasie.pl
polkowice.pl
pomorze.pl
pomorskie.pl
prochowice.pl
pruszkow.pl
przeworsk.pl
pulawy.pl
radom.pl
rawa-maz.pl
rybnik.pl
rzeszow.pl
sanok.pl
sejny.pl
slask.pl
slupsk.pl
sosnowiec.pl
stalowa-wola.pl
skoczow.pl
starachowice.pl
stargard.pl
suwalki.pl
swidnica.pl
swiebodzin.pl
swinoujscie.pl
szczecin.pl
szczytno.pl
tarnobrzeg.pl
tgory.pl
turek.pl
tychy.pl
ustka.pl
walbrzych.pl
warmia.pl
warszawa.pl
waw.pl
wegrow.pl
wielun.pl
wlocl.pl
wloclawek.pl
wodzislaw.pl
wolomin.pl
wroclaw.pl
zachpomor.pl
zagan.pl
zarow.pl
zgora.pl
zgorzelec.pl

// pm : http://www.afnic.fr/medias/documents/AFNIC-naming-policy2012.pdf
pm

// pn : http://www.government.pn/PnRegistry/policies.htm
pn
gov.pn
co.pn
org.pn
edu.pn
net.pn

// post : https://en.wikipedia.org/wiki/.post
post

// pr : http://www.nic.pr/index.asp?f=1
pr
com.pr
net.pr
org.pr
gov.pr
edu.pr
isla.pr
pro.pr
biz.pr
info.pr
name.pr
// these aren't mentioned on nic.pr, but on https://en.wikipedia.org/wiki/.pr
est.pr
prof.pr
ac.pr

// pro : http://registry.pro/get-pro
pro
aaa.pro
aca.pro
acct.pro
avocat.pro
bar.pro
cpa.pro
eng.pro
jur.pro
law.pro
med.pro
recht.pro

// ps : https://en.wikipedia.org/wiki/.ps
// http://www.nic.ps/registration/policy.html#reg
ps
edu.ps
gov.ps
sec.ps
plo.ps
com.ps
org.ps
net.ps

// pt : http://online.dns.pt/dns/start_dns
pt
net.pt
gov.pt
org.pt
edu.pt
int.pt
publ.pt
com.pt
nome.pt

// pw : https://en.wikipedia.org/wiki/.pw
pw
co.pw
ne.pw
or.pw
ed.pw
go.pw
belau.pw

// py : http://www.nic.py/pautas.html#seccion_9
// Submitted by registry
py
com.py
coop.py
edu.py
gov.py
mil.py
net.py
org.py

// qa : http://domains.qa/en/
qa
com.qa
edu.qa
gov.qa
mil.qa
name.qa
net.qa
org.qa
sch.qa

// re : http://www.afnic.re/obtenir/chartes/nommage-re/annexe-descriptifs
re
asso.re
com.re
nom.re

// ro : http://www.rotld.ro/
ro
arts.ro
com.ro
firm.ro
info.ro
nom.ro
nt.ro
org.ro
rec.ro
store.ro
tm.ro
www.ro

// rs : https://www.rnids.rs/en/domains/national-domains
rs
ac.rs
co.rs
edu.rs
gov.rs
in.rs
org.rs

// ru : http://www.cctld.ru/ru/docs/aktiv_8.php
// Industry domains
ru
ac.ru
com.ru
edu.ru
int.ru
net.ru
org.ru
pp.ru
// Geographical domains
adygeya.ru
altai.ru
amur.ru
arkhangelsk.ru
astrakhan.ru
bashkiria.ru
belgorod.ru
bir.ru
bryansk.ru
buryatia.ru
cbg.ru
chel.ru
chelyabinsk.ru
chita.ru
chukotka.ru
chuvashia.ru
dagestan.ru
dudinka.ru
e-burg.ru
grozny.ru
irkutsk.ru
ivanovo.ru
izhevsk.ru
jar.ru
joshkar-ola.ru
kalmykia.ru
kaluga.ru
kamchatka.ru
karelia.ru
kazan.ru
kchr.ru
kemerovo.ru
khabarovsk.ru
khakassia.ru
khv.ru
kirov.ru
koenig.ru
komi.ru
kostroma.ru
krasnoyarsk.ru
kuban.ru
kurgan.ru
kursk.ru
lipetsk.ru
magadan.ru
mari.ru
mari-el.ru
marine.ru
mordovia.ru
// mosreg.ru  Bug 1090800 - removed at request of Aleksey Konstantinov <konstantinovav@mosreg.ru>
msk.ru
murmansk.ru
nalchik.ru
nnov.ru
nov.ru
novosibirsk.ru
nsk.ru
omsk.ru
orenburg.ru
oryol.ru
palana.ru
penza.ru
perm.ru
ptz.ru
rnd.ru
ryazan.ru
sakhalin.ru
samara.ru
saratov.ru
simbirsk.ru
smolensk.ru
spb.ru
stavropol.ru
stv.ru
surgut.ru
tambov.ru
tatarstan.ru
tom.ru
tomsk.ru
tsaritsyn.ru
tsk.ru
tula.ru
tuva.ru
tver.ru
tyumen.ru
udm.ru
udmurtia.ru
ulan-ude.ru
vladikavkaz.ru
vladimir.ru
vladivostok.ru
volgograd.ru
vologda.ru
voronezh.ru
vrn.ru
vyatka.ru
yakutia.ru
yamal.ru
yaroslavl.ru
yekaterinburg.ru
yuzhno-sakhalinsk.ru
// More geographical domains
amursk.ru
baikal.ru
cmw.ru
fareast.ru
jamal.ru
kms.ru
k-uralsk.ru
kustanai.ru
kuzbass.ru
mytis.ru
nakhodka.ru
nkz.ru
norilsk.ru
oskol.ru
pyatigorsk.ru
rubtsovsk.ru
snz.ru
syzran.ru
vdonsk.ru
zgrad.ru
// State domains
gov.ru
mil.ru
// Technical domains
test.ru

// rw : http://www.nic.rw/cgi-bin/policy.pl
rw
gov.rw
net.rw
edu.rw
ac.rw
com.rw
co.rw
int.rw
mil.rw
gouv.rw

// sa : http://www.nic.net.sa/
sa
com.sa
net.sa
org.sa
gov.sa
med.sa
pub.sa
edu.sa
sch.sa

// sb : http://www.sbnic.net.sb/
// Submitted by registry <lee.humphries@telekom.com.sb>
sb
com.sb
edu.sb
gov.sb
net.sb
org.sb

// sc : http://www.nic.sc/
sc
com.sc
gov.sc
net.sc
org.sc
edu.sc

// sd : http://www.isoc.sd/sudanic.isoc.sd/billing_pricing.htm
// Submitted by registry <admin@isoc.sd>
sd
com.sd
net.sd
org.sd
edu.sd
med.sd
tv.sd
gov.sd
info.sd

// se : https://en.wikipedia.org/wiki/.se
// Submitted by registry <patrik.wallstrom@iis.se>
se
a.se
ac.se
b.se
bd.se
brand.se
c.se
d.se
e.se
f.se
fh.se
fhsk.se
fhv.se
g.se
h.se
i.se
k.se
komforb.se
kommunalforbund.se
komvux.se
l.se
lanbib.se
m.se
n.se
naturbruksgymn.se
o.se
org.se
p.se
parti.se
pp.se
press.se
r.se
s.se
t.se
tm.se
u.se
w.se
x.se
y.se
z.se

// sg : http://www.nic.net.sg/page/registration-policies-procedures-and-guidelines
sg
com.sg
net.sg
org.sg
gov.sg
edu.sg
per.sg

// sh : http://www.nic.sh/registrar.html
sh
com.sh
net.sh
gov.sh
org.sh
mil.sh

// si : https://en.wikipedia.org/wiki/.si
si

// sj : No registrations at this time.
// Submitted by registry <jarle@uninett.no>
sj

// sk : https://en.wikipedia.org/wiki/.sk
// list of 2nd level domains ?
sk

// sl : http://www.nic.sl
// Submitted by registry <adam@neoip.com>
sl
com.sl
net.sl
edu.sl
gov.sl
org.sl

// sm : https://en.wikipedia.org/wiki/.sm
sm

// sn : https://en.wikipedia.org/wiki/.sn
sn
art.sn
com.sn
edu.sn
gouv.sn
org.sn
perso.sn
univ.sn

// so : http://www.soregistry.com/
so
com.so
net.so
org.so

// sr : https://en.wikipedia.org/wiki/.sr
sr

// st : http://www.nic.st/html/policyrules/
st
co.st
com.st
consulado.st
edu.st
embaixada.st
gov.st
mil.st
net.st
org.st
principe.st
saotome.st
store.st

// su : https://en.wikipedia.org/wiki/.su
su
adygeya.su
arkhangelsk.su
balashov.su
bashkiria.su
bryansk.su
dagestan.su
grozny.su
ivanovo.su
kalmykia.su
kaluga.su
karelia.su
khakassia.su
krasnodar.su
kurgan.su
lenug.su
mordovia.su
msk.su
murmansk.su
nalchik.su
nov.su
obninsk.su
penza.su
pokrovsk.su
sochi.su
spb.su
togliatti.su
troitsk.su
tula.su
tuva.su
vladikavkaz.su
vladimir.su
vologda.su

// sv : http://www.svnet.org.sv/niveldos.pdf
sv
com.sv
edu.sv
gob.sv
org.sv
red.sv

// sx : https://en.wikipedia.org/wiki/.sx
// Submitted by registry <jcvignes@openregistry.com>
sx
gov.sx

// sy : https://en.wikipedia.org/wiki/.sy
// see also: http://www.gobin.info/domainname/sy.doc
sy
edu.sy
gov.sy
net.sy
mil.sy
com.sy
org.sy

// sz : https://en.wikipedia.org/wiki/.sz
// http://www.sispa.org.sz/
sz
co.sz
ac.sz
org.sz

// tc : https://en.wikipedia.org/wiki/.tc
tc

// td : https://en.wikipedia.org/wiki/.td
td

// tel: https://en.wikipedia.org/wiki/.tel
// http://www.telnic.org/
tel

// tf : https://en.wikipedia.org/wiki/.tf
tf

// tg : https://en.wikipedia.org/wiki/.tg
// http://www.nic.tg/
tg

// th : https://en.wikipedia.org/wiki/.th
// Submitted by registry <krit@thains.co.th>
th
ac.th
co.th
go.th
in.th
mi.th
net.th
or.th

// tj : http://www.nic.tj/policy.html
tj
ac.tj
biz.tj
co.tj
com.tj
edu.tj
go.tj
gov.tj
int.tj
mil.tj
name.tj
net.tj
nic.tj
org.tj
test.tj
web.tj

// tk : https://en.wikipedia.org/wiki/.tk
tk

// tl : https://en.wikipedia.org/wiki/.tl
tl
gov.tl

// tm : http://www.nic.tm/local.html
tm
com.tm
co.tm
org.tm
net.tm
nom.tm
gov.tm
mil.tm
edu.tm

// tn : https://en.wikipedia.org/wiki/.tn
// http://whois.ati.tn/
tn
com.tn
ens.tn
fin.tn
gov.tn
ind.tn
intl.tn
nat.tn
net.tn
org.tn
info.tn
perso.tn
tourism.tn
edunet.tn
rnrt.tn
rns.tn
rnu.tn
mincom.tn
agrinet.tn
defense.tn
turen.tn

// to : https://en.wikipedia.org/wiki/.to
// Submitted by registry <egullich@colo.to>
to
com.to
gov.to
net.to
org.to
edu.to
mil.to

// subTLDs: https://www.nic.tr/forms/eng/policies.pdf
//     and: https://www.nic.tr/forms/politikalar.pdf
// Submitted by <mehmetgurevin@gmail.com>
tr
com.tr
info.tr
biz.tr
net.tr
org.tr
web.tr
gen.tr
tv.tr
av.tr
dr.tr
bbs.tr
name.tr
tel.tr
gov.tr
bel.tr
pol.tr
mil.tr
k12.tr
edu.tr
kep.tr

// Used by Northern Cyprus
nc.tr

// Used by government agencies of Northern Cyprus
gov.nc.tr

// travel : https://en.wikipedia.org/wiki/.travel
travel

// tt : http://www.nic.tt/
tt
co.tt
com.tt
org.tt
net.tt
biz.tt
info.tt
pro.tt
int.tt
coop.tt
jobs.tt
mobi.tt
travel.tt
museum.tt
aero.tt
name.tt
gov.tt
edu.tt

// tv : https://en.wikipedia.org/wiki/.tv
// Not listing any 2LDs as reserved since none seem to exist in practice,
// Wikipedia notwithstanding.
tv

// tw : https://en.wikipedia.org/wiki/.tw
tw
edu.tw
gov.tw
mil.tw
com.tw
net.tw
org.tw
idv.tw
game.tw
ebiz.tw
club.tw
網路.tw
組織.tw
商業.tw

// tz : http://www.tznic.or.tz/index.php/domains
// Submitted by registry <manager@tznic.or.tz>
tz
ac.tz
co.tz
go.tz
hotel.tz
info.tz
me.tz
mil.tz
mobi.tz
ne.tz
or.tz
sc.tz
tv.tz

// ua : https://hostmaster.ua/policy/?ua
// Submitted by registry <dk@cctld.ua>
ua
// ua 2LD
com.ua
edu.ua
gov.ua
in.ua
net.ua
org.ua
// ua geographic names
// https://hostmaster.ua/2ld/
cherkassy.ua
cherkasy.ua
chernigov.ua
chernihiv.ua
chernivtsi.ua
chernovtsy.ua
ck.ua
cn.ua
cr.ua
crimea.ua
cv.ua
dn.ua
dnepropetrovsk.ua
dnipropetrovsk.ua
dominic.ua
donetsk.ua
dp.ua
if.ua
ivano-frankivsk.ua
kh.ua
kharkiv.ua
kharkov.ua
kherson.ua
khmelnitskiy.ua
khmelnytskyi.ua
kiev.ua
kirovograd.ua
km.ua
kr.ua
krym.ua
ks.ua
kv.ua
kyiv.ua
lg.ua
lt.ua
lugansk.ua
lutsk.ua
lv.ua
lviv.ua
mk.ua
mykolaiv.ua
nikolaev.ua
od.ua
odesa.ua
odessa.ua
pl.ua
poltava.ua
rivne.ua
rovno.ua
rv.ua
sb.ua
sebastopol.ua
sevastopol.ua
sm.ua
sumy.ua
te.ua
ternopil.ua
uz.ua
uzhgorod.ua
vinnica.ua
vinnytsia.ua
vn.ua
volyn.ua
yalta.ua
zaporizhzhe.ua
zaporizhzhia.ua
zhitomir.ua
zhytomyr.ua
zp.ua
zt.ua

// ug : https://www.registry.co.ug/
ug
co.ug
or.ug
ac.ug
sc.ug
go.ug
ne.ug
com.ug
org.ug

// uk : https://en.wikipedia.org/wiki/.uk
// Submitted by registry <Michael.Daly@nominet.org.uk>
uk
ac.uk
co.uk
gov.uk
ltd.uk
me.uk
net.uk
nhs.uk
org.uk
plc.uk
police.uk
*.sch.uk

// us : https://en.wikipedia.org/wiki/.us
us
dni.us
fed.us
isa.us
kids.us
nsn.us
// us geographic names
ak.us
al.us
ar.us
as.us
az.us
ca.us
co.us
ct.us
dc.us
de.us
fl.us
ga.us
gu.us
hi.us
ia.us
id.us
il.us
in.us
ks.us
ky.us
la.us
ma.us
md.us
me.us
mi.us
mn.us
mo.us
ms.us
mt.us
nc.us
nd.us
ne.us
nh.us
nj.us
nm.us
nv.us
ny.us
oh.us
ok.us
or.us
pa.us
pr.us
ri.us
sc.us
sd.us
tn.us
tx.us
ut.us
vi.us
vt.us
va.us
wa.us
wi.us
wv.us
wy.us
// The registrar notes several more specific domains available in each state,
// such as state.*.us, dst.*.us, etc., but resolution of these is somewhat
// haphazard; in some states these domains resolve as addresses, while in others
// only subdomains are available, or even nothing at all. We include the
// most common ones where it's clear that different sites are different
// entities.
k12.ak.us
k12.al.us
k12.ar.us
k12.as.us
k12.az.us
k12.ca.us
k12.co.us
k12.ct.us
k12.dc.us
k12.de.us
k12.fl.us
k12.ga.us
k12.gu.us
// k12.hi.us  Bug 614565 - Hawaii has a state-wide DOE login
k12.ia.us
k12.id.us
k12.il.us
k12.in.us
k12.ks.us
k12.ky.us
k12.la.us
k12.ma.us
k12.md.us
k12.me.us
k12.mi.us
k12.mn.us
k12.mo.us
k12.ms.us
k12.mt.us
k12.nc.us
// k12.nd.us  Bug 1028347 - Removed at request of Travis Rosso <trossow@nd.gov>
k12.ne.us
k12.nh.us
k12.nj.us
k12.nm.us
k12.nv.us
k12.ny.us
k12.oh.us
k12.ok.us
k12.or.us
k12.pa.us
k12.pr.us
k12.ri.us
k12.sc.us
// k12.sd.us  Bug 934131 - Removed at request of James Booze <James.Booze@k12.sd.us>
k12.tn.us
k12.tx.us
k12.ut.us
k12.vi.us
k12.vt.us
k12.va.us
k12.wa.us
k12.wi.us
// k12.wv.us  Bug 947705 - Removed at request of Verne Britton <verne@wvnet.edu>
k12.wy.us
cc.ak.us
cc.al.us
cc.ar.us
cc.as.us
cc.az.us
cc.ca.us
cc.co.us
cc.ct.us
cc.dc.us
cc.de.us
cc.fl.us
cc.ga.us
cc.gu.us
cc.hi.us
cc.ia.us
cc.id.us
cc.il.us
cc.in.us
cc.ks.us
cc.ky.us
cc.la.us
cc.ma.us
cc.md.us
cc.me.us
cc.mi.us
cc.mn.us
cc.mo.us
cc.ms.us
cc.mt.us
cc.nc.us
cc.nd.us
cc.ne.us
cc.nh.us
cc.nj.us
cc.nm.us
cc.nv.us
cc.ny.us
cc.oh.us
cc.ok.us
cc.or.us
cc.pa.us
cc.pr.us
cc.ri.us
cc.sc.us
cc.sd.us
cc.tn.us
cc.tx.us
cc.ut.us
cc.vi.us
cc.vt.us
cc.va.us
cc.wa.us
cc.wi.us
cc.wv.us
cc.wy.us
lib.ak.us
lib.al.us
lib.ar.us
lib.as.us
lib.az.us
lib.ca.us
lib.co.us
lib.ct.us
lib.dc.us
lib.de.us
lib.fl.us
lib.ga.us
lib.gu.us
lib.hi.us
lib.ia.us
lib.id.us
lib.il.us
lib.in.us
lib.ks.us
lib.ky.us
lib.la.us
lib.ma.us
lib.md.us
lib.me.us
lib.mi.us
lib.mn.us
lib.mo.us
lib.ms.us
lib.mt.us
lib.nc.us
lib.nd.us
lib.ne.us
lib.nh.us
lib.nj.us
lib.nm.us
lib.nv.us
lib.ny.us
lib.oh.us
lib.ok.us
lib.or.us
lib.pa.us
lib.pr.us
lib.ri.us
lib.sc.us
lib.sd.us
lib.tn.us
lib.tx.us
lib.ut.us
lib.vi.us
lib.vt.us
lib.va.us
lib.wa.us
lib.wi.us
// lib.wv.us  Bug 941670 - Removed at request of Larry W Arnold <arnold@wvlc.lib.wv.us>
lib.wy.us
// k12.ma.us contains school districts in Massachusetts. The 4LDs are
//  managed independently except for private (PVT), charter (CHTR) and
//  parochial (PAROCH) schools.  Those are delegated directly to the
//  5LD operators.   <k12-ma-hostmaster _ at _ rsuc.gweep.net>
pvt.k12.ma.us
chtr.k12.ma.us
paroch.k12.ma.us

// uy : http://www.nic.org.uy/
uy
com.uy
edu.uy
gub.uy
mil.uy
net.uy
org.uy

// uz : http://www.reg.uz/
uz
co.uz
com.uz
net.uz
org.uz

// va : https://en.wikipedia.org/wiki/.va
va

// vc : https://en.wikipedia.org/wiki/.vc
// Submitted by registry <kshah@ca.afilias.info>
vc
com.vc
net.vc
org.vc
gov.vc
mil.vc
edu.vc

// ve : https://registro.nic.ve/
// Submitted by registry
ve
arts.ve
co.ve
com.ve
e12.ve
edu.ve
firm.ve
gob.ve
gov.ve
info.ve
int.ve
mil.ve
net.ve
org.ve
rec.ve
store.ve
tec.ve
web.ve

// vg : https://en.wikipedia.org/wiki/.vg
vg

// vi : http://www.nic.vi/newdomainform.htm
// http://www.nic.vi/Domain_Rules/body_domain_rules.html indicates some other
// TLDs are "reserved", such as edu.vi and gov.vi, but doesn't actually say they
// are available for registration (which they do not seem to be).
vi
co.vi
com.vi
k12.vi
net.vi
org.vi

// vn : https://www.dot.vn/vnnic/vnnic/domainregistration.jsp
vn
com.vn
net.vn
org.vn
edu.vn
gov.vn
int.vn
ac.vn
biz.vn
info.vn
name.vn
pro.vn
health.vn

// vu : https://en.wikipedia.org/wiki/.vu
// http://www.vunic.vu/
vu
com.vu
edu.vu
net.vu
org.vu

// wf : http://www.afnic.fr/medias/documents/AFNIC-naming-policy2012.pdf
wf

// ws : https://en.wikipedia.org/wiki/.ws
// http://samoanic.ws/index.dhtml
ws
com.ws
net.ws
org.ws
gov.ws
edu.ws

// yt : http://www.afnic.fr/medias/documents/AFNIC-naming-policy2012.pdf
yt

// IDN ccTLDs
// When submitting patches, please maintain a sort by ISO 3166 ccTLD, then
// U-label, and follow this format:
// // A-Label ("<Latin renderings>", <language name>[, variant info]) : <ISO 3166 ccTLD>
// // [sponsoring org]
// U-Label

// xn--mgbaam7a8h ("Emerat", Arabic) : AE
// http://nic.ae/english/arabicdomain/rules.jsp
امارات

// xn--y9a3aq ("hye", Armenian) : AM
// ISOC AM (operated by .am Registry)
հայ

// xn--54b7fta0cc ("Bangla", Bangla) : BD
বাংলা

// xn--90ais ("bel", Belarusian/Russian Cyrillic) : BY
// Operated by .by registry
бел

// xn--fiqs8s ("Zhongguo/China", Chinese, Simplified) : CN
// CNNIC
// http://cnnic.cn/html/Dir/2005/10/11/3218.htm
中国

// xn--fiqz9s ("Zhongguo/China", Chinese, Traditional) : CN
// CNNIC
// http://cnnic.cn/html/Dir/2005/10/11/3218.htm
中國

// xn--lgbbat1ad8j ("Algeria/Al Jazair", Arabic) : DZ
الجزائر

// xn--wgbh1c ("Egypt/Masr", Arabic) : EG
// http://www.dotmasr.eg/
مصر

// xn--e1a4c ("eu", Cyrillic) : EU
ею

// xn--node ("ge", Georgian Mkhedruli) : GE
გე

// xn--qxam ("el", Greek) : GR
// Hellenic Ministry of Infrastructure, Transport, and Networks
ελ

// xn--j6w193g ("Hong Kong", Chinese) : HK
// https://www2.hkirc.hk/register/rules.jsp
香港

// xn--h2brj9c ("Bharat", Devanagari) : IN
// India
भारत

// xn--mgbbh1a71e ("Bharat", Arabic) : IN
// India
بھارت

// xn--fpcrj9c3d ("Bharat", Telugu) : IN
// India
భారత్

// xn--gecrj9c ("Bharat", Gujarati) : IN
// India
ભારત

// xn--s9brj9c ("Bharat", Gurmukhi) : IN
// India
ਭਾਰਤ

// xn--45brj9c ("Bharat", Bengali) : IN
// India
ভারত

// xn--xkc2dl3a5ee0h ("India", Tamil) : IN
// India
இந்தியா

// xn--mgba3a4f16a ("Iran", Persian) : IR
ایران

// xn--mgba3a4fra ("Iran", Arabic) : IR
ايران

// xn--mgbtx2b ("Iraq", Arabic) : IQ
// Communications and Media Commission
عراق

// xn--mgbayh7gpa ("al-Ordon", Arabic) : JO
// National Information Technology Center (NITC)
// Royal Scientific Society, Al-Jubeiha
الاردن

// xn--3e0b707e ("Republic of Korea", Hangul) : KR
한국

// xn--80ao21a ("Kaz", Kazakh) : KZ
қаз

// xn--fzc2c9e2c ("Lanka", Sinhalese-Sinhala) : LK
// http://nic.lk
ලංකා

// xn--xkc2al3hye2a ("Ilangai", Tamil) : LK
// http://nic.lk
இலங்கை

// xn--mgbc0a9azcg ("Morocco/al-Maghrib", Arabic) : MA
المغرب

// xn--d1alf ("mkd", Macedonian) : MK
// MARnet
мкд

// xn--l1acc ("mon", Mongolian) : MN
мон

// xn--mix891f ("Macao", Chinese, Traditional) : MO
// MONIC / HNET Asia (Registry Operator for .mo)
澳門

// xn--mix082f ("Macao", Chinese, Simplified) : MO
澳门

// xn--mgbx4cd0ab ("Malaysia", Malay) : MY
مليسيا

// xn--mgb9awbf ("Oman", Arabic) : OM
عمان

// xn--mgbai9azgqp6j ("Pakistan", Urdu/Arabic) : PK
پاکستان

// xn--mgbai9a5eva00b ("Pakistan", Urdu/Arabic, variant) : PK
پاكستان

// xn--ygbi2ammx ("Falasteen", Arabic) : PS
// The Palestinian National Internet Naming Authority (PNINA)
// http://www.pnina.ps
فلسطين

// xn--90a3ac ("srb", Cyrillic) : RS
// https://www.rnids.rs/en/domains/national-domains
срб
пр.срб
орг.срб
обр.срб
од.срб
упр.срб
ак.срб

// xn--p1ai ("rf", Russian-Cyrillic) : RU
// http://www.cctld.ru/en/docs/rulesrf.php
рф

// xn--wgbl6a ("Qatar", Arabic) : QA
// http://www.ict.gov.qa/
قطر

// xn--mgberp4a5d4ar ("AlSaudiah", Arabic) : SA
// http://www.nic.net.sa/
السعودية

// xn--mgberp4a5d4a87g ("AlSaudiah", Arabic, variant)  : SA
السعودیة

// xn--mgbqly7c0a67fbc ("AlSaudiah", Arabic, variant) : SA
السعودیۃ

// xn--mgbqly7cvafr ("AlSaudiah", Arabic, variant) : SA
السعوديه

// xn--mgbpl2fh ("sudan", Arabic) : SD
// Operated by .sd registry
سودان

// xn--yfro4i67o Singapore ("Singapore", Chinese) : SG
新加坡

// xn--clchc0ea0b2g2a9gcd ("Singapore", Tamil) : SG
சிங்கப்பூர்

// xn--ogbpf8fl ("Syria", Arabic) : SY
سورية

// xn--mgbtf8fl ("Syria", Arabic, variant) : SY
سوريا

// xn--o3cw4h ("Thai", Thai) : TH
// http://www.thnic.co.th
ไทย

// xn--pgbs0dh ("Tunisia", Arabic) : TN
// http://nic.tn
تونس

// xn--kpry57d ("Taiwan", Chinese, Traditional) : TW
// http://www.twnic.net/english/dn/dn_07a.htm
台灣

// xn--kprw13d ("Taiwan", Chinese, Simplified) : TW
// http://www.twnic.net/english/dn/dn_07a.htm
台湾

// xn--nnx388a ("Taiwan", Chinese, variant) : TW
臺灣

// xn--j1amh ("ukr", Cyrillic) : UA
укр

// xn--mgb2ddes ("AlYemen", Arabic) : YE
اليمن

// xxx : http://icmregistry.com
xxx

// ye : http://www.y.net.ye/services/domain_name.htm
*.ye

// za : http://www.zadna.org.za/content/page/domain-information
ac.za
agric.za
alt.za
co.za
edu.za
gov.za
grondar.za
law.za
mil.za
net.za
ngo.za
nis.za
nom.za
org.za
school.za
tm.za
web.za

// zm : https://zicta.zm/
// Submitted by registry <info@zicta.zm>
zm
ac.zm
biz.zm
co.zm
com.zm
edu.zm
gov.zm
info.zm
mil.zm
net.zm
org.zm
sch.zm

// zw : https://en.wikipedia.org/wiki/.zw
*.zw


// List of new gTLDs imported from https://newgtlds.icann.org/newgtlds.csv on 2016-05-09T22:17:27Z

// aaa : 2015-02-26 American Automobile Association, Inc.
aaa

// aarp : 2015-05-21 AARP
aarp

// abarth : 2015-07-30 Fiat Chrysler Automobiles N.V.
abarth

// abb : 2014-10-24 ABB Ltd
abb

// abbott : 2014-07-24 Abbott Laboratories, Inc.
abbott

// abbvie : 2015-07-30 AbbVie Inc.
abbvie

// abc : 2015-07-30 Disney Enterprises, Inc.
abc

// able : 2015-06-25 Able Inc.
able

// abogado : 2014-04-24 Top Level Domain Holdings Limited
abogado

// abudhabi : 2015-07-30 Abu Dhabi Systems and Information Centre
abudhabi

// academy : 2013-11-07 Half Oaks, LLC
academy

// accenture : 2014-08-15 Accenture plc
accenture

// accountant : 2014-11-20 dot Accountant Limited
accountant

// accountants : 2014-03-20 Knob Town, LLC
accountants

// aco : 2015-01-08 ACO Severin Ahlmann GmbH & Co. KG
aco

// active : 2014-05-01 The Active Network, Inc
active

// actor : 2013-12-12 United TLD Holdco Ltd.
actor

// adac : 2015-07-16 Allgemeiner Deutscher Automobil-Club e.V. (ADAC)
adac

// ads : 2014-12-04 Charleston Road Registry Inc.
ads

// adult : 2014-10-16 ICM Registry AD LLC
adult

// aeg : 2015-03-19 Aktiebolaget Electrolux
aeg

// aetna : 2015-05-21 Aetna Life Insurance Company
aetna

// afamilycompany : 2015-07-23 Johnson Shareholdings, Inc.
afamilycompany

// afl : 2014-10-02 Australian Football League
afl

// africa : 2014-03-24 ZA Central Registry NPC trading as Registry.Africa
africa

// africamagic : 2015-03-05 Electronic Media Network (Pty) Ltd
africamagic

// agakhan : 2015-04-23 Fondation Aga Khan (Aga Khan Foundation)
agakhan

// agency : 2013-11-14 Steel Falls, LLC
agency

// aig : 2014-12-18 American International Group, Inc.
aig

// aigo : 2015-08-06 aigo Digital Technology Co,Ltd.
aigo

// airbus : 2015-07-30 Airbus S.A.S.
airbus

// airforce : 2014-03-06 United TLD Holdco Ltd.
airforce

// airtel : 2014-10-24 Bharti Airtel Limited
airtel

// akdn : 2015-04-23 Fondation Aga Khan (Aga Khan Foundation)
akdn

// alfaromeo : 2015-07-31 Fiat Chrysler Automobiles N.V.
alfaromeo

// alibaba : 2015-01-15 Alibaba Group Holding Limited
alibaba

// alipay : 2015-01-15 Alibaba Group Holding Limited
alipay

// allfinanz : 2014-07-03 Allfinanz Deutsche Vermögensberatung Aktiengesellschaft
allfinanz

// allstate : 2015-07-31 Allstate Fire and Casualty Insurance Company
allstate

// ally : 2015-06-18 Ally Financial Inc.
ally

// alsace : 2014-07-02 REGION D ALSACE
alsace

// alstom : 2015-07-30 ALSTOM
alstom

// americanexpress : 2015-07-31 American Express Travel Related Services Company, Inc.
americanexpress

// americanfamily : 2015-07-23 AmFam, Inc.
americanfamily

// amex : 2015-07-31 American Express Travel Related Services Company, Inc.
amex

// amfam : 2015-07-23 AmFam, Inc.
amfam

// amica : 2015-05-28 Amica Mutual Insurance Company
amica

// amsterdam : 2014-07-24 Gemeente Amsterdam
amsterdam

// analytics : 2014-12-18 Campus IP LLC
analytics

// android : 2014-08-07 Charleston Road Registry Inc.
android

// anquan : 2015-01-08 QIHOO 360 TECHNOLOGY CO. LTD.
anquan

// anz : 2015-07-31 Australia and New Zealand Banking Group Limited
anz

// aol : 2015-09-17 AOL Inc.
aol

// apartments : 2014-12-11 June Maple, LLC
apartments

// app : 2015-05-14 Charleston Road Registry Inc.
app

// apple : 2015-05-14 Apple Inc.
apple

// aquarelle : 2014-07-24 Aquarelle.com
aquarelle

// arab : 2015-11-12 League of Arab States
arab

// aramco : 2014-11-20 Aramco Services Company
aramco

// archi : 2014-02-06 STARTING DOT LIMITED
archi

// army : 2014-03-06 United TLD Holdco Ltd.
army

// art : 2016-03-24 UK Creative Ideas Limited
art

// arte : 2014-12-11 Association Relative à la Télévision Européenne G.E.I.E.
arte

// asda : 2015-07-31 Wal-Mart Stores, Inc.
asda

// associates : 2014-03-06 Baxter Hill, LLC
associates

// athleta : 2015-07-30 The Gap, Inc.
athleta

// attorney : 2014-03-20
attorney

// auction : 2014-03-20
auction

// audi : 2015-05-21 AUDI Aktiengesellschaft
audi

// audible : 2015-06-25 Amazon EU S.à r.l.
audible

// audio : 2014-03-20 Uniregistry, Corp.
audio

// auspost : 2015-08-13 Australian Postal Corporation
auspost

// author : 2014-12-18 Amazon EU S.à r.l.
author

// auto : 2014-11-13
auto

// autos : 2014-01-09 DERAutos, LLC
autos

// avianca : 2015-01-08 Aerovias del Continente Americano S.A. Avianca
avianca

// aws : 2015-06-25 Amazon EU S.à r.l.
aws

// axa : 2013-12-19 AXA SA
axa

// azure : 2014-12-18 Microsoft Corporation
azure

// baby : 2015-04-09 Johnson & Johnson Services, Inc.
baby

// baidu : 2015-01-08 Baidu, Inc.
baidu

// banamex : 2015-07-30 Citigroup Inc.
banamex

// bananarepublic : 2015-07-31 The Gap, Inc.
bananarepublic

// band : 2014-06-12
band

// bank : 2014-09-25 fTLD Registry Services LLC
bank

// bar : 2013-12-12 Punto 2012 Sociedad Anonima Promotora de Inversion de Capital Variable
bar

// barcelona : 2014-07-24 Municipi de Barcelona
barcelona

// barclaycard : 2014-11-20 Barclays Bank PLC
barclaycard

// barclays : 2014-11-20 Barclays Bank PLC
barclays

// barefoot : 2015-06-11 Gallo Vineyards, Inc.
barefoot

// bargains : 2013-11-14 Half Hallow, LLC
bargains

// baseball : 2015-10-29 MLB Advanced Media DH, LLC
baseball

// basketball : 2015-08-20 Fédération Internationale de Basketball (FIBA)
basketball

// bauhaus : 2014-04-17 Werkhaus GmbH
bauhaus

// bayern : 2014-01-23 Bayern Connect GmbH
bayern

// bbc : 2014-12-18 British Broadcasting Corporation
bbc

// bbt : 2015-07-23 BB&T Corporation
bbt

// bbva : 2014-10-02 BANCO BILBAO VIZCAYA ARGENTARIA, S.A.
bbva

// bcg : 2015-04-02 The Boston Consulting Group, Inc.
bcg

// bcn : 2014-07-24 Municipi de Barcelona
bcn

// beats : 2015-05-14 Beats Electronics, LLC
beats

// beauty : 2015-12-03 L'Oréal
beauty

// beer : 2014-01-09 Top Level Domain Holdings Limited
beer

// bentley : 2014-12-18 Bentley Motors Limited
bentley

// berlin : 2013-10-31 dotBERLIN GmbH & Co. KG
berlin

// best : 2013-12-19 BestTLD Pty Ltd
best

// bestbuy : 2015-07-31 BBY Solutions, Inc.
bestbuy

// bet : 2015-05-07 Afilias plc
bet

// bharti : 2014-01-09 Bharti Enterprises (Holding) Private Limited
bharti

// bible : 2014-06-19 American Bible Society
bible

// bid : 2013-12-19 dot Bid Limited
bid

// bike : 2013-08-27 Grand Hollow, LLC
bike

// bing : 2014-12-18 Microsoft Corporation
bing

// bingo : 2014-12-04 Sand Cedar, LLC
bingo

// bio : 2014-03-06 STARTING DOT LIMITED
bio

// black : 2014-01-16 Afilias Limited
black

// blackfriday : 2014-01-16 Uniregistry, Corp.
blackfriday

// blanco : 2015-07-16 BLANCO GmbH + Co KG
blanco

// blockbuster : 2015-07-30 Dish DBS Corporation
blockbuster

// blog : 2015-05-14 PRIMER NIVEL S.A.
blog

// bloomberg : 2014-07-17 Bloomberg IP Holdings LLC
bloomberg

// blue : 2013-11-07 Afilias Limited
blue

// bms : 2014-10-30 Bristol-Myers Squibb Company
bms

// bmw : 2014-01-09 Bayerische Motoren Werke Aktiengesellschaft
bmw

// bnl : 2014-07-24 Banca Nazionale del Lavoro
bnl

// bnpparibas : 2014-05-29 BNP Paribas
bnpparibas

// boats : 2014-12-04 DERBoats, LLC
boats

// boehringer : 2015-07-09 Boehringer Ingelheim International GmbH
boehringer

// bofa : 2015-07-31 NMS Services, Inc.
bofa

// bom : 2014-10-16 Núcleo de Informação e Coordenação do Ponto BR - NIC.br
bom

// bond : 2014-06-05 Bond University Limited
bond

// boo : 2014-01-30 Charleston Road Registry Inc.
boo

// book : 2015-08-27 Amazon EU S.à r.l.
book

// booking : 2015-07-16 Booking.com B.V.
booking

// boots : 2015-01-08 THE BOOTS COMPANY PLC
boots

// bosch : 2015-06-18 Robert Bosch GMBH
bosch

// bostik : 2015-05-28 Bostik SA
bostik

// boston : 2015-12-10 Boston Globe Media Partners, LLC
boston

// bot : 2014-12-18 Amazon EU S.à r.l.
bot

// boutique : 2013-11-14 Over Galley, LLC
boutique

// box : 2015-11-12 NS1 Limited
box

// bradesco : 2014-12-18 Banco Bradesco S.A.
bradesco

// bridgestone : 2014-12-18 Bridgestone Corporation
bridgestone

// broadway : 2014-12-22 Celebrate Broadway, Inc.
broadway

// broker : 2014-12-11 IG Group Holdings PLC
broker

// brother : 2015-01-29 Brother Industries, Ltd.
brother

// brussels : 2014-02-06 DNS.be vzw
brussels

// budapest : 2013-11-21 Top Level Domain Holdings Limited
budapest

// bugatti : 2015-07-23 Bugatti International SA
bugatti

// build : 2013-11-07 Plan Bee LLC
build

// builders : 2013-11-07 Atomic Madison, LLC
builders

// business : 2013-11-07 Spring Cross, LLC
business

// buy : 2014-12-18 Amazon EU S.à r.l.
buy

// buzz : 2013-10-02 DOTSTRATEGY CO.
buzz

// bzh : 2014-02-27 Association www.bzh
bzh

// cab : 2013-10-24 Half Sunset, LLC
cab

// cafe : 2015-02-11 Pioneer Canyon, LLC
cafe

// cal : 2014-07-24 Charleston Road Registry Inc.
cal

// call : 2014-12-18 Amazon EU S.à r.l.
call

// calvinklein : 2015-07-30 PVH gTLD Holdings LLC
calvinklein

// cam : 2016-04-21 AC Webconnecting Holding B.V.
cam

// camera : 2013-08-27 Atomic Maple, LLC
camera

// camp : 2013-11-07 Delta Dynamite, LLC
camp

// cancerresearch : 2014-05-15 Australian Cancer Research Foundation
cancerresearch

// canon : 2014-09-12 Canon Inc.
canon

// capetown : 2014-03-24 ZA Central Registry NPC trading as ZA Central Registry
capetown

// capital : 2014-03-06 Delta Mill, LLC
capital

// capitalone : 2015-08-06 Capital One Financial Corporation
capitalone

// car : 2015-01-22
car

// caravan : 2013-12-12 Caravan International, Inc.
caravan

// cards : 2013-12-05 Foggy Hollow, LLC
cards

// care : 2014-03-06 Goose Cross
care

// career : 2013-10-09 dotCareer LLC
career

// careers : 2013-10-02 Wild Corner, LLC
careers

// cars : 2014-11-13
cars

// cartier : 2014-06-23 Richemont DNS Inc.
cartier

// casa : 2013-11-21 Top Level Domain Holdings Limited
casa

// case : 2015-09-03 CNH Industrial N.V.
case

// caseih : 2015-09-03 CNH Industrial N.V.
caseih

// cash : 2014-03-06 Delta Lake, LLC
cash

// casino : 2014-12-18 Binky Sky, LLC
casino

// catering : 2013-12-05 New Falls. LLC
catering

// catholic : 2015-10-21 Pontificium Consilium de Comunicationibus Socialibus (PCCS) (Pontifical Council for Social Communication)
catholic

// cba : 2014-06-26 COMMONWEALTH BANK OF AUSTRALIA
cba

// cbn : 2014-08-22 The Christian Broadcasting Network, Inc.
cbn

// cbre : 2015-07-02 CBRE, Inc.
cbre

// cbs : 2015-08-06 CBS Domains Inc.
cbs

// ceb : 2015-04-09 The Corporate Executive Board Company
ceb

// center : 2013-11-07 Tin Mill, LLC
center

// ceo : 2013-11-07 CEOTLD Pty Ltd
ceo

// cern : 2014-06-05 European Organization for Nuclear Research ("CERN")
cern

// cfa : 2014-08-28 CFA Institute
cfa

// cfd : 2014-12-11 IG Group Holdings PLC
cfd

// chanel : 2015-04-09 Chanel International B.V.
chanel

// channel : 2014-05-08 Charleston Road Registry Inc.
channel

// chase : 2015-04-30 JPMorgan Chase & Co.
chase

// chat : 2014-12-04 Sand Fields, LLC
chat

// cheap : 2013-11-14 Sand Cover, LLC
cheap

// chintai : 2015-06-11 CHINTAI Corporation
chintai

// chloe : 2014-10-16 Richemont DNS Inc.
chloe

// christmas : 2013-11-21 Uniregistry, Corp.
christmas

// chrome : 2014-07-24 Charleston Road Registry Inc.
chrome

// chrysler : 2015-07-30 FCA US LLC.
chrysler

// church : 2014-02-06 Holly Fields, LLC
church

// cipriani : 2015-02-19 Hotel Cipriani Srl
cipriani

// circle : 2014-12-18 Amazon EU S.à r.l.
circle

// cisco : 2014-12-22 Cisco Technology, Inc.
cisco

// citadel : 2015-07-23 Citadel Domain LLC
citadel

// citi : 2015-07-30 Citigroup Inc.
citi

// citic : 2014-01-09 CITIC Group Corporation
citic

// city : 2014-05-29 Snow Sky, LLC
city

// cityeats : 2014-12-11 Lifestyle Domain Holdings, Inc.
cityeats

// claims : 2014-03-20 Black Corner, LLC
claims

// cleaning : 2013-12-05 Fox Shadow, LLC
cleaning

// click : 2014-06-05 Uniregistry, Corp.
click

// clinic : 2014-03-20 Goose Park, LLC
clinic

// clinique : 2015-10-01 The Estée Lauder Companies Inc.
clinique

// clothing : 2013-08-27 Steel Lake, LLC
clothing

// cloud : 2015-04-16 ARUBA S.p.A.
cloud

// club : 2013-11-08 .CLUB DOMAINS, LLC
club

// clubmed : 2015-06-25 Club Méditerranée S.A.
clubmed

// coach : 2014-10-09 Koko Island, LLC
coach

// codes : 2013-10-31 Puff Willow, LLC
codes

// coffee : 2013-10-17 Trixy Cover, LLC
coffee

// college : 2014-01-16 XYZ.COM LLC
college

// cologne : 2014-02-05 NetCologne Gesellschaft für Telekommunikation mbH
cologne

// comcast : 2015-07-23 Comcast IP Holdings I, LLC
comcast

// commbank : 2014-06-26 COMMONWEALTH BANK OF AUSTRALIA
commbank

// community : 2013-12-05 Fox Orchard, LLC
community

// company : 2013-11-07 Silver Avenue, LLC
company

// compare : 2015-10-08 iSelect Ltd
compare

// computer : 2013-10-24 Pine Mill, LLC
computer

// comsec : 2015-01-08 VeriSign, Inc.
comsec

// condos : 2013-12-05 Pine House, LLC
condos

// construction : 2013-09-16 Fox Dynamite, LLC
construction

// consulting : 2013-12-05
consulting

// contact : 2015-01-08 Top Level Spectrum, Inc.
contact

// contractors : 2013-09-10 Magic Woods, LLC
contractors

// cooking : 2013-11-21 Top Level Domain Holdings Limited
cooking

// cookingchannel : 2015-07-02 Lifestyle Domain Holdings, Inc.
cookingchannel

// cool : 2013-11-14 Koko Lake, LLC
cool

// corsica : 2014-09-25 Collectivité Territoriale de Corse
corsica

// country : 2013-12-19 Top Level Domain Holdings Limited
country

// coupon : 2015-02-26 Amazon EU S.à r.l.
coupon

// coupons : 2015-03-26 Black Island, LLC
coupons

// courses : 2014-12-04 OPEN UNIVERSITIES AUSTRALIA PTY LTD
courses

// credit : 2014-03-20 Snow Shadow, LLC
credit

// creditcard : 2014-03-20 Binky Frostbite, LLC
creditcard

// creditunion : 2015-01-22 CUNA Performance Resources, LLC
creditunion

// cricket : 2014-10-09 dot Cricket Limited
cricket

// crown : 2014-10-24 Crown Equipment Corporation
crown

// crs : 2014-04-03 Federated Co-operatives Limited
crs

// cruise : 2015-12-10 Viking River Cruises (Bermuda) Ltd.
cruise

// cruises : 2013-12-05 Spring Way, LLC
cruises

// csc : 2014-09-25 Alliance-One Services, Inc.
csc

// cuisinella : 2014-04-03 SALM S.A.S.
cuisinella

// cymru : 2014-05-08 Nominet UK
cymru

// cyou : 2015-01-22 Beijing Gamease Age Digital Technology Co., Ltd.
cyou

// dabur : 2014-02-06 Dabur India Limited
dabur

// dad : 2014-01-23 Charleston Road Registry Inc.
dad

// dance : 2013-10-24 United TLD Holdco Ltd.
dance

// date : 2014-11-20 dot Date Limited
date

// dating : 2013-12-05 Pine Fest, LLC
dating

// datsun : 2014-03-27 NISSAN MOTOR CO., LTD.
datsun

// day : 2014-01-30 Charleston Road Registry Inc.
day

// dclk : 2014-11-20 Charleston Road Registry Inc.
dclk

// dds : 2015-05-07 Top Level Domain Holdings Limited
dds

// deal : 2015-06-25 Amazon EU S.à r.l.
deal

// dealer : 2014-12-22 Dealer Dot Com, Inc.
dealer

// deals : 2014-05-22 Sand Sunset, LLC
deals

// degree : 2014-03-06
degree

// delivery : 2014-09-11 Steel Station, LLC
delivery

// dell : 2014-10-24 Dell Inc.
dell

// deloitte : 2015-07-31 Deloitte Touche Tohmatsu
deloitte

// delta : 2015-02-19 Delta Air Lines, Inc.
delta

// democrat : 2013-10-24 United TLD Holdco Ltd.
democrat

// dental : 2014-03-20 Tin Birch, LLC
dental

// dentist : 2014-03-20
dentist

// desi : 2013-11-14 Desi Networks LLC
desi

// design : 2014-11-07 Top Level Design, LLC
design

// dev : 2014-10-16 Charleston Road Registry Inc.
dev

// dhl : 2015-07-23 Deutsche Post AG
dhl

// diamonds : 2013-09-22 John Edge, LLC
diamonds

// diet : 2014-06-26 Uniregistry, Corp.
diet

// digital : 2014-03-06 Dash Park, LLC
digital

// direct : 2014-04-10 Half Trail, LLC
direct

// directory : 2013-09-20 Extra Madison, LLC
directory

// discount : 2014-03-06 Holly Hill, LLC
discount

// discover : 2015-07-23 Discover Financial Services
discover

// dish : 2015-07-30 Dish DBS Corporation
dish

// diy : 2015-11-05 Lifestyle Domain Holdings, Inc.
diy

// dnp : 2013-12-13 Dai Nippon Printing Co., Ltd.
dnp

// docs : 2014-10-16 Charleston Road Registry Inc.
docs

// dodge : 2015-07-30 FCA US LLC.
dodge

// dog : 2014-12-04 Koko Mill, LLC
dog

// doha : 2014-09-18 Communications Regulatory Authority (CRA)
doha

// domains : 2013-10-17 Sugar Cross, LLC
domains

// dot : 2015-05-21 Dish DBS Corporation
dot

// download : 2014-11-20 dot Support Limited
download

// drive : 2015-03-05 Charleston Road Registry Inc.
drive

// dstv : 2015-03-12 MultiChoice (Proprietary) Limited
dstv

// dtv : 2015-06-04 Dish DBS Corporation
dtv

// dubai : 2015-01-01 Dubai Smart Government Department
dubai

// duck : 2015-07-23 Johnson Shareholdings, Inc.
duck

// dunlop : 2015-07-02 The Goodyear Tire & Rubber Company
dunlop

// duns : 2015-08-06 The Dun & Bradstreet Corporation
duns

// dupont : 2015-06-25 E. I. du Pont de Nemours and Company
dupont

// durban : 2014-03-24 ZA Central Registry NPC trading as ZA Central Registry
durban

// dvag : 2014-06-23 Deutsche Vermögensberatung Aktiengesellschaft DVAG
dvag

// dwg : 2015-07-23 Autodesk, Inc.
dwg

// earth : 2014-12-04 Interlink Co., Ltd.
earth

// eat : 2014-01-23 Charleston Road Registry Inc.
eat

// edeka : 2014-12-18 EDEKA Verband kaufmännischer Genossenschaften e.V.
edeka

// education : 2013-11-07 Brice Way, LLC
education

// email : 2013-10-31 Spring Madison, LLC
email

// emerck : 2014-04-03 Merck KGaA
emerck

// emerson : 2015-07-23 Emerson Electric Co.
emerson

// energy : 2014-09-11 Binky Birch, LLC
energy

// engineer : 2014-03-06 United TLD Holdco Ltd.
engineer

// engineering : 2014-03-06 Romeo Canyon
engineering

// enterprises : 2013-09-20 Snow Oaks, LLC
enterprises

// epost : 2015-07-23 Deutsche Post AG
epost

// epson : 2014-12-04 Seiko Epson Corporation
epson

// equipment : 2013-08-27 Corn Station, LLC
equipment

// ericsson : 2015-07-09 Telefonaktiebolaget L M Ericsson
ericsson

// erni : 2014-04-03 ERNI Group Holding AG
erni

// esq : 2014-05-08 Charleston Road Registry Inc.
esq

// estate : 2013-08-27 Trixy Park, LLC
estate

// esurance : 2015-07-23 Esurance Insurance Company
esurance

// etisalat : 2015-09-03 Emirates Telecommunications Corporation (trading as Etisalat)
etisalat

// eurovision : 2014-04-24 European Broadcasting Union (EBU)
eurovision

// eus : 2013-12-12 Puntueus Fundazioa
eus

// events : 2013-12-05 Pioneer Maple, LLC
events

// everbank : 2014-05-15 EverBank
everbank

// exchange : 2014-03-06 Spring Falls, LLC
exchange

// expert : 2013-11-21 Magic Pass, LLC
expert

// exposed : 2013-12-05 Victor Beach, LLC
exposed

// express : 2015-02-11 Sea Sunset, LLC
express

// extraspace : 2015-05-14 Extra Space Storage LLC
extraspace

// fage : 2014-12-18 Fage International S.A.
fage

// fail : 2014-03-06 Atomic Pipe, LLC
fail

// fairwinds : 2014-11-13 FairWinds Partners, LLC
fairwinds

// faith : 2014-11-20 dot Faith Limited
faith

// family : 2015-04-02
family

// fan : 2014-03-06
fan

// fans : 2014-11-07 Asiamix Digital Limited
fans

// farm : 2013-11-07 Just Maple, LLC
farm

// farmers : 2015-07-09 Farmers Insurance Exchange
farmers

// fashion : 2014-07-03 Top Level Domain Holdings Limited
fashion

// fast : 2014-12-18 Amazon EU S.à r.l.
fast

// fedex : 2015-08-06 Federal Express Corporation
fedex

// feedback : 2013-12-19 Top Level Spectrum, Inc.
feedback

// ferrari : 2015-07-31 Fiat Chrysler Automobiles N.V.
ferrari

// ferrero : 2014-12-18 Ferrero Trading Lux S.A.
ferrero

// fiat : 2015-07-31 Fiat Chrysler Automobiles N.V.
fiat

// fidelity : 2015-07-30 Fidelity Brokerage Services LLC
fidelity

// fido : 2015-08-06 Rogers Communications Partnership
fido

// film : 2015-01-08 Motion Picture Domain Registry Pty Ltd
film

// final : 2014-10-16 Núcleo de Informação e Coordenação do Ponto BR - NIC.br
final

// finance : 2014-03-20 Cotton Cypress, LLC
finance

// financial : 2014-03-06 Just Cover, LLC
financial

// fire : 2015-06-25 Amazon EU S.à r.l.
fire

// firestone : 2014-12-18 Bridgestone Corporation
firestone

// firmdale : 2014-03-27 Firmdale Holdings Limited
firmdale

// fish : 2013-12-12 Fox Woods, LLC
fish

// fishing : 2013-11-21 Top Level Domain Holdings Limited
fishing

// fit : 2014-11-07 Top Level Domain Holdings Limited
fit

// fitness : 2014-03-06 Brice Orchard, LLC
fitness

// flickr : 2015-04-02 Yahoo! Domain Services Inc.
flickr

// flights : 2013-12-05 Fox Station, LLC
flights

// flir : 2015-07-23 FLIR Systems, Inc.
flir

// florist : 2013-11-07 Half Cypress, LLC
florist

// flowers : 2014-10-09 Uniregistry, Corp.
flowers

// flsmidth : 2014-07-24 FLSmidth A/S
flsmidth

// fly : 2014-05-08 Charleston Road Registry Inc.
fly

// foo : 2014-01-23 Charleston Road Registry Inc.
foo

// food : 2016-04-21 Lifestyle Domain Holdings, Inc.
food

// foodnetwork : 2015-07-02 Lifestyle Domain Holdings, Inc.
foodnetwork

// football : 2014-12-18 Foggy Farms, LLC
football

// ford : 2014-11-13 Ford Motor Company
ford

// forex : 2014-12-11 IG Group Holdings PLC
forex

// forsale : 2014-05-22
forsale

// forum : 2015-04-02 Fegistry, LLC
forum

// foundation : 2013-12-05 John Dale, LLC
foundation

// fox : 2015-09-11 FOX Registry, LLC
fox

// free : 2015-12-10 Amazon EU S.à r.l.
free

// fresenius : 2015-07-30 Fresenius Immobilien-Verwaltungs-GmbH
fresenius

// frl : 2014-05-15 FRLregistry B.V.
frl

// frogans : 2013-12-19 OP3FT
frogans

// frontdoor : 2015-07-02 Lifestyle Domain Holdings, Inc.
frontdoor

// frontier : 2015-02-05 Frontier Communications Corporation
frontier

// ftr : 2015-07-16 Frontier Communications Corporation
ftr

// fujitsu : 2015-07-30 Fujitsu Limited
fujitsu

// fujixerox : 2015-07-23 Xerox DNHC LLC
fujixerox

// fun : 2016-01-14 Oriental Trading Company, Inc.
fun

// fund : 2014-03-20 John Castle, LLC
fund

// furniture : 2014-03-20 Lone Fields, LLC
furniture

// futbol : 2013-09-20
futbol

// fyi : 2015-04-02 Silver Tigers, LLC
fyi

// gal : 2013-11-07 Asociación puntoGAL
gal

// gallery : 2013-09-13 Sugar House, LLC
gallery

// gallo : 2015-06-11 Gallo Vineyards, Inc.
gallo

// gallup : 2015-02-19 Gallup, Inc.
gallup

// game : 2015-05-28 Uniregistry, Corp.
game

// games : 2015-05-28 Foggy Beach, LLC
games

// gap : 2015-07-31 The Gap, Inc.
gap

// garden : 2014-06-26 Top Level Domain Holdings Limited
garden

// gbiz : 2014-07-17 Charleston Road Registry Inc.
gbiz

// gdn : 2014-07-31 Joint Stock Company "Navigation-information systems"
gdn

// gea : 2014-12-04 GEA Group Aktiengesellschaft
gea

// gent : 2014-01-23 COMBELL GROUP NV/SA
gent

// genting : 2015-03-12 Resorts World Inc Pte. Ltd.
genting

// george : 2015-07-31 Wal-Mart Stores, Inc.
george

// ggee : 2014-01-09 GMO Internet, Inc.
ggee

// gift : 2013-10-17 Uniregistry, Corp.
gift

// gifts : 2014-07-03 Goose Sky, LLC
gifts

// gives : 2014-03-06 United TLD Holdco Ltd.
gives

// giving : 2014-11-13 Giving Limited
giving

// glade : 2015-07-23 Johnson Shareholdings, Inc.
glade

// glass : 2013-11-07 Black Cover, LLC
glass

// gle : 2014-07-24 Charleston Road Registry Inc.
gle

// global : 2014-04-17 Dot GLOBAL AS
global

// globo : 2013-12-19 Globo Comunicação e Participações S.A
globo

// gmail : 2014-05-01 Charleston Road Registry Inc.
gmail

// gmbh : 2016-01-29 Extra Dynamite, LLC
gmbh

// gmo : 2014-01-09 GMO Internet, Inc.
gmo

// gmx : 2014-04-24 1&1 Mail & Media GmbH
gmx

// godaddy : 2015-07-23 Go Daddy East, LLC
godaddy

// gold : 2015-01-22 June Edge, LLC
gold

// goldpoint : 2014-11-20 YODOBASHI CAMERA CO.,LTD.
goldpoint

// golf : 2014-12-18 Lone falls, LLC
golf

// goo : 2014-12-18 NTT Resonant Inc.
goo

// goodhands : 2015-07-31 Allstate Fire and Casualty Insurance Company
goodhands

// goodyear : 2015-07-02 The Goodyear Tire & Rubber Company
goodyear

// goog : 2014-11-20 Charleston Road Registry Inc.
goog

// google : 2014-07-24 Charleston Road Registry Inc.
google

// gop : 2014-01-16 Republican State Leadership Committee, Inc.
gop

// got : 2014-12-18 Amazon EU S.à r.l.
got

// gotv : 2015-03-12 MultiChoice (Proprietary) Limited
gotv

// grainger : 2015-05-07 Grainger Registry Services, LLC
grainger

// graphics : 2013-09-13 Over Madison, LLC
graphics

// gratis : 2014-03-20 Pioneer Tigers, LLC
gratis

// green : 2014-05-08 Afilias Limited
green

// gripe : 2014-03-06 Corn Sunset, LLC
gripe

// group : 2014-08-15 Romeo Town, LLC
group

// guardian : 2015-07-30 The Guardian Life Insurance Company of America
guardian

// gucci : 2014-11-13 Guccio Gucci S.p.a.
gucci

// guge : 2014-08-28 Charleston Road Registry Inc.
guge

// guide : 2013-09-13 Snow Moon, LLC
guide

// guitars : 2013-11-14 Uniregistry, Corp.
guitars

// guru : 2013-08-27 Pioneer Cypress, LLC
guru

// hair : 2015-12-03 L'Oréal
hair

// hamburg : 2014-02-20 Hamburg Top-Level-Domain GmbH
hamburg

// hangout : 2014-11-13 Charleston Road Registry Inc.
hangout

// haus : 2013-12-05
haus

// hbo : 2015-07-30 HBO Registry Services, Inc.
hbo

// hdfc : 2015-07-30 HOUSING DEVELOPMENT FINANCE CORPORATION LIMITED
hdfc

// hdfcbank : 2015-02-12 HDFC Bank Limited
hdfcbank

// health : 2015-02-11 DotHealth, LLC
health

// healthcare : 2014-06-12 Silver Glen, LLC
healthcare

// help : 2014-06-26 Uniregistry, Corp.
help

// helsinki : 2015-02-05 City of Helsinki
helsinki

// here : 2014-02-06 Charleston Road Registry Inc.
here

// hermes : 2014-07-10 HERMES INTERNATIONAL
hermes

// hgtv : 2015-07-02 Lifestyle Domain Holdings, Inc.
hgtv

// hiphop : 2014-03-06 Uniregistry, Corp.
hiphop

// hisamitsu : 2015-07-16 Hisamitsu Pharmaceutical Co.,Inc.
hisamitsu

// hitachi : 2014-10-31 Hitachi, Ltd.
hitachi

// hiv : 2014-03-13
hiv

// hkt : 2015-05-14 PCCW-HKT DataCom Services Limited
hkt

// hockey : 2015-03-19 Half Willow, LLC
hockey

// holdings : 2013-08-27 John Madison, LLC
holdings

// holiday : 2013-11-07 Goose Woods, LLC
holiday

// homedepot : 2015-04-02 Homer TLC, Inc.
homedepot

// homegoods : 2015-07-16 The TJX Companies, Inc.
homegoods

// homes : 2014-01-09 DERHomes, LLC
homes

// homesense : 2015-07-16 The TJX Companies, Inc.
homesense

// honda : 2014-12-18 Honda Motor Co., Ltd.
honda

// honeywell : 2015-07-23 Honeywell GTLD LLC
honeywell

// horse : 2013-11-21 Top Level Domain Holdings Limited
horse

// host : 2014-04-17 DotHost Inc.
host

// hosting : 2014-05-29 Uniregistry, Corp.
hosting

// hot : 2015-08-27 Amazon EU S.à r.l.
hot

// hoteles : 2015-03-05 Travel Reservations SRL
hoteles

// hotels : 2016-04-07 Booking.com B.V.
hotels

// hotmail : 2014-12-18 Microsoft Corporation
hotmail

// house : 2013-11-07 Sugar Park, LLC
house

// how : 2014-01-23 Charleston Road Registry Inc.
how

// hsbc : 2014-10-24 HSBC Holdings PLC
hsbc

// htc : 2015-04-02 HTC corporation
htc

// hughes : 2015-07-30 Hughes Satellite Systems Corporation
hughes

// hyatt : 2015-07-30 Hyatt GTLD, L.L.C.
hyatt

// hyundai : 2015-07-09 Hyundai Motor Company
hyundai

// ibm : 2014-07-31 International Business Machines Corporation
ibm

// icbc : 2015-02-19 Industrial and Commercial Bank of China Limited
icbc

// ice : 2014-10-30 IntercontinentalExchange, Inc.
ice

// icu : 2015-01-08 One.com A/S
icu

// ieee : 2015-07-23 IEEE Global LLC
ieee

// ifm : 2014-01-30 ifm electronic gmbh
ifm

// iinet : 2014-07-03 Connect West Pty. Ltd.
iinet

// ikano : 2015-07-09 Ikano S.A.
ikano

// imamat : 2015-08-06 Fondation Aga Khan (Aga Khan Foundation)
imamat

// imdb : 2015-06-25 Amazon EU S.à r.l.
imdb

// immo : 2014-07-10 Auburn Bloom, LLC
immo

// immobilien : 2013-11-07 United TLD Holdco Ltd.
immobilien

// industries : 2013-12-05 Outer House, LLC
industries

// infiniti : 2014-03-27 NISSAN MOTOR CO., LTD.
infiniti

// ing : 2014-01-23 Charleston Road Registry Inc.
ing

// ink : 2013-12-05 Top Level Design, LLC
ink

// institute : 2013-11-07 Outer Maple, LLC
institute

// insurance : 2015-02-19 fTLD Registry Services LLC
insurance

// insure : 2014-03-20 Pioneer Willow, LLC
insure

// intel : 2015-08-06 Intel Corporation
intel

// international : 2013-11-07 Wild Way, LLC
international

// intuit : 2015-07-30 Intuit Administrative Services, Inc.
intuit

// investments : 2014-03-20 Holly Glen, LLC
investments

// ipiranga : 2014-08-28 Ipiranga Produtos de Petroleo S.A.
ipiranga

// irish : 2014-08-07 Dot-Irish LLC
irish

// iselect : 2015-02-11 iSelect Ltd
iselect

// ismaili : 2015-08-06 Fondation Aga Khan (Aga Khan Foundation)
ismaili

// ist : 2014-08-28 Istanbul Metropolitan Municipality
ist

// istanbul : 2014-08-28 Istanbul Metropolitan Municipality
istanbul

// itau : 2014-10-02 Itau Unibanco Holding S.A.
itau

// itv : 2015-07-09 ITV Services Limited
itv

// iveco : 2015-09-03 CNH Industrial N.V.
iveco

// iwc : 2014-06-23 Richemont DNS Inc.
iwc

// jaguar : 2014-11-13 Jaguar Land Rover Ltd
jaguar

// java : 2014-06-19 Oracle Corporation
java

// jcb : 2014-11-20 JCB Co., Ltd.
jcb

// jcp : 2015-04-23 JCP Media, Inc.
jcp

// jeep : 2015-07-30 FCA US LLC.
jeep

// jetzt : 2014-01-09
jetzt

// jewelry : 2015-03-05 Wild Bloom, LLC
jewelry

// jio : 2015-04-02 Affinity Names, Inc.
jio

// jlc : 2014-12-04 Richemont DNS Inc.
jlc

// jll : 2015-04-02 Jones Lang LaSalle Incorporated
jll

// jmp : 2015-03-26 Matrix IP LLC
jmp

// jnj : 2015-06-18 Johnson & Johnson Services, Inc.
jnj

// joburg : 2014-03-24 ZA Central Registry NPC trading as ZA Central Registry
joburg

// jot : 2014-12-18 Amazon EU S.à r.l.
jot

// joy : 2014-12-18 Amazon EU S.à r.l.
joy

// jpmorgan : 2015-04-30 JPMorgan Chase & Co.
jpmorgan

// jprs : 2014-09-18 Japan Registry Services Co., Ltd.
jprs

// juegos : 2014-03-20 Uniregistry, Corp.
juegos

// juniper : 2015-07-30 JUNIPER NETWORKS, INC.
juniper

// kaufen : 2013-11-07 United TLD Holdco Ltd.
kaufen

// kddi : 2014-09-12 KDDI CORPORATION
kddi

// kerryhotels : 2015-04-30 Kerry Trading Co. Limited
kerryhotels

// kerrylogistics : 2015-04-09 Kerry Trading Co. Limited
kerrylogistics

// kerryproperties : 2015-04-09 Kerry Trading Co. Limited
kerryproperties

// kfh : 2014-12-04 Kuwait Finance House
kfh

// kia : 2015-07-09 KIA MOTORS CORPORATION
kia

// kim : 2013-09-23 Afilias Limited
kim

// kinder : 2014-11-07 Ferrero Trading Lux S.A.
kinder

// kindle : 2015-06-25 Amazon EU S.à r.l.
kindle

// kitchen : 2013-09-20 Just Goodbye, LLC
kitchen

// kiwi : 2013-09-20 DOT KIWI LIMITED
kiwi

// koeln : 2014-01-09 NetCologne Gesellschaft für Telekommunikation mbH
koeln

// komatsu : 2015-01-08 Komatsu Ltd.
komatsu

// kosher : 2015-08-20 Kosher Marketing Assets LLC
kosher

// kpmg : 2015-04-23 KPMG International Cooperative (KPMG International Genossenschaft)
kpmg

// kpn : 2015-01-08 Koninklijke KPN N.V.
kpn

// krd : 2013-12-05 KRG Department of Information Technology
krd

// kred : 2013-12-19 KredTLD Pty Ltd
kred

// kuokgroup : 2015-04-09 Kerry Trading Co. Limited
kuokgroup

// kyknet : 2015-03-05 Electronic Media Network (Pty) Ltd
kyknet

// kyoto : 2014-11-07 Academic Institution: Kyoto Jyoho Gakuen
kyoto

// lacaixa : 2014-01-09 CAIXA D'ESTALVIS I PENSIONS DE BARCELONA
lacaixa

// ladbrokes : 2015-08-06 LADBROKES INTERNATIONAL PLC
ladbrokes

// lamborghini : 2015-06-04 Automobili Lamborghini S.p.A.
lamborghini

// lamer : 2015-10-01 The Estée Lauder Companies Inc.
lamer

// lancaster : 2015-02-12 LANCASTER
lancaster

// lancia : 2015-07-31 Fiat Chrysler Automobiles N.V.
lancia

// lancome : 2015-07-23 L'Oréal
lancome

// land : 2013-09-10 Pine Moon, LLC
land

// landrover : 2014-11-13 Jaguar Land Rover Ltd
landrover

// lanxess : 2015-07-30 LANXESS Corporation
lanxess

// lasalle : 2015-04-02 Jones Lang LaSalle Incorporated
lasalle

// lat : 2014-10-16 ECOM-LAC Federaciòn de Latinoamèrica y el Caribe para Internet y el Comercio Electrònico
lat

// latino : 2015-07-30 Dish DBS Corporation
latino

// latrobe : 2014-06-16 La Trobe University
latrobe

// law : 2015-01-22 Minds + Machines Group Limited
law

// lawyer : 2014-03-20
lawyer

// lds : 2014-03-20 IRI Domain Management, LLC ("Applicant")
lds

// lease : 2014-03-06 Victor Trail, LLC
lease

// leclerc : 2014-08-07 A.C.D. LEC Association des Centres Distributeurs Edouard Leclerc
leclerc

// lefrak : 2015-07-16 LeFrak Organization, Inc.
lefrak

// legal : 2014-10-16 Blue Falls, LLC
legal

// lego : 2015-07-16 LEGO Juris A/S
lego

// lexus : 2015-04-23 TOYOTA MOTOR CORPORATION
lexus

// lgbt : 2014-05-08 Afilias Limited
lgbt

// liaison : 2014-10-02 Liaison Technologies, Incorporated
liaison

// lidl : 2014-09-18 Schwarz Domains und Services GmbH & Co. KG
lidl

// life : 2014-02-06 Trixy Oaks, LLC
life

// lifeinsurance : 2015-01-15 American Council of Life Insurers
lifeinsurance

// lifestyle : 2014-12-11 Lifestyle Domain Holdings, Inc.
lifestyle

// lighting : 2013-08-27 John McCook, LLC
lighting

// like : 2014-12-18 Amazon EU S.à r.l.
like

// lilly : 2015-07-31 Eli Lilly and Company
lilly

// limited : 2014-03-06 Big Fest, LLC
limited

// limo : 2013-10-17 Hidden Frostbite, LLC
limo

// lincoln : 2014-11-13 Ford Motor Company
lincoln

// linde : 2014-12-04 Linde Aktiengesellschaft
linde

// link : 2013-11-14 Uniregistry, Corp.
link

// lipsy : 2015-06-25 Lipsy Ltd
lipsy

// live : 2014-12-04
live

// living : 2015-07-30 Lifestyle Domain Holdings, Inc.
living

// lixil : 2015-03-19 LIXIL Group Corporation
lixil

// loan : 2014-11-20 dot Loan Limited
loan

// loans : 2014-03-20 June Woods, LLC
loans

// locker : 2015-06-04 Dish DBS Corporation
locker

// locus : 2015-06-25 Locus Analytics LLC
locus

// loft : 2015-07-30 Annco, Inc.
loft

// lol : 2015-01-30 Uniregistry, Corp.
lol

// london : 2013-11-14 Dot London Domains Limited
london

// lotte : 2014-11-07 Lotte Holdings Co., Ltd.
lotte

// lotto : 2014-04-10 Afilias Limited
lotto

// love : 2014-12-22 Merchant Law Group LLP
love

// lpl : 2015-07-30 LPL Holdings, Inc.
lpl

// lplfinancial : 2015-07-30 LPL Holdings, Inc.
lplfinancial

// ltd : 2014-09-25 Over Corner, LLC
ltd

// ltda : 2014-04-17 DOMAIN ROBOT SERVICOS DE HOSPEDAGEM NA INTERNET LTDA
ltda

// lundbeck : 2015-08-06 H. Lundbeck A/S
lundbeck

// lupin : 2014-11-07 LUPIN LIMITED
lupin

// luxe : 2014-01-09 Top Level Domain Holdings Limited
luxe

// luxury : 2013-10-17 Luxury Partners, LLC
luxury

// macys : 2015-07-31 Macys, Inc.
macys

// madrid : 2014-05-01 Comunidad de Madrid
madrid

// maif : 2014-10-02 Mutuelle Assurance Instituteur France (MAIF)
maif

// maison : 2013-12-05 Victor Frostbite, LLC
maison

// makeup : 2015-01-15 L'Oréal
makeup

// man : 2014-12-04 MAN SE
man

// management : 2013-11-07 John Goodbye, LLC
management

// mango : 2013-10-24 PUNTO FA S.L.
mango

// market : 2014-03-06
market

// marketing : 2013-11-07 Fern Pass, LLC
marketing

// markets : 2014-12-11 IG Group Holdings PLC
markets

// marriott : 2014-10-09 Marriott Worldwide Corporation
marriott

// marshalls : 2015-07-16 The TJX Companies, Inc.
marshalls

// maserati : 2015-07-31 Fiat Chrysler Automobiles N.V.
maserati

// mattel : 2015-08-06 Mattel Sites, Inc.
mattel

// mba : 2015-04-02 Lone Hollow, LLC
mba

// mcd : 2015-07-30 McDonald’s Corporation
mcd

// mcdonalds : 2015-07-30 McDonald’s Corporation
mcdonalds

// mckinsey : 2015-07-31 McKinsey Holdings, Inc.
mckinsey

// med : 2015-08-06 Medistry LLC
med

// media : 2014-03-06 Grand Glen, LLC
media

// meet : 2014-01-16
meet

// melbourne : 2014-05-29 The Crown in right of the State of Victoria, represented by its Department of State Development, Business and Innovation
melbourne

// meme : 2014-01-30 Charleston Road Registry Inc.
meme

// memorial : 2014-10-16 Dog Beach, LLC
memorial

// men : 2015-02-26 Exclusive Registry Limited
men

// menu : 2013-09-11 Wedding TLD2, LLC
menu

// meo : 2014-11-07 PT Comunicacoes S.A.
meo

// metlife : 2015-05-07 MetLife Services and Solutions, LLC
metlife

// miami : 2013-12-19 Top Level Domain Holdings Limited
miami

// microsoft : 2014-12-18 Microsoft Corporation
microsoft

// mini : 2014-01-09 Bayerische Motoren Werke Aktiengesellschaft
mini

// mint : 2015-07-30 Intuit Administrative Services, Inc.
mint

// mit : 2015-07-02 Massachusetts Institute of Technology
mit

// mitsubishi : 2015-07-23 Mitsubishi Corporation
mitsubishi

// mlb : 2015-05-21 MLB Advanced Media DH, LLC
mlb

// mls : 2015-04-23 The Canadian Real Estate Association
mls

// mma : 2014-11-07 MMA IARD
mma

// mnet : 2015-03-05 Electronic Media Network (Pty) Ltd
mnet

// mobily : 2014-12-18 GreenTech Consultancy Company W.L.L.
mobily

// moda : 2013-11-07 United TLD Holdco Ltd.
moda

// moe : 2013-11-13 Interlink Co., Ltd.
moe

// moi : 2014-12-18 Amazon EU S.à r.l.
moi

// mom : 2015-04-16 Uniregistry, Corp.
mom

// monash : 2013-09-30 Monash University
monash

// money : 2014-10-16 Outer McCook, LLC
money

// monster : 2015-09-11 Monster Worldwide, Inc.
monster

// montblanc : 2014-06-23 Richemont DNS Inc.
montblanc

// mopar : 2015-07-30 FCA US LLC.
mopar

// mormon : 2013-12-05 IRI Domain Management, LLC ("Applicant")
mormon

// mortgage : 2014-03-20
mortgage

// moscow : 2013-12-19 Foundation for Assistance for Internet Technologies and Infrastructure Development (FAITID)
moscow

// moto : 2015-06-04 Charleston Road Registry Inc.
moto

// motorcycles : 2014-01-09 DERMotorcycles, LLC
motorcycles

// mov : 2014-01-30 Charleston Road Registry Inc.
mov

// movie : 2015-02-05 New Frostbite, LLC
movie

// movistar : 2014-10-16 Telefónica S.A.
movistar

// msd : 2015-07-23 MSD Registry Holdings, Inc.
msd

// mtn : 2014-12-04 MTN Dubai Limited
mtn

// mtpc : 2014-11-20 Mitsubishi Tanabe Pharma Corporation
mtpc

// mtr : 2015-03-12 MTR Corporation Limited
mtr

// multichoice : 2015-03-12 MultiChoice (Proprietary) Limited
multichoice

// mutual : 2015-04-02 Northwestern Mutual MU TLD Registry, LLC
mutual

// mutuelle : 2015-06-18 Fédération Nationale de la Mutualité Française
mutuelle

// mzansimagic : 2015-03-05 Electronic Media Network (Pty) Ltd
mzansimagic

// nab : 2015-08-20 National Australia Bank Limited
nab

// nadex : 2014-12-11 IG Group Holdings PLC
nadex

// nagoya : 2013-10-24 GMO Registry, Inc.
nagoya

// naspers : 2015-02-12 Intelprop (Proprietary) Limited
naspers

// nationwide : 2015-07-23 Nationwide Mutual Insurance Company
nationwide

// natura : 2015-03-12 NATURA COSMÉTICOS S.A.
natura

// navy : 2014-03-06 United TLD Holdco Ltd.
navy

// nba : 2015-07-31 NBA REGISTRY, LLC
nba

// nec : 2015-01-08 NEC Corporation
nec

// netbank : 2014-06-26 COMMONWEALTH BANK OF AUSTRALIA
netbank

// netflix : 2015-06-18 Netflix, Inc.
netflix

// network : 2013-11-14 Trixy Manor, LLC
network

// neustar : 2013-12-05 NeuStar, Inc.
neustar

// new : 2014-01-30 Charleston Road Registry Inc.
new

// newholland : 2015-09-03 CNH Industrial N.V.
newholland

// news : 2014-12-18
news

// next : 2015-06-18 Next plc
next

// nextdirect : 2015-06-18 Next plc
nextdirect

// nexus : 2014-07-24 Charleston Road Registry Inc.
nexus

// nfl : 2015-07-23 NFL Reg Ops LLC
nfl

// ngo : 2014-03-06 Public Interest Registry
ngo

// nhk : 2014-02-13 Japan Broadcasting Corporation (NHK)
nhk

// nico : 2014-12-04 DWANGO Co., Ltd.
nico

// nike : 2015-07-23 NIKE, Inc.
nike

// nikon : 2015-05-21 NIKON CORPORATION
nikon

// ninja : 2013-11-07 United TLD Holdco Ltd.
ninja

// nissan : 2014-03-27 NISSAN MOTOR CO., LTD.
nissan

// nissay : 2015-10-29 Nippon Life Insurance Company
nissay

// nokia : 2015-01-08 Nokia Corporation
nokia

// northwesternmutual : 2015-06-18 Northwestern Mutual Registry, LLC
northwesternmutual

// norton : 2014-12-04 Symantec Corporation
norton

// now : 2015-06-25 Amazon EU S.à r.l.
now

// nowruz : 2014-09-04 Asia Green IT System Bilgisayar San. ve Tic. Ltd. Sti.
nowruz

// nowtv : 2015-05-14 Starbucks (HK) Limited
nowtv

// nra : 2014-05-22 NRA Holdings Company, INC.
nra

// nrw : 2013-11-21 Minds + Machines GmbH
nrw

// ntt : 2014-10-31 NIPPON TELEGRAPH AND TELEPHONE CORPORATION
ntt

// nyc : 2014-01-23 The City of New York by and through the New York City Department of Information Technology & Telecommunications
nyc

// obi : 2014-09-25 OBI Group Holding SE & Co. KGaA
obi

// observer : 2015-04-30 Guardian News and Media Limited
observer

// off : 2015-07-23 Johnson Shareholdings, Inc.
off

// office : 2015-03-12 Microsoft Corporation
office

// okinawa : 2013-12-05 BusinessRalliart Inc.
okinawa

// olayan : 2015-05-14 Crescent Holding GmbH
olayan

// olayangroup : 2015-05-14 Crescent Holding GmbH
olayangroup

// oldnavy : 2015-07-31 The Gap, Inc.
oldnavy

// ollo : 2015-06-04 Dish DBS Corporation
ollo

// omega : 2015-01-08 The Swatch Group Ltd
omega

// one : 2014-11-07 One.com A/S
one

// ong : 2014-03-06 Public Interest Registry
ong

// onl : 2013-09-16 I-Registry Ltd.
onl

// online : 2015-01-15 DotOnline Inc.
online

// onyourside : 2015-07-23 Nationwide Mutual Insurance Company
onyourside

// ooo : 2014-01-09 INFIBEAM INCORPORATION LIMITED
ooo

// open : 2015-07-31 American Express Travel Related Services Company, Inc.
open

// oracle : 2014-06-19 Oracle Corporation
oracle

// orange : 2015-03-12 Orange Brand Services Limited
orange

// organic : 2014-03-27 Afilias Limited
organic

// orientexpress : 2015-02-05 Belmond Ltd.
orientexpress

// origins : 2015-10-01 The Estée Lauder Companies Inc.
origins

// osaka : 2014-09-04 Interlink Co., Ltd.
osaka

// otsuka : 2013-10-11 Otsuka Holdings Co., Ltd.
otsuka

// ott : 2015-06-04 Dish DBS Corporation
ott

// ovh : 2014-01-16 OVH SAS
ovh

// page : 2014-12-04 Charleston Road Registry Inc.
page

// pamperedchef : 2015-02-05 The Pampered Chef, Ltd.
pamperedchef

// panasonic : 2015-07-30 Panasonic Corporation
panasonic

// panerai : 2014-11-07 Richemont DNS Inc.
panerai

// paris : 2014-01-30 City of Paris
paris

// pars : 2014-09-04 Asia Green IT System Bilgisayar San. ve Tic. Ltd. Sti.
pars

// partners : 2013-12-05 Magic Glen, LLC
partners

// parts : 2013-12-05 Sea Goodbye, LLC
parts

// party : 2014-09-11 Blue Sky Registry Limited
party

// passagens : 2015-03-05 Travel Reservations SRL
passagens

// pay : 2015-08-27 Amazon EU S.à r.l.
pay

// payu : 2015-02-12 MIH PayU B.V.
payu

// pccw : 2015-05-14 PCCW Enterprises Limited
pccw

// pet : 2015-05-07 Afilias plc
pet

// pfizer : 2015-09-11 Pfizer Inc.
pfizer

// pharmacy : 2014-06-19 National Association of Boards of Pharmacy
pharmacy

// philips : 2014-11-07 Koninklijke Philips N.V.
philips

// photo : 2013-11-14 Uniregistry, Corp.
photo

// photography : 2013-09-20 Sugar Glen, LLC
photography

// photos : 2013-10-17 Sea Corner, LLC
photos

// physio : 2014-05-01 PhysBiz Pty Ltd
physio

// piaget : 2014-10-16 Richemont DNS Inc.
piaget

// pics : 2013-11-14 Uniregistry, Corp.
pics

// pictet : 2014-06-26 Pictet Europe S.A.
pictet

// pictures : 2014-03-06 Foggy Sky, LLC
pictures

// pid : 2015-01-08 Top Level Spectrum, Inc.
pid

// pin : 2014-12-18 Amazon EU S.à r.l.
pin

// ping : 2015-06-11 Ping Registry Provider, Inc.
ping

// pink : 2013-10-01 Afilias Limited
pink

// pioneer : 2015-07-16 Pioneer Corporation
pioneer

// pizza : 2014-06-26 Foggy Moon, LLC
pizza

// place : 2014-04-24 Snow Galley, LLC
place

// play : 2015-03-05 Charleston Road Registry Inc.
play

// playstation : 2015-07-02 Sony Computer Entertainment Inc.
playstation

// plumbing : 2013-09-10 Spring Tigers, LLC
plumbing

// plus : 2015-02-05 Sugar Mill, LLC
plus

// pnc : 2015-07-02 PNC Domain Co., LLC
pnc

// pohl : 2014-06-23 Deutsche Vermögensberatung Aktiengesellschaft DVAG
pohl

// poker : 2014-07-03 Afilias Domains No. 5 Limited
poker

// politie : 2015-08-20 Politie Nederland
politie

// porn : 2014-10-16 ICM Registry PN LLC
porn

// pramerica : 2015-07-30 Prudential Financial, Inc.
pramerica

// praxi : 2013-12-05 Praxi S.p.A.
praxi

// press : 2014-04-03 DotPress Inc.
press

// prime : 2015-06-25 Amazon EU S.à r.l.
prime

// prod : 2014-01-23 Charleston Road Registry Inc.
prod

// productions : 2013-12-05 Magic Birch, LLC
productions

// prof : 2014-07-24 Charleston Road Registry Inc.
prof

// progressive : 2015-07-23 Progressive Casualty Insurance Company
progressive

// promo : 2014-12-18
promo

// properties : 2013-12-05 Big Pass, LLC
properties

// property : 2014-05-22 Uniregistry, Corp.
property

// protection : 2015-04-23
protection

// pru : 2015-07-30 Prudential Financial, Inc.
pru

// prudential : 2015-07-30 Prudential Financial, Inc.
prudential

// pub : 2013-12-12 United TLD Holdco Ltd.
pub

// pwc : 2015-10-29 PricewaterhouseCoopers LLP
pwc

// qpon : 2013-11-14 dotCOOL, Inc.
qpon

// quebec : 2013-12-19 PointQuébec Inc
quebec

// quest : 2015-03-26 Quest ION Limited
quest

// qvc : 2015-07-30 QVC, Inc.
qvc

// racing : 2014-12-04 Premier Registry Limited
racing

// raid : 2015-07-23 Johnson Shareholdings, Inc.
raid

// read : 2014-12-18 Amazon EU S.à r.l.
read

// realestate : 2015-09-11 dotRealEstate LLC
realestate

// realtor : 2014-05-29 Real Estate Domains LLC
realtor

// realty : 2015-03-19 Fegistry, LLC
realty

// recipes : 2013-10-17 Grand Island, LLC
recipes

// red : 2013-11-07 Afilias Limited
red

// redstone : 2014-10-31 Redstone Haute Couture Co., Ltd.
redstone

// redumbrella : 2015-03-26 Travelers TLD, LLC
redumbrella

// rehab : 2014-03-06 United TLD Holdco Ltd.
rehab

// reise : 2014-03-13
reise

// reisen : 2014-03-06 New Cypress, LLC
reisen

// reit : 2014-09-04 National Association of Real Estate Investment Trusts, Inc.
reit

// reliance : 2015-04-02 Reliance Industries Limited
reliance

// ren : 2013-12-12 Beijing Qianxiang Wangjing Technology Development Co., Ltd.
ren

// rent : 2014-12-04 DERRent, LLC
rent

// rentals : 2013-12-05 Big Hollow,LLC
rentals

// repair : 2013-11-07 Lone Sunset, LLC
repair

// report : 2013-12-05 Binky Glen, LLC
report

// republican : 2014-03-20 United TLD Holdco Ltd.
republican

// rest : 2013-12-19 Punto 2012 Sociedad Anonima Promotora de Inversion de Capital Variable
rest

// restaurant : 2014-07-03 Snow Avenue, LLC
restaurant

// review : 2014-11-20 dot Review Limited
review

// reviews : 2013-09-13
reviews

// rexroth : 2015-06-18 Robert Bosch GMBH
rexroth

// rich : 2013-11-21 I-Registry Ltd.
rich

// richardli : 2015-05-14 Pacific Century Asset Management (HK) Limited
richardli

// ricoh : 2014-11-20 Ricoh Company, Ltd.
ricoh

// rightathome : 2015-07-23 Johnson Shareholdings, Inc.
rightathome

// ril : 2015-04-02 Reliance Industries Limited
ril

// rio : 2014-02-27 Empresa Municipal de Informática SA - IPLANRIO
rio

// rip : 2014-07-10 United TLD Holdco Ltd.
rip

// rmit : 2015-11-19 Royal Melbourne Institute of Technology
rmit

// rocher : 2014-12-18 Ferrero Trading Lux S.A.
rocher

// rocks : 2013-11-14
rocks

// rodeo : 2013-12-19 Top Level Domain Holdings Limited
rodeo

// rogers : 2015-08-06 Rogers Communications Partnership
rogers

// room : 2014-12-18 Amazon EU S.à r.l.
room

// rsvp : 2014-05-08 Charleston Road Registry Inc.
rsvp

// ruhr : 2013-10-02 regiodot GmbH & Co. KG
ruhr

// run : 2015-03-19 Snow Park, LLC
run

// rwe : 2015-04-02 RWE AG
rwe

// ryukyu : 2014-01-09 BusinessRalliart Inc.
ryukyu

// saarland : 2013-12-12 dotSaarland GmbH
saarland

// safe : 2014-12-18 Amazon EU S.à r.l.
safe

// safety : 2015-01-08 Safety Registry Services, LLC.
safety

// sakura : 2014-12-18 SAKURA Internet Inc.
sakura

// sale : 2014-10-16
sale

// salon : 2014-12-11 Outer Orchard, LLC
salon

// samsclub : 2015-07-31 Wal-Mart Stores, Inc.
samsclub

// samsung : 2014-04-03 SAMSUNG SDS CO., LTD
samsung

// sandvik : 2014-11-13 Sandvik AB
sandvik

// sandvikcoromant : 2014-11-07 Sandvik AB
sandvikcoromant

// sanofi : 2014-10-09 Sanofi
sanofi

// sap : 2014-03-27 SAP AG
sap

// sapo : 2014-11-07 PT Comunicacoes S.A.
sapo

// sarl : 2014-07-03 Delta Orchard, LLC
sarl

// sas : 2015-04-02 Research IP LLC
sas

// save : 2015-06-25 Amazon EU S.à r.l.
save

// saxo : 2014-10-31 Saxo Bank A/S
saxo

// sbi : 2015-03-12 STATE BANK OF INDIA
sbi

// sbs : 2014-11-07 SPECIAL BROADCASTING SERVICE CORPORATION
sbs

// sca : 2014-03-13 SVENSKA CELLULOSA AKTIEBOLAGET SCA (publ)
sca

// scb : 2014-02-20 The Siam Commercial Bank Public Company Limited ("SCB")
scb

// schaeffler : 2015-08-06 Schaeffler Technologies AG & Co. KG
schaeffler

// schmidt : 2014-04-03 SALM S.A.S.
schmidt

// scholarships : 2014-04-24 Scholarships.com, LLC
scholarships

// school : 2014-12-18 Little Galley, LLC
school

// schule : 2014-03-06 Outer Moon, LLC
schule

// schwarz : 2014-09-18 Schwarz Domains und Services GmbH & Co. KG
schwarz

// science : 2014-09-11 dot Science Limited
science

// scjohnson : 2015-07-23 Johnson Shareholdings, Inc.
scjohnson

// scor : 2014-10-31 SCOR SE
scor

// scot : 2014-01-23 Dot Scot Registry Limited
scot

// seat : 2014-05-22 SEAT, S.A. (Sociedad Unipersonal)
seat

// secure : 2015-08-27 Amazon EU S.à r.l.
secure

// security : 2015-05-14
security

// seek : 2014-12-04 Seek Limited
seek

// select : 2015-10-08 iSelect Ltd
select

// sener : 2014-10-24 Sener Ingeniería y Sistemas, S.A.
sener

// services : 2014-02-27 Fox Castle, LLC
services

// ses : 2015-07-23 SES
ses

// seven : 2015-08-06 Seven West Media Ltd
seven

// sew : 2014-07-17 SEW-EURODRIVE GmbH & Co KG
sew

// sex : 2014-11-13 ICM Registry SX LLC
sex

// sexy : 2013-09-11 Uniregistry, Corp.
sexy

// sfr : 2015-08-13 Societe Francaise du Radiotelephone - SFR
sfr

// shangrila : 2015-09-03 Shangri‐La International Hotel Management Limited
shangrila

// sharp : 2014-05-01 Sharp Corporation
sharp

// shaw : 2015-04-23 Shaw Cablesystems G.P.
shaw

// shell : 2015-07-30 Shell Information Technology International Inc
shell

// shia : 2014-09-04 Asia Green IT System Bilgisayar San. ve Tic. Ltd. Sti.
shia

// shiksha : 2013-11-14 Afilias Limited
shiksha

// shoes : 2013-10-02 Binky Galley, LLC
shoes

// shop : 2016-04-08 GMO Registry, Inc.
shop

// shopping : 2016-03-31
shopping

// shouji : 2015-01-08 QIHOO 360 TECHNOLOGY CO. LTD.
shouji

// show : 2015-03-05 Snow Beach, LLC
show

// showtime : 2015-08-06 CBS Domains Inc.
showtime

// shriram : 2014-01-23 Shriram Capital Ltd.
shriram

// silk : 2015-06-25 Amazon EU S.à r.l.
silk

// sina : 2015-03-12 Sina Corporation
sina

// singles : 2013-08-27 Fern Madison, LLC
singles

// site : 2015-01-15 DotSite Inc.
site

// ski : 2015-04-09 STARTING DOT LIMITED
ski

// skin : 2015-01-15 L'Oréal
skin

// sky : 2014-06-19 Sky IP International Ltd, a company incorporated in England and Wales, operating via its registered Swiss branch
sky

// skype : 2014-12-18 Microsoft Corporation
skype

// sling : 2015-07-30 Hughes Satellite Systems Corporation
sling

// smart : 2015-07-09 Smart Communications, Inc. (SMART)
smart

// smile : 2014-12-18 Amazon EU S.à r.l.
smile

// sncf : 2015-02-19 Société Nationale des Chemins de fer Francais S N C F
sncf

// soccer : 2015-03-26 Foggy Shadow, LLC
soccer

// social : 2013-11-07 United TLD Holdco Ltd.
social

// softbank : 2015-07-02 SoftBank Corp.
softbank

// software : 2014-03-20
software

// sohu : 2013-12-19 Sohu.com Limited
sohu

// solar : 2013-11-07 Ruby Town, LLC
solar

// solutions : 2013-11-07 Silver Cover, LLC
solutions

// song : 2015-02-26 Amazon EU S.à r.l.
song

// sony : 2015-01-08 Sony Corporation
sony

// soy : 2014-01-23 Charleston Road Registry Inc.
soy

// space : 2014-04-03 DotSpace Inc.
space

// spiegel : 2014-02-05 SPIEGEL-Verlag Rudolf Augstein GmbH & Co. KG
spiegel

// spot : 2015-02-26 Amazon EU S.à r.l.
spot

// spreadbetting : 2014-12-11 IG Group Holdings PLC
spreadbetting

// srl : 2015-05-07 mySRL GmbH
srl

// srt : 2015-07-30 FCA US LLC.
srt

// stada : 2014-11-13 STADA Arzneimittel AG
stada

// staples : 2015-07-30 Staples, Inc.
staples

// star : 2015-01-08 Star India Private Limited
star

// starhub : 2015-02-05 StarHub Ltd
starhub

// statebank : 2015-03-12 STATE BANK OF INDIA
statebank

// statefarm : 2015-07-30 State Farm Mutual Automobile Insurance Company
statefarm

// statoil : 2014-12-04 Statoil ASA
statoil

// stc : 2014-10-09 Saudi Telecom Company
stc

// stcgroup : 2014-10-09 Saudi Telecom Company
stcgroup

// stockholm : 2014-12-18 Stockholms kommun
stockholm

// storage : 2014-12-22 Self Storage Company LLC
storage

// store : 2015-04-09 DotStore Inc.
store

// stream : 2016-01-08 dot Stream Limited
stream

// studio : 2015-02-11
studio

// study : 2014-12-11 OPEN UNIVERSITIES AUSTRALIA PTY LTD
study

// style : 2014-12-04 Binky Moon, LLC
style

// sucks : 2014-12-22 Vox Populi Registry Inc.
sucks

// supersport : 2015-03-05 SuperSport International Holdings Proprietary Limited
supersport

// supplies : 2013-12-19 Atomic Fields, LLC
supplies

// supply : 2013-12-19 Half Falls, LLC
supply

// support : 2013-10-24 Grand Orchard, LLC
support

// surf : 2014-01-09 Top Level Domain Holdings Limited
surf

// surgery : 2014-03-20 Tin Avenue, LLC
surgery

// suzuki : 2014-02-20 SUZUKI MOTOR CORPORATION
suzuki

// swatch : 2015-01-08 The Swatch Group Ltd
swatch

// swiftcover : 2015-07-23 Swiftcover Insurance Services Limited
swiftcover

// swiss : 2014-10-16 Swiss Confederation
swiss

// sydney : 2014-09-18 State of New South Wales, Department of Premier and Cabinet
sydney

// symantec : 2014-12-04 Symantec Corporation
symantec

// systems : 2013-11-07 Dash Cypress, LLC
systems

// tab : 2014-12-04 Tabcorp Holdings Limited
tab

// taipei : 2014-07-10 Taipei City Government
taipei

// talk : 2015-04-09 Amazon EU S.à r.l.
talk

// taobao : 2015-01-15 Alibaba Group Holding Limited
taobao

// target : 2015-07-31 Target Domain Holdings, LLC
target

// tatamotors : 2015-03-12 Tata Motors Ltd
tatamotors

// tatar : 2014-04-24 Limited Liability Company "Coordination Center of Regional Domain of Tatarstan Republic"
tatar

// tattoo : 2013-08-30 Uniregistry, Corp.
tattoo

// tax : 2014-03-20 Storm Orchard, LLC
tax

// taxi : 2015-03-19 Pine Falls, LLC
taxi

// tci : 2014-09-12 Asia Green IT System Bilgisayar San. ve Tic. Ltd. Sti.
tci

// tdk : 2015-06-11 TDK Corporation
tdk

// team : 2015-03-05 Atomic Lake, LLC
team

// tech : 2015-01-30 Dot Tech LLC
tech

// technology : 2013-09-13 Auburn Falls
technology

// telecity : 2015-02-19 TelecityGroup International Limited
telecity

// telefonica : 2014-10-16 Telefónica S.A.
telefonica

// temasek : 2014-08-07 Temasek Holdings (Private) Limited
temasek

// tennis : 2014-12-04 Cotton Bloom, LLC
tennis

// teva : 2015-07-02 Teva Pharmaceutical Industries Limited
teva

// thd : 2015-04-02 Homer TLC, Inc.
thd

// theater : 2015-03-19 Blue Tigers, LLC
theater

// theatre : 2015-05-07
theatre

// theguardian : 2015-04-30 Guardian News and Media Limited
theguardian

// tiaa : 2015-07-23 Teachers Insurance and Annuity Association of America
tiaa

// tickets : 2015-02-05 Accent Media Limited
tickets

// tienda : 2013-11-14 Victor Manor, LLC
tienda

// tiffany : 2015-01-30 Tiffany and Company
tiffany

// tips : 2013-09-20 Corn Willow, LLC
tips

// tires : 2014-11-07 Dog Edge, LLC
tires

// tirol : 2014-04-24 punkt Tirol GmbH
tirol

// tjmaxx : 2015-07-16 The TJX Companies, Inc.
tjmaxx

// tjx : 2015-07-16 The TJX Companies, Inc.
tjx

// tkmaxx : 2015-07-16 The TJX Companies, Inc.
tkmaxx

// tmall : 2015-01-15 Alibaba Group Holding Limited
tmall

// today : 2013-09-20 Pearl Woods, LLC
today

// tokyo : 2013-11-13 GMO Registry, Inc.
tokyo

// tools : 2013-11-21 Pioneer North, LLC
tools

// top : 2014-03-20 Jiangsu Bangning Science & Technology Co.,Ltd.
top

// toray : 2014-12-18 Toray Industries, Inc.
toray

// toshiba : 2014-04-10 TOSHIBA Corporation
toshiba

// total : 2015-08-06 Total SA
total

// tours : 2015-01-22 Sugar Station, LLC
tours

// town : 2014-03-06 Koko Moon, LLC
town

// toyota : 2015-04-23 TOYOTA MOTOR CORPORATION
toyota

// toys : 2014-03-06 Pioneer Orchard, LLC
toys

// trade : 2014-01-23 Elite Registry Limited
trade

// trading : 2014-12-11 IG Group Holdings PLC
trading

// training : 2013-11-07 Wild Willow, LLC
training

// travelchannel : 2015-07-02 Lifestyle Domain Holdings, Inc.
travelchannel

// travelers : 2015-03-26 Travelers TLD, LLC
travelers

// travelersinsurance : 2015-03-26 Travelers TLD, LLC
travelersinsurance

// trust : 2014-10-16
trust

// trv : 2015-03-26 Travelers TLD, LLC
trv

// tube : 2015-06-11 Latin American Telecom LLC
tube

// tui : 2014-07-03 TUI AG
tui

// tunes : 2015-02-26 Amazon EU S.à r.l.
tunes

// tushu : 2014-12-18 Amazon EU S.à r.l.
tushu

// tvs : 2015-02-19 T V SUNDRAM IYENGAR  & SONS LIMITED
tvs

// ubank : 2015-08-20 National Australia Bank Limited
ubank

// ubs : 2014-12-11 UBS AG
ubs

// uconnect : 2015-07-30 FCA US LLC.
uconnect

// unicom : 2015-10-15 China United Network Communications Corporation Limited
unicom

// university : 2014-03-06 Little Station, LLC
university

// uno : 2013-09-11 Dot Latin LLC
uno

// uol : 2014-05-01 UBN INTERNET LTDA.
uol

// ups : 2015-06-25 UPS Market Driver, Inc.
ups

// vacations : 2013-12-05 Atomic Tigers, LLC
vacations

// vana : 2014-12-11 Lifestyle Domain Holdings, Inc.
vana

// vanguard : 2015-09-03 The Vanguard Group, Inc.
vanguard

// vegas : 2014-01-16 Dot Vegas, Inc.
vegas

// ventures : 2013-08-27 Binky Lake, LLC
ventures

// verisign : 2015-08-13 VeriSign, Inc.
verisign

// versicherung : 2014-03-20 dotversicherung-registry GmbH
versicherung

// vet : 2014-03-06
vet

// viajes : 2013-10-17 Black Madison, LLC
viajes

// video : 2014-10-16
video

// vig : 2015-05-14 VIENNA INSURANCE GROUP AG Wiener Versicherung Gruppe
vig

// viking : 2015-04-02 Viking River Cruises (Bermuda) Ltd.
viking

// villas : 2013-12-05 New Sky, LLC
villas

// vin : 2015-06-18 Holly Shadow, LLC
vin

// vip : 2015-01-22 Minds + Machines Group Limited
vip

// virgin : 2014-09-25 Virgin Enterprises Limited
virgin

// visa : 2015-07-30 Visa Worldwide Pte. Limited
visa

// vision : 2013-12-05 Koko Station, LLC
vision

// vista : 2014-09-18 Vistaprint Limited
vista

// vistaprint : 2014-09-18 Vistaprint Limited
vistaprint

// viva : 2014-11-07 Saudi Telecom Company
viva

// vivo : 2015-07-31 Telefonica Brasil S.A.
vivo

// vlaanderen : 2014-02-06 DNS.be vzw
vlaanderen

// vodka : 2013-12-19 Top Level Domain Holdings Limited
vodka

// volkswagen : 2015-05-14 Volkswagen Group of America Inc.
volkswagen

// volvo : 2015-11-12 Volvo Holding Sverige Aktiebolag
volvo

// vote : 2013-11-21 Monolith Registry LLC
vote

// voting : 2013-11-13 Valuetainment Corp.
voting

// voto : 2013-11-21 Monolith Registry LLC
voto

// voyage : 2013-08-27 Ruby House, LLC
voyage

// vuelos : 2015-03-05 Travel Reservations SRL
vuelos

// wales : 2014-05-08 Nominet UK
wales

// walmart : 2015-07-31 Wal-Mart Stores, Inc.
walmart

// walter : 2014-11-13 Sandvik AB
walter

// wang : 2013-10-24 Zodiac Leo Limited
wang

// wanggou : 2014-12-18 Amazon EU S.à r.l.
wanggou

// warman : 2015-06-18 Weir Group IP Limited
warman

// watch : 2013-11-14 Sand Shadow, LLC
watch

// watches : 2014-12-22 Richemont DNS Inc.
watches

// weather : 2015-01-08 The Weather Channel, LLC
weather

// weatherchannel : 2015-03-12 The Weather Channel, LLC
weatherchannel

// webcam : 2014-01-23 dot Webcam Limited
webcam

// weber : 2015-06-04 Saint-Gobain Weber SA
weber

// website : 2014-04-03 DotWebsite Inc.
website

// wed : 2013-10-01 Atgron, Inc.
wed

// wedding : 2014-04-24 Top Level Domain Holdings Limited
wedding

// weibo : 2015-03-05 Sina Corporation
weibo

// weir : 2015-01-29 Weir Group IP Limited
weir

// whoswho : 2014-02-20 Who's Who Registry
whoswho

// wien : 2013-10-28 punkt.wien GmbH
wien

// wiki : 2013-11-07 Top Level Design, LLC
wiki

// williamhill : 2014-03-13 William Hill Organization Limited
williamhill

// win : 2014-11-20 First Registry Limited
win

// windows : 2014-12-18 Microsoft Corporation
windows

// wine : 2015-06-18 June Station, LLC
wine

// winners : 2015-07-16 The TJX Companies, Inc.
winners

// wme : 2014-02-13 William Morris Endeavor Entertainment, LLC
wme

// wolterskluwer : 2015-08-06 Wolters Kluwer N.V.
wolterskluwer

// woodside : 2015-07-09 Woodside Petroleum Limited
woodside

// work : 2013-12-19 Top Level Domain Holdings Limited
work

// works : 2013-11-14 Little Dynamite, LLC
works

// world : 2014-06-12 Bitter Fields, LLC
world

// wow : 2015-10-08 Amazon EU S.à r.l.
wow

// wtc : 2013-12-19 World Trade Centers Association, Inc.
wtc

// wtf : 2014-03-06 Hidden Way, LLC
wtf

// xbox : 2014-12-18 Microsoft Corporation
xbox

// xerox : 2014-10-24 Xerox DNHC LLC
xerox

// xfinity : 2015-07-09 Comcast IP Holdings I, LLC
xfinity

// xihuan : 2015-01-08 QIHOO 360 TECHNOLOGY CO. LTD.
xihuan

// xin : 2014-12-11 Elegant Leader Limited
xin

// xn--11b4c3d : 2015-01-15 VeriSign Sarl
कॉम

// xn--1ck2e1b : 2015-02-26 Amazon EU S.à r.l.
セール

// xn--1qqw23a : 2014-01-09 Guangzhou YU Wei Information Technology Co., Ltd.
佛山

// xn--30rr7y : 2014-06-12 Excellent First Limited
慈善

// xn--3bst00m : 2013-09-13 Eagle Horizon Limited
集团

// xn--3ds443g : 2013-09-08 TLD REGISTRY LIMITED
在线

// xn--3oq18vl8pn36a : 2015-07-02 Volkswagen (China) Investment Co., Ltd.
大众汽车

// xn--3pxu8k : 2015-01-15 VeriSign Sarl
点看

// xn--42c2d9a : 2015-01-15 VeriSign Sarl
คอม

// xn--45q11c : 2013-11-21 Zodiac Scorpio Limited
八卦

// xn--4gbrim : 2013-10-04 Suhub Electronic Establishment
موقع

// xn--4gq48lf9j : 2015-07-31 Wal-Mart Stores, Inc.
一号店

// xn--55qw42g : 2013-11-08 China Organizational Name Administration Center
公益

// xn--55qx5d : 2013-11-14 Computer Network Information Center of Chinese Academy of Sciences （China Internet Network Information Center）
公司

// xn--5su34j936bgsg : 2015-09-03 Shangri‐La International Hotel Management Limited
香格里拉

// xn--5tzm5g : 2014-12-22 Global Website TLD Asia Limited
网站

// xn--6frz82g : 2013-09-23 Afilias Limited
移动

// xn--6qq986b3xl : 2013-09-13 Tycoon Treasure Limited
我爱你

// xn--80adxhks : 2013-12-19 Foundation for Assistance for Internet Technologies and Infrastructure Development (FAITID)
москва

// xn--80aqecdr1a : 2015-10-21 Pontificium Consilium de Comunicationibus Socialibus (PCCS) (Pontifical Council for Social Communication)
католик

// xn--80asehdb : 2013-07-14 CORE Association
онлайн

// xn--80aswg : 2013-07-14 CORE Association
сайт

// xn--8y0a063a : 2015-03-26 China United Network Communications Corporation Limited
联通

// xn--9dbq2a : 2015-01-15 VeriSign Sarl
קום

// xn--9et52u : 2014-06-12 RISE VICTORY LIMITED
时尚

// xn--9krt00a : 2015-03-12 Sina Corporation
微博

// xn--b4w605ferd : 2014-08-07 Temasek Holdings (Private) Limited
淡马锡

// xn--bck1b9a5dre4c : 2015-02-26 Amazon EU S.à r.l.
ファッション

// xn--c1avg : 2013-11-14 Public Interest Registry
орг

// xn--c2br7g : 2015-01-15 VeriSign Sarl
नेट

// xn--cck2b3b : 2015-02-26 Amazon EU S.à r.l.
ストア

// xn--cg4bki : 2013-09-27 SAMSUNG SDS CO., LTD
삼성

// xn--czr694b : 2014-01-16 HU YI GLOBAL INFORMATION RESOURCES (HOLDING) COMPANY. HONGKONG LIMITED
商标

// xn--czrs0t : 2013-12-19 Wild Island, LLC
商店

// xn--czru2d : 2013-11-21 Zodiac Capricorn Limited
商城

// xn--d1acj3b : 2013-11-20 The Foundation for Network Initiatives “The Smart Internet”
дети

// xn--eckvdtc9d : 2014-12-18 Amazon EU S.à r.l.
ポイント

// xn--efvy88h : 2014-08-22 Xinhua News Agency Guangdong Branch 新华通讯社广东分社
新闻

// xn--estv75g : 2015-02-19 Industrial and Commercial Bank of China Limited
工行

// xn--fct429k : 2015-04-09 Amazon EU S.à r.l.
家電

// xn--fhbei : 2015-01-15 VeriSign Sarl
كوم

// xn--fiq228c5hs : 2013-09-08 TLD REGISTRY LIMITED
中文网

// xn--fiq64b : 2013-10-14 CITIC Group Corporation
中信

// xn--fjq720a : 2014-05-22 Will Bloom, LLC
娱乐

// xn--flw351e : 2014-07-31 Charleston Road Registry Inc.
谷歌

// xn--fzys8d69uvgm : 2015-05-14 PCCW Enterprises Limited
電訊盈科

// xn--g2xx48c : 2015-01-30 Minds + Machines Group Limited
购物

// xn--gckr3f0f : 2015-02-26 Amazon EU S.à r.l.
クラウド

// xn--gk3at1e : 2015-10-08 Amazon EU S.à r.l.
通販

// xn--hxt814e : 2014-05-15 Zodiac Libra Limited
网店

// xn--i1b6b1a6a2e : 2013-11-14 Public Interest Registry
संगठन

// xn--imr513n : 2014-12-11 HU YI GLOBAL INFORMATION RESOURCES (HOLDING) COMPANY. HONGKONG LIMITED
餐厅

// xn--io0a7i : 2013-11-14 Computer Network Information Center of Chinese Academy of Sciences （China Internet Network Information Center）
网络

// xn--j1aef : 2015-01-15 VeriSign Sarl
ком

// xn--jlq61u9w7b : 2015-01-08 Nokia Corporation
诺基亚

// xn--jvr189m : 2015-02-26 Amazon EU S.à r.l.
食品

// xn--kcrx77d1x4a : 2014-11-07 Koninklijke Philips N.V.
飞利浦

// xn--kpu716f : 2014-12-22 Richemont DNS Inc.
手表

// xn--kput3i : 2014-02-13 Beijing RITT-Net Technology Development Co., Ltd
手机

// xn--mgba3a3ejt : 2014-11-20 Aramco Services Company
ارامكو

// xn--mgba7c0bbn0a : 2015-05-14 Crescent Holding GmbH
العليان

// xn--mgbaakc7dvf : 2015-09-03 Emirates Telecommunications Corporation (trading as Etisalat)
اتصالات

// xn--mgbab2bd : 2013-10-31 CORE Association
بازار

// xn--mgbb9fbpob : 2014-12-18 GreenTech Consultancy Company W.L.L.
موبايلي

// xn--mgbca7dzdo : 2015-07-30 Abu Dhabi Systems and Information Centre
ابوظبي

// xn--mgbi4ecexp : 2015-10-21 Pontificium Consilium de Comunicationibus Socialibus (PCCS) (Pontifical Council for Social Communication)
كاثوليك

// xn--mgbt3dhd : 2014-09-04 Asia Green IT System Bilgisayar San. ve Tic. Ltd. Sti.
همراه

// xn--mk1bu44c : 2015-01-15 VeriSign Sarl
닷컴

// xn--mxtq1m : 2014-03-06 Net-Chinese Co., Ltd.
政府

// xn--ngbc5azd : 2013-07-13 International Domain Registry Pty. Ltd.
شبكة

// xn--ngbe9e0a : 2014-12-04 Kuwait Finance House
بيتك

// xn--ngbrx : 2015-11-12 League of Arab States
عرب

// xn--nqv7f : 2013-11-14 Public Interest Registry
机构

// xn--nqv7fs00ema : 2013-11-14 Public Interest Registry
组织机构

// xn--nyqy26a : 2014-11-07 Stable Tone Limited
健康

// xn--p1acf : 2013-12-12 Rusnames Limited
рус

// xn--pbt977c : 2014-12-22 Richemont DNS Inc.
珠宝

// xn--pssy2u : 2015-01-15 VeriSign Sarl
大拿

// xn--q9jyb4c : 2013-09-17 Charleston Road Registry Inc.
みんな

// xn--qcka1pmc : 2014-07-31 Charleston Road Registry Inc.
グーグル

// xn--rhqv96g : 2013-09-11 Stable Tone Limited
世界

// xn--rovu88b : 2015-02-26 Amazon EU S.à r.l.
書籍

// xn--ses554g : 2014-01-16
网址

// xn--t60b56a : 2015-01-15 VeriSign Sarl
닷넷

// xn--tckwe : 2015-01-15 VeriSign Sarl
コム

// xn--tiq49xqyj : 2015-10-21 Pontificium Consilium de Comunicationibus Socialibus (PCCS) (Pontifical Council for Social Communication)
天主教

// xn--unup4y : 2013-07-14 Spring Fields, LLC
游戏

// xn--vermgensberater-ctb : 2014-06-23 Deutsche Vermögensberatung Aktiengesellschaft DVAG
vermögensberater

// xn--vermgensberatung-pwb : 2014-06-23 Deutsche Vermögensberatung Aktiengesellschaft DVAG
vermögensberatung

// xn--vhquv : 2013-08-27 Dash McCook, LLC
企业

// xn--vuq861b : 2014-10-16 Beijing Tele-info Network Technology Co., Ltd.
信息

// xn--w4r85el8fhu5dnra : 2015-04-30 Kerry Trading Co. Limited
嘉里大酒店

// xn--w4rs40l : 2015-07-30 Kerry Trading Co. Limited
嘉里

// xn--xhq521b : 2013-11-14 Guangzhou YU Wei Information Technology Co., Ltd.
广东

// xn--zfr164b : 2013-11-08 China Organizational Name Administration Center
政务

// xperia : 2015-05-14 Sony Mobile Communications AB
xperia

// xyz : 2013-12-05 XYZ.COM LLC
xyz

// yachts : 2014-01-09 DERYachts, LLC
yachts

// yahoo : 2015-04-02 Yahoo! Domain Services Inc.
yahoo

// yamaxun : 2014-12-18 Amazon EU S.à r.l.
yamaxun

// yandex : 2014-04-10 YANDEX, LLC
yandex

// yodobashi : 2014-11-20 YODOBASHI CAMERA CO.,LTD.
yodobashi

// yoga : 2014-05-29 Top Level Domain Holdings Limited
yoga

// yokohama : 2013-12-12 GMO Registry, Inc.
yokohama

// you : 2015-04-09 Amazon EU S.à r.l.
you

// youtube : 2014-05-01 Charleston Road Registry Inc.
youtube

// yun : 2015-01-08 QIHOO 360 TECHNOLOGY CO. LTD.
yun

// zappos : 2015-06-25 Amazon EU S.à r.l.
zappos

// zara : 2014-11-07 Industria de Diseño Textil, S.A. (INDITEX, S.A.)
zara

// zero : 2014-12-18 Amazon EU S.à r.l.
zero

// zip : 2014-05-08 Charleston Road Registry Inc.
zip

// zippo : 2015-07-02 Zadco Company
zippo

// zone : 2013-11-14 Outer Falls, LLC
zone

// zuerich : 2014-11-07 Kanton Zürich (Canton of Zurich)
zuerich


// ===END ICANN DOMAINS===
// ===BEGIN PRIVATE DOMAINS===
// (Note: these are in alphabetical order by company name)

// Alces Software Ltd : http://alces-software.com
// Submitted by Mark J. Titorenko <mark.titorenko@alces-software.com>
*.compute.estate
*.alces.network

// Amazon CloudFront : https://aws.amazon.com/cloudfront/
// Submitted by Donavan Miller <donavanm@amazon.com>
cloudfront.net

// Amazon Elastic Compute Cloud: https://aws.amazon.com/ec2/
// Submitted by Philip Allchin <pallchin@amazon.com>
compute.amazonaws.com
ap-northeast-1.compute.amazonaws.com
ap-northeast-2.compute.amazonaws.com
ap-southeast-1.compute.amazonaws.com
ap-southeast-2.compute.amazonaws.com
eu-central-1.compute.amazonaws.com
eu-west-1.compute.amazonaws.com
sa-east-1.compute.amazonaws.com
us-gov-west-1.compute.amazonaws.com
us-west-1.compute.amazonaws.com
us-west-2.compute.amazonaws.com
us-east-1.amazonaws.com
compute-1.amazonaws.com
z-1.compute-1.amazonaws.com
z-2.compute-1.amazonaws.com
compute.amazonaws.com.cn
cn-north-1.compute.amazonaws.com.cn 

// Amazon Elastic Beanstalk : https://aws.amazon.com/elasticbeanstalk/
// Submitted by Adam Stein <astein@amazon.com>
elasticbeanstalk.com

// Amazon Elastic Load Balancing : https://aws.amazon.com/elasticloadbalancing/
// Submitted by Scott Vidmar <svidmar@amazon.com>
elb.amazonaws.com

// Amazon S3 : https://aws.amazon.com/s3/
// Submitted by Luke Wells <lawells@amazon.com>
s3.amazonaws.com
s3-ap-northeast-1.amazonaws.com
s3-ap-northeast-2.amazonaws.com
s3-ap-southeast-1.amazonaws.com
s3-ap-southeast-2.amazonaws.com
s3-eu-central-1.amazonaws.com
s3-eu-west-1.amazonaws.com
s3-external-1.amazonaws.com
s3-external-2.amazonaws.com
s3-fips-us-gov-west-1.amazonaws.com
s3-sa-east-1.amazonaws.com
s3-us-gov-west-1.amazonaws.com
s3-us-west-1.amazonaws.com
s3-us-west-2.amazonaws.com
s3.ap-northeast-2.amazonaws.com
s3.cn-north-1.amazonaws.com.cn
s3.eu-central-1.amazonaws.com

// Aptible : https://www.aptible.com/
// Submitted by Thomas Orozco <thomas@aptible.com>
on-aptible.com

// Association potager.org : https://potager.org/
// Submitted by Lunar <jardiniers@potager.org>
potager.org
poivron.org
sweetpepper.org
pimienta.org

// AVM : https://avm.de
// Submitted by Andreas Weise <a.weise@avm.de>
myfritz.net

// BetaInABox
// Submitted by Adrian <adrian@betainabox.com>
betainabox.com

<<<<<<< HEAD
// callidomus: https://www.callidomus.com/
// Submitted by Marcus Popp <admin@callidomus.com>
mycd.eu
=======
// Boxfuse : https://boxfuse.com
// Submitted by Axel Fontaine <axel@boxfuse.com>
boxfuse.io
>>>>>>> aa87d279

// CentralNic : http://www.centralnic.com/names/domains
// Submitted by registry <gavin.brown@centralnic.com>
ae.org
ar.com
br.com
cn.com
com.de
com.se
de.com
eu.com
gb.com
gb.net
hu.com
hu.net
jp.net
jpn.com
kr.com
mex.com
no.com
qc.com
ru.com
sa.com
se.com
se.net
uk.com
uk.net
us.com
uy.com
za.bz
za.com

// Africa.com Web Solutions Ltd : https://registry.africa.com
// Submitted by Gavin Brown <gavin.brown@centralnic.com>
africa.com

// iDOT Services Limited : http://www.domain.gr.com
// Submitted by Gavin Brown <gavin.brown@centralnic.com>
gr.com

// Radix FZC : http://domains.in.net
// Submitted by Gavin Brown <gavin.brown@centralnic.com>
in.net

// US REGISTRY LLC : http://us.org
// Submitted by Gavin Brown <gavin.brown@centralnic.com>
us.org

// co.com Registry, LLC : https://registry.co.com
// Submitted by Gavin Brown <gavin.brown@centralnic.com>
co.com

// c.la : http://www.c.la/
c.la

// certmgr.org : https://certmgr.org
// Submitted by B. Blechschmidt <hostmaster@certmgr.org>
certmgr.org

// Citrix : https://citrix.com
// Submitted by Alex Stoddard <alex.stoddard@citrix.com>
xenapponazure.com

// ClearVox : http://www.clearvox.nl/
// Submitted by Leon Rowland <leon@clearvox.nl>
virtueeldomein.nl

// cloudControl : https://www.cloudcontrol.com/
// Submitted by Tobias Wilken <tw@cloudcontrol.com>
cloudcontrolled.com
cloudcontrolapp.com

// co.ca : http://registry.co.ca/
co.ca

// i-registry s.r.o. : http://www.i-registry.cz/
// Submitted by Martin Semrad <semrad@i-registry.cz>
co.cz

// CDN77.com : http://www.cdn77.com
// Submitted by Jan Krpes <jan.krpes@cdn77.com>
c.cdn77.org
cdn77-ssl.net
r.cdn77.net
rsc.cdn77.org
ssl.origin.cdn77-secure.org

// CoDNS B.V.
co.nl
co.no

// Commerce Guys, SAS
// Submitted by Damien Tournoud <damien@commerceguys.com>
*.platform.sh

// Craynic, s.r.o. : http://www.craynic.com/
// Submitted by Ales Krajnik <ales.krajnik@craynic.com>
realm.cz

// Cryptonomic : https://cryptonomic.net/
// Submitted by Andrew Cady <public-suffix-list@cryptonomic.net>
*.cryptonomic.net

// Cupcake : https://cupcake.io/
// Submitted by Jonathan Rudenberg <jonathan@cupcake.io>
cupcake.is

// cyon GmbH : https://www.cyon.ch/
// Submitted by Dominic Luechinger <dol@cyon.ch>
cyon.link
cyon.site

// Daplie, Inc : https://daplie.com
// Submitted by AJ ONeal <aj@daplie.com>
daplie.me

// Dansk.net : http://www.dansk.net/
// Submitted by Anani Voule <digital@digital.co.dk>
biz.dk
co.dk
firm.dk
reg.dk
store.dk

// deSEC : https://desec.io/
// Submitted by Peter Thomassen <peter@desec.io>
dedyn.io

// DNShome : https://www.dnshome.de/
// Submitted by Norbert Auler <mail@dnshome.de>
dnshome.de

// DreamHost : http://www.dreamhost.com/
// Submitted by Andrew Farmer <andrew.farmer@dreamhost.com>
dreamhosters.com

// Drobo : http://www.drobo.com/
// Submitted by Ricardo Padilha <rpadilha@drobo.com>
mydrobo.com

// DuckDNS : http://www.duckdns.org/
// Submitted by Richard Harper <richard@duckdns.org>
duckdns.org

// dy.fi : http://dy.fi/
// Submitted by Heikki Hannikainen <hessu@hes.iki.fi>
dy.fi
tunk.org

// DynDNS.com : http://www.dyndns.com/services/dns/dyndns/
dyndns-at-home.com
dyndns-at-work.com
dyndns-blog.com
dyndns-free.com
dyndns-home.com
dyndns-ip.com
dyndns-mail.com
dyndns-office.com
dyndns-pics.com
dyndns-remote.com
dyndns-server.com
dyndns-web.com
dyndns-wiki.com
dyndns-work.com
dyndns.biz
dyndns.info
dyndns.org
dyndns.tv
at-band-camp.net
ath.cx
barrel-of-knowledge.info
barrell-of-knowledge.info
better-than.tv
blogdns.com
blogdns.net
blogdns.org
blogsite.org
boldlygoingnowhere.org
broke-it.net
buyshouses.net
cechire.com
dnsalias.com
dnsalias.net
dnsalias.org
dnsdojo.com
dnsdojo.net
dnsdojo.org
does-it.net
doesntexist.com
doesntexist.org
dontexist.com
dontexist.net
dontexist.org
doomdns.com
doomdns.org
dvrdns.org
dyn-o-saur.com
dynalias.com
dynalias.net
dynalias.org
dynathome.net
dyndns.ws
endofinternet.net
endofinternet.org
endoftheinternet.org
est-a-la-maison.com
est-a-la-masion.com
est-le-patron.com
est-mon-blogueur.com
for-better.biz
for-more.biz
for-our.info
for-some.biz
for-the.biz
forgot.her.name
forgot.his.name
from-ak.com
from-al.com
from-ar.com
from-az.net
from-ca.com
from-co.net
from-ct.com
from-dc.com
from-de.com
from-fl.com
from-ga.com
from-hi.com
from-ia.com
from-id.com
from-il.com
from-in.com
from-ks.com
from-ky.com
from-la.net
from-ma.com
from-md.com
from-me.org
from-mi.com
from-mn.com
from-mo.com
from-ms.com
from-mt.com
from-nc.com
from-nd.com
from-ne.com
from-nh.com
from-nj.com
from-nm.com
from-nv.com
from-ny.net
from-oh.com
from-ok.com
from-or.com
from-pa.com
from-pr.com
from-ri.com
from-sc.com
from-sd.com
from-tn.com
from-tx.com
from-ut.com
from-va.com
from-vt.com
from-wa.com
from-wi.com
from-wv.com
from-wy.com
ftpaccess.cc
fuettertdasnetz.de
game-host.org
game-server.cc
getmyip.com
gets-it.net
go.dyndns.org
gotdns.com
gotdns.org
groks-the.info
groks-this.info
ham-radio-op.net
here-for-more.info
hobby-site.com
hobby-site.org
home.dyndns.org
homedns.org
homeftp.net
homeftp.org
homeip.net
homelinux.com
homelinux.net
homelinux.org
homeunix.com
homeunix.net
homeunix.org
iamallama.com
in-the-band.net
is-a-anarchist.com
is-a-blogger.com
is-a-bookkeeper.com
is-a-bruinsfan.org
is-a-bulls-fan.com
is-a-candidate.org
is-a-caterer.com
is-a-celticsfan.org
is-a-chef.com
is-a-chef.net
is-a-chef.org
is-a-conservative.com
is-a-cpa.com
is-a-cubicle-slave.com
is-a-democrat.com
is-a-designer.com
is-a-doctor.com
is-a-financialadvisor.com
is-a-geek.com
is-a-geek.net
is-a-geek.org
is-a-green.com
is-a-guru.com
is-a-hard-worker.com
is-a-hunter.com
is-a-knight.org
is-a-landscaper.com
is-a-lawyer.com
is-a-liberal.com
is-a-libertarian.com
is-a-linux-user.org
is-a-llama.com
is-a-musician.com
is-a-nascarfan.com
is-a-nurse.com
is-a-painter.com
is-a-patsfan.org
is-a-personaltrainer.com
is-a-photographer.com
is-a-player.com
is-a-republican.com
is-a-rockstar.com
is-a-socialist.com
is-a-soxfan.org
is-a-student.com
is-a-teacher.com
is-a-techie.com
is-a-therapist.com
is-an-accountant.com
is-an-actor.com
is-an-actress.com
is-an-anarchist.com
is-an-artist.com
is-an-engineer.com
is-an-entertainer.com
is-by.us
is-certified.com
is-found.org
is-gone.com
is-into-anime.com
is-into-cars.com
is-into-cartoons.com
is-into-games.com
is-leet.com
is-lost.org
is-not-certified.com
is-saved.org
is-slick.com
is-uberleet.com
is-very-bad.org
is-very-evil.org
is-very-good.org
is-very-nice.org
is-very-sweet.org
is-with-theband.com
isa-geek.com
isa-geek.net
isa-geek.org
isa-hockeynut.com
issmarterthanyou.com
isteingeek.de
istmein.de
kicks-ass.net
kicks-ass.org
knowsitall.info
land-4-sale.us
lebtimnetz.de
leitungsen.de
likes-pie.com
likescandy.com
merseine.nu
mine.nu
misconfused.org
mypets.ws
myphotos.cc
neat-url.com
office-on-the.net
on-the-web.tv
podzone.net
podzone.org
readmyblog.org
saves-the-whales.com
scrapper-site.net
scrapping.cc
selfip.biz
selfip.com
selfip.info
selfip.net
selfip.org
sells-for-less.com
sells-for-u.com
sells-it.net
sellsyourhome.org
servebbs.com
servebbs.net
servebbs.org
serveftp.net
serveftp.org
servegame.org
shacknet.nu
simple-url.com
space-to-rent.com
stuff-4-sale.org
stuff-4-sale.us
teaches-yoga.com
thruhere.net
traeumtgerade.de
webhop.biz
webhop.info
webhop.net
webhop.org
worse-than.tv
writesthisblog.com

// dynv6 : https://dynv6.com
// Submitted by Dominik Menke <dom@digineo.de> 2016-01-18
dynv6.net

// E4YOU spol. s.r.o. : https://e4you.cz/
// Submitted by Vladimir Dudr <info@e4you.cz>
e4.cz

// EU.org https://eu.org/
// Submitted by Pierre Beyssac <hostmaster@eu.org>
eu.org
al.eu.org
asso.eu.org
at.eu.org
au.eu.org
be.eu.org
bg.eu.org
ca.eu.org
cd.eu.org
ch.eu.org
cn.eu.org
cy.eu.org
cz.eu.org
de.eu.org
dk.eu.org
edu.eu.org
ee.eu.org
es.eu.org
fi.eu.org
fr.eu.org
gr.eu.org
hr.eu.org
hu.eu.org
ie.eu.org
il.eu.org
in.eu.org
int.eu.org
is.eu.org
it.eu.org
jp.eu.org
kr.eu.org
lt.eu.org
lu.eu.org
lv.eu.org
mc.eu.org
me.eu.org
mk.eu.org
mt.eu.org
my.eu.org
net.eu.org
ng.eu.org
nl.eu.org
no.eu.org
nz.eu.org
paris.eu.org
pl.eu.org
pt.eu.org
q-a.eu.org
ro.eu.org
ru.eu.org
se.eu.org
si.eu.org
sk.eu.org
tr.eu.org
uk.eu.org
us.eu.org

// Evennode : http://www.evennode.com/
// Submitted by Michal Kralik <support@evennode.com>
eu-1.evennode.com
eu-2.evennode.com
us-1.evennode.com
us-2.evennode.com

// Facebook, Inc.
// Submitted by Peter Ruibal <public-suffix@fb.com>
apps.fbsbx.com

// Fastly Inc. http://www.fastly.com/
// Submitted by Vladimir Vuksan <vladimir@fastly.com>
a.ssl.fastly.net
b.ssl.fastly.net
global.ssl.fastly.net
a.prod.fastly.net
global.prod.fastly.net

// Featherhead : https://featherhead.xyz/
// Submitted by Simon Menke <simon@featherhead.xyz>
fhapp.xyz

// Firebase, Inc.
// Submitted by Chris Raynor <chris@firebase.com>
firebaseapp.com

// Flynn : https://flynn.io
// Submitted by Jonathan Rudenberg <jonathan@flynn.io>
flynnhub.com

// Freebox : http://www.freebox.fr
// Submitted by Romain Fliedel <rfliedel@freebox.fr>
freebox-os.com
freeboxos.com
fbx-os.fr
fbxos.fr
freebox-os.fr
freeboxos.fr

// GDS : https://www.gov.uk/service-manual/operations/operating-servicegovuk-subdomains
// Submitted by David Illsley <david.illsley@digital.cabinet-office.gov.uk>
service.gov.uk

// GitHub, Inc.
// Submitted by Patrick Toomey <security@github.com>
github.io
githubusercontent.com
githubcloud.com
*.api.githubcloud.com
*.ext.githubcloud.com
gist.githubcloud.com
*.githubcloudusercontent.com

// GlobeHosting, Inc.
// Submitted by Zoltan Egresi <egresi@globehosting.com>
ro.com

// GoIP DNS Services : http://www.goip.de
// Submitted by Christian Poulter <milchstrasse@goip.de>
goip.de

// Google, Inc.
// Submitted by Eduardo Vela <evn@google.com>
*.0emm.com
appspot.com
blogspot.ae
blogspot.al
blogspot.am
blogspot.ba
blogspot.be
blogspot.bg
blogspot.bj
blogspot.ca
blogspot.cf
blogspot.ch
blogspot.cl
blogspot.co.at
blogspot.co.id
blogspot.co.il
blogspot.co.ke
blogspot.co.nz
blogspot.co.uk
blogspot.co.za
blogspot.com
blogspot.com.ar
blogspot.com.au
blogspot.com.br
blogspot.com.by
blogspot.com.co
blogspot.com.cy
blogspot.com.ee
blogspot.com.eg
blogspot.com.es
blogspot.com.mt
blogspot.com.ng
blogspot.com.tr
blogspot.com.uy
blogspot.cv
blogspot.cz
blogspot.de
blogspot.dk
blogspot.fi
blogspot.fr
blogspot.gr
blogspot.hk
blogspot.hr
blogspot.hu
blogspot.ie
blogspot.in
blogspot.is
blogspot.it
blogspot.jp
blogspot.kr
blogspot.li
blogspot.lt
blogspot.lu
blogspot.md
blogspot.mk
blogspot.mr
blogspot.mx
blogspot.my
blogspot.nl
blogspot.no
blogspot.pe
blogspot.pt
blogspot.qa
blogspot.re
blogspot.ro
blogspot.rs
blogspot.ru
blogspot.se
blogspot.sg
blogspot.si
blogspot.sk
blogspot.sn
blogspot.td
blogspot.tw
blogspot.ug
blogspot.vn
cloudfunctions.net
codespot.com
googleapis.com
googlecode.com
pagespeedmobilizer.com
withgoogle.com
withyoutube.com

// Hashbang : https://hashbang.sh
hashbang.sh

// Hasura : https://hasura.io
// Submitted by Shahidh K Muhammed <shahidh@hasura.io>
hasura-app.io

// Hepforge : https://www.hepforge.org
// Submitted by David Grellscheid <admin@hepforge.org>
hepforge.org

// Heroku : https://www.heroku.com/
// Submitted by Tom Maher <tmaher@heroku.com>
herokuapp.com
herokussl.com

// iki.fi
// Submitted by Hannu Aronsson <haa@iki.fi>
iki.fi

// info.at : http://www.info.at/
biz.at
info.at

// Magento Commerce
// Submitted by Damien Tournoud <dtournoud@magento.cloud>
*.magentosite.cloud

// Michau Enterprises Limited : http://www.co.pl/
co.pl

// Microsoft : http://microsoft.com
// Submitted by Barry Dorrans <bdorrans@microsoft.com>
azurewebsites.net
azure-mobile.net
cloudapp.net

// Mozilla Foundation : https://mozilla.org/
// Submitted by glob <glob@mozilla.com>
bmoattachments.org

// Neustar Inc.
// Submitted by Trung Tran <Trung.Tran@neustar.biz>
4u.com

// ngrok : https://ngrok.com/
// Submitted by Alan Shreve <alan@ngrok.com>
ngrok.io

// NFSN, Inc. : https://www.NearlyFreeSpeech.NET/
// Submitted by Jeff Wheelhouse <support@nearlyfreespeech.net>
nfshost.com

// nsupdate.info : https://www.nsupdate.info/
// Submitted by Thomas Waldmann <info@nsupdate.info>
nsupdate.info
nerdpol.ovh

// No-IP.com : https://noip.com/
// Submitted by Deven Reza <publicsuffixlist@noip.com>
blogsyte.com
brasilia.me
cable-modem.org
ciscofreak.com
collegefan.org
couchpotatofries.org
damnserver.com
ddns.me
ditchyourip.com
dnsfor.me
dnsiskinky.com
dvrcam.info
dynns.com
eating-organic.net
fantasyleague.cc
geekgalaxy.com
golffan.us
health-carereform.com
homesecuritymac.com
homesecuritypc.com
hopto.me
ilovecollege.info
loginto.me
mlbfan.org
mmafan.biz
myactivedirectory.com
mydissent.net
myeffect.net
mymediapc.net
mypsx.net
mysecuritycamera.com
mysecuritycamera.net
mysecuritycamera.org
net-freaks.com
nflfan.org
nhlfan.net
no-ip.ca
no-ip.co.uk
no-ip.net
noip.us
onthewifi.com
pgafan.net
point2this.com
pointto.us
privatizehealthinsurance.net
quicksytes.com
read-books.org
securitytactics.com
serveexchange.com
servehumour.com
servep2p.com
servesarcasm.com
stufftoread.com
ufcfan.org
unusualperson.com
workisboring.com
3utilities.com
bounceme.net
ddns.net
ddnsking.com
gotdns.ch
hopto.org
myftp.biz
myftp.org
myvnc.com
no-ip.biz
no-ip.info
no-ip.org
noip.me
redirectme.net
servebeer.com
serveblog.net
servecounterstrike.com
serveftp.com
servegame.com
servehalflife.com
servehttp.com
serveirc.com
serveminecraft.net
servemp3.com
servepics.com
servequake.com
sytes.net
webhop.me
zapto.org

// NYC.mn : http://www.information.nyc.mn
// Submitted by Matthew Brown <mattbrown@nyc.mn>
nyc.mn

// One Fold Media : http://www.onefoldmedia.com/
// Submitted by Eddie Jones <eddie@onefoldmedia.com>
nid.io

// Opera Software, A.S.A.
// Submitted by Yngve Pettersen <yngve@opera.com>
operaunite.com

// OutSystems
// Submitted by Duarte Santos <domain-admin@outsystemscloud.com>
outsystemscloud.com

// OwnProvider : http://www.ownprovider.com
// Submitted by Jan Moennich <jan.moennich@ownprovider.com>
ownprovider.com

// oy.lc
// Submitted by Charly Coste <changaco@changaco.oy.lc>
oy.lc

// Pagefog : https://pagefog.com/
// Submitted by Derek Myers <derek@pagefog.com>
pgfog.com

// Pagefront : https://www.pagefronthq.com/
// Submitted by Jason Kriss <jason@pagefronthq.com>
pagefrontapp.com

// .pl domains (grandfathered)
art.pl
gliwice.pl
krakow.pl
poznan.pl
wroc.pl
zakopane.pl

// Pantheon Systems, Inc. : https://pantheon.io/
// Submitted by Gary Dylina <gary@pantheon.io>
pantheonsite.io
gotpantheon.com

// Peplink | Pepwave : http://peplink.com/
// Submitted by Steve Leung <steveleung@peplink.com>
mypep.link

// prgmr.com : https://prgmr.com/
// Submitted by Sarah Newman <owner@prgmr.com>
xen.prgmr.com

// priv.at : http://www.nic.priv.at/
// Submitted by registry <lendl@nic.at>
priv.at

// Publication Presse Communication SARL : https://ppcom.fr
// Submitted by Yaacov Akiba Slama <admin@chirurgiens-dentistes-en-france.fr>
chirurgiens-dentistes-en-france.fr

// QA2
// Submitted by Daniel Dent (https://www.danieldent.com/)
qa2.com

// Rackmaze LLC : https://www.rackmaze.com
// Submitted by Kirill Pertsev <kika@rackmaze.com>
rackmaze.com
rackmaze.net

// Red Hat, Inc. OpenShift : https://openshift.redhat.com/
// Submitted by Tim Kramer <tkramer@rhcloud.com>
rhcloud.com

// RethinkDB : https://www.rethinkdb.com/
// Submitted by Chris Kastorff <info@rethinkdb.com>
hzc.io

// Sandstorm Development Group, Inc. : https://sandcats.io/
// Submitted by Asheesh Laroia <asheesh@sandstorm.io>
sandcats.io

// SBE network solutions GmbH : https://www.sbe.de/
// Submitted by Norman Meilick <nm@sbe.de>
logoip.de
logoip.com

// Service Online LLC : http://drs.ua/
// Submitted by Serhii Bulakh <support@drs.ua>
biz.ua
co.ua
pp.ua

// Shopblocks : http://www.shopblocks.com/
// Submitted by Alex Bowers <alex@shopblocks.com>
myshopblocks.com

// SinaAppEngine : http://sae.sina.com.cn/
// Submitted by SinaAppEngine <saesupport@sinacloud.com>
sinaapp.com
vipsinaapp.com
1kapp.com

// Skyhat : http://www.skyhat.io
// Submitted by Shante Adam <shante@skyhat.io>
bounty-full.com
alpha.bounty-full.com
beta.bounty-full.com

// SpaceKit : https://www.spacekit.io/
// Submitted by Reza Akhavan <spacekit.io@gmail.com>
spacekit.io

// Synology, Inc. : https://www.synology.com/
// Submitted by Rony Weng <ronyweng@synology.com>
diskstation.me
dscloud.biz
dscloud.me
dscloud.mobi
dsmynas.com
dsmynas.net
dsmynas.org
familyds.com
familyds.net
familyds.org
i234.me
myds.me
synology.me

// TASK geographical domains (www.task.gda.pl/uslugi/dns)
gda.pl
gdansk.pl
gdynia.pl
med.pl
sopot.pl

// TownNews.com : http://www.townnews.com
// Submitted by Dustin Ward <dward@townnews.com>
bloxcms.com
townnews-staging.com

// TuxFamily : http://tuxfamily.org
// Submitted by TuxFamily administrators <adm@staff.tuxfamily.org>
tuxfamily.org

// UDR Limited : http://www.udr.hk.com
// Submitted by registry <hostmaster@udr.hk.com>
hk.com
hk.org
ltd.hk
inc.hk

// Viprinet Europe GmbH : http://www.viprinet.com
// Submitted by Simon Kissel <hostmaster@viprinet.com>
router.management

// Yola : https://www.yola.com/
// Submitted by Stefano Rivera <stefano@yola.com>
yolasite.com

// ZaNiC : http://www.za.net/
// Submitted by registry <hostmaster@nic.za.net>
za.net
za.org

// ===END PRIVATE DOMAINS===<|MERGE_RESOLUTION|>--- conflicted
+++ resolved
@@ -10703,15 +10703,13 @@
 // Submitted by Adrian <adrian@betainabox.com>
 betainabox.com
 
-<<<<<<< HEAD
+// Boxfuse : https://boxfuse.com
+// Submitted by Axel Fontaine <axel@boxfuse.com>
+boxfuse.io
+
 // callidomus: https://www.callidomus.com/
 // Submitted by Marcus Popp <admin@callidomus.com>
 mycd.eu
-=======
-// Boxfuse : https://boxfuse.com
-// Submitted by Axel Fontaine <axel@boxfuse.com>
-boxfuse.io
->>>>>>> aa87d279
 
 // CentralNic : http://www.centralnic.com/names/domains
 // Submitted by registry <gavin.brown@centralnic.com>
