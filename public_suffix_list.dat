// This Source Code Form is subject to the terms of the Mozilla Public
// License, v. 2.0. If a copy of the MPL was not distributed with this
// file, You can obtain one at https://mozilla.org/MPL/2.0/.

// Please pull this list from, and only from https://publicsuffix.org/list/public_suffix_list.dat,
// rather than any other VCS sites. Pulling from any other URL is not guaranteed to be supported.

// Instructions on pulling and using this list can be found at https://publicsuffix.org/list/.

// ===BEGIN ICANN DOMAINS===

// ac : https://en.wikipedia.org/wiki/.ac
ac
com.ac
edu.ac
gov.ac
net.ac
mil.ac
org.ac

// ad : https://en.wikipedia.org/wiki/.ad
ad
nom.ad

// ae : https://en.wikipedia.org/wiki/.ae
// see also: "Domain Name Eligibility Policy" at http://www.aeda.ae/eng/aepolicy.php
ae
co.ae
net.ae
org.ae
sch.ae
ac.ae
gov.ae
mil.ae

// aero : see https://www.information.aero/index.php?id=66
aero
accident-investigation.aero
accident-prevention.aero
aerobatic.aero
aeroclub.aero
aerodrome.aero
agents.aero
aircraft.aero
airline.aero
airport.aero
air-surveillance.aero
airtraffic.aero
air-traffic-control.aero
ambulance.aero
amusement.aero
association.aero
author.aero
ballooning.aero
broker.aero
caa.aero
cargo.aero
catering.aero
certification.aero
championship.aero
charter.aero
civilaviation.aero
club.aero
conference.aero
consultant.aero
consulting.aero
control.aero
council.aero
crew.aero
design.aero
dgca.aero
educator.aero
emergency.aero
engine.aero
engineer.aero
entertainment.aero
equipment.aero
exchange.aero
express.aero
federation.aero
flight.aero
freight.aero
fuel.aero
gliding.aero
government.aero
groundhandling.aero
group.aero
hanggliding.aero
homebuilt.aero
insurance.aero
journal.aero
journalist.aero
leasing.aero
logistics.aero
magazine.aero
maintenance.aero
media.aero
microlight.aero
modelling.aero
navigation.aero
parachuting.aero
paragliding.aero
passenger-association.aero
pilot.aero
press.aero
production.aero
recreation.aero
repbody.aero
res.aero
research.aero
rotorcraft.aero
safety.aero
scientist.aero
services.aero
show.aero
skydiving.aero
software.aero
student.aero
trader.aero
trading.aero
trainer.aero
union.aero
workinggroup.aero
works.aero

// af : http://www.nic.af/help.jsp
af
gov.af
com.af
org.af
net.af
edu.af

// ag : http://www.nic.ag/prices.htm
ag
com.ag
org.ag
net.ag
co.ag
nom.ag

// ai : http://nic.com.ai/
ai
off.ai
com.ai
net.ai
org.ai

// al : http://www.ert.gov.al/ert_alb/faq_det.html?Id=31
al
com.al
edu.al
gov.al
mil.al
net.al
org.al

// am : https://www.amnic.net/policy/en/Policy_EN.pdf
am
co.am
com.am
commune.am
net.am
org.am

// ao : https://en.wikipedia.org/wiki/.ao
// http://www.dns.ao/REGISTR.DOC
ao
ed.ao
gv.ao
og.ao
co.ao
pb.ao
it.ao

// aq : https://en.wikipedia.org/wiki/.aq
aq

// ar : https://nic.ar/nic-argentina/normativa-vigente
ar
com.ar
edu.ar
gob.ar
gov.ar
int.ar
mil.ar
musica.ar
net.ar
org.ar
tur.ar

// arpa : https://en.wikipedia.org/wiki/.arpa
// Confirmed by registry <iana-questions@icann.org> 2008-06-18
arpa
e164.arpa
in-addr.arpa
ip6.arpa
iris.arpa
uri.arpa
urn.arpa

// as : https://en.wikipedia.org/wiki/.as
as
gov.as

// asia : https://en.wikipedia.org/wiki/.asia
asia

// at : https://en.wikipedia.org/wiki/.at
// Confirmed by registry <it@nic.at> 2008-06-17
at
ac.at
co.at
gv.at
or.at

// au : https://en.wikipedia.org/wiki/.au
// http://www.auda.org.au/
au
// 2LDs
com.au
net.au
org.au
edu.au
gov.au
asn.au
id.au
// Historic 2LDs (closed to new registration, but sites still exist)
info.au
conf.au
oz.au
// CGDNs - http://www.cgdn.org.au/
act.au
nsw.au
nt.au
qld.au
sa.au
tas.au
vic.au
wa.au
// 3LDs
act.edu.au
nsw.edu.au
nt.edu.au
qld.edu.au
sa.edu.au
tas.edu.au
vic.edu.au
wa.edu.au
// act.gov.au  Bug 984824 - Removed at request of Greg Tankard
// nsw.gov.au  Bug 547985 - Removed at request of <Shae.Donelan@services.nsw.gov.au>
// nt.gov.au  Bug 940478 - Removed at request of Greg Connors <Greg.Connors@nt.gov.au>
qld.gov.au
sa.gov.au
tas.gov.au
vic.gov.au
wa.gov.au

// aw : https://en.wikipedia.org/wiki/.aw
aw
com.aw

// ax : https://en.wikipedia.org/wiki/.ax
ax

// az : https://en.wikipedia.org/wiki/.az
az
com.az
net.az
int.az
gov.az
org.az
edu.az
info.az
pp.az
mil.az
name.az
pro.az
biz.az

// ba : http://nic.ba/users_data/files/pravilnik_o_registraciji.pdf
ba
com.ba
edu.ba
gov.ba
mil.ba
net.ba
org.ba

// bb : https://en.wikipedia.org/wiki/.bb
bb
biz.bb
co.bb
com.bb
edu.bb
gov.bb
info.bb
net.bb
org.bb
store.bb
tv.bb

// bd : https://en.wikipedia.org/wiki/.bd
*.bd

// be : https://en.wikipedia.org/wiki/.be
// Confirmed by registry <tech@dns.be> 2008-06-08
be
ac.be

// bf : https://en.wikipedia.org/wiki/.bf
bf
gov.bf

// bg : https://en.wikipedia.org/wiki/.bg
// https://www.register.bg/user/static/rules/en/index.html
bg
a.bg
b.bg
c.bg
d.bg
e.bg
f.bg
g.bg
h.bg
i.bg
j.bg
k.bg
l.bg
m.bg
n.bg
o.bg
p.bg
q.bg
r.bg
s.bg
t.bg
u.bg
v.bg
w.bg
x.bg
y.bg
z.bg
0.bg
1.bg
2.bg
3.bg
4.bg
5.bg
6.bg
7.bg
8.bg
9.bg

// bh : https://en.wikipedia.org/wiki/.bh
bh
com.bh
edu.bh
net.bh
org.bh
gov.bh

// bi : https://en.wikipedia.org/wiki/.bi
// http://whois.nic.bi/
bi
co.bi
com.bi
edu.bi
or.bi
org.bi

// biz : https://en.wikipedia.org/wiki/.biz
biz

// bj : https://en.wikipedia.org/wiki/.bj
bj
asso.bj
barreau.bj
gouv.bj

// bm : http://www.bermudanic.bm/dnr-text.txt
bm
com.bm
edu.bm
gov.bm
net.bm
org.bm

// bn : http://www.bnnic.bn/faqs
bn
com.bn
edu.bn
gov.bn
net.bn
org.bn

// bo : https://nic.bo/delegacion2015.php#h-1.10
bo
com.bo
edu.bo
gob.bo
int.bo
org.bo
net.bo
mil.bo
tv.bo
web.bo
// Social Domains
academia.bo
agro.bo
arte.bo
blog.bo
bolivia.bo
ciencia.bo
cooperativa.bo
democracia.bo
deporte.bo
ecologia.bo
economia.bo
empresa.bo
indigena.bo
industria.bo
info.bo
medicina.bo
movimiento.bo
musica.bo
natural.bo
nombre.bo
noticias.bo
patria.bo
politica.bo
profesional.bo
plurinacional.bo
pueblo.bo
revista.bo
salud.bo
tecnologia.bo
tksat.bo
transporte.bo
wiki.bo

// br : http://registro.br/dominio/categoria.html
// Submitted by registry <fneves@registro.br>
br
9guacu.br
abc.br
adm.br
adv.br
agr.br
aju.br
am.br
anani.br
aparecida.br
arq.br
art.br
ato.br
b.br
barueri.br
belem.br
bhz.br
bio.br
blog.br
bmd.br
boavista.br
bsb.br
campinagrande.br
campinas.br
caxias.br
cim.br
cng.br
cnt.br
com.br
contagem.br
coop.br
cri.br
cuiaba.br
curitiba.br
def.br
ecn.br
eco.br
edu.br
emp.br
eng.br
esp.br
etc.br
eti.br
far.br
feira.br
flog.br
floripa.br
fm.br
fnd.br
fortal.br
fot.br
foz.br
fst.br
g12.br
ggf.br
goiania.br
gov.br
// gov.br 26 states + df https://en.wikipedia.org/wiki/States_of_Brazil
ac.gov.br
al.gov.br
am.gov.br
ap.gov.br
ba.gov.br
ce.gov.br
df.gov.br
es.gov.br
go.gov.br
ma.gov.br
mg.gov.br
ms.gov.br
mt.gov.br
pa.gov.br
pb.gov.br
pe.gov.br
pi.gov.br
pr.gov.br
rj.gov.br
rn.gov.br
ro.gov.br
rr.gov.br
rs.gov.br
sc.gov.br
se.gov.br
sp.gov.br
to.gov.br
gru.br
imb.br
ind.br
inf.br
jab.br
jampa.br
jdf.br
joinville.br
jor.br
jus.br
leg.br
lel.br
londrina.br
macapa.br
maceio.br
manaus.br
maringa.br
mat.br
med.br
mil.br
morena.br
mp.br
mus.br
natal.br
net.br
niteroi.br
*.nom.br
not.br
ntr.br
odo.br
ong.br
org.br
osasco.br
palmas.br
poa.br
ppg.br
pro.br
psc.br
psi.br
pvh.br
qsl.br
radio.br
rec.br
recife.br
ribeirao.br
rio.br
riobranco.br
riopreto.br
salvador.br
sampa.br
santamaria.br
santoandre.br
saobernardo.br
saogonca.br
sjc.br
slg.br
slz.br
sorocaba.br
srv.br
taxi.br
tc.br
teo.br
the.br
tmp.br
trd.br
tur.br
tv.br
udi.br
vet.br
vix.br
vlog.br
wiki.br
zlg.br

// bs : http://www.nic.bs/rules.html
bs
com.bs
net.bs
org.bs
edu.bs
gov.bs

// bt : https://en.wikipedia.org/wiki/.bt
bt
com.bt
edu.bt
gov.bt
net.bt
org.bt

// bv : No registrations at this time.
// Submitted by registry <jarle@uninett.no>
bv

// bw : https://en.wikipedia.org/wiki/.bw
// http://www.gobin.info/domainname/bw.doc
// list of other 2nd level tlds ?
bw
co.bw
org.bw

// by : https://en.wikipedia.org/wiki/.by
// http://tld.by/rules_2006_en.html
// list of other 2nd level tlds ?
by
gov.by
mil.by
// Official information does not indicate that com.by is a reserved
// second-level domain, but it's being used as one (see www.google.com.by and
// www.yahoo.com.by, for example), so we list it here for safety's sake.
com.by

// http://hoster.by/
of.by

// bz : https://en.wikipedia.org/wiki/.bz
// http://www.belizenic.bz/
bz
com.bz
net.bz
org.bz
edu.bz
gov.bz

// ca : https://en.wikipedia.org/wiki/.ca
ca
// ca geographical names
ab.ca
bc.ca
mb.ca
nb.ca
nf.ca
nl.ca
ns.ca
nt.ca
nu.ca
on.ca
pe.ca
qc.ca
sk.ca
yk.ca
// gc.ca: https://en.wikipedia.org/wiki/.gc.ca
// see also: http://registry.gc.ca/en/SubdomainFAQ
gc.ca

// cat : https://en.wikipedia.org/wiki/.cat
cat

// cc : https://en.wikipedia.org/wiki/.cc
cc

// cd : https://en.wikipedia.org/wiki/.cd
// see also: https://www.nic.cd/domain/insertDomain_2.jsp?act=1
cd
gov.cd

// cf : https://en.wikipedia.org/wiki/.cf
cf

// cg : https://en.wikipedia.org/wiki/.cg
cg

// ch : https://en.wikipedia.org/wiki/.ch
ch

// ci : https://en.wikipedia.org/wiki/.ci
// http://www.nic.ci/index.php?page=charte
ci
org.ci
or.ci
com.ci
co.ci
edu.ci
ed.ci
ac.ci
net.ci
go.ci
asso.ci
aéroport.ci
int.ci
presse.ci
md.ci
gouv.ci

// ck : https://en.wikipedia.org/wiki/.ck
*.ck
!www.ck

// cl : https://en.wikipedia.org/wiki/.cl
cl
gov.cl
gob.cl
co.cl
mil.cl

// cm : https://en.wikipedia.org/wiki/.cm plus bug 981927
cm
co.cm
com.cm
gov.cm
net.cm

// cn : https://en.wikipedia.org/wiki/.cn
// Submitted by registry <tanyaling@cnnic.cn>
cn
ac.cn
com.cn
edu.cn
gov.cn
net.cn
org.cn
mil.cn
公司.cn
网络.cn
網絡.cn
// cn geographic names
ah.cn
bj.cn
cq.cn
fj.cn
gd.cn
gs.cn
gz.cn
gx.cn
ha.cn
hb.cn
he.cn
hi.cn
hl.cn
hn.cn
jl.cn
js.cn
jx.cn
ln.cn
nm.cn
nx.cn
qh.cn
sc.cn
sd.cn
sh.cn
sn.cn
sx.cn
tj.cn
xj.cn
xz.cn
yn.cn
zj.cn
hk.cn
mo.cn
tw.cn

// co : https://en.wikipedia.org/wiki/.co
// Submitted by registry <tecnico@uniandes.edu.co>
co
arts.co
com.co
edu.co
firm.co
gov.co
info.co
int.co
mil.co
net.co
nom.co
org.co
rec.co
web.co

// com : https://en.wikipedia.org/wiki/.com
com

// coop : https://en.wikipedia.org/wiki/.coop
coop

// cr : http://www.nic.cr/niccr_publico/showRegistroDominiosScreen.do
cr
ac.cr
co.cr
ed.cr
fi.cr
go.cr
or.cr
sa.cr

// cu : https://en.wikipedia.org/wiki/.cu
cu
com.cu
edu.cu
org.cu
net.cu
gov.cu
inf.cu

// cv : https://en.wikipedia.org/wiki/.cv
cv

// cw : http://www.una.cw/cw_registry/
// Confirmed by registry <registry@una.net> 2013-03-26
cw
com.cw
edu.cw
net.cw
org.cw

// cx : https://en.wikipedia.org/wiki/.cx
// list of other 2nd level tlds ?
cx
gov.cx

// cy : http://www.nic.cy/
// Submitted by registry Panayiotou Fotia <cydns@ucy.ac.cy>
cy
ac.cy
biz.cy
com.cy
ekloges.cy
gov.cy
ltd.cy
name.cy
net.cy
org.cy
parliament.cy
press.cy
pro.cy
tm.cy

// cz : https://en.wikipedia.org/wiki/.cz
cz

// de : https://en.wikipedia.org/wiki/.de
// Confirmed by registry <ops@denic.de> (with technical
// reservations) 2008-07-01
de

// dj : https://en.wikipedia.org/wiki/.dj
dj

// dk : https://en.wikipedia.org/wiki/.dk
// Confirmed by registry <robert@dk-hostmaster.dk> 2008-06-17
dk

// dm : https://en.wikipedia.org/wiki/.dm
dm
com.dm
net.dm
org.dm
edu.dm
gov.dm

// do : https://en.wikipedia.org/wiki/.do
do
art.do
com.do
edu.do
gob.do
gov.do
mil.do
net.do
org.do
sld.do
web.do

// dz : https://en.wikipedia.org/wiki/.dz
dz
com.dz
org.dz
net.dz
gov.dz
edu.dz
asso.dz
pol.dz
art.dz

// ec : http://www.nic.ec/reg/paso1.asp
// Submitted by registry <vabboud@nic.ec>
ec
com.ec
info.ec
net.ec
fin.ec
k12.ec
med.ec
pro.ec
org.ec
edu.ec
gov.ec
gob.ec
mil.ec

// edu : https://en.wikipedia.org/wiki/.edu
edu

// ee : http://www.eenet.ee/EENet/dom_reeglid.html#lisa_B
ee
edu.ee
gov.ee
riik.ee
lib.ee
med.ee
com.ee
pri.ee
aip.ee
org.ee
fie.ee

// eg : https://en.wikipedia.org/wiki/.eg
eg
com.eg
edu.eg
eun.eg
gov.eg
mil.eg
name.eg
net.eg
org.eg
sci.eg

// er : https://en.wikipedia.org/wiki/.er
*.er

// es : https://www.nic.es/site_ingles/ingles/dominios/index.html
es
com.es
nom.es
org.es
gob.es
edu.es

// et : https://en.wikipedia.org/wiki/.et
et
com.et
gov.et
org.et
edu.et
biz.et
name.et
info.et
net.et

// eu : https://en.wikipedia.org/wiki/.eu
eu

// fi : https://en.wikipedia.org/wiki/.fi
fi
// aland.fi : https://en.wikipedia.org/wiki/.ax
// This domain is being phased out in favor of .ax. As there are still many
// domains under aland.fi, we still keep it on the list until aland.fi is
// completely removed.
// TODO: Check for updates (expected to be phased out around Q1/2009)
aland.fi

// fj : https://en.wikipedia.org/wiki/.fj
*.fj

// fk : https://en.wikipedia.org/wiki/.fk
*.fk

// fm : https://en.wikipedia.org/wiki/.fm
fm

// fo : https://en.wikipedia.org/wiki/.fo
fo

// fr : http://www.afnic.fr/
// domaines descriptifs : https://www.afnic.fr/medias/documents/Cadre_legal/Afnic_Naming_Policy_12122016_VEN.pdf
fr
asso.fr
com.fr
gouv.fr
nom.fr
prd.fr
tm.fr
// domaines sectoriels : https://www.afnic.fr/en/products-and-services/the-fr-tld/sector-based-fr-domains-4.html
aeroport.fr
avocat.fr
avoues.fr
cci.fr
chambagri.fr
chirurgiens-dentistes.fr
experts-comptables.fr
geometre-expert.fr
greta.fr
huissier-justice.fr
medecin.fr
notaires.fr
pharmacien.fr
port.fr
veterinaire.fr

// ga : https://en.wikipedia.org/wiki/.ga
ga

// gb : This registry is effectively dormant
// Submitted by registry <Damien.Shaw@ja.net>
gb

// gd : https://en.wikipedia.org/wiki/.gd
gd

// ge : http://www.nic.net.ge/policy_en.pdf
ge
com.ge
edu.ge
gov.ge
org.ge
mil.ge
net.ge
pvt.ge

// gf : https://en.wikipedia.org/wiki/.gf
gf

// gg : http://www.channelisles.net/register-domains/
// Confirmed by registry <nigel@channelisles.net> 2013-11-28
gg
co.gg
net.gg
org.gg

// gh : https://en.wikipedia.org/wiki/.gh
// see also: http://www.nic.gh/reg_now.php
// Although domains directly at second level are not possible at the moment,
// they have been possible for some time and may come back.
gh
com.gh
edu.gh
gov.gh
org.gh
mil.gh

// gi : http://www.nic.gi/rules.html
gi
com.gi
ltd.gi
gov.gi
mod.gi
edu.gi
org.gi

// gl : https://en.wikipedia.org/wiki/.gl
// http://nic.gl
gl
co.gl
com.gl
edu.gl
net.gl
org.gl

// gm : http://www.nic.gm/htmlpages%5Cgm-policy.htm
gm

// gn : http://psg.com/dns/gn/gn.txt
// Submitted by registry <randy@psg.com>
gn
ac.gn
com.gn
edu.gn
gov.gn
org.gn
net.gn

// gov : https://en.wikipedia.org/wiki/.gov
gov

// gp : http://www.nic.gp/index.php?lang=en
gp
com.gp
net.gp
mobi.gp
edu.gp
org.gp
asso.gp

// gq : https://en.wikipedia.org/wiki/.gq
gq

// gr : https://grweb.ics.forth.gr/english/1617-B-2005.html
// Submitted by registry <segred@ics.forth.gr>
gr
com.gr
edu.gr
net.gr
org.gr
gov.gr

// gs : https://en.wikipedia.org/wiki/.gs
gs

// gt : http://www.gt/politicas_de_registro.html
gt
com.gt
edu.gt
gob.gt
ind.gt
mil.gt
net.gt
org.gt

// gu : http://gadao.gov.gu/register.html
// University of Guam : https://www.uog.edu
// Submitted by uognoc@triton.uog.edu
gu
com.gu
edu.gu
gov.gu
guam.gu
info.gu
net.gu
org.gu
web.gu

// gw : https://en.wikipedia.org/wiki/.gw
gw

// gy : https://en.wikipedia.org/wiki/.gy
// http://registry.gy/
gy
co.gy
com.gy
edu.gy
gov.gy
net.gy
org.gy

// hk : https://www.hkirc.hk
// Submitted by registry <hk.tech@hkirc.hk>
hk
com.hk
edu.hk
gov.hk
idv.hk
net.hk
org.hk
公司.hk
教育.hk
敎育.hk
政府.hk
個人.hk
个人.hk
箇人.hk
網络.hk
网络.hk
组織.hk
網絡.hk
网絡.hk
组织.hk
組織.hk
組织.hk

// hm : https://en.wikipedia.org/wiki/.hm
hm

// hn : http://www.nic.hn/politicas/ps02,,05.html
hn
com.hn
edu.hn
org.hn
net.hn
mil.hn
gob.hn

// hr : http://www.dns.hr/documents/pdf/HRTLD-regulations.pdf
hr
iz.hr
from.hr
name.hr
com.hr

// ht : http://www.nic.ht/info/charte.cfm
ht
com.ht
shop.ht
firm.ht
info.ht
adult.ht
net.ht
pro.ht
org.ht
med.ht
art.ht
coop.ht
pol.ht
asso.ht
edu.ht
rel.ht
gouv.ht
perso.ht

// hu : http://www.domain.hu/domain/English/sld.html
// Confirmed by registry <pasztor@iszt.hu> 2008-06-12
hu
co.hu
info.hu
org.hu
priv.hu
sport.hu
tm.hu
2000.hu
agrar.hu
bolt.hu
casino.hu
city.hu
erotica.hu
erotika.hu
film.hu
forum.hu
games.hu
hotel.hu
ingatlan.hu
jogasz.hu
konyvelo.hu
lakas.hu
media.hu
news.hu
reklam.hu
sex.hu
shop.hu
suli.hu
szex.hu
tozsde.hu
utazas.hu
video.hu

// id : https://pandi.id/en/domain/registration-requirements/
id
ac.id
biz.id
co.id
desa.id
go.id
mil.id
my.id
net.id
or.id
ponpes.id
sch.id
web.id

// ie : https://en.wikipedia.org/wiki/.ie
ie
gov.ie

// il : http://www.isoc.org.il/domains/
il
ac.il
co.il
gov.il
idf.il
k12.il
muni.il
net.il
org.il

// im : https://www.nic.im/
// Submitted by registry <info@nic.im>
im
ac.im
co.im
com.im
ltd.co.im
net.im
org.im
plc.co.im
tt.im
tv.im

// in : https://en.wikipedia.org/wiki/.in
// see also: https://registry.in/Policies
// Please note, that nic.in is not an official eTLD, but used by most
// government institutions.
in
co.in
firm.in
net.in
org.in
gen.in
ind.in
nic.in
ac.in
edu.in
res.in
gov.in
mil.in

// info : https://en.wikipedia.org/wiki/.info
info

// int : https://en.wikipedia.org/wiki/.int
// Confirmed by registry <iana-questions@icann.org> 2008-06-18
int
eu.int

// io : http://www.nic.io/rules.html
// list of other 2nd level tlds ?
io
com.io

// iq : http://www.cmc.iq/english/iq/iqregister1.htm
iq
gov.iq
edu.iq
mil.iq
com.iq
org.iq
net.iq

// ir : http://www.nic.ir/Terms_and_Conditions_ir,_Appendix_1_Domain_Rules
// Also see http://www.nic.ir/Internationalized_Domain_Names
// Two <iran>.ir entries added at request of <tech-team@nic.ir>, 2010-04-16
ir
ac.ir
co.ir
gov.ir
id.ir
net.ir
org.ir
sch.ir
// xn--mgba3a4f16a.ir (<iran>.ir, Persian YEH)
ایران.ir
// xn--mgba3a4fra.ir (<iran>.ir, Arabic YEH)
ايران.ir

// is : http://www.isnic.is/domain/rules.php
// Confirmed by registry <marius@isgate.is> 2008-12-06
is
net.is
com.is
edu.is
gov.is
org.is
int.is

// it : https://en.wikipedia.org/wiki/.it
it
gov.it
edu.it
// Reserved geo-names (regions and provinces):
// http://www.nic.it/sites/default/files/docs/Regulation_assignation_v7.1.pdf
// Regions
abr.it
abruzzo.it
aosta-valley.it
aostavalley.it
bas.it
basilicata.it
cal.it
calabria.it
cam.it
campania.it
emilia-romagna.it
emiliaromagna.it
emr.it
friuli-v-giulia.it
friuli-ve-giulia.it
friuli-vegiulia.it
friuli-venezia-giulia.it
friuli-veneziagiulia.it
friuli-vgiulia.it
friuliv-giulia.it
friulive-giulia.it
friulivegiulia.it
friulivenezia-giulia.it
friuliveneziagiulia.it
friulivgiulia.it
fvg.it
laz.it
lazio.it
lig.it
liguria.it
lom.it
lombardia.it
lombardy.it
lucania.it
mar.it
marche.it
mol.it
molise.it
piedmont.it
piemonte.it
pmn.it
pug.it
puglia.it
sar.it
sardegna.it
sardinia.it
sic.it
sicilia.it
sicily.it
taa.it
tos.it
toscana.it
trentin-sud-tirol.it
trentin-süd-tirol.it
trentin-sudtirol.it
trentin-südtirol.it
trentin-sued-tirol.it
trentin-suedtirol.it
trentino-a-adige.it
trentino-aadige.it
trentino-alto-adige.it
trentino-altoadige.it
trentino-s-tirol.it
trentino-stirol.it
trentino-sud-tirol.it
trentino-süd-tirol.it
trentino-sudtirol.it
trentino-südtirol.it
trentino-sued-tirol.it
trentino-suedtirol.it
trentino.it
trentinoa-adige.it
trentinoaadige.it
trentinoalto-adige.it
trentinoaltoadige.it
trentinos-tirol.it
trentinostirol.it
trentinosud-tirol.it
trentinosüd-tirol.it
trentinosudtirol.it
trentinosüdtirol.it
trentinosued-tirol.it
trentinosuedtirol.it
trentinsud-tirol.it
trentinsüd-tirol.it
trentinsudtirol.it
trentinsüdtirol.it
trentinsued-tirol.it
trentinsuedtirol.it
tuscany.it
umb.it
umbria.it
val-d-aosta.it
val-daosta.it
vald-aosta.it
valdaosta.it
valle-aosta.it
valle-d-aosta.it
valle-daosta.it
valleaosta.it
valled-aosta.it
valledaosta.it
vallee-aoste.it
vallée-aoste.it
vallee-d-aoste.it
vallée-d-aoste.it
valleeaoste.it
valléeaoste.it
valleedaoste.it
valléedaoste.it
vao.it
vda.it
ven.it
veneto.it
// Provinces
ag.it
agrigento.it
al.it
alessandria.it
alto-adige.it
altoadige.it
an.it
ancona.it
andria-barletta-trani.it
andria-trani-barletta.it
andriabarlettatrani.it
andriatranibarletta.it
ao.it
aosta.it
aoste.it
ap.it
aq.it
aquila.it
ar.it
arezzo.it
ascoli-piceno.it
ascolipiceno.it
asti.it
at.it
av.it
avellino.it
ba.it
balsan-sudtirol.it
balsan-südtirol.it
balsan-suedtirol.it
balsan.it
bari.it
barletta-trani-andria.it
barlettatraniandria.it
belluno.it
benevento.it
bergamo.it
bg.it
bi.it
biella.it
bl.it
bn.it
bo.it
bologna.it
bolzano-altoadige.it
bolzano.it
bozen-sudtirol.it
bozen-südtirol.it
bozen-suedtirol.it
bozen.it
br.it
brescia.it
brindisi.it
bs.it
bt.it
bulsan-sudtirol.it
bulsan-südtirol.it
bulsan-suedtirol.it
bulsan.it
bz.it
ca.it
cagliari.it
caltanissetta.it
campidano-medio.it
campidanomedio.it
campobasso.it
carbonia-iglesias.it
carboniaiglesias.it
carrara-massa.it
carraramassa.it
caserta.it
catania.it
catanzaro.it
cb.it
ce.it
cesena-forli.it
cesena-forlì.it
cesenaforli.it
cesenaforlì.it
ch.it
chieti.it
ci.it
cl.it
cn.it
co.it
como.it
cosenza.it
cr.it
cremona.it
crotone.it
cs.it
ct.it
cuneo.it
cz.it
dell-ogliastra.it
dellogliastra.it
en.it
enna.it
fc.it
fe.it
fermo.it
ferrara.it
fg.it
fi.it
firenze.it
florence.it
fm.it
foggia.it
forli-cesena.it
forlì-cesena.it
forlicesena.it
forlìcesena.it
fr.it
frosinone.it
ge.it
genoa.it
genova.it
go.it
gorizia.it
gr.it
grosseto.it
iglesias-carbonia.it
iglesiascarbonia.it
im.it
imperia.it
is.it
isernia.it
kr.it
la-spezia.it
laquila.it
laspezia.it
latina.it
lc.it
le.it
lecce.it
lecco.it
li.it
livorno.it
lo.it
lodi.it
lt.it
lu.it
lucca.it
macerata.it
mantova.it
massa-carrara.it
massacarrara.it
matera.it
mb.it
mc.it
me.it
medio-campidano.it
mediocampidano.it
messina.it
mi.it
milan.it
milano.it
mn.it
mo.it
modena.it
monza-brianza.it
monza-e-della-brianza.it
monza.it
monzabrianza.it
monzaebrianza.it
monzaedellabrianza.it
ms.it
mt.it
na.it
naples.it
napoli.it
no.it
novara.it
nu.it
nuoro.it
og.it
ogliastra.it
olbia-tempio.it
olbiatempio.it
or.it
oristano.it
ot.it
pa.it
padova.it
padua.it
palermo.it
parma.it
pavia.it
pc.it
pd.it
pe.it
perugia.it
pesaro-urbino.it
pesarourbino.it
pescara.it
pg.it
pi.it
piacenza.it
pisa.it
pistoia.it
pn.it
po.it
pordenone.it
potenza.it
pr.it
prato.it
pt.it
pu.it
pv.it
pz.it
ra.it
ragusa.it
ravenna.it
rc.it
re.it
reggio-calabria.it
reggio-emilia.it
reggiocalabria.it
reggioemilia.it
rg.it
ri.it
rieti.it
rimini.it
rm.it
rn.it
ro.it
roma.it
rome.it
rovigo.it
sa.it
salerno.it
sassari.it
savona.it
si.it
siena.it
siracusa.it
so.it
sondrio.it
sp.it
sr.it
ss.it
suedtirol.it
südtirol.it
sv.it
ta.it
taranto.it
te.it
tempio-olbia.it
tempioolbia.it
teramo.it
terni.it
tn.it
to.it
torino.it
tp.it
tr.it
trani-andria-barletta.it
trani-barletta-andria.it
traniandriabarletta.it
tranibarlettaandria.it
trapani.it
trento.it
treviso.it
trieste.it
ts.it
turin.it
tv.it
ud.it
udine.it
urbino-pesaro.it
urbinopesaro.it
va.it
varese.it
vb.it
vc.it
ve.it
venezia.it
venice.it
verbania.it
vercelli.it
verona.it
vi.it
vibo-valentia.it
vibovalentia.it
vicenza.it
viterbo.it
vr.it
vs.it
vt.it
vv.it

// je : http://www.channelisles.net/register-domains/
// Confirmed by registry <nigel@channelisles.net> 2013-11-28
je
co.je
net.je
org.je

// jm : http://www.com.jm/register.html
*.jm

// jo : http://www.dns.jo/Registration_policy.aspx
jo
com.jo
org.jo
net.jo
edu.jo
sch.jo
gov.jo
mil.jo
name.jo

// jobs : https://en.wikipedia.org/wiki/.jobs
jobs

// jp : https://en.wikipedia.org/wiki/.jp
// http://jprs.co.jp/en/jpdomain.html
// Submitted by registry <info@jprs.jp>
jp
// jp organizational type names
ac.jp
ad.jp
co.jp
ed.jp
go.jp
gr.jp
lg.jp
ne.jp
or.jp
// jp prefecture type names
aichi.jp
akita.jp
aomori.jp
chiba.jp
ehime.jp
fukui.jp
fukuoka.jp
fukushima.jp
gifu.jp
gunma.jp
hiroshima.jp
hokkaido.jp
hyogo.jp
ibaraki.jp
ishikawa.jp
iwate.jp
kagawa.jp
kagoshima.jp
kanagawa.jp
kochi.jp
kumamoto.jp
kyoto.jp
mie.jp
miyagi.jp
miyazaki.jp
nagano.jp
nagasaki.jp
nara.jp
niigata.jp
oita.jp
okayama.jp
okinawa.jp
osaka.jp
saga.jp
saitama.jp
shiga.jp
shimane.jp
shizuoka.jp
tochigi.jp
tokushima.jp
tokyo.jp
tottori.jp
toyama.jp
wakayama.jp
yamagata.jp
yamaguchi.jp
yamanashi.jp
栃木.jp
愛知.jp
愛媛.jp
兵庫.jp
熊本.jp
茨城.jp
北海道.jp
千葉.jp
和歌山.jp
長崎.jp
長野.jp
新潟.jp
青森.jp
静岡.jp
東京.jp
石川.jp
埼玉.jp
三重.jp
京都.jp
佐賀.jp
大分.jp
大阪.jp
奈良.jp
宮城.jp
宮崎.jp
富山.jp
山口.jp
山形.jp
山梨.jp
岩手.jp
岐阜.jp
岡山.jp
島根.jp
広島.jp
徳島.jp
沖縄.jp
滋賀.jp
神奈川.jp
福井.jp
福岡.jp
福島.jp
秋田.jp
群馬.jp
香川.jp
高知.jp
鳥取.jp
鹿児島.jp
// jp geographic type names
// http://jprs.jp/doc/rule/saisoku-1.html
*.kawasaki.jp
*.kitakyushu.jp
*.kobe.jp
*.nagoya.jp
*.sapporo.jp
*.sendai.jp
*.yokohama.jp
!city.kawasaki.jp
!city.kitakyushu.jp
!city.kobe.jp
!city.nagoya.jp
!city.sapporo.jp
!city.sendai.jp
!city.yokohama.jp
// 4th level registration
aisai.aichi.jp
ama.aichi.jp
anjo.aichi.jp
asuke.aichi.jp
chiryu.aichi.jp
chita.aichi.jp
fuso.aichi.jp
gamagori.aichi.jp
handa.aichi.jp
hazu.aichi.jp
hekinan.aichi.jp
higashiura.aichi.jp
ichinomiya.aichi.jp
inazawa.aichi.jp
inuyama.aichi.jp
isshiki.aichi.jp
iwakura.aichi.jp
kanie.aichi.jp
kariya.aichi.jp
kasugai.aichi.jp
kira.aichi.jp
kiyosu.aichi.jp
komaki.aichi.jp
konan.aichi.jp
kota.aichi.jp
mihama.aichi.jp
miyoshi.aichi.jp
nishio.aichi.jp
nisshin.aichi.jp
obu.aichi.jp
oguchi.aichi.jp
oharu.aichi.jp
okazaki.aichi.jp
owariasahi.aichi.jp
seto.aichi.jp
shikatsu.aichi.jp
shinshiro.aichi.jp
shitara.aichi.jp
tahara.aichi.jp
takahama.aichi.jp
tobishima.aichi.jp
toei.aichi.jp
togo.aichi.jp
tokai.aichi.jp
tokoname.aichi.jp
toyoake.aichi.jp
toyohashi.aichi.jp
toyokawa.aichi.jp
toyone.aichi.jp
toyota.aichi.jp
tsushima.aichi.jp
yatomi.aichi.jp
akita.akita.jp
daisen.akita.jp
fujisato.akita.jp
gojome.akita.jp
hachirogata.akita.jp
happou.akita.jp
higashinaruse.akita.jp
honjo.akita.jp
honjyo.akita.jp
ikawa.akita.jp
kamikoani.akita.jp
kamioka.akita.jp
katagami.akita.jp
kazuno.akita.jp
kitaakita.akita.jp
kosaka.akita.jp
kyowa.akita.jp
misato.akita.jp
mitane.akita.jp
moriyoshi.akita.jp
nikaho.akita.jp
noshiro.akita.jp
odate.akita.jp
oga.akita.jp
ogata.akita.jp
semboku.akita.jp
yokote.akita.jp
yurihonjo.akita.jp
aomori.aomori.jp
gonohe.aomori.jp
hachinohe.aomori.jp
hashikami.aomori.jp
hiranai.aomori.jp
hirosaki.aomori.jp
itayanagi.aomori.jp
kuroishi.aomori.jp
misawa.aomori.jp
mutsu.aomori.jp
nakadomari.aomori.jp
noheji.aomori.jp
oirase.aomori.jp
owani.aomori.jp
rokunohe.aomori.jp
sannohe.aomori.jp
shichinohe.aomori.jp
shingo.aomori.jp
takko.aomori.jp
towada.aomori.jp
tsugaru.aomori.jp
tsuruta.aomori.jp
abiko.chiba.jp
asahi.chiba.jp
chonan.chiba.jp
chosei.chiba.jp
choshi.chiba.jp
chuo.chiba.jp
funabashi.chiba.jp
futtsu.chiba.jp
hanamigawa.chiba.jp
ichihara.chiba.jp
ichikawa.chiba.jp
ichinomiya.chiba.jp
inzai.chiba.jp
isumi.chiba.jp
kamagaya.chiba.jp
kamogawa.chiba.jp
kashiwa.chiba.jp
katori.chiba.jp
katsuura.chiba.jp
kimitsu.chiba.jp
kisarazu.chiba.jp
kozaki.chiba.jp
kujukuri.chiba.jp
kyonan.chiba.jp
matsudo.chiba.jp
midori.chiba.jp
mihama.chiba.jp
minamiboso.chiba.jp
mobara.chiba.jp
mutsuzawa.chiba.jp
nagara.chiba.jp
nagareyama.chiba.jp
narashino.chiba.jp
narita.chiba.jp
noda.chiba.jp
oamishirasato.chiba.jp
omigawa.chiba.jp
onjuku.chiba.jp
otaki.chiba.jp
sakae.chiba.jp
sakura.chiba.jp
shimofusa.chiba.jp
shirako.chiba.jp
shiroi.chiba.jp
shisui.chiba.jp
sodegaura.chiba.jp
sosa.chiba.jp
tako.chiba.jp
tateyama.chiba.jp
togane.chiba.jp
tohnosho.chiba.jp
tomisato.chiba.jp
urayasu.chiba.jp
yachimata.chiba.jp
yachiyo.chiba.jp
yokaichiba.chiba.jp
yokoshibahikari.chiba.jp
yotsukaido.chiba.jp
ainan.ehime.jp
honai.ehime.jp
ikata.ehime.jp
imabari.ehime.jp
iyo.ehime.jp
kamijima.ehime.jp
kihoku.ehime.jp
kumakogen.ehime.jp
masaki.ehime.jp
matsuno.ehime.jp
matsuyama.ehime.jp
namikata.ehime.jp
niihama.ehime.jp
ozu.ehime.jp
saijo.ehime.jp
seiyo.ehime.jp
shikokuchuo.ehime.jp
tobe.ehime.jp
toon.ehime.jp
uchiko.ehime.jp
uwajima.ehime.jp
yawatahama.ehime.jp
echizen.fukui.jp
eiheiji.fukui.jp
fukui.fukui.jp
ikeda.fukui.jp
katsuyama.fukui.jp
mihama.fukui.jp
minamiechizen.fukui.jp
obama.fukui.jp
ohi.fukui.jp
ono.fukui.jp
sabae.fukui.jp
sakai.fukui.jp
takahama.fukui.jp
tsuruga.fukui.jp
wakasa.fukui.jp
ashiya.fukuoka.jp
buzen.fukuoka.jp
chikugo.fukuoka.jp
chikuho.fukuoka.jp
chikujo.fukuoka.jp
chikushino.fukuoka.jp
chikuzen.fukuoka.jp
chuo.fukuoka.jp
dazaifu.fukuoka.jp
fukuchi.fukuoka.jp
hakata.fukuoka.jp
higashi.fukuoka.jp
hirokawa.fukuoka.jp
hisayama.fukuoka.jp
iizuka.fukuoka.jp
inatsuki.fukuoka.jp
kaho.fukuoka.jp
kasuga.fukuoka.jp
kasuya.fukuoka.jp
kawara.fukuoka.jp
keisen.fukuoka.jp
koga.fukuoka.jp
kurate.fukuoka.jp
kurogi.fukuoka.jp
kurume.fukuoka.jp
minami.fukuoka.jp
miyako.fukuoka.jp
miyama.fukuoka.jp
miyawaka.fukuoka.jp
mizumaki.fukuoka.jp
munakata.fukuoka.jp
nakagawa.fukuoka.jp
nakama.fukuoka.jp
nishi.fukuoka.jp
nogata.fukuoka.jp
ogori.fukuoka.jp
okagaki.fukuoka.jp
okawa.fukuoka.jp
oki.fukuoka.jp
omuta.fukuoka.jp
onga.fukuoka.jp
onojo.fukuoka.jp
oto.fukuoka.jp
saigawa.fukuoka.jp
sasaguri.fukuoka.jp
shingu.fukuoka.jp
shinyoshitomi.fukuoka.jp
shonai.fukuoka.jp
soeda.fukuoka.jp
sue.fukuoka.jp
tachiarai.fukuoka.jp
tagawa.fukuoka.jp
takata.fukuoka.jp
toho.fukuoka.jp
toyotsu.fukuoka.jp
tsuiki.fukuoka.jp
ukiha.fukuoka.jp
umi.fukuoka.jp
usui.fukuoka.jp
yamada.fukuoka.jp
yame.fukuoka.jp
yanagawa.fukuoka.jp
yukuhashi.fukuoka.jp
aizubange.fukushima.jp
aizumisato.fukushima.jp
aizuwakamatsu.fukushima.jp
asakawa.fukushima.jp
bandai.fukushima.jp
date.fukushima.jp
fukushima.fukushima.jp
furudono.fukushima.jp
futaba.fukushima.jp
hanawa.fukushima.jp
higashi.fukushima.jp
hirata.fukushima.jp
hirono.fukushima.jp
iitate.fukushima.jp
inawashiro.fukushima.jp
ishikawa.fukushima.jp
iwaki.fukushima.jp
izumizaki.fukushima.jp
kagamiishi.fukushima.jp
kaneyama.fukushima.jp
kawamata.fukushima.jp
kitakata.fukushima.jp
kitashiobara.fukushima.jp
koori.fukushima.jp
koriyama.fukushima.jp
kunimi.fukushima.jp
miharu.fukushima.jp
mishima.fukushima.jp
namie.fukushima.jp
nango.fukushima.jp
nishiaizu.fukushima.jp
nishigo.fukushima.jp
okuma.fukushima.jp
omotego.fukushima.jp
ono.fukushima.jp
otama.fukushima.jp
samegawa.fukushima.jp
shimogo.fukushima.jp
shirakawa.fukushima.jp
showa.fukushima.jp
soma.fukushima.jp
sukagawa.fukushima.jp
taishin.fukushima.jp
tamakawa.fukushima.jp
tanagura.fukushima.jp
tenei.fukushima.jp
yabuki.fukushima.jp
yamato.fukushima.jp
yamatsuri.fukushima.jp
yanaizu.fukushima.jp
yugawa.fukushima.jp
anpachi.gifu.jp
ena.gifu.jp
gifu.gifu.jp
ginan.gifu.jp
godo.gifu.jp
gujo.gifu.jp
hashima.gifu.jp
hichiso.gifu.jp
hida.gifu.jp
higashishirakawa.gifu.jp
ibigawa.gifu.jp
ikeda.gifu.jp
kakamigahara.gifu.jp
kani.gifu.jp
kasahara.gifu.jp
kasamatsu.gifu.jp
kawaue.gifu.jp
kitagata.gifu.jp
mino.gifu.jp
minokamo.gifu.jp
mitake.gifu.jp
mizunami.gifu.jp
motosu.gifu.jp
nakatsugawa.gifu.jp
ogaki.gifu.jp
sakahogi.gifu.jp
seki.gifu.jp
sekigahara.gifu.jp
shirakawa.gifu.jp
tajimi.gifu.jp
takayama.gifu.jp
tarui.gifu.jp
toki.gifu.jp
tomika.gifu.jp
wanouchi.gifu.jp
yamagata.gifu.jp
yaotsu.gifu.jp
yoro.gifu.jp
annaka.gunma.jp
chiyoda.gunma.jp
fujioka.gunma.jp
higashiagatsuma.gunma.jp
isesaki.gunma.jp
itakura.gunma.jp
kanna.gunma.jp
kanra.gunma.jp
katashina.gunma.jp
kawaba.gunma.jp
kiryu.gunma.jp
kusatsu.gunma.jp
maebashi.gunma.jp
meiwa.gunma.jp
midori.gunma.jp
minakami.gunma.jp
naganohara.gunma.jp
nakanojo.gunma.jp
nanmoku.gunma.jp
numata.gunma.jp
oizumi.gunma.jp
ora.gunma.jp
ota.gunma.jp
shibukawa.gunma.jp
shimonita.gunma.jp
shinto.gunma.jp
showa.gunma.jp
takasaki.gunma.jp
takayama.gunma.jp
tamamura.gunma.jp
tatebayashi.gunma.jp
tomioka.gunma.jp
tsukiyono.gunma.jp
tsumagoi.gunma.jp
ueno.gunma.jp
yoshioka.gunma.jp
asaminami.hiroshima.jp
daiwa.hiroshima.jp
etajima.hiroshima.jp
fuchu.hiroshima.jp
fukuyama.hiroshima.jp
hatsukaichi.hiroshima.jp
higashihiroshima.hiroshima.jp
hongo.hiroshima.jp
jinsekikogen.hiroshima.jp
kaita.hiroshima.jp
kui.hiroshima.jp
kumano.hiroshima.jp
kure.hiroshima.jp
mihara.hiroshima.jp
miyoshi.hiroshima.jp
naka.hiroshima.jp
onomichi.hiroshima.jp
osakikamijima.hiroshima.jp
otake.hiroshima.jp
saka.hiroshima.jp
sera.hiroshima.jp
seranishi.hiroshima.jp
shinichi.hiroshima.jp
shobara.hiroshima.jp
takehara.hiroshima.jp
abashiri.hokkaido.jp
abira.hokkaido.jp
aibetsu.hokkaido.jp
akabira.hokkaido.jp
akkeshi.hokkaido.jp
asahikawa.hokkaido.jp
ashibetsu.hokkaido.jp
ashoro.hokkaido.jp
assabu.hokkaido.jp
atsuma.hokkaido.jp
bibai.hokkaido.jp
biei.hokkaido.jp
bifuka.hokkaido.jp
bihoro.hokkaido.jp
biratori.hokkaido.jp
chippubetsu.hokkaido.jp
chitose.hokkaido.jp
date.hokkaido.jp
ebetsu.hokkaido.jp
embetsu.hokkaido.jp
eniwa.hokkaido.jp
erimo.hokkaido.jp
esan.hokkaido.jp
esashi.hokkaido.jp
fukagawa.hokkaido.jp
fukushima.hokkaido.jp
furano.hokkaido.jp
furubira.hokkaido.jp
haboro.hokkaido.jp
hakodate.hokkaido.jp
hamatonbetsu.hokkaido.jp
hidaka.hokkaido.jp
higashikagura.hokkaido.jp
higashikawa.hokkaido.jp
hiroo.hokkaido.jp
hokuryu.hokkaido.jp
hokuto.hokkaido.jp
honbetsu.hokkaido.jp
horokanai.hokkaido.jp
horonobe.hokkaido.jp
ikeda.hokkaido.jp
imakane.hokkaido.jp
ishikari.hokkaido.jp
iwamizawa.hokkaido.jp
iwanai.hokkaido.jp
kamifurano.hokkaido.jp
kamikawa.hokkaido.jp
kamishihoro.hokkaido.jp
kamisunagawa.hokkaido.jp
kamoenai.hokkaido.jp
kayabe.hokkaido.jp
kembuchi.hokkaido.jp
kikonai.hokkaido.jp
kimobetsu.hokkaido.jp
kitahiroshima.hokkaido.jp
kitami.hokkaido.jp
kiyosato.hokkaido.jp
koshimizu.hokkaido.jp
kunneppu.hokkaido.jp
kuriyama.hokkaido.jp
kuromatsunai.hokkaido.jp
kushiro.hokkaido.jp
kutchan.hokkaido.jp
kyowa.hokkaido.jp
mashike.hokkaido.jp
matsumae.hokkaido.jp
mikasa.hokkaido.jp
minamifurano.hokkaido.jp
mombetsu.hokkaido.jp
moseushi.hokkaido.jp
mukawa.hokkaido.jp
muroran.hokkaido.jp
naie.hokkaido.jp
nakagawa.hokkaido.jp
nakasatsunai.hokkaido.jp
nakatombetsu.hokkaido.jp
nanae.hokkaido.jp
nanporo.hokkaido.jp
nayoro.hokkaido.jp
nemuro.hokkaido.jp
niikappu.hokkaido.jp
niki.hokkaido.jp
nishiokoppe.hokkaido.jp
noboribetsu.hokkaido.jp
numata.hokkaido.jp
obihiro.hokkaido.jp
obira.hokkaido.jp
oketo.hokkaido.jp
okoppe.hokkaido.jp
otaru.hokkaido.jp
otobe.hokkaido.jp
otofuke.hokkaido.jp
otoineppu.hokkaido.jp
oumu.hokkaido.jp
ozora.hokkaido.jp
pippu.hokkaido.jp
rankoshi.hokkaido.jp
rebun.hokkaido.jp
rikubetsu.hokkaido.jp
rishiri.hokkaido.jp
rishirifuji.hokkaido.jp
saroma.hokkaido.jp
sarufutsu.hokkaido.jp
shakotan.hokkaido.jp
shari.hokkaido.jp
shibecha.hokkaido.jp
shibetsu.hokkaido.jp
shikabe.hokkaido.jp
shikaoi.hokkaido.jp
shimamaki.hokkaido.jp
shimizu.hokkaido.jp
shimokawa.hokkaido.jp
shinshinotsu.hokkaido.jp
shintoku.hokkaido.jp
shiranuka.hokkaido.jp
shiraoi.hokkaido.jp
shiriuchi.hokkaido.jp
sobetsu.hokkaido.jp
sunagawa.hokkaido.jp
taiki.hokkaido.jp
takasu.hokkaido.jp
takikawa.hokkaido.jp
takinoue.hokkaido.jp
teshikaga.hokkaido.jp
tobetsu.hokkaido.jp
tohma.hokkaido.jp
tomakomai.hokkaido.jp
tomari.hokkaido.jp
toya.hokkaido.jp
toyako.hokkaido.jp
toyotomi.hokkaido.jp
toyoura.hokkaido.jp
tsubetsu.hokkaido.jp
tsukigata.hokkaido.jp
urakawa.hokkaido.jp
urausu.hokkaido.jp
uryu.hokkaido.jp
utashinai.hokkaido.jp
wakkanai.hokkaido.jp
wassamu.hokkaido.jp
yakumo.hokkaido.jp
yoichi.hokkaido.jp
aioi.hyogo.jp
akashi.hyogo.jp
ako.hyogo.jp
amagasaki.hyogo.jp
aogaki.hyogo.jp
asago.hyogo.jp
ashiya.hyogo.jp
awaji.hyogo.jp
fukusaki.hyogo.jp
goshiki.hyogo.jp
harima.hyogo.jp
himeji.hyogo.jp
ichikawa.hyogo.jp
inagawa.hyogo.jp
itami.hyogo.jp
kakogawa.hyogo.jp
kamigori.hyogo.jp
kamikawa.hyogo.jp
kasai.hyogo.jp
kasuga.hyogo.jp
kawanishi.hyogo.jp
miki.hyogo.jp
minamiawaji.hyogo.jp
nishinomiya.hyogo.jp
nishiwaki.hyogo.jp
ono.hyogo.jp
sanda.hyogo.jp
sannan.hyogo.jp
sasayama.hyogo.jp
sayo.hyogo.jp
shingu.hyogo.jp
shinonsen.hyogo.jp
shiso.hyogo.jp
sumoto.hyogo.jp
taishi.hyogo.jp
taka.hyogo.jp
takarazuka.hyogo.jp
takasago.hyogo.jp
takino.hyogo.jp
tamba.hyogo.jp
tatsuno.hyogo.jp
toyooka.hyogo.jp
yabu.hyogo.jp
yashiro.hyogo.jp
yoka.hyogo.jp
yokawa.hyogo.jp
ami.ibaraki.jp
asahi.ibaraki.jp
bando.ibaraki.jp
chikusei.ibaraki.jp
daigo.ibaraki.jp
fujishiro.ibaraki.jp
hitachi.ibaraki.jp
hitachinaka.ibaraki.jp
hitachiomiya.ibaraki.jp
hitachiota.ibaraki.jp
ibaraki.ibaraki.jp
ina.ibaraki.jp
inashiki.ibaraki.jp
itako.ibaraki.jp
iwama.ibaraki.jp
joso.ibaraki.jp
kamisu.ibaraki.jp
kasama.ibaraki.jp
kashima.ibaraki.jp
kasumigaura.ibaraki.jp
koga.ibaraki.jp
miho.ibaraki.jp
mito.ibaraki.jp
moriya.ibaraki.jp
naka.ibaraki.jp
namegata.ibaraki.jp
oarai.ibaraki.jp
ogawa.ibaraki.jp
omitama.ibaraki.jp
ryugasaki.ibaraki.jp
sakai.ibaraki.jp
sakuragawa.ibaraki.jp
shimodate.ibaraki.jp
shimotsuma.ibaraki.jp
shirosato.ibaraki.jp
sowa.ibaraki.jp
suifu.ibaraki.jp
takahagi.ibaraki.jp
tamatsukuri.ibaraki.jp
tokai.ibaraki.jp
tomobe.ibaraki.jp
tone.ibaraki.jp
toride.ibaraki.jp
tsuchiura.ibaraki.jp
tsukuba.ibaraki.jp
uchihara.ibaraki.jp
ushiku.ibaraki.jp
yachiyo.ibaraki.jp
yamagata.ibaraki.jp
yawara.ibaraki.jp
yuki.ibaraki.jp
anamizu.ishikawa.jp
hakui.ishikawa.jp
hakusan.ishikawa.jp
kaga.ishikawa.jp
kahoku.ishikawa.jp
kanazawa.ishikawa.jp
kawakita.ishikawa.jp
komatsu.ishikawa.jp
nakanoto.ishikawa.jp
nanao.ishikawa.jp
nomi.ishikawa.jp
nonoichi.ishikawa.jp
noto.ishikawa.jp
shika.ishikawa.jp
suzu.ishikawa.jp
tsubata.ishikawa.jp
tsurugi.ishikawa.jp
uchinada.ishikawa.jp
wajima.ishikawa.jp
fudai.iwate.jp
fujisawa.iwate.jp
hanamaki.iwate.jp
hiraizumi.iwate.jp
hirono.iwate.jp
ichinohe.iwate.jp
ichinoseki.iwate.jp
iwaizumi.iwate.jp
iwate.iwate.jp
joboji.iwate.jp
kamaishi.iwate.jp
kanegasaki.iwate.jp
karumai.iwate.jp
kawai.iwate.jp
kitakami.iwate.jp
kuji.iwate.jp
kunohe.iwate.jp
kuzumaki.iwate.jp
miyako.iwate.jp
mizusawa.iwate.jp
morioka.iwate.jp
ninohe.iwate.jp
noda.iwate.jp
ofunato.iwate.jp
oshu.iwate.jp
otsuchi.iwate.jp
rikuzentakata.iwate.jp
shiwa.iwate.jp
shizukuishi.iwate.jp
sumita.iwate.jp
tanohata.iwate.jp
tono.iwate.jp
yahaba.iwate.jp
yamada.iwate.jp
ayagawa.kagawa.jp
higashikagawa.kagawa.jp
kanonji.kagawa.jp
kotohira.kagawa.jp
manno.kagawa.jp
marugame.kagawa.jp
mitoyo.kagawa.jp
naoshima.kagawa.jp
sanuki.kagawa.jp
tadotsu.kagawa.jp
takamatsu.kagawa.jp
tonosho.kagawa.jp
uchinomi.kagawa.jp
utazu.kagawa.jp
zentsuji.kagawa.jp
akune.kagoshima.jp
amami.kagoshima.jp
hioki.kagoshima.jp
isa.kagoshima.jp
isen.kagoshima.jp
izumi.kagoshima.jp
kagoshima.kagoshima.jp
kanoya.kagoshima.jp
kawanabe.kagoshima.jp
kinko.kagoshima.jp
kouyama.kagoshima.jp
makurazaki.kagoshima.jp
matsumoto.kagoshima.jp
minamitane.kagoshima.jp
nakatane.kagoshima.jp
nishinoomote.kagoshima.jp
satsumasendai.kagoshima.jp
soo.kagoshima.jp
tarumizu.kagoshima.jp
yusui.kagoshima.jp
aikawa.kanagawa.jp
atsugi.kanagawa.jp
ayase.kanagawa.jp
chigasaki.kanagawa.jp
ebina.kanagawa.jp
fujisawa.kanagawa.jp
hadano.kanagawa.jp
hakone.kanagawa.jp
hiratsuka.kanagawa.jp
isehara.kanagawa.jp
kaisei.kanagawa.jp
kamakura.kanagawa.jp
kiyokawa.kanagawa.jp
matsuda.kanagawa.jp
minamiashigara.kanagawa.jp
miura.kanagawa.jp
nakai.kanagawa.jp
ninomiya.kanagawa.jp
odawara.kanagawa.jp
oi.kanagawa.jp
oiso.kanagawa.jp
sagamihara.kanagawa.jp
samukawa.kanagawa.jp
tsukui.kanagawa.jp
yamakita.kanagawa.jp
yamato.kanagawa.jp
yokosuka.kanagawa.jp
yugawara.kanagawa.jp
zama.kanagawa.jp
zushi.kanagawa.jp
aki.kochi.jp
geisei.kochi.jp
hidaka.kochi.jp
higashitsuno.kochi.jp
ino.kochi.jp
kagami.kochi.jp
kami.kochi.jp
kitagawa.kochi.jp
kochi.kochi.jp
mihara.kochi.jp
motoyama.kochi.jp
muroto.kochi.jp
nahari.kochi.jp
nakamura.kochi.jp
nankoku.kochi.jp
nishitosa.kochi.jp
niyodogawa.kochi.jp
ochi.kochi.jp
okawa.kochi.jp
otoyo.kochi.jp
otsuki.kochi.jp
sakawa.kochi.jp
sukumo.kochi.jp
susaki.kochi.jp
tosa.kochi.jp
tosashimizu.kochi.jp
toyo.kochi.jp
tsuno.kochi.jp
umaji.kochi.jp
yasuda.kochi.jp
yusuhara.kochi.jp
amakusa.kumamoto.jp
arao.kumamoto.jp
aso.kumamoto.jp
choyo.kumamoto.jp
gyokuto.kumamoto.jp
kamiamakusa.kumamoto.jp
kikuchi.kumamoto.jp
kumamoto.kumamoto.jp
mashiki.kumamoto.jp
mifune.kumamoto.jp
minamata.kumamoto.jp
minamioguni.kumamoto.jp
nagasu.kumamoto.jp
nishihara.kumamoto.jp
oguni.kumamoto.jp
ozu.kumamoto.jp
sumoto.kumamoto.jp
takamori.kumamoto.jp
uki.kumamoto.jp
uto.kumamoto.jp
yamaga.kumamoto.jp
yamato.kumamoto.jp
yatsushiro.kumamoto.jp
ayabe.kyoto.jp
fukuchiyama.kyoto.jp
higashiyama.kyoto.jp
ide.kyoto.jp
ine.kyoto.jp
joyo.kyoto.jp
kameoka.kyoto.jp
kamo.kyoto.jp
kita.kyoto.jp
kizu.kyoto.jp
kumiyama.kyoto.jp
kyotamba.kyoto.jp
kyotanabe.kyoto.jp
kyotango.kyoto.jp
maizuru.kyoto.jp
minami.kyoto.jp
minamiyamashiro.kyoto.jp
miyazu.kyoto.jp
muko.kyoto.jp
nagaokakyo.kyoto.jp
nakagyo.kyoto.jp
nantan.kyoto.jp
oyamazaki.kyoto.jp
sakyo.kyoto.jp
seika.kyoto.jp
tanabe.kyoto.jp
uji.kyoto.jp
ujitawara.kyoto.jp
wazuka.kyoto.jp
yamashina.kyoto.jp
yawata.kyoto.jp
asahi.mie.jp
inabe.mie.jp
ise.mie.jp
kameyama.mie.jp
kawagoe.mie.jp
kiho.mie.jp
kisosaki.mie.jp
kiwa.mie.jp
komono.mie.jp
kumano.mie.jp
kuwana.mie.jp
matsusaka.mie.jp
meiwa.mie.jp
mihama.mie.jp
minamiise.mie.jp
misugi.mie.jp
miyama.mie.jp
nabari.mie.jp
shima.mie.jp
suzuka.mie.jp
tado.mie.jp
taiki.mie.jp
taki.mie.jp
tamaki.mie.jp
toba.mie.jp
tsu.mie.jp
udono.mie.jp
ureshino.mie.jp
watarai.mie.jp
yokkaichi.mie.jp
furukawa.miyagi.jp
higashimatsushima.miyagi.jp
ishinomaki.miyagi.jp
iwanuma.miyagi.jp
kakuda.miyagi.jp
kami.miyagi.jp
kawasaki.miyagi.jp
marumori.miyagi.jp
matsushima.miyagi.jp
minamisanriku.miyagi.jp
misato.miyagi.jp
murata.miyagi.jp
natori.miyagi.jp
ogawara.miyagi.jp
ohira.miyagi.jp
onagawa.miyagi.jp
osaki.miyagi.jp
rifu.miyagi.jp
semine.miyagi.jp
shibata.miyagi.jp
shichikashuku.miyagi.jp
shikama.miyagi.jp
shiogama.miyagi.jp
shiroishi.miyagi.jp
tagajo.miyagi.jp
taiwa.miyagi.jp
tome.miyagi.jp
tomiya.miyagi.jp
wakuya.miyagi.jp
watari.miyagi.jp
yamamoto.miyagi.jp
zao.miyagi.jp
aya.miyazaki.jp
ebino.miyazaki.jp
gokase.miyazaki.jp
hyuga.miyazaki.jp
kadogawa.miyazaki.jp
kawaminami.miyazaki.jp
kijo.miyazaki.jp
kitagawa.miyazaki.jp
kitakata.miyazaki.jp
kitaura.miyazaki.jp
kobayashi.miyazaki.jp
kunitomi.miyazaki.jp
kushima.miyazaki.jp
mimata.miyazaki.jp
miyakonojo.miyazaki.jp
miyazaki.miyazaki.jp
morotsuka.miyazaki.jp
nichinan.miyazaki.jp
nishimera.miyazaki.jp
nobeoka.miyazaki.jp
saito.miyazaki.jp
shiiba.miyazaki.jp
shintomi.miyazaki.jp
takaharu.miyazaki.jp
takanabe.miyazaki.jp
takazaki.miyazaki.jp
tsuno.miyazaki.jp
achi.nagano.jp
agematsu.nagano.jp
anan.nagano.jp
aoki.nagano.jp
asahi.nagano.jp
azumino.nagano.jp
chikuhoku.nagano.jp
chikuma.nagano.jp
chino.nagano.jp
fujimi.nagano.jp
hakuba.nagano.jp
hara.nagano.jp
hiraya.nagano.jp
iida.nagano.jp
iijima.nagano.jp
iiyama.nagano.jp
iizuna.nagano.jp
ikeda.nagano.jp
ikusaka.nagano.jp
ina.nagano.jp
karuizawa.nagano.jp
kawakami.nagano.jp
kiso.nagano.jp
kisofukushima.nagano.jp
kitaaiki.nagano.jp
komagane.nagano.jp
komoro.nagano.jp
matsukawa.nagano.jp
matsumoto.nagano.jp
miasa.nagano.jp
minamiaiki.nagano.jp
minamimaki.nagano.jp
minamiminowa.nagano.jp
minowa.nagano.jp
miyada.nagano.jp
miyota.nagano.jp
mochizuki.nagano.jp
nagano.nagano.jp
nagawa.nagano.jp
nagiso.nagano.jp
nakagawa.nagano.jp
nakano.nagano.jp
nozawaonsen.nagano.jp
obuse.nagano.jp
ogawa.nagano.jp
okaya.nagano.jp
omachi.nagano.jp
omi.nagano.jp
ookuwa.nagano.jp
ooshika.nagano.jp
otaki.nagano.jp
otari.nagano.jp
sakae.nagano.jp
sakaki.nagano.jp
saku.nagano.jp
sakuho.nagano.jp
shimosuwa.nagano.jp
shinanomachi.nagano.jp
shiojiri.nagano.jp
suwa.nagano.jp
suzaka.nagano.jp
takagi.nagano.jp
takamori.nagano.jp
takayama.nagano.jp
tateshina.nagano.jp
tatsuno.nagano.jp
togakushi.nagano.jp
togura.nagano.jp
tomi.nagano.jp
ueda.nagano.jp
wada.nagano.jp
yamagata.nagano.jp
yamanouchi.nagano.jp
yasaka.nagano.jp
yasuoka.nagano.jp
chijiwa.nagasaki.jp
futsu.nagasaki.jp
goto.nagasaki.jp
hasami.nagasaki.jp
hirado.nagasaki.jp
iki.nagasaki.jp
isahaya.nagasaki.jp
kawatana.nagasaki.jp
kuchinotsu.nagasaki.jp
matsuura.nagasaki.jp
nagasaki.nagasaki.jp
obama.nagasaki.jp
omura.nagasaki.jp
oseto.nagasaki.jp
saikai.nagasaki.jp
sasebo.nagasaki.jp
seihi.nagasaki.jp
shimabara.nagasaki.jp
shinkamigoto.nagasaki.jp
togitsu.nagasaki.jp
tsushima.nagasaki.jp
unzen.nagasaki.jp
ando.nara.jp
gose.nara.jp
heguri.nara.jp
higashiyoshino.nara.jp
ikaruga.nara.jp
ikoma.nara.jp
kamikitayama.nara.jp
kanmaki.nara.jp
kashiba.nara.jp
kashihara.nara.jp
katsuragi.nara.jp
kawai.nara.jp
kawakami.nara.jp
kawanishi.nara.jp
koryo.nara.jp
kurotaki.nara.jp
mitsue.nara.jp
miyake.nara.jp
nara.nara.jp
nosegawa.nara.jp
oji.nara.jp
ouda.nara.jp
oyodo.nara.jp
sakurai.nara.jp
sango.nara.jp
shimoichi.nara.jp
shimokitayama.nara.jp
shinjo.nara.jp
soni.nara.jp
takatori.nara.jp
tawaramoto.nara.jp
tenkawa.nara.jp
tenri.nara.jp
uda.nara.jp
yamatokoriyama.nara.jp
yamatotakada.nara.jp
yamazoe.nara.jp
yoshino.nara.jp
aga.niigata.jp
agano.niigata.jp
gosen.niigata.jp
itoigawa.niigata.jp
izumozaki.niigata.jp
joetsu.niigata.jp
kamo.niigata.jp
kariwa.niigata.jp
kashiwazaki.niigata.jp
minamiuonuma.niigata.jp
mitsuke.niigata.jp
muika.niigata.jp
murakami.niigata.jp
myoko.niigata.jp
nagaoka.niigata.jp
niigata.niigata.jp
ojiya.niigata.jp
omi.niigata.jp
sado.niigata.jp
sanjo.niigata.jp
seiro.niigata.jp
seirou.niigata.jp
sekikawa.niigata.jp
shibata.niigata.jp
tagami.niigata.jp
tainai.niigata.jp
tochio.niigata.jp
tokamachi.niigata.jp
tsubame.niigata.jp
tsunan.niigata.jp
uonuma.niigata.jp
yahiko.niigata.jp
yoita.niigata.jp
yuzawa.niigata.jp
beppu.oita.jp
bungoono.oita.jp
bungotakada.oita.jp
hasama.oita.jp
hiji.oita.jp
himeshima.oita.jp
hita.oita.jp
kamitsue.oita.jp
kokonoe.oita.jp
kuju.oita.jp
kunisaki.oita.jp
kusu.oita.jp
oita.oita.jp
saiki.oita.jp
taketa.oita.jp
tsukumi.oita.jp
usa.oita.jp
usuki.oita.jp
yufu.oita.jp
akaiwa.okayama.jp
asakuchi.okayama.jp
bizen.okayama.jp
hayashima.okayama.jp
ibara.okayama.jp
kagamino.okayama.jp
kasaoka.okayama.jp
kibichuo.okayama.jp
kumenan.okayama.jp
kurashiki.okayama.jp
maniwa.okayama.jp
misaki.okayama.jp
nagi.okayama.jp
niimi.okayama.jp
nishiawakura.okayama.jp
okayama.okayama.jp
satosho.okayama.jp
setouchi.okayama.jp
shinjo.okayama.jp
shoo.okayama.jp
soja.okayama.jp
takahashi.okayama.jp
tamano.okayama.jp
tsuyama.okayama.jp
wake.okayama.jp
yakage.okayama.jp
aguni.okinawa.jp
ginowan.okinawa.jp
ginoza.okinawa.jp
gushikami.okinawa.jp
haebaru.okinawa.jp
higashi.okinawa.jp
hirara.okinawa.jp
iheya.okinawa.jp
ishigaki.okinawa.jp
ishikawa.okinawa.jp
itoman.okinawa.jp
izena.okinawa.jp
kadena.okinawa.jp
kin.okinawa.jp
kitadaito.okinawa.jp
kitanakagusuku.okinawa.jp
kumejima.okinawa.jp
kunigami.okinawa.jp
minamidaito.okinawa.jp
motobu.okinawa.jp
nago.okinawa.jp
naha.okinawa.jp
nakagusuku.okinawa.jp
nakijin.okinawa.jp
nanjo.okinawa.jp
nishihara.okinawa.jp
ogimi.okinawa.jp
okinawa.okinawa.jp
onna.okinawa.jp
shimoji.okinawa.jp
taketomi.okinawa.jp
tarama.okinawa.jp
tokashiki.okinawa.jp
tomigusuku.okinawa.jp
tonaki.okinawa.jp
urasoe.okinawa.jp
uruma.okinawa.jp
yaese.okinawa.jp
yomitan.okinawa.jp
yonabaru.okinawa.jp
yonaguni.okinawa.jp
zamami.okinawa.jp
abeno.osaka.jp
chihayaakasaka.osaka.jp
chuo.osaka.jp
daito.osaka.jp
fujiidera.osaka.jp
habikino.osaka.jp
hannan.osaka.jp
higashiosaka.osaka.jp
higashisumiyoshi.osaka.jp
higashiyodogawa.osaka.jp
hirakata.osaka.jp
ibaraki.osaka.jp
ikeda.osaka.jp
izumi.osaka.jp
izumiotsu.osaka.jp
izumisano.osaka.jp
kadoma.osaka.jp
kaizuka.osaka.jp
kanan.osaka.jp
kashiwara.osaka.jp
katano.osaka.jp
kawachinagano.osaka.jp
kishiwada.osaka.jp
kita.osaka.jp
kumatori.osaka.jp
matsubara.osaka.jp
minato.osaka.jp
minoh.osaka.jp
misaki.osaka.jp
moriguchi.osaka.jp
neyagawa.osaka.jp
nishi.osaka.jp
nose.osaka.jp
osakasayama.osaka.jp
sakai.osaka.jp
sayama.osaka.jp
sennan.osaka.jp
settsu.osaka.jp
shijonawate.osaka.jp
shimamoto.osaka.jp
suita.osaka.jp
tadaoka.osaka.jp
taishi.osaka.jp
tajiri.osaka.jp
takaishi.osaka.jp
takatsuki.osaka.jp
tondabayashi.osaka.jp
toyonaka.osaka.jp
toyono.osaka.jp
yao.osaka.jp
ariake.saga.jp
arita.saga.jp
fukudomi.saga.jp
genkai.saga.jp
hamatama.saga.jp
hizen.saga.jp
imari.saga.jp
kamimine.saga.jp
kanzaki.saga.jp
karatsu.saga.jp
kashima.saga.jp
kitagata.saga.jp
kitahata.saga.jp
kiyama.saga.jp
kouhoku.saga.jp
kyuragi.saga.jp
nishiarita.saga.jp
ogi.saga.jp
omachi.saga.jp
ouchi.saga.jp
saga.saga.jp
shiroishi.saga.jp
taku.saga.jp
tara.saga.jp
tosu.saga.jp
yoshinogari.saga.jp
arakawa.saitama.jp
asaka.saitama.jp
chichibu.saitama.jp
fujimi.saitama.jp
fujimino.saitama.jp
fukaya.saitama.jp
hanno.saitama.jp
hanyu.saitama.jp
hasuda.saitama.jp
hatogaya.saitama.jp
hatoyama.saitama.jp
hidaka.saitama.jp
higashichichibu.saitama.jp
higashimatsuyama.saitama.jp
honjo.saitama.jp
ina.saitama.jp
iruma.saitama.jp
iwatsuki.saitama.jp
kamiizumi.saitama.jp
kamikawa.saitama.jp
kamisato.saitama.jp
kasukabe.saitama.jp
kawagoe.saitama.jp
kawaguchi.saitama.jp
kawajima.saitama.jp
kazo.saitama.jp
kitamoto.saitama.jp
koshigaya.saitama.jp
kounosu.saitama.jp
kuki.saitama.jp
kumagaya.saitama.jp
matsubushi.saitama.jp
minano.saitama.jp
misato.saitama.jp
miyashiro.saitama.jp
miyoshi.saitama.jp
moroyama.saitama.jp
nagatoro.saitama.jp
namegawa.saitama.jp
niiza.saitama.jp
ogano.saitama.jp
ogawa.saitama.jp
ogose.saitama.jp
okegawa.saitama.jp
omiya.saitama.jp
otaki.saitama.jp
ranzan.saitama.jp
ryokami.saitama.jp
saitama.saitama.jp
sakado.saitama.jp
satte.saitama.jp
sayama.saitama.jp
shiki.saitama.jp
shiraoka.saitama.jp
soka.saitama.jp
sugito.saitama.jp
toda.saitama.jp
tokigawa.saitama.jp
tokorozawa.saitama.jp
tsurugashima.saitama.jp
urawa.saitama.jp
warabi.saitama.jp
yashio.saitama.jp
yokoze.saitama.jp
yono.saitama.jp
yorii.saitama.jp
yoshida.saitama.jp
yoshikawa.saitama.jp
yoshimi.saitama.jp
aisho.shiga.jp
gamo.shiga.jp
higashiomi.shiga.jp
hikone.shiga.jp
koka.shiga.jp
konan.shiga.jp
kosei.shiga.jp
koto.shiga.jp
kusatsu.shiga.jp
maibara.shiga.jp
moriyama.shiga.jp
nagahama.shiga.jp
nishiazai.shiga.jp
notogawa.shiga.jp
omihachiman.shiga.jp
otsu.shiga.jp
ritto.shiga.jp
ryuoh.shiga.jp
takashima.shiga.jp
takatsuki.shiga.jp
torahime.shiga.jp
toyosato.shiga.jp
yasu.shiga.jp
akagi.shimane.jp
ama.shimane.jp
gotsu.shimane.jp
hamada.shimane.jp
higashiizumo.shimane.jp
hikawa.shimane.jp
hikimi.shimane.jp
izumo.shimane.jp
kakinoki.shimane.jp
masuda.shimane.jp
matsue.shimane.jp
misato.shimane.jp
nishinoshima.shimane.jp
ohda.shimane.jp
okinoshima.shimane.jp
okuizumo.shimane.jp
shimane.shimane.jp
tamayu.shimane.jp
tsuwano.shimane.jp
unnan.shimane.jp
yakumo.shimane.jp
yasugi.shimane.jp
yatsuka.shimane.jp
arai.shizuoka.jp
atami.shizuoka.jp
fuji.shizuoka.jp
fujieda.shizuoka.jp
fujikawa.shizuoka.jp
fujinomiya.shizuoka.jp
fukuroi.shizuoka.jp
gotemba.shizuoka.jp
haibara.shizuoka.jp
hamamatsu.shizuoka.jp
higashiizu.shizuoka.jp
ito.shizuoka.jp
iwata.shizuoka.jp
izu.shizuoka.jp
izunokuni.shizuoka.jp
kakegawa.shizuoka.jp
kannami.shizuoka.jp
kawanehon.shizuoka.jp
kawazu.shizuoka.jp
kikugawa.shizuoka.jp
kosai.shizuoka.jp
makinohara.shizuoka.jp
matsuzaki.shizuoka.jp
minamiizu.shizuoka.jp
mishima.shizuoka.jp
morimachi.shizuoka.jp
nishiizu.shizuoka.jp
numazu.shizuoka.jp
omaezaki.shizuoka.jp
shimada.shizuoka.jp
shimizu.shizuoka.jp
shimoda.shizuoka.jp
shizuoka.shizuoka.jp
susono.shizuoka.jp
yaizu.shizuoka.jp
yoshida.shizuoka.jp
ashikaga.tochigi.jp
bato.tochigi.jp
haga.tochigi.jp
ichikai.tochigi.jp
iwafune.tochigi.jp
kaminokawa.tochigi.jp
kanuma.tochigi.jp
karasuyama.tochigi.jp
kuroiso.tochigi.jp
mashiko.tochigi.jp
mibu.tochigi.jp
moka.tochigi.jp
motegi.tochigi.jp
nasu.tochigi.jp
nasushiobara.tochigi.jp
nikko.tochigi.jp
nishikata.tochigi.jp
nogi.tochigi.jp
ohira.tochigi.jp
ohtawara.tochigi.jp
oyama.tochigi.jp
sakura.tochigi.jp
sano.tochigi.jp
shimotsuke.tochigi.jp
shioya.tochigi.jp
takanezawa.tochigi.jp
tochigi.tochigi.jp
tsuga.tochigi.jp
ujiie.tochigi.jp
utsunomiya.tochigi.jp
yaita.tochigi.jp
aizumi.tokushima.jp
anan.tokushima.jp
ichiba.tokushima.jp
itano.tokushima.jp
kainan.tokushima.jp
komatsushima.tokushima.jp
matsushige.tokushima.jp
mima.tokushima.jp
minami.tokushima.jp
miyoshi.tokushima.jp
mugi.tokushima.jp
nakagawa.tokushima.jp
naruto.tokushima.jp
sanagochi.tokushima.jp
shishikui.tokushima.jp
tokushima.tokushima.jp
wajiki.tokushima.jp
adachi.tokyo.jp
akiruno.tokyo.jp
akishima.tokyo.jp
aogashima.tokyo.jp
arakawa.tokyo.jp
bunkyo.tokyo.jp
chiyoda.tokyo.jp
chofu.tokyo.jp
chuo.tokyo.jp
edogawa.tokyo.jp
fuchu.tokyo.jp
fussa.tokyo.jp
hachijo.tokyo.jp
hachioji.tokyo.jp
hamura.tokyo.jp
higashikurume.tokyo.jp
higashimurayama.tokyo.jp
higashiyamato.tokyo.jp
hino.tokyo.jp
hinode.tokyo.jp
hinohara.tokyo.jp
inagi.tokyo.jp
itabashi.tokyo.jp
katsushika.tokyo.jp
kita.tokyo.jp
kiyose.tokyo.jp
kodaira.tokyo.jp
koganei.tokyo.jp
kokubunji.tokyo.jp
komae.tokyo.jp
koto.tokyo.jp
kouzushima.tokyo.jp
kunitachi.tokyo.jp
machida.tokyo.jp
meguro.tokyo.jp
minato.tokyo.jp
mitaka.tokyo.jp
mizuho.tokyo.jp
musashimurayama.tokyo.jp
musashino.tokyo.jp
nakano.tokyo.jp
nerima.tokyo.jp
ogasawara.tokyo.jp
okutama.tokyo.jp
ome.tokyo.jp
oshima.tokyo.jp
ota.tokyo.jp
setagaya.tokyo.jp
shibuya.tokyo.jp
shinagawa.tokyo.jp
shinjuku.tokyo.jp
suginami.tokyo.jp
sumida.tokyo.jp
tachikawa.tokyo.jp
taito.tokyo.jp
tama.tokyo.jp
toshima.tokyo.jp
chizu.tottori.jp
hino.tottori.jp
kawahara.tottori.jp
koge.tottori.jp
kotoura.tottori.jp
misasa.tottori.jp
nanbu.tottori.jp
nichinan.tottori.jp
sakaiminato.tottori.jp
tottori.tottori.jp
wakasa.tottori.jp
yazu.tottori.jp
yonago.tottori.jp
asahi.toyama.jp
fuchu.toyama.jp
fukumitsu.toyama.jp
funahashi.toyama.jp
himi.toyama.jp
imizu.toyama.jp
inami.toyama.jp
johana.toyama.jp
kamiichi.toyama.jp
kurobe.toyama.jp
nakaniikawa.toyama.jp
namerikawa.toyama.jp
nanto.toyama.jp
nyuzen.toyama.jp
oyabe.toyama.jp
taira.toyama.jp
takaoka.toyama.jp
tateyama.toyama.jp
toga.toyama.jp
tonami.toyama.jp
toyama.toyama.jp
unazuki.toyama.jp
uozu.toyama.jp
yamada.toyama.jp
arida.wakayama.jp
aridagawa.wakayama.jp
gobo.wakayama.jp
hashimoto.wakayama.jp
hidaka.wakayama.jp
hirogawa.wakayama.jp
inami.wakayama.jp
iwade.wakayama.jp
kainan.wakayama.jp
kamitonda.wakayama.jp
katsuragi.wakayama.jp
kimino.wakayama.jp
kinokawa.wakayama.jp
kitayama.wakayama.jp
koya.wakayama.jp
koza.wakayama.jp
kozagawa.wakayama.jp
kudoyama.wakayama.jp
kushimoto.wakayama.jp
mihama.wakayama.jp
misato.wakayama.jp
nachikatsuura.wakayama.jp
shingu.wakayama.jp
shirahama.wakayama.jp
taiji.wakayama.jp
tanabe.wakayama.jp
wakayama.wakayama.jp
yuasa.wakayama.jp
yura.wakayama.jp
asahi.yamagata.jp
funagata.yamagata.jp
higashine.yamagata.jp
iide.yamagata.jp
kahoku.yamagata.jp
kaminoyama.yamagata.jp
kaneyama.yamagata.jp
kawanishi.yamagata.jp
mamurogawa.yamagata.jp
mikawa.yamagata.jp
murayama.yamagata.jp
nagai.yamagata.jp
nakayama.yamagata.jp
nanyo.yamagata.jp
nishikawa.yamagata.jp
obanazawa.yamagata.jp
oe.yamagata.jp
oguni.yamagata.jp
ohkura.yamagata.jp
oishida.yamagata.jp
sagae.yamagata.jp
sakata.yamagata.jp
sakegawa.yamagata.jp
shinjo.yamagata.jp
shirataka.yamagata.jp
shonai.yamagata.jp
takahata.yamagata.jp
tendo.yamagata.jp
tozawa.yamagata.jp
tsuruoka.yamagata.jp
yamagata.yamagata.jp
yamanobe.yamagata.jp
yonezawa.yamagata.jp
yuza.yamagata.jp
abu.yamaguchi.jp
hagi.yamaguchi.jp
hikari.yamaguchi.jp
hofu.yamaguchi.jp
iwakuni.yamaguchi.jp
kudamatsu.yamaguchi.jp
mitou.yamaguchi.jp
nagato.yamaguchi.jp
oshima.yamaguchi.jp
shimonoseki.yamaguchi.jp
shunan.yamaguchi.jp
tabuse.yamaguchi.jp
tokuyama.yamaguchi.jp
toyota.yamaguchi.jp
ube.yamaguchi.jp
yuu.yamaguchi.jp
chuo.yamanashi.jp
doshi.yamanashi.jp
fuefuki.yamanashi.jp
fujikawa.yamanashi.jp
fujikawaguchiko.yamanashi.jp
fujiyoshida.yamanashi.jp
hayakawa.yamanashi.jp
hokuto.yamanashi.jp
ichikawamisato.yamanashi.jp
kai.yamanashi.jp
kofu.yamanashi.jp
koshu.yamanashi.jp
kosuge.yamanashi.jp
minami-alps.yamanashi.jp
minobu.yamanashi.jp
nakamichi.yamanashi.jp
nanbu.yamanashi.jp
narusawa.yamanashi.jp
nirasaki.yamanashi.jp
nishikatsura.yamanashi.jp
oshino.yamanashi.jp
otsuki.yamanashi.jp
showa.yamanashi.jp
tabayama.yamanashi.jp
tsuru.yamanashi.jp
uenohara.yamanashi.jp
yamanakako.yamanashi.jp
yamanashi.yamanashi.jp

// ke : http://www.kenic.or.ke/index.php/en/ke-domains/ke-domains
ke
ac.ke
co.ke
go.ke
info.ke
me.ke
mobi.ke
ne.ke
or.ke
sc.ke

// kg : http://www.domain.kg/dmn_n.html
kg
org.kg
net.kg
com.kg
edu.kg
gov.kg
mil.kg

// kh : http://www.mptc.gov.kh/dns_registration.htm
*.kh

// ki : http://www.ki/dns/index.html
ki
edu.ki
biz.ki
net.ki
org.ki
gov.ki
info.ki
com.ki

// km : https://en.wikipedia.org/wiki/.km
// http://www.domaine.km/documents/charte.doc
km
org.km
nom.km
gov.km
prd.km
tm.km
edu.km
mil.km
ass.km
com.km
// These are only mentioned as proposed suggestions at domaine.km, but
// https://en.wikipedia.org/wiki/.km says they're available for registration:
coop.km
asso.km
presse.km
medecin.km
notaires.km
pharmaciens.km
veterinaire.km
gouv.km

// kn : https://en.wikipedia.org/wiki/.kn
// http://www.dot.kn/domainRules.html
kn
net.kn
org.kn
edu.kn
gov.kn

// kp : http://www.kcce.kp/en_index.php
kp
com.kp
edu.kp
gov.kp
org.kp
rep.kp
tra.kp

// kr : https://en.wikipedia.org/wiki/.kr
// see also: http://domain.nida.or.kr/eng/registration.jsp
kr
ac.kr
co.kr
es.kr
go.kr
hs.kr
kg.kr
mil.kr
ms.kr
ne.kr
or.kr
pe.kr
re.kr
sc.kr
// kr geographical names
busan.kr
chungbuk.kr
chungnam.kr
daegu.kr
daejeon.kr
gangwon.kr
gwangju.kr
gyeongbuk.kr
gyeonggi.kr
gyeongnam.kr
incheon.kr
jeju.kr
jeonbuk.kr
jeonnam.kr
seoul.kr
ulsan.kr

// kw : https://www.nic.kw/policies/
// Confirmed by registry <nic.tech@citra.gov.kw>
kw
com.kw
edu.kw
emb.kw
gov.kw
ind.kw
net.kw
org.kw

// ky : http://www.icta.ky/da_ky_reg_dom.php
// Confirmed by registry <kysupport@perimeterusa.com> 2008-06-17
ky
edu.ky
gov.ky
com.ky
org.ky
net.ky

// kz : https://en.wikipedia.org/wiki/.kz
// see also: http://www.nic.kz/rules/index.jsp
kz
org.kz
edu.kz
net.kz
gov.kz
mil.kz
com.kz

// la : https://en.wikipedia.org/wiki/.la
// Submitted by registry <gavin.brown@nic.la>
la
int.la
net.la
info.la
edu.la
gov.la
per.la
com.la
org.la

// lb : https://en.wikipedia.org/wiki/.lb
// Submitted by registry <randy@psg.com>
lb
com.lb
edu.lb
gov.lb
net.lb
org.lb

// lc : https://en.wikipedia.org/wiki/.lc
// see also: http://www.nic.lc/rules.htm
lc
com.lc
net.lc
co.lc
org.lc
edu.lc
gov.lc

// li : https://en.wikipedia.org/wiki/.li
li

// lk : http://www.nic.lk/seclevpr.html
lk
gov.lk
sch.lk
net.lk
int.lk
com.lk
org.lk
edu.lk
ngo.lk
soc.lk
web.lk
ltd.lk
assn.lk
grp.lk
hotel.lk
ac.lk

// lr : http://psg.com/dns/lr/lr.txt
// Submitted by registry <randy@psg.com>
lr
com.lr
edu.lr
gov.lr
org.lr
net.lr

// ls : http://www.nic.ls/
// Confirmed by registry <lsadmin@nic.ls>
ls
ac.ls
biz.ls
co.ls
edu.ls
gov.ls
info.ls
net.ls
org.ls
sc.ls

// lt : https://en.wikipedia.org/wiki/.lt
lt
// gov.lt : http://www.gov.lt/index_en.php
gov.lt

// lu : http://www.dns.lu/en/
lu

// lv : http://www.nic.lv/DNS/En/generic.php
lv
com.lv
edu.lv
gov.lv
org.lv
mil.lv
id.lv
net.lv
asn.lv
conf.lv

// ly : http://www.nic.ly/regulations.php
ly
com.ly
net.ly
gov.ly
plc.ly
edu.ly
sch.ly
med.ly
org.ly
id.ly

// ma : https://en.wikipedia.org/wiki/.ma
// http://www.anrt.ma/fr/admin/download/upload/file_fr782.pdf
ma
co.ma
net.ma
gov.ma
org.ma
ac.ma
press.ma

// mc : http://www.nic.mc/
mc
tm.mc
asso.mc

// md : https://en.wikipedia.org/wiki/.md
md

// me : https://en.wikipedia.org/wiki/.me
me
co.me
net.me
org.me
edu.me
ac.me
gov.me
its.me
priv.me

// mg : http://nic.mg/nicmg/?page_id=39
mg
org.mg
nom.mg
gov.mg
prd.mg
tm.mg
edu.mg
mil.mg
com.mg
co.mg

// mh : https://en.wikipedia.org/wiki/.mh
mh

// mil : https://en.wikipedia.org/wiki/.mil
mil

// mk : https://en.wikipedia.org/wiki/.mk
// see also: http://dns.marnet.net.mk/postapka.php
mk
com.mk
org.mk
net.mk
edu.mk
gov.mk
inf.mk
name.mk

// ml : http://www.gobin.info/domainname/ml-template.doc
// see also: https://en.wikipedia.org/wiki/.ml
ml
com.ml
edu.ml
gouv.ml
gov.ml
net.ml
org.ml
presse.ml

// mm : https://en.wikipedia.org/wiki/.mm
*.mm

// mn : https://en.wikipedia.org/wiki/.mn
mn
gov.mn
edu.mn
org.mn

// mo : http://www.monic.net.mo/
mo
com.mo
net.mo
org.mo
edu.mo
gov.mo

// mobi : https://en.wikipedia.org/wiki/.mobi
mobi

// mp : http://www.dot.mp/
// Confirmed by registry <dcamacho@saipan.com> 2008-06-17
mp

// mq : https://en.wikipedia.org/wiki/.mq
mq

// mr : https://en.wikipedia.org/wiki/.mr
mr
gov.mr

// ms : http://www.nic.ms/pdf/MS_Domain_Name_Rules.pdf
ms
com.ms
edu.ms
gov.ms
net.ms
org.ms

// mt : https://www.nic.org.mt/go/policy
// Submitted by registry <help@nic.org.mt>
mt
com.mt
edu.mt
net.mt
org.mt

// mu : https://en.wikipedia.org/wiki/.mu
mu
com.mu
net.mu
org.mu
gov.mu
ac.mu
co.mu
or.mu

// museum : http://about.museum/naming/
// http://index.museum/
museum
academy.museum
agriculture.museum
air.museum
airguard.museum
alabama.museum
alaska.museum
amber.museum
ambulance.museum
american.museum
americana.museum
americanantiques.museum
americanart.museum
amsterdam.museum
and.museum
annefrank.museum
anthro.museum
anthropology.museum
antiques.museum
aquarium.museum
arboretum.museum
archaeological.museum
archaeology.museum
architecture.museum
art.museum
artanddesign.museum
artcenter.museum
artdeco.museum
arteducation.museum
artgallery.museum
arts.museum
artsandcrafts.museum
asmatart.museum
assassination.museum
assisi.museum
association.museum
astronomy.museum
atlanta.museum
austin.museum
australia.museum
automotive.museum
aviation.museum
axis.museum
badajoz.museum
baghdad.museum
bahn.museum
bale.museum
baltimore.museum
barcelona.museum
baseball.museum
basel.museum
baths.museum
bauern.museum
beauxarts.museum
beeldengeluid.museum
bellevue.museum
bergbau.museum
berkeley.museum
berlin.museum
bern.museum
bible.museum
bilbao.museum
bill.museum
birdart.museum
birthplace.museum
bonn.museum
boston.museum
botanical.museum
botanicalgarden.museum
botanicgarden.museum
botany.museum
brandywinevalley.museum
brasil.museum
bristol.museum
british.museum
britishcolumbia.museum
broadcast.museum
brunel.museum
brussel.museum
brussels.museum
bruxelles.museum
building.museum
burghof.museum
bus.museum
bushey.museum
cadaques.museum
california.museum
cambridge.museum
can.museum
canada.museum
capebreton.museum
carrier.museum
cartoonart.museum
casadelamoneda.museum
castle.museum
castres.museum
celtic.museum
center.museum
chattanooga.museum
cheltenham.museum
chesapeakebay.museum
chicago.museum
children.museum
childrens.museum
childrensgarden.museum
chiropractic.museum
chocolate.museum
christiansburg.museum
cincinnati.museum
cinema.museum
circus.museum
civilisation.museum
civilization.museum
civilwar.museum
clinton.museum
clock.museum
coal.museum
coastaldefence.museum
cody.museum
coldwar.museum
collection.museum
colonialwilliamsburg.museum
coloradoplateau.museum
columbia.museum
columbus.museum
communication.museum
communications.museum
community.museum
computer.museum
computerhistory.museum
comunicações.museum
contemporary.museum
contemporaryart.museum
convent.museum
copenhagen.museum
corporation.museum
correios-e-telecomunicações.museum
corvette.museum
costume.museum
countryestate.museum
county.museum
crafts.museum
cranbrook.museum
creation.museum
cultural.museum
culturalcenter.museum
culture.museum
cyber.museum
cymru.museum
dali.museum
dallas.museum
database.museum
ddr.museum
decorativearts.museum
delaware.museum
delmenhorst.museum
denmark.museum
depot.museum
design.museum
detroit.museum
dinosaur.museum
discovery.museum
dolls.museum
donostia.museum
durham.museum
eastafrica.museum
eastcoast.museum
education.museum
educational.museum
egyptian.museum
eisenbahn.museum
elburg.museum
elvendrell.museum
embroidery.museum
encyclopedic.museum
england.museum
entomology.museum
environment.museum
environmentalconservation.museum
epilepsy.museum
essex.museum
estate.museum
ethnology.museum
exeter.museum
exhibition.museum
family.museum
farm.museum
farmequipment.museum
farmers.museum
farmstead.museum
field.museum
figueres.museum
filatelia.museum
film.museum
fineart.museum
finearts.museum
finland.museum
flanders.museum
florida.museum
force.museum
fortmissoula.museum
fortworth.museum
foundation.museum
francaise.museum
frankfurt.museum
franziskaner.museum
freemasonry.museum
freiburg.museum
fribourg.museum
frog.museum
fundacio.museum
furniture.museum
gallery.museum
garden.museum
gateway.museum
geelvinck.museum
gemological.museum
geology.museum
georgia.museum
giessen.museum
glas.museum
glass.museum
gorge.museum
grandrapids.museum
graz.museum
guernsey.museum
halloffame.museum
hamburg.museum
handson.museum
harvestcelebration.museum
hawaii.museum
health.museum
heimatunduhren.museum
hellas.museum
helsinki.museum
hembygdsforbund.museum
heritage.museum
histoire.museum
historical.museum
historicalsociety.museum
historichouses.museum
historisch.museum
historisches.museum
history.museum
historyofscience.museum
horology.museum
house.museum
humanities.museum
illustration.museum
imageandsound.museum
indian.museum
indiana.museum
indianapolis.museum
indianmarket.museum
intelligence.museum
interactive.museum
iraq.museum
iron.museum
isleofman.museum
jamison.museum
jefferson.museum
jerusalem.museum
jewelry.museum
jewish.museum
jewishart.museum
jfk.museum
journalism.museum
judaica.museum
judygarland.museum
juedisches.museum
juif.museum
karate.museum
karikatur.museum
kids.museum
koebenhavn.museum
koeln.museum
kunst.museum
kunstsammlung.museum
kunstunddesign.museum
labor.museum
labour.museum
lajolla.museum
lancashire.museum
landes.museum
lans.museum
läns.museum
larsson.museum
lewismiller.museum
lincoln.museum
linz.museum
living.museum
livinghistory.museum
localhistory.museum
london.museum
losangeles.museum
louvre.museum
loyalist.museum
lucerne.museum
luxembourg.museum
luzern.museum
mad.museum
madrid.museum
mallorca.museum
manchester.museum
mansion.museum
mansions.museum
manx.museum
marburg.museum
maritime.museum
maritimo.museum
maryland.museum
marylhurst.museum
media.museum
medical.museum
medizinhistorisches.museum
meeres.museum
memorial.museum
mesaverde.museum
michigan.museum
midatlantic.museum
military.museum
mill.museum
miners.museum
mining.museum
minnesota.museum
missile.museum
missoula.museum
modern.museum
moma.museum
money.museum
monmouth.museum
monticello.museum
montreal.museum
moscow.museum
motorcycle.museum
muenchen.museum
muenster.museum
mulhouse.museum
muncie.museum
museet.museum
museumcenter.museum
museumvereniging.museum
music.museum
national.museum
nationalfirearms.museum
nationalheritage.museum
nativeamerican.museum
naturalhistory.museum
naturalhistorymuseum.museum
naturalsciences.museum
nature.museum
naturhistorisches.museum
natuurwetenschappen.museum
naumburg.museum
naval.museum
nebraska.museum
neues.museum
newhampshire.museum
newjersey.museum
newmexico.museum
newport.museum
newspaper.museum
newyork.museum
niepce.museum
norfolk.museum
north.museum
nrw.museum
nuernberg.museum
nuremberg.museum
nyc.museum
nyny.museum
oceanographic.museum
oceanographique.museum
omaha.museum
online.museum
ontario.museum
openair.museum
oregon.museum
oregontrail.museum
otago.museum
oxford.museum
pacific.museum
paderborn.museum
palace.museum
paleo.museum
palmsprings.museum
panama.museum
paris.museum
pasadena.museum
pharmacy.museum
philadelphia.museum
philadelphiaarea.museum
philately.museum
phoenix.museum
photography.museum
pilots.museum
pittsburgh.museum
planetarium.museum
plantation.museum
plants.museum
plaza.museum
portal.museum
portland.museum
portlligat.museum
posts-and-telecommunications.museum
preservation.museum
presidio.museum
press.museum
project.museum
public.museum
pubol.museum
quebec.museum
railroad.museum
railway.museum
research.museum
resistance.museum
riodejaneiro.museum
rochester.museum
rockart.museum
roma.museum
russia.museum
saintlouis.museum
salem.museum
salvadordali.museum
salzburg.museum
sandiego.museum
sanfrancisco.museum
santabarbara.museum
santacruz.museum
santafe.museum
saskatchewan.museum
satx.museum
savannahga.museum
schlesisches.museum
schoenbrunn.museum
schokoladen.museum
school.museum
schweiz.museum
science.museum
scienceandhistory.museum
scienceandindustry.museum
sciencecenter.museum
sciencecenters.museum
science-fiction.museum
sciencehistory.museum
sciences.museum
sciencesnaturelles.museum
scotland.museum
seaport.museum
settlement.museum
settlers.museum
shell.museum
sherbrooke.museum
sibenik.museum
silk.museum
ski.museum
skole.museum
society.museum
sologne.museum
soundandvision.museum
southcarolina.museum
southwest.museum
space.museum
spy.museum
square.museum
stadt.museum
stalbans.museum
starnberg.museum
state.museum
stateofdelaware.museum
station.museum
steam.museum
steiermark.museum
stjohn.museum
stockholm.museum
stpetersburg.museum
stuttgart.museum
suisse.museum
surgeonshall.museum
surrey.museum
svizzera.museum
sweden.museum
sydney.museum
tank.museum
tcm.museum
technology.museum
telekommunikation.museum
television.museum
texas.museum
textile.museum
theater.museum
time.museum
timekeeping.museum
topology.museum
torino.museum
touch.museum
town.museum
transport.museum
tree.museum
trolley.museum
trust.museum
trustee.museum
uhren.museum
ulm.museum
undersea.museum
university.museum
usa.museum
usantiques.museum
usarts.museum
uscountryestate.museum
usculture.museum
usdecorativearts.museum
usgarden.museum
ushistory.museum
ushuaia.museum
uslivinghistory.museum
utah.museum
uvic.museum
valley.museum
vantaa.museum
versailles.museum
viking.museum
village.museum
virginia.museum
virtual.museum
virtuel.museum
vlaanderen.museum
volkenkunde.museum
wales.museum
wallonie.museum
war.museum
washingtondc.museum
watchandclock.museum
watch-and-clock.museum
western.museum
westfalen.museum
whaling.museum
wildlife.museum
williamsburg.museum
windmill.museum
workshop.museum
york.museum
yorkshire.museum
yosemite.museum
youth.museum
zoological.museum
zoology.museum
ירושלים.museum
иком.museum

// mv : https://en.wikipedia.org/wiki/.mv
// "mv" included because, contra Wikipedia, google.mv exists.
mv
aero.mv
biz.mv
com.mv
coop.mv
edu.mv
gov.mv
info.mv
int.mv
mil.mv
museum.mv
name.mv
net.mv
org.mv
pro.mv

// mw : http://www.registrar.mw/
mw
ac.mw
biz.mw
co.mw
com.mw
coop.mw
edu.mw
gov.mw
int.mw
museum.mw
net.mw
org.mw

// mx : http://www.nic.mx/
// Submitted by registry <farias@nic.mx>
mx
com.mx
org.mx
gob.mx
edu.mx
net.mx

// my : http://www.mynic.net.my/
my
com.my
net.my
org.my
gov.my
edu.my
mil.my
name.my

// mz : http://www.uem.mz/
// Submitted by registry <antonio@uem.mz>
mz
ac.mz
adv.mz
co.mz
edu.mz
gov.mz
mil.mz
net.mz
org.mz

// na : http://www.na-nic.com.na/
// http://www.info.na/domain/
na
info.na
pro.na
name.na
school.na
or.na
dr.na
us.na
mx.na
ca.na
in.na
cc.na
tv.na
ws.na
mobi.na
co.na
com.na
org.na

// name : has 2nd-level tlds, but there's no list of them
name

// nc : http://www.cctld.nc/
nc
asso.nc
nom.nc

// ne : https://en.wikipedia.org/wiki/.ne
ne

// net : https://en.wikipedia.org/wiki/.net
net

// nf : https://en.wikipedia.org/wiki/.nf
nf
com.nf
net.nf
per.nf
rec.nf
web.nf
arts.nf
firm.nf
info.nf
other.nf
store.nf

// ng : http://www.nira.org.ng/index.php/join-us/register-ng-domain/189-nira-slds
ng
com.ng
edu.ng
gov.ng
i.ng
mil.ng
mobi.ng
name.ng
net.ng
org.ng
sch.ng

// ni : http://www.nic.ni/
ni
ac.ni
biz.ni
co.ni
com.ni
edu.ni
gob.ni
in.ni
info.ni
int.ni
mil.ni
net.ni
nom.ni
org.ni
web.ni

// nl : https://en.wikipedia.org/wiki/.nl
//      https://www.sidn.nl/
//      ccTLD for the Netherlands
nl

// no : http://www.norid.no/regelverk/index.en.html
// The Norwegian registry has declined to notify us of updates. The web pages
// referenced below are the official source of the data. There is also an
// announce mailing list:
// https://postlister.uninett.no/sympa/info/norid-diskusjon
no
// Norid generic domains : http://www.norid.no/regelverk/vedlegg-c.en.html
fhs.no
vgs.no
fylkesbibl.no
folkebibl.no
museum.no
idrett.no
priv.no
// Non-Norid generic domains : http://www.norid.no/regelverk/vedlegg-d.en.html
mil.no
stat.no
dep.no
kommune.no
herad.no
// no geographical names : http://www.norid.no/regelverk/vedlegg-b.en.html
// counties
aa.no
ah.no
bu.no
fm.no
hl.no
hm.no
jan-mayen.no
mr.no
nl.no
nt.no
of.no
ol.no
oslo.no
rl.no
sf.no
st.no
svalbard.no
tm.no
tr.no
va.no
vf.no
// primary and lower secondary schools per county
gs.aa.no
gs.ah.no
gs.bu.no
gs.fm.no
gs.hl.no
gs.hm.no
gs.jan-mayen.no
gs.mr.no
gs.nl.no
gs.nt.no
gs.of.no
gs.ol.no
gs.oslo.no
gs.rl.no
gs.sf.no
gs.st.no
gs.svalbard.no
gs.tm.no
gs.tr.no
gs.va.no
gs.vf.no
// cities
akrehamn.no
åkrehamn.no
algard.no
ålgård.no
arna.no
brumunddal.no
bryne.no
bronnoysund.no
brønnøysund.no
drobak.no
drøbak.no
egersund.no
fetsund.no
floro.no
florø.no
fredrikstad.no
hokksund.no
honefoss.no
hønefoss.no
jessheim.no
jorpeland.no
jørpeland.no
kirkenes.no
kopervik.no
krokstadelva.no
langevag.no
langevåg.no
leirvik.no
mjondalen.no
mjøndalen.no
mo-i-rana.no
mosjoen.no
mosjøen.no
nesoddtangen.no
orkanger.no
osoyro.no
osøyro.no
raholt.no
råholt.no
sandnessjoen.no
sandnessjøen.no
skedsmokorset.no
slattum.no
spjelkavik.no
stathelle.no
stavern.no
stjordalshalsen.no
stjørdalshalsen.no
tananger.no
tranby.no
vossevangen.no
// communities
afjord.no
åfjord.no
agdenes.no
al.no
ål.no
alesund.no
ålesund.no
alstahaug.no
alta.no
áltá.no
alaheadju.no
álaheadju.no
alvdal.no
amli.no
åmli.no
amot.no
åmot.no
andebu.no
andoy.no
andøy.no
andasuolo.no
ardal.no
årdal.no
aremark.no
arendal.no
ås.no
aseral.no
åseral.no
asker.no
askim.no
askvoll.no
askoy.no
askøy.no
asnes.no
åsnes.no
audnedaln.no
aukra.no
aure.no
aurland.no
aurskog-holand.no
aurskog-høland.no
austevoll.no
austrheim.no
averoy.no
averøy.no
balestrand.no
ballangen.no
balat.no
bálát.no
balsfjord.no
bahccavuotna.no
báhccavuotna.no
bamble.no
bardu.no
beardu.no
beiarn.no
bajddar.no
bájddar.no
baidar.no
báidár.no
berg.no
bergen.no
berlevag.no
berlevåg.no
bearalvahki.no
bearalváhki.no
bindal.no
birkenes.no
bjarkoy.no
bjarkøy.no
bjerkreim.no
bjugn.no
bodo.no
bodø.no
badaddja.no
bådåddjå.no
budejju.no
bokn.no
bremanger.no
bronnoy.no
brønnøy.no
bygland.no
bykle.no
barum.no
bærum.no
bo.telemark.no
bø.telemark.no
bo.nordland.no
bø.nordland.no
bievat.no
bievát.no
bomlo.no
bømlo.no
batsfjord.no
båtsfjord.no
bahcavuotna.no
báhcavuotna.no
dovre.no
drammen.no
drangedal.no
dyroy.no
dyrøy.no
donna.no
dønna.no
eid.no
eidfjord.no
eidsberg.no
eidskog.no
eidsvoll.no
eigersund.no
elverum.no
enebakk.no
engerdal.no
etne.no
etnedal.no
evenes.no
evenassi.no
evenášši.no
evje-og-hornnes.no
farsund.no
fauske.no
fuossko.no
fuoisku.no
fedje.no
fet.no
finnoy.no
finnøy.no
fitjar.no
fjaler.no
fjell.no
flakstad.no
flatanger.no
flekkefjord.no
flesberg.no
flora.no
fla.no
flå.no
folldal.no
forsand.no
fosnes.no
frei.no
frogn.no
froland.no
frosta.no
frana.no
fræna.no
froya.no
frøya.no
fusa.no
fyresdal.no
forde.no
førde.no
gamvik.no
gangaviika.no
gáŋgaviika.no
gaular.no
gausdal.no
gildeskal.no
gildeskål.no
giske.no
gjemnes.no
gjerdrum.no
gjerstad.no
gjesdal.no
gjovik.no
gjøvik.no
gloppen.no
gol.no
gran.no
grane.no
granvin.no
gratangen.no
grimstad.no
grong.no
kraanghke.no
kråanghke.no
grue.no
gulen.no
hadsel.no
halden.no
halsa.no
hamar.no
hamaroy.no
habmer.no
hábmer.no
hapmir.no
hápmir.no
hammerfest.no
hammarfeasta.no
hámmárfeasta.no
haram.no
hareid.no
harstad.no
hasvik.no
aknoluokta.no
ákŋoluokta.no
hattfjelldal.no
aarborte.no
haugesund.no
hemne.no
hemnes.no
hemsedal.no
heroy.more-og-romsdal.no
herøy.møre-og-romsdal.no
heroy.nordland.no
herøy.nordland.no
hitra.no
hjartdal.no
hjelmeland.no
hobol.no
hobøl.no
hof.no
hol.no
hole.no
holmestrand.no
holtalen.no
holtålen.no
hornindal.no
horten.no
hurdal.no
hurum.no
hvaler.no
hyllestad.no
hagebostad.no
hægebostad.no
hoyanger.no
høyanger.no
hoylandet.no
høylandet.no
ha.no
hå.no
ibestad.no
inderoy.no
inderøy.no
iveland.no
jevnaker.no
jondal.no
jolster.no
jølster.no
karasjok.no
karasjohka.no
kárášjohka.no
karlsoy.no
galsa.no
gálsá.no
karmoy.no
karmøy.no
kautokeino.no
guovdageaidnu.no
klepp.no
klabu.no
klæbu.no
kongsberg.no
kongsvinger.no
kragero.no
kragerø.no
kristiansand.no
kristiansund.no
krodsherad.no
krødsherad.no
kvalsund.no
rahkkeravju.no
ráhkkerávju.no
kvam.no
kvinesdal.no
kvinnherad.no
kviteseid.no
kvitsoy.no
kvitsøy.no
kvafjord.no
kvæfjord.no
giehtavuoatna.no
kvanangen.no
kvænangen.no
navuotna.no
návuotna.no
kafjord.no
kåfjord.no
gaivuotna.no
gáivuotna.no
larvik.no
lavangen.no
lavagis.no
loabat.no
loabát.no
lebesby.no
davvesiida.no
leikanger.no
leirfjord.no
leka.no
leksvik.no
lenvik.no
leangaviika.no
leaŋgaviika.no
lesja.no
levanger.no
lier.no
lierne.no
lillehammer.no
lillesand.no
lindesnes.no
lindas.no
lindås.no
lom.no
loppa.no
lahppi.no
láhppi.no
lund.no
lunner.no
luroy.no
lurøy.no
luster.no
lyngdal.no
lyngen.no
ivgu.no
lardal.no
lerdal.no
lærdal.no
lodingen.no
lødingen.no
lorenskog.no
lørenskog.no
loten.no
løten.no
malvik.no
masoy.no
måsøy.no
muosat.no
muosát.no
mandal.no
marker.no
marnardal.no
masfjorden.no
meland.no
meldal.no
melhus.no
meloy.no
meløy.no
meraker.no
meråker.no
moareke.no
moåreke.no
midsund.no
midtre-gauldal.no
modalen.no
modum.no
molde.no
moskenes.no
moss.no
mosvik.no
malselv.no
målselv.no
malatvuopmi.no
málatvuopmi.no
namdalseid.no
aejrie.no
namsos.no
namsskogan.no
naamesjevuemie.no
nååmesjevuemie.no
laakesvuemie.no
nannestad.no
narvik.no
narviika.no
naustdal.no
nedre-eiker.no
nes.akershus.no
nes.buskerud.no
nesna.no
nesodden.no
nesseby.no
unjarga.no
unjárga.no
nesset.no
nissedal.no
nittedal.no
nord-aurdal.no
nord-fron.no
nord-odal.no
norddal.no
nordkapp.no
davvenjarga.no
davvenjárga.no
nordre-land.no
nordreisa.no
raisa.no
ráisa.no
nore-og-uvdal.no
notodden.no
naroy.no
nærøy.no
notteroy.no
nøtterøy.no
odda.no
oksnes.no
øksnes.no
oppdal.no
oppegard.no
oppegård.no
orkdal.no
orland.no
ørland.no
orskog.no
ørskog.no
orsta.no
ørsta.no
os.hedmark.no
os.hordaland.no
osen.no
osteroy.no
osterøy.no
ostre-toten.no
østre-toten.no
overhalla.no
ovre-eiker.no
øvre-eiker.no
oyer.no
øyer.no
oygarden.no
øygarden.no
oystre-slidre.no
øystre-slidre.no
porsanger.no
porsangu.no
porsáŋgu.no
porsgrunn.no
radoy.no
radøy.no
rakkestad.no
rana.no
ruovat.no
randaberg.no
rauma.no
rendalen.no
rennebu.no
rennesoy.no
rennesøy.no
rindal.no
ringebu.no
ringerike.no
ringsaker.no
rissa.no
risor.no
risør.no
roan.no
rollag.no
rygge.no
ralingen.no
rælingen.no
rodoy.no
rødøy.no
romskog.no
rømskog.no
roros.no
røros.no
rost.no
røst.no
royken.no
røyken.no
royrvik.no
røyrvik.no
rade.no
råde.no
salangen.no
siellak.no
saltdal.no
salat.no
sálát.no
sálat.no
samnanger.no
sande.more-og-romsdal.no
sande.møre-og-romsdal.no
sande.vestfold.no
sandefjord.no
sandnes.no
sandoy.no
sandøy.no
sarpsborg.no
sauda.no
sauherad.no
sel.no
selbu.no
selje.no
seljord.no
sigdal.no
siljan.no
sirdal.no
skaun.no
skedsmo.no
ski.no
skien.no
skiptvet.no
skjervoy.no
skjervøy.no
skierva.no
skiervá.no
skjak.no
skjåk.no
skodje.no
skanland.no
skånland.no
skanit.no
skánit.no
smola.no
smøla.no
snillfjord.no
snasa.no
snåsa.no
snoasa.no
snaase.no
snåase.no
sogndal.no
sokndal.no
sola.no
solund.no
songdalen.no
sortland.no
spydeberg.no
stange.no
stavanger.no
steigen.no
steinkjer.no
stjordal.no
stjørdal.no
stokke.no
stor-elvdal.no
stord.no
stordal.no
storfjord.no
omasvuotna.no
strand.no
stranda.no
stryn.no
sula.no
suldal.no
sund.no
sunndal.no
surnadal.no
sveio.no
svelvik.no
sykkylven.no
sogne.no
søgne.no
somna.no
sømna.no
sondre-land.no
søndre-land.no
sor-aurdal.no
sør-aurdal.no
sor-fron.no
sør-fron.no
sor-odal.no
sør-odal.no
sor-varanger.no
sør-varanger.no
matta-varjjat.no
mátta-várjjat.no
sorfold.no
sørfold.no
sorreisa.no
sørreisa.no
sorum.no
sørum.no
tana.no
deatnu.no
time.no
tingvoll.no
tinn.no
tjeldsund.no
dielddanuorri.no
tjome.no
tjøme.no
tokke.no
tolga.no
torsken.no
tranoy.no
tranøy.no
tromso.no
tromsø.no
tromsa.no
romsa.no
trondheim.no
troandin.no
trysil.no
trana.no
træna.no
trogstad.no
trøgstad.no
tvedestrand.no
tydal.no
tynset.no
tysfjord.no
divtasvuodna.no
divttasvuotna.no
tysnes.no
tysvar.no
tysvær.no
tonsberg.no
tønsberg.no
ullensaker.no
ullensvang.no
ulvik.no
utsira.no
vadso.no
vadsø.no
cahcesuolo.no
čáhcesuolo.no
vaksdal.no
valle.no
vang.no
vanylven.no
vardo.no
vardø.no
varggat.no
várggát.no
vefsn.no
vaapste.no
vega.no
vegarshei.no
vegårshei.no
vennesla.no
verdal.no
verran.no
vestby.no
vestnes.no
vestre-slidre.no
vestre-toten.no
vestvagoy.no
vestvågøy.no
vevelstad.no
vik.no
vikna.no
vindafjord.no
volda.no
voss.no
varoy.no
værøy.no
vagan.no
vågan.no
voagat.no
vagsoy.no
vågsøy.no
vaga.no
vågå.no
valer.ostfold.no
våler.østfold.no
valer.hedmark.no
våler.hedmark.no

// np : http://www.mos.com.np/register.html
*.np

// nr : http://cenpac.net.nr/dns/index.html
// Submitted by registry <technician@cenpac.net.nr>
nr
biz.nr
info.nr
gov.nr
edu.nr
org.nr
net.nr
com.nr

// nu : https://en.wikipedia.org/wiki/.nu
nu

// nz : https://en.wikipedia.org/wiki/.nz
// Submitted by registry <jay@nzrs.net.nz>
nz
ac.nz
co.nz
cri.nz
geek.nz
gen.nz
govt.nz
health.nz
iwi.nz
kiwi.nz
maori.nz
mil.nz
māori.nz
net.nz
org.nz
parliament.nz
school.nz

// om : https://en.wikipedia.org/wiki/.om
om
co.om
com.om
edu.om
gov.om
med.om
museum.om
net.om
org.om
pro.om

// onion : https://tools.ietf.org/html/rfc7686
onion

// org : https://en.wikipedia.org/wiki/.org
org

// pa : http://www.nic.pa/
// Some additional second level "domains" resolve directly as hostnames, such as
// pannet.pa, so we add a rule for "pa".
pa
ac.pa
gob.pa
com.pa
org.pa
sld.pa
edu.pa
net.pa
ing.pa
abo.pa
med.pa
nom.pa

// pe : https://www.nic.pe/InformeFinalComision.pdf
pe
edu.pe
gob.pe
nom.pe
mil.pe
org.pe
com.pe
net.pe

// pf : http://www.gobin.info/domainname/formulaire-pf.pdf
pf
com.pf
org.pf
edu.pf

// pg : https://en.wikipedia.org/wiki/.pg
*.pg

// ph : http://www.domains.ph/FAQ2.asp
// Submitted by registry <jed@email.com.ph>
ph
com.ph
net.ph
org.ph
gov.ph
edu.ph
ngo.ph
mil.ph
i.ph

// pk : http://pk5.pknic.net.pk/pk5/msgNamepk.PK
pk
com.pk
net.pk
edu.pk
org.pk
fam.pk
biz.pk
web.pk
gov.pk
gob.pk
gok.pk
gon.pk
gop.pk
gos.pk
info.pk

// pl http://www.dns.pl/english/index.html
// Submitted by registry
pl
com.pl
net.pl
org.pl
// pl functional domains (http://www.dns.pl/english/index.html)
aid.pl
agro.pl
atm.pl
auto.pl
biz.pl
edu.pl
gmina.pl
gsm.pl
info.pl
mail.pl
miasta.pl
media.pl
mil.pl
nieruchomosci.pl
nom.pl
pc.pl
powiat.pl
priv.pl
realestate.pl
rel.pl
sex.pl
shop.pl
sklep.pl
sos.pl
szkola.pl
targi.pl
tm.pl
tourism.pl
travel.pl
turystyka.pl
// Government domains
gov.pl
ap.gov.pl
ic.gov.pl
is.gov.pl
us.gov.pl
kmpsp.gov.pl
kppsp.gov.pl
kwpsp.gov.pl
psp.gov.pl
wskr.gov.pl
kwp.gov.pl
mw.gov.pl
ug.gov.pl
um.gov.pl
umig.gov.pl
ugim.gov.pl
upow.gov.pl
uw.gov.pl
starostwo.gov.pl
pa.gov.pl
po.gov.pl
psse.gov.pl
pup.gov.pl
rzgw.gov.pl
sa.gov.pl
so.gov.pl
sr.gov.pl
wsa.gov.pl
sko.gov.pl
uzs.gov.pl
wiih.gov.pl
winb.gov.pl
pinb.gov.pl
wios.gov.pl
witd.gov.pl
wzmiuw.gov.pl
piw.gov.pl
wiw.gov.pl
griw.gov.pl
wif.gov.pl
oum.gov.pl
sdn.gov.pl
zp.gov.pl
uppo.gov.pl
mup.gov.pl
wuoz.gov.pl
konsulat.gov.pl
oirm.gov.pl
// pl regional domains (http://www.dns.pl/english/index.html)
augustow.pl
babia-gora.pl
bedzin.pl
beskidy.pl
bialowieza.pl
bialystok.pl
bielawa.pl
bieszczady.pl
boleslawiec.pl
bydgoszcz.pl
bytom.pl
cieszyn.pl
czeladz.pl
czest.pl
dlugoleka.pl
elblag.pl
elk.pl
glogow.pl
gniezno.pl
gorlice.pl
grajewo.pl
ilawa.pl
jaworzno.pl
jelenia-gora.pl
jgora.pl
kalisz.pl
kazimierz-dolny.pl
karpacz.pl
kartuzy.pl
kaszuby.pl
katowice.pl
kepno.pl
ketrzyn.pl
klodzko.pl
kobierzyce.pl
kolobrzeg.pl
konin.pl
konskowola.pl
kutno.pl
lapy.pl
lebork.pl
legnica.pl
lezajsk.pl
limanowa.pl
lomza.pl
lowicz.pl
lubin.pl
lukow.pl
malbork.pl
malopolska.pl
mazowsze.pl
mazury.pl
mielec.pl
mielno.pl
mragowo.pl
naklo.pl
nowaruda.pl
nysa.pl
olawa.pl
olecko.pl
olkusz.pl
olsztyn.pl
opoczno.pl
opole.pl
ostroda.pl
ostroleka.pl
ostrowiec.pl
ostrowwlkp.pl
pila.pl
pisz.pl
podhale.pl
podlasie.pl
polkowice.pl
pomorze.pl
pomorskie.pl
prochowice.pl
pruszkow.pl
przeworsk.pl
pulawy.pl
radom.pl
rawa-maz.pl
rybnik.pl
rzeszow.pl
sanok.pl
sejny.pl
slask.pl
slupsk.pl
sosnowiec.pl
stalowa-wola.pl
skoczow.pl
starachowice.pl
stargard.pl
suwalki.pl
swidnica.pl
swiebodzin.pl
swinoujscie.pl
szczecin.pl
szczytno.pl
tarnobrzeg.pl
tgory.pl
turek.pl
tychy.pl
ustka.pl
walbrzych.pl
warmia.pl
warszawa.pl
waw.pl
wegrow.pl
wielun.pl
wlocl.pl
wloclawek.pl
wodzislaw.pl
wolomin.pl
wroclaw.pl
zachpomor.pl
zagan.pl
zarow.pl
zgora.pl
zgorzelec.pl

// pm : http://www.afnic.fr/medias/documents/AFNIC-naming-policy2012.pdf
pm

// pn : http://www.government.pn/PnRegistry/policies.htm
pn
gov.pn
co.pn
org.pn
edu.pn
net.pn

// post : https://en.wikipedia.org/wiki/.post
post

// pr : http://www.nic.pr/index.asp?f=1
pr
com.pr
net.pr
org.pr
gov.pr
edu.pr
isla.pr
pro.pr
biz.pr
info.pr
name.pr
// these aren't mentioned on nic.pr, but on https://en.wikipedia.org/wiki/.pr
est.pr
prof.pr
ac.pr

// pro : http://registry.pro/get-pro
pro
aaa.pro
aca.pro
acct.pro
avocat.pro
bar.pro
cpa.pro
eng.pro
jur.pro
law.pro
med.pro
recht.pro

// ps : https://en.wikipedia.org/wiki/.ps
// http://www.nic.ps/registration/policy.html#reg
ps
edu.ps
gov.ps
sec.ps
plo.ps
com.ps
org.ps
net.ps

// pt : http://online.dns.pt/dns/start_dns
pt
net.pt
gov.pt
org.pt
edu.pt
int.pt
publ.pt
com.pt
nome.pt

// pw : https://en.wikipedia.org/wiki/.pw
pw
co.pw
ne.pw
or.pw
ed.pw
go.pw
belau.pw

// py : http://www.nic.py/pautas.html#seccion_9
// Submitted by registry
py
com.py
coop.py
edu.py
gov.py
mil.py
net.py
org.py

// qa : http://domains.qa/en/
qa
com.qa
edu.qa
gov.qa
mil.qa
name.qa
net.qa
org.qa
sch.qa

// re : http://www.afnic.re/obtenir/chartes/nommage-re/annexe-descriptifs
re
asso.re
com.re
nom.re

// ro : http://www.rotld.ro/
ro
arts.ro
com.ro
firm.ro
info.ro
nom.ro
nt.ro
org.ro
rec.ro
store.ro
tm.ro
www.ro

// rs : https://www.rnids.rs/en/domains/national-domains
rs
ac.rs
co.rs
edu.rs
gov.rs
in.rs
org.rs

// ru : https://cctld.ru/en/domains/domens_ru/reserved/
ru
ac.ru
edu.ru
gov.ru
int.ru
mil.ru
test.ru

// rw : http://www.nic.rw/cgi-bin/policy.pl
rw
gov.rw
net.rw
edu.rw
ac.rw
com.rw
co.rw
int.rw
mil.rw
gouv.rw

// sa : http://www.nic.net.sa/
sa
com.sa
net.sa
org.sa
gov.sa
med.sa
pub.sa
edu.sa
sch.sa

// sb : http://www.sbnic.net.sb/
// Submitted by registry <lee.humphries@telekom.com.sb>
sb
com.sb
edu.sb
gov.sb
net.sb
org.sb

// sc : http://www.nic.sc/
sc
com.sc
gov.sc
net.sc
org.sc
edu.sc

// sd : http://www.isoc.sd/sudanic.isoc.sd/billing_pricing.htm
// Submitted by registry <admin@isoc.sd>
sd
com.sd
net.sd
org.sd
edu.sd
med.sd
tv.sd
gov.sd
info.sd

// se : https://en.wikipedia.org/wiki/.se
// Submitted by registry <patrik.wallstrom@iis.se>
se
a.se
ac.se
b.se
bd.se
brand.se
c.se
d.se
e.se
f.se
fh.se
fhsk.se
fhv.se
g.se
h.se
i.se
k.se
komforb.se
kommunalforbund.se
komvux.se
l.se
lanbib.se
m.se
n.se
naturbruksgymn.se
o.se
org.se
p.se
parti.se
pp.se
press.se
r.se
s.se
t.se
tm.se
u.se
w.se
x.se
y.se
z.se

// sg : http://www.nic.net.sg/page/registration-policies-procedures-and-guidelines
sg
com.sg
net.sg
org.sg
gov.sg
edu.sg
per.sg

// sh : http://www.nic.sh/registrar.html
sh
com.sh
net.sh
gov.sh
org.sh
mil.sh

// si : https://en.wikipedia.org/wiki/.si
si

// sj : No registrations at this time.
// Submitted by registry <jarle@uninett.no>
sj

// sk : https://en.wikipedia.org/wiki/.sk
// list of 2nd level domains ?
sk

// sl : http://www.nic.sl
// Submitted by registry <adam@neoip.com>
sl
com.sl
net.sl
edu.sl
gov.sl
org.sl

// sm : https://en.wikipedia.org/wiki/.sm
sm

// sn : https://en.wikipedia.org/wiki/.sn
sn
art.sn
com.sn
edu.sn
gouv.sn
org.sn
perso.sn
univ.sn

// so : http://www.soregistry.com/
so
com.so
net.so
org.so

// sr : https://en.wikipedia.org/wiki/.sr
sr

// st : http://www.nic.st/html/policyrules/
st
co.st
com.st
consulado.st
edu.st
embaixada.st
gov.st
mil.st
net.st
org.st
principe.st
saotome.st
store.st

// su : https://en.wikipedia.org/wiki/.su
su

// sv : http://www.svnet.org.sv/niveldos.pdf
sv
com.sv
edu.sv
gob.sv
org.sv
red.sv

// sx : https://en.wikipedia.org/wiki/.sx
// Submitted by registry <jcvignes@openregistry.com>
sx
gov.sx

// sy : https://en.wikipedia.org/wiki/.sy
// see also: http://www.gobin.info/domainname/sy.doc
sy
edu.sy
gov.sy
net.sy
mil.sy
com.sy
org.sy

// sz : https://en.wikipedia.org/wiki/.sz
// http://www.sispa.org.sz/
sz
co.sz
ac.sz
org.sz

// tc : https://en.wikipedia.org/wiki/.tc
tc

// td : https://en.wikipedia.org/wiki/.td
td

// tel: https://en.wikipedia.org/wiki/.tel
// http://www.telnic.org/
tel

// tf : https://en.wikipedia.org/wiki/.tf
tf

// tg : https://en.wikipedia.org/wiki/.tg
// http://www.nic.tg/
tg

// th : https://en.wikipedia.org/wiki/.th
// Submitted by registry <krit@thains.co.th>
th
ac.th
co.th
go.th
in.th
mi.th
net.th
or.th

// tj : http://www.nic.tj/policy.html
tj
ac.tj
biz.tj
co.tj
com.tj
edu.tj
go.tj
gov.tj
int.tj
mil.tj
name.tj
net.tj
nic.tj
org.tj
test.tj
web.tj

// tk : https://en.wikipedia.org/wiki/.tk
tk

// tl : https://en.wikipedia.org/wiki/.tl
tl
gov.tl

// tm : http://www.nic.tm/local.html
tm
com.tm
co.tm
org.tm
net.tm
nom.tm
gov.tm
mil.tm
edu.tm

// tn : https://en.wikipedia.org/wiki/.tn
// http://whois.ati.tn/
tn
com.tn
ens.tn
fin.tn
gov.tn
ind.tn
intl.tn
nat.tn
net.tn
org.tn
info.tn
perso.tn
tourism.tn
edunet.tn
rnrt.tn
rns.tn
rnu.tn
mincom.tn
agrinet.tn
defense.tn
turen.tn

// to : https://en.wikipedia.org/wiki/.to
// Submitted by registry <egullich@colo.to>
to
com.to
gov.to
net.to
org.to
edu.to
mil.to

// tr : https://nic.tr/
// https://nic.tr/forms/eng/policies.pdf
// https://nic.tr/index.php?USRACTN=PRICELST
tr
av.tr
bbs.tr
bel.tr
biz.tr
com.tr
dr.tr
edu.tr
gen.tr
gov.tr
info.tr
mil.tr
k12.tr
kep.tr
name.tr
net.tr
org.tr
pol.tr
tel.tr
tsk.tr
tv.tr
web.tr
// Used by Northern Cyprus
nc.tr
// Used by government agencies of Northern Cyprus
gov.nc.tr

// tt : http://www.nic.tt/
tt
co.tt
com.tt
org.tt
net.tt
biz.tt
info.tt
pro.tt
int.tt
coop.tt
jobs.tt
mobi.tt
travel.tt
museum.tt
aero.tt
name.tt
gov.tt
edu.tt

// tv : https://en.wikipedia.org/wiki/.tv
// Not listing any 2LDs as reserved since none seem to exist in practice,
// Wikipedia notwithstanding.
tv

// tw : https://en.wikipedia.org/wiki/.tw
tw
edu.tw
gov.tw
mil.tw
com.tw
net.tw
org.tw
idv.tw
game.tw
ebiz.tw
club.tw
網路.tw
組織.tw
商業.tw

// tz : http://www.tznic.or.tz/index.php/domains
// Submitted by registry <manager@tznic.or.tz>
tz
ac.tz
co.tz
go.tz
hotel.tz
info.tz
me.tz
mil.tz
mobi.tz
ne.tz
or.tz
sc.tz
tv.tz

// ua : https://hostmaster.ua/policy/?ua
// Submitted by registry <dk@cctld.ua>
ua
// ua 2LD
com.ua
edu.ua
gov.ua
in.ua
net.ua
org.ua
// ua geographic names
// https://hostmaster.ua/2ld/
cherkassy.ua
cherkasy.ua
chernigov.ua
chernihiv.ua
chernivtsi.ua
chernovtsy.ua
ck.ua
cn.ua
cr.ua
crimea.ua
cv.ua
dn.ua
dnepropetrovsk.ua
dnipropetrovsk.ua
dominic.ua
donetsk.ua
dp.ua
if.ua
ivano-frankivsk.ua
kh.ua
kharkiv.ua
kharkov.ua
kherson.ua
khmelnitskiy.ua
khmelnytskyi.ua
kiev.ua
kirovograd.ua
km.ua
kr.ua
krym.ua
ks.ua
kv.ua
kyiv.ua
lg.ua
lt.ua
lugansk.ua
lutsk.ua
lv.ua
lviv.ua
mk.ua
mykolaiv.ua
nikolaev.ua
od.ua
odesa.ua
odessa.ua
pl.ua
poltava.ua
rivne.ua
rovno.ua
rv.ua
sb.ua
sebastopol.ua
sevastopol.ua
sm.ua
sumy.ua
te.ua
ternopil.ua
uz.ua
uzhgorod.ua
vinnica.ua
vinnytsia.ua
vn.ua
volyn.ua
yalta.ua
zaporizhzhe.ua
zaporizhzhia.ua
zhitomir.ua
zhytomyr.ua
zp.ua
zt.ua

// ug : https://www.registry.co.ug/
ug
co.ug
or.ug
ac.ug
sc.ug
go.ug
ne.ug
com.ug
org.ug

// uk : https://en.wikipedia.org/wiki/.uk
// Submitted by registry <Michael.Daly@nominet.org.uk>
uk
ac.uk
co.uk
gov.uk
ltd.uk
me.uk
net.uk
nhs.uk
org.uk
plc.uk
police.uk
*.sch.uk

// us : https://en.wikipedia.org/wiki/.us
us
dni.us
fed.us
isa.us
kids.us
nsn.us
// us geographic names
ak.us
al.us
ar.us
as.us
az.us
ca.us
co.us
ct.us
dc.us
de.us
fl.us
ga.us
gu.us
hi.us
ia.us
id.us
il.us
in.us
ks.us
ky.us
la.us
ma.us
md.us
me.us
mi.us
mn.us
mo.us
ms.us
mt.us
nc.us
nd.us
ne.us
nh.us
nj.us
nm.us
nv.us
ny.us
oh.us
ok.us
or.us
pa.us
pr.us
ri.us
sc.us
sd.us
tn.us
tx.us
ut.us
vi.us
vt.us
va.us
wa.us
wi.us
wv.us
wy.us
// The registrar notes several more specific domains available in each state,
// such as state.*.us, dst.*.us, etc., but resolution of these is somewhat
// haphazard; in some states these domains resolve as addresses, while in others
// only subdomains are available, or even nothing at all. We include the
// most common ones where it's clear that different sites are different
// entities.
k12.ak.us
k12.al.us
k12.ar.us
k12.as.us
k12.az.us
k12.ca.us
k12.co.us
k12.ct.us
k12.dc.us
k12.de.us
k12.fl.us
k12.ga.us
k12.gu.us
// k12.hi.us  Bug 614565 - Hawaii has a state-wide DOE login
k12.ia.us
k12.id.us
k12.il.us
k12.in.us
k12.ks.us
k12.ky.us
k12.la.us
k12.ma.us
k12.md.us
k12.me.us
k12.mi.us
k12.mn.us
k12.mo.us
k12.ms.us
k12.mt.us
k12.nc.us
// k12.nd.us  Bug 1028347 - Removed at request of Travis Rosso <trossow@nd.gov>
k12.ne.us
k12.nh.us
k12.nj.us
k12.nm.us
k12.nv.us
k12.ny.us
k12.oh.us
k12.ok.us
k12.or.us
k12.pa.us
k12.pr.us
k12.ri.us
k12.sc.us
// k12.sd.us  Bug 934131 - Removed at request of James Booze <James.Booze@k12.sd.us>
k12.tn.us
k12.tx.us
k12.ut.us
k12.vi.us
k12.vt.us
k12.va.us
k12.wa.us
k12.wi.us
// k12.wv.us  Bug 947705 - Removed at request of Verne Britton <verne@wvnet.edu>
k12.wy.us
cc.ak.us
cc.al.us
cc.ar.us
cc.as.us
cc.az.us
cc.ca.us
cc.co.us
cc.ct.us
cc.dc.us
cc.de.us
cc.fl.us
cc.ga.us
cc.gu.us
cc.hi.us
cc.ia.us
cc.id.us
cc.il.us
cc.in.us
cc.ks.us
cc.ky.us
cc.la.us
cc.ma.us
cc.md.us
cc.me.us
cc.mi.us
cc.mn.us
cc.mo.us
cc.ms.us
cc.mt.us
cc.nc.us
cc.nd.us
cc.ne.us
cc.nh.us
cc.nj.us
cc.nm.us
cc.nv.us
cc.ny.us
cc.oh.us
cc.ok.us
cc.or.us
cc.pa.us
cc.pr.us
cc.ri.us
cc.sc.us
cc.sd.us
cc.tn.us
cc.tx.us
cc.ut.us
cc.vi.us
cc.vt.us
cc.va.us
cc.wa.us
cc.wi.us
cc.wv.us
cc.wy.us
lib.ak.us
lib.al.us
lib.ar.us
lib.as.us
lib.az.us
lib.ca.us
lib.co.us
lib.ct.us
lib.dc.us
// lib.de.us  Issue #243 - Moved to Private section at request of Ed Moore <Ed.Moore@lib.de.us>
lib.fl.us
lib.ga.us
lib.gu.us
lib.hi.us
lib.ia.us
lib.id.us
lib.il.us
lib.in.us
lib.ks.us
lib.ky.us
lib.la.us
lib.ma.us
lib.md.us
lib.me.us
lib.mi.us
lib.mn.us
lib.mo.us
lib.ms.us
lib.mt.us
lib.nc.us
lib.nd.us
lib.ne.us
lib.nh.us
lib.nj.us
lib.nm.us
lib.nv.us
lib.ny.us
lib.oh.us
lib.ok.us
lib.or.us
lib.pa.us
lib.pr.us
lib.ri.us
lib.sc.us
lib.sd.us
lib.tn.us
lib.tx.us
lib.ut.us
lib.vi.us
lib.vt.us
lib.va.us
lib.wa.us
lib.wi.us
// lib.wv.us  Bug 941670 - Removed at request of Larry W Arnold <arnold@wvlc.lib.wv.us>
lib.wy.us
// k12.ma.us contains school districts in Massachusetts. The 4LDs are
//  managed independently except for private (PVT), charter (CHTR) and
//  parochial (PAROCH) schools.  Those are delegated directly to the
//  5LD operators.   <k12-ma-hostmaster _ at _ rsuc.gweep.net>
pvt.k12.ma.us
chtr.k12.ma.us
paroch.k12.ma.us
// Merit Network, Inc. maintains the registry for =~ /(k12|cc|lib).mi.us/ and the following
//    see also: http://domreg.merit.edu
//    see also: whois -h whois.domreg.merit.edu help
ann-arbor.mi.us
cog.mi.us
dst.mi.us
eaton.mi.us
gen.mi.us
mus.mi.us
tec.mi.us
washtenaw.mi.us

// uy : http://www.nic.org.uy/
uy
com.uy
edu.uy
gub.uy
mil.uy
net.uy
org.uy

// uz : http://www.reg.uz/
uz
co.uz
com.uz
net.uz
org.uz

// va : https://en.wikipedia.org/wiki/.va
va

// vc : https://en.wikipedia.org/wiki/.vc
// Submitted by registry <kshah@ca.afilias.info>
vc
com.vc
net.vc
org.vc
gov.vc
mil.vc
edu.vc

// ve : https://registro.nic.ve/
// Submitted by registry
ve
arts.ve
co.ve
com.ve
e12.ve
edu.ve
firm.ve
gob.ve
gov.ve
info.ve
int.ve
mil.ve
net.ve
org.ve
rec.ve
store.ve
tec.ve
web.ve

// vg : https://en.wikipedia.org/wiki/.vg
vg

// vi : http://www.nic.vi/newdomainform.htm
// http://www.nic.vi/Domain_Rules/body_domain_rules.html indicates some other
// TLDs are "reserved", such as edu.vi and gov.vi, but doesn't actually say they
// are available for registration (which they do not seem to be).
vi
co.vi
com.vi
k12.vi
net.vi
org.vi

// vn : https://www.dot.vn/vnnic/vnnic/domainregistration.jsp
vn
com.vn
net.vn
org.vn
edu.vn
gov.vn
int.vn
ac.vn
biz.vn
info.vn
name.vn
pro.vn
health.vn

// vu : https://en.wikipedia.org/wiki/.vu
// http://www.vunic.vu/
vu
com.vu
edu.vu
net.vu
org.vu

// wf : http://www.afnic.fr/medias/documents/AFNIC-naming-policy2012.pdf
wf

// ws : https://en.wikipedia.org/wiki/.ws
// http://samoanic.ws/index.dhtml
ws
com.ws
net.ws
org.ws
gov.ws
edu.ws

// yt : http://www.afnic.fr/medias/documents/AFNIC-naming-policy2012.pdf
yt

// IDN ccTLDs
// When submitting patches, please maintain a sort by ISO 3166 ccTLD, then
// U-label, and follow this format:
// // A-Label ("<Latin renderings>", <language name>[, variant info]) : <ISO 3166 ccTLD>
// // [sponsoring org]
// U-Label

// xn--mgbaam7a8h ("Emerat", Arabic) : AE
// http://nic.ae/english/arabicdomain/rules.jsp
امارات

// xn--y9a3aq ("hye", Armenian) : AM
// ISOC AM (operated by .am Registry)
հայ

// xn--54b7fta0cc ("Bangla", Bangla) : BD
বাংলা

// xn--90ae ("bg", Bulgarian) : BG
бг

// xn--90ais ("bel", Belarusian/Russian Cyrillic) : BY
// Operated by .by registry
бел

// xn--fiqs8s ("Zhongguo/China", Chinese, Simplified) : CN
// CNNIC
// http://cnnic.cn/html/Dir/2005/10/11/3218.htm
中国

// xn--fiqz9s ("Zhongguo/China", Chinese, Traditional) : CN
// CNNIC
// http://cnnic.cn/html/Dir/2005/10/11/3218.htm
中國

// xn--lgbbat1ad8j ("Algeria/Al Jazair", Arabic) : DZ
الجزائر

// xn--wgbh1c ("Egypt/Masr", Arabic) : EG
// http://www.dotmasr.eg/
مصر

// xn--e1a4c ("eu", Cyrillic) : EU
ею

// xn--node ("ge", Georgian Mkhedruli) : GE
გე

// xn--qxam ("el", Greek) : GR
// Hellenic Ministry of Infrastructure, Transport, and Networks
ελ

// xn--j6w193g ("Hong Kong", Chinese) : HK
// https://www.hkirc.hk
// Submitted by registry <hk.tech@hkirc.hk>
// https://www.hkirc.hk/content.jsp?id=30#!/34
香港
公司.香港
教育.香港
政府.香港
個人.香港
網絡.香港
組織.香港

// xn--2scrj9c ("Bharat", Kannada) : IN
// India
ಭಾರತ

// xn--3hcrj9c ("Bharat", Oriya) : IN
// India
ଭାରତ

// xn--45br5cyl ("Bharatam", Assamese) : IN
// India
ভাৰত

// xn--h2breg3eve ("Bharatam", Sanskrit) : IN
// India
भारतम्

// xn--h2brj9c8c ("Bharot", Santali) : IN
// India
भारोत

// xn--mgbgu82a ("Bharat", Sindhi) : IN
// India
ڀارت

// xn--rvc1e0am3e ("Bharatam", Malayalam) : IN
// India
ഭാരതം

// xn--h2brj9c ("Bharat", Devanagari) : IN
// India
भारत

// xn--mgbbh1a ("Bharat", Kashmiri) : IN
// India
بارت

// xn--mgbbh1a71e ("Bharat", Arabic) : IN
// India
بھارت

// xn--fpcrj9c3d ("Bharat", Telugu) : IN
// India
భారత్

// xn--gecrj9c ("Bharat", Gujarati) : IN
// India
ભારત

// xn--s9brj9c ("Bharat", Gurmukhi) : IN
// India
ਭਾਰਤ

// xn--45brj9c ("Bharat", Bengali) : IN
// India
ভারত

// xn--xkc2dl3a5ee0h ("India", Tamil) : IN
// India
இந்தியா

// xn--mgba3a4f16a ("Iran", Persian) : IR
ایران

// xn--mgba3a4fra ("Iran", Arabic) : IR
ايران

// xn--mgbtx2b ("Iraq", Arabic) : IQ
// Communications and Media Commission
عراق

// xn--mgbayh7gpa ("al-Ordon", Arabic) : JO
// National Information Technology Center (NITC)
// Royal Scientific Society, Al-Jubeiha
الاردن

// xn--3e0b707e ("Republic of Korea", Hangul) : KR
한국

// xn--80ao21a ("Kaz", Kazakh) : KZ
қаз

// xn--fzc2c9e2c ("Lanka", Sinhalese-Sinhala) : LK
// http://nic.lk
ලංකා

// xn--xkc2al3hye2a ("Ilangai", Tamil) : LK
// http://nic.lk
இலங்கை

// xn--mgbc0a9azcg ("Morocco/al-Maghrib", Arabic) : MA
المغرب

// xn--d1alf ("mkd", Macedonian) : MK
// MARnet
мкд

// xn--l1acc ("mon", Mongolian) : MN
мон

// xn--mix891f ("Macao", Chinese, Traditional) : MO
// MONIC / HNET Asia (Registry Operator for .mo)
澳門

// xn--mix082f ("Macao", Chinese, Simplified) : MO
澳门

// xn--mgbx4cd0ab ("Malaysia", Malay) : MY
مليسيا

// xn--mgb9awbf ("Oman", Arabic) : OM
عمان

// xn--mgbai9azgqp6j ("Pakistan", Urdu/Arabic) : PK
پاکستان

// xn--mgbai9a5eva00b ("Pakistan", Urdu/Arabic, variant) : PK
پاكستان

// xn--ygbi2ammx ("Falasteen", Arabic) : PS
// The Palestinian National Internet Naming Authority (PNINA)
// http://www.pnina.ps
فلسطين

// xn--90a3ac ("srb", Cyrillic) : RS
// https://www.rnids.rs/en/domains/national-domains
срб
пр.срб
орг.срб
обр.срб
од.срб
упр.срб
ак.срб

// xn--p1ai ("rf", Russian-Cyrillic) : RU
// http://www.cctld.ru/en/docs/rulesrf.php
рф

// xn--wgbl6a ("Qatar", Arabic) : QA
// http://www.ict.gov.qa/
قطر

// xn--mgberp4a5d4ar ("AlSaudiah", Arabic) : SA
// http://www.nic.net.sa/
السعودية

// xn--mgberp4a5d4a87g ("AlSaudiah", Arabic, variant)  : SA
السعودیة

// xn--mgbqly7c0a67fbc ("AlSaudiah", Arabic, variant) : SA
السعودیۃ

// xn--mgbqly7cvafr ("AlSaudiah", Arabic, variant) : SA
السعوديه

// xn--mgbpl2fh ("sudan", Arabic) : SD
// Operated by .sd registry
سودان

// xn--yfro4i67o Singapore ("Singapore", Chinese) : SG
新加坡

// xn--clchc0ea0b2g2a9gcd ("Singapore", Tamil) : SG
சிங்கப்பூர்

// xn--ogbpf8fl ("Syria", Arabic) : SY
سورية

// xn--mgbtf8fl ("Syria", Arabic, variant) : SY
سوريا

// xn--o3cw4h ("Thai", Thai) : TH
// http://www.thnic.co.th
ไทย
ศึกษา.ไทย
ธุรกิจ.ไทย
รัฐบาล.ไทย
ทหาร.ไทย
เน็ต.ไทย
องค์กร.ไทย

// xn--pgbs0dh ("Tunisia", Arabic) : TN
// http://nic.tn
تونس

// xn--kpry57d ("Taiwan", Chinese, Traditional) : TW
// http://www.twnic.net/english/dn/dn_07a.htm
台灣

// xn--kprw13d ("Taiwan", Chinese, Simplified) : TW
// http://www.twnic.net/english/dn/dn_07a.htm
台湾

// xn--nnx388a ("Taiwan", Chinese, variant) : TW
臺灣

// xn--j1amh ("ukr", Cyrillic) : UA
укр

// xn--mgb2ddes ("AlYemen", Arabic) : YE
اليمن

// xxx : http://icmregistry.com
xxx

// ye : http://www.y.net.ye/services/domain_name.htm
*.ye

// za : http://www.zadna.org.za/content/page/domain-information
ac.za
agric.za
alt.za
co.za
edu.za
gov.za
grondar.za
law.za
mil.za
net.za
ngo.za
nis.za
nom.za
org.za
school.za
tm.za
web.za

// zm : https://zicta.zm/
// Submitted by registry <info@zicta.zm>
zm
ac.zm
biz.zm
co.zm
com.zm
edu.zm
gov.zm
info.zm
mil.zm
net.zm
org.zm
sch.zm

// zw : https://www.potraz.gov.zw/
// Confirmed by registry <bmtengwa@potraz.gov.zw> 2017-01-25
zw
ac.zw
co.zw
gov.zw
mil.zw
org.zw


// newGTLDs
// List of new gTLDs imported from https://newgtlds.icann.org/newgtlds.csv on 2018-05-08T19:40:37Z
// This list is auto-generated, don't edit it manually.

// aaa : 2015-02-26 American Automobile Association, Inc.
aaa

// aarp : 2015-05-21 AARP
aarp

// abarth : 2015-07-30 Fiat Chrysler Automobiles N.V.
abarth

// abb : 2014-10-24 ABB Ltd
abb

// abbott : 2014-07-24 Abbott Laboratories, Inc.
abbott

// abbvie : 2015-07-30 AbbVie Inc.
abbvie

// abc : 2015-07-30 Disney Enterprises, Inc.
abc

// able : 2015-06-25 Able Inc.
able

// abogado : 2014-04-24 Minds + Machines Group Limited
abogado

// abudhabi : 2015-07-30 Abu Dhabi Systems and Information Centre
abudhabi

// academy : 2013-11-07 Binky Moon, LLC
academy

// accenture : 2014-08-15 Accenture plc
accenture

// accountant : 2014-11-20 dot Accountant Limited
accountant

// accountants : 2014-03-20 Binky Moon, LLC
accountants

// aco : 2015-01-08 ACO Severin Ahlmann GmbH & Co. KG
aco

// actor : 2013-12-12 United TLD Holdco Ltd.
actor

// adac : 2015-07-16 Allgemeiner Deutscher Automobil-Club e.V. (ADAC)
adac

// ads : 2014-12-04 Charleston Road Registry Inc.
ads

// adult : 2014-10-16 ICM Registry AD LLC
adult

// aeg : 2015-03-19 Aktiebolaget Electrolux
aeg

// aetna : 2015-05-21 Aetna Life Insurance Company
aetna

// afamilycompany : 2015-07-23 Johnson Shareholdings, Inc.
afamilycompany

// afl : 2014-10-02 Australian Football League
afl

// africa : 2014-03-24 ZA Central Registry NPC trading as Registry.Africa
africa

// agakhan : 2015-04-23 Fondation Aga Khan (Aga Khan Foundation)
agakhan

// agency : 2013-11-14 Binky Moon, LLC
agency

// aig : 2014-12-18 American International Group, Inc.
aig

// aigo : 2015-08-06 aigo Digital Technology Co,Ltd.
aigo

// airbus : 2015-07-30 Airbus S.A.S.
airbus

// airforce : 2014-03-06 United TLD Holdco Ltd.
airforce

// airtel : 2014-10-24 Bharti Airtel Limited
airtel

// akdn : 2015-04-23 Fondation Aga Khan (Aga Khan Foundation)
akdn

// alfaromeo : 2015-07-31 Fiat Chrysler Automobiles N.V.
alfaromeo

// alibaba : 2015-01-15 Alibaba Group Holding Limited
alibaba

// alipay : 2015-01-15 Alibaba Group Holding Limited
alipay

// allfinanz : 2014-07-03 Allfinanz Deutsche Vermögensberatung Aktiengesellschaft
allfinanz

// allstate : 2015-07-31 Allstate Fire and Casualty Insurance Company
allstate

// ally : 2015-06-18 Ally Financial Inc.
ally

// alsace : 2014-07-02 Region Grand Est
alsace

// alstom : 2015-07-30 ALSTOM
alstom

// americanexpress : 2015-07-31 American Express Travel Related Services Company, Inc.
americanexpress

// americanfamily : 2015-07-23 AmFam, Inc.
americanfamily

// amex : 2015-07-31 American Express Travel Related Services Company, Inc.
amex

// amfam : 2015-07-23 AmFam, Inc.
amfam

// amica : 2015-05-28 Amica Mutual Insurance Company
amica

// amsterdam : 2014-07-24 Gemeente Amsterdam
amsterdam

// analytics : 2014-12-18 Campus IP LLC
analytics

// android : 2014-08-07 Charleston Road Registry Inc.
android

// anquan : 2015-01-08 QIHOO 360 TECHNOLOGY CO. LTD.
anquan

// anz : 2015-07-31 Australia and New Zealand Banking Group Limited
anz

// aol : 2015-09-17 Oath Inc.
aol

// apartments : 2014-12-11 Binky Moon, LLC
apartments

// app : 2015-05-14 Charleston Road Registry Inc.
app

// apple : 2015-05-14 Apple Inc.
apple

// aquarelle : 2014-07-24 Aquarelle.com
aquarelle

// arab : 2015-11-12 League of Arab States
arab

// aramco : 2014-11-20 Aramco Services Company
aramco

// archi : 2014-02-06 Afilias plc
archi

// army : 2014-03-06 United TLD Holdco Ltd.
army

// art : 2016-03-24 UK Creative Ideas Limited
art

// arte : 2014-12-11 Association Relative à la Télévision Européenne G.E.I.E.
arte

// asda : 2015-07-31 Wal-Mart Stores, Inc.
asda

// associates : 2014-03-06 Binky Moon, LLC
associates

// athleta : 2015-07-30 The Gap, Inc.
athleta

// attorney : 2014-03-20 United TLD Holdco Ltd.
attorney

// auction : 2014-03-20 United TLD Holdco Ltd.
auction

// audi : 2015-05-21 AUDI Aktiengesellschaft
audi

// audible : 2015-06-25 Amazon Registry Services, Inc.
audible

// audio : 2014-03-20 Uniregistry, Corp.
audio

// auspost : 2015-08-13 Australian Postal Corporation
auspost

// author : 2014-12-18 Amazon Registry Services, Inc.
author

// auto : 2014-11-13 Cars Registry Limited
auto

// autos : 2014-01-09 DERAutos, LLC
autos

// avianca : 2015-01-08 Aerovias del Continente Americano S.A. Avianca
avianca

// aws : 2015-06-25 Amazon Registry Services, Inc.
aws

// axa : 2013-12-19 AXA SA
axa

// azure : 2014-12-18 Microsoft Corporation
azure

// baby : 2015-04-09 Johnson & Johnson Services, Inc.
baby

// baidu : 2015-01-08 Baidu, Inc.
baidu

// banamex : 2015-07-30 Citigroup Inc.
banamex

// bananarepublic : 2015-07-31 The Gap, Inc.
bananarepublic

// band : 2014-06-12 United TLD Holdco Ltd.
band

// bank : 2014-09-25 fTLD Registry Services LLC
bank

// bar : 2013-12-12 Punto 2012 Sociedad Anonima Promotora de Inversion de Capital Variable
bar

// barcelona : 2014-07-24 Municipi de Barcelona
barcelona

// barclaycard : 2014-11-20 Barclays Bank PLC
barclaycard

// barclays : 2014-11-20 Barclays Bank PLC
barclays

// barefoot : 2015-06-11 Gallo Vineyards, Inc.
barefoot

// bargains : 2013-11-14 Binky Moon, LLC
bargains

// baseball : 2015-10-29 MLB Advanced Media DH, LLC
baseball

// basketball : 2015-08-20 Fédération Internationale de Basketball (FIBA)
basketball

// bauhaus : 2014-04-17 Werkhaus GmbH
bauhaus

// bayern : 2014-01-23 Bayern Connect GmbH
bayern

// bbc : 2014-12-18 British Broadcasting Corporation
bbc

// bbt : 2015-07-23 BB&T Corporation
bbt

// bbva : 2014-10-02 BANCO BILBAO VIZCAYA ARGENTARIA, S.A.
bbva

// bcg : 2015-04-02 The Boston Consulting Group, Inc.
bcg

// bcn : 2014-07-24 Municipi de Barcelona
bcn

// beats : 2015-05-14 Beats Electronics, LLC
beats

// beauty : 2015-12-03 L'Oréal
beauty

// beer : 2014-01-09 Minds + Machines Group Limited
beer

// bentley : 2014-12-18 Bentley Motors Limited
bentley

// berlin : 2013-10-31 dotBERLIN GmbH & Co. KG
berlin

// best : 2013-12-19 BestTLD Pty Ltd
best

// bestbuy : 2015-07-31 BBY Solutions, Inc.
bestbuy

// bet : 2015-05-07 Afilias plc
bet

// bharti : 2014-01-09 Bharti Enterprises (Holding) Private Limited
bharti

// bible : 2014-06-19 American Bible Society
bible

// bid : 2013-12-19 dot Bid Limited
bid

// bike : 2013-08-27 Binky Moon, LLC
bike

// bing : 2014-12-18 Microsoft Corporation
bing

// bingo : 2014-12-04 Binky Moon, LLC
bingo

// bio : 2014-03-06 Afilias plc
bio

// black : 2014-01-16 Afilias plc
black

// blackfriday : 2014-01-16 Uniregistry, Corp.
blackfriday

// blockbuster : 2015-07-30 Dish DBS Corporation
blockbuster

// blog : 2015-05-14 Knock Knock WHOIS There, LLC
blog

// bloomberg : 2014-07-17 Bloomberg IP Holdings LLC
bloomberg

// blue : 2013-11-07 Afilias plc
blue

// bms : 2014-10-30 Bristol-Myers Squibb Company
bms

// bmw : 2014-01-09 Bayerische Motoren Werke Aktiengesellschaft
bmw

// bnl : 2014-07-24 Banca Nazionale del Lavoro
bnl

// bnpparibas : 2014-05-29 BNP Paribas
bnpparibas

// boats : 2014-12-04 DERBoats, LLC
boats

// boehringer : 2015-07-09 Boehringer Ingelheim International GmbH
boehringer

// bofa : 2015-07-31 Bank of America Corporation
bofa

// bom : 2014-10-16 Núcleo de Informação e Coordenação do Ponto BR - NIC.br
bom

// bond : 2014-06-05 Bond University Limited
bond

// boo : 2014-01-30 Charleston Road Registry Inc.
boo

// book : 2015-08-27 Amazon Registry Services, Inc.
book

// booking : 2015-07-16 Booking.com B.V.
booking

// bosch : 2015-06-18 Robert Bosch GMBH
bosch

// bostik : 2015-05-28 Bostik SA
bostik

// boston : 2015-12-10 Boston TLD Management, LLC
boston

// bot : 2014-12-18 Amazon Registry Services, Inc.
bot

// boutique : 2013-11-14 Binky Moon, LLC
boutique

// box : 2015-11-12 NS1 Limited
box

// bradesco : 2014-12-18 Banco Bradesco S.A.
bradesco

// bridgestone : 2014-12-18 Bridgestone Corporation
bridgestone

// broadway : 2014-12-22 Celebrate Broadway, Inc.
broadway

// broker : 2014-12-11 Dotbroker Registry Limited
broker

// brother : 2015-01-29 Brother Industries, Ltd.
brother

// brussels : 2014-02-06 DNS.be vzw
brussels

// budapest : 2013-11-21 Minds + Machines Group Limited
budapest

// bugatti : 2015-07-23 Bugatti International SA
bugatti

// build : 2013-11-07 Plan Bee LLC
build

// builders : 2013-11-07 Binky Moon, LLC
builders

// business : 2013-11-07 Binky Moon, LLC
business

// buy : 2014-12-18 Amazon Registry Services, Inc.
buy

// buzz : 2013-10-02 DOTSTRATEGY CO.
buzz

// bzh : 2014-02-27 Association www.bzh
bzh

// cab : 2013-10-24 Binky Moon, LLC
cab

// cafe : 2015-02-11 Binky Moon, LLC
cafe

// cal : 2014-07-24 Charleston Road Registry Inc.
cal

// call : 2014-12-18 Amazon Registry Services, Inc.
call

// calvinklein : 2015-07-30 PVH gTLD Holdings LLC
calvinklein

// cam : 2016-04-21 AC Webconnecting Holding B.V.
cam

// camera : 2013-08-27 Binky Moon, LLC
camera

// camp : 2013-11-07 Binky Moon, LLC
camp

// cancerresearch : 2014-05-15 Australian Cancer Research Foundation
cancerresearch

// canon : 2014-09-12 Canon Inc.
canon

// capetown : 2014-03-24 ZA Central Registry NPC trading as ZA Central Registry
capetown

// capital : 2014-03-06 Binky Moon, LLC
capital

// capitalone : 2015-08-06 Capital One Financial Corporation
capitalone

// car : 2015-01-22 Cars Registry Limited
car

// caravan : 2013-12-12 Caravan International, Inc.
caravan

// cards : 2013-12-05 Binky Moon, LLC
cards

// care : 2014-03-06 Binky Moon, LLC
care

// career : 2013-10-09 dotCareer LLC
career

// careers : 2013-10-02 Binky Moon, LLC
careers

// cars : 2014-11-13 Cars Registry Limited
cars

// cartier : 2014-06-23 Richemont DNS Inc.
cartier

// casa : 2013-11-21 Minds + Machines Group Limited
casa

// case : 2015-09-03 CNH Industrial N.V.
case

// caseih : 2015-09-03 CNH Industrial N.V.
caseih

// cash : 2014-03-06 Binky Moon, LLC
cash

// casino : 2014-12-18 Binky Moon, LLC
casino

// catering : 2013-12-05 Binky Moon, LLC
catering

// catholic : 2015-10-21 Pontificium Consilium de Comunicationibus Socialibus (PCCS) (Pontifical Council for Social Communication)
catholic

// cba : 2014-06-26 COMMONWEALTH BANK OF AUSTRALIA
cba

// cbn : 2014-08-22 The Christian Broadcasting Network, Inc.
cbn

// cbre : 2015-07-02 CBRE, Inc.
cbre

// cbs : 2015-08-06 CBS Domains Inc.
cbs

// ceb : 2015-04-09 The Corporate Executive Board Company
ceb

// center : 2013-11-07 Binky Moon, LLC
center

// ceo : 2013-11-07 CEOTLD Pty Ltd
ceo

// cern : 2014-06-05 European Organization for Nuclear Research ("CERN")
cern

// cfa : 2014-08-28 CFA Institute
cfa

// cfd : 2014-12-11 DotCFD Registry Limited
cfd

// chanel : 2015-04-09 Chanel International B.V.
chanel

// channel : 2014-05-08 Charleston Road Registry Inc.
channel

// charity : 2018-04-11 Corn Lake, LLC
charity

// chase : 2015-04-30 JPMorgan Chase Bank, National Association
chase

// chat : 2014-12-04 Binky Moon, LLC
chat

// cheap : 2013-11-14 Binky Moon, LLC
cheap

// chintai : 2015-06-11 CHINTAI Corporation
chintai

// christmas : 2013-11-21 Uniregistry, Corp.
christmas

// chrome : 2014-07-24 Charleston Road Registry Inc.
chrome

// chrysler : 2015-07-30 FCA US LLC.
chrysler

// church : 2014-02-06 Binky Moon, LLC
church

// cipriani : 2015-02-19 Hotel Cipriani Srl
cipriani

// circle : 2014-12-18 Amazon Registry Services, Inc.
circle

// cisco : 2014-12-22 Cisco Technology, Inc.
cisco

// citadel : 2015-07-23 Citadel Domain LLC
citadel

// citi : 2015-07-30 Citigroup Inc.
citi

// citic : 2014-01-09 CITIC Group Corporation
citic

// city : 2014-05-29 Binky Moon, LLC
city

// cityeats : 2014-12-11 Lifestyle Domain Holdings, Inc.
cityeats

// claims : 2014-03-20 Binky Moon, LLC
claims

// cleaning : 2013-12-05 Binky Moon, LLC
cleaning

// click : 2014-06-05 Uniregistry, Corp.
click

// clinic : 2014-03-20 Binky Moon, LLC
clinic

// clinique : 2015-10-01 The Estée Lauder Companies Inc.
clinique

// clothing : 2013-08-27 Binky Moon, LLC
clothing

// cloud : 2015-04-16 Aruba PEC S.p.A.
cloud

// club : 2013-11-08 .CLUB DOMAINS, LLC
club

// clubmed : 2015-06-25 Club Méditerranée S.A.
clubmed

// coach : 2014-10-09 Binky Moon, LLC
coach

// codes : 2013-10-31 Binky Moon, LLC
codes

// coffee : 2013-10-17 Binky Moon, LLC
coffee

// college : 2014-01-16 XYZ.COM LLC
college

// cologne : 2014-02-05 punkt.wien GmbH
cologne

// comcast : 2015-07-23 Comcast IP Holdings I, LLC
comcast

// commbank : 2014-06-26 COMMONWEALTH BANK OF AUSTRALIA
commbank

// community : 2013-12-05 Binky Moon, LLC
community

// company : 2013-11-07 Binky Moon, LLC
company

// compare : 2015-10-08 iSelect Ltd
compare

// computer : 2013-10-24 Binky Moon, LLC
computer

// comsec : 2015-01-08 VeriSign, Inc.
comsec

// condos : 2013-12-05 Binky Moon, LLC
condos

// construction : 2013-09-16 Binky Moon, LLC
construction

// consulting : 2013-12-05 United TLD Holdco Ltd.
consulting

// contact : 2015-01-08 Top Level Spectrum, Inc.
contact

// contractors : 2013-09-10 Binky Moon, LLC
contractors

// cooking : 2013-11-21 Minds + Machines Group Limited
cooking

// cookingchannel : 2015-07-02 Lifestyle Domain Holdings, Inc.
cookingchannel

// cool : 2013-11-14 Binky Moon, LLC
cool

// corsica : 2014-09-25 Collectivité de Corse
corsica

// country : 2013-12-19 DotCountry LLC
country

// coupon : 2015-02-26 Amazon Registry Services, Inc.
coupon

// coupons : 2015-03-26 Binky Moon, LLC
coupons

// courses : 2014-12-04 OPEN UNIVERSITIES AUSTRALIA PTY LTD
courses

// credit : 2014-03-20 Binky Moon, LLC
credit

// creditcard : 2014-03-20 Binky Moon, LLC
creditcard

// creditunion : 2015-01-22 CUNA Performance Resources, LLC
creditunion

// cricket : 2014-10-09 dot Cricket Limited
cricket

// crown : 2014-10-24 Crown Equipment Corporation
crown

// crs : 2014-04-03 Federated Co-operatives Limited
crs

// cruise : 2015-12-10 Viking River Cruises (Bermuda) Ltd.
cruise

// cruises : 2013-12-05 Binky Moon, LLC
cruises

// csc : 2014-09-25 Alliance-One Services, Inc.
csc

// cuisinella : 2014-04-03 SALM S.A.S.
cuisinella

// cymru : 2014-05-08 Nominet UK
cymru

// cyou : 2015-01-22 Beijing Gamease Age Digital Technology Co., Ltd.
cyou

// dabur : 2014-02-06 Dabur India Limited
dabur

// dad : 2014-01-23 Charleston Road Registry Inc.
dad

// dance : 2013-10-24 United TLD Holdco Ltd.
dance

// data : 2016-06-02 Dish DBS Corporation
data

// date : 2014-11-20 dot Date Limited
date

// dating : 2013-12-05 Binky Moon, LLC
dating

// datsun : 2014-03-27 NISSAN MOTOR CO., LTD.
datsun

// day : 2014-01-30 Charleston Road Registry Inc.
day

// dclk : 2014-11-20 Charleston Road Registry Inc.
dclk

// dds : 2015-05-07 Minds + Machines Group Limited
dds

// deal : 2015-06-25 Amazon Registry Services, Inc.
deal

// dealer : 2014-12-22 Dealer Dot Com, Inc.
dealer

// deals : 2014-05-22 Binky Moon, LLC
deals

// degree : 2014-03-06 United TLD Holdco Ltd.
degree

// delivery : 2014-09-11 Binky Moon, LLC
delivery

// dell : 2014-10-24 Dell Inc.
dell

// deloitte : 2015-07-31 Deloitte Touche Tohmatsu
deloitte

// delta : 2015-02-19 Delta Air Lines, Inc.
delta

// democrat : 2013-10-24 United TLD Holdco Ltd.
democrat

// dental : 2014-03-20 Binky Moon, LLC
dental

// dentist : 2014-03-20 United TLD Holdco Ltd.
dentist

// desi : 2013-11-14 Desi Networks LLC
desi

// design : 2014-11-07 Top Level Design, LLC
design

// dev : 2014-10-16 Charleston Road Registry Inc.
dev

// dhl : 2015-07-23 Deutsche Post AG
dhl

// diamonds : 2013-09-22 Binky Moon, LLC
diamonds

// diet : 2014-06-26 Uniregistry, Corp.
diet

// digital : 2014-03-06 Binky Moon, LLC
digital

// direct : 2014-04-10 Binky Moon, LLC
direct

// directory : 2013-09-20 Binky Moon, LLC
directory

// discount : 2014-03-06 Binky Moon, LLC
discount

// discover : 2015-07-23 Discover Financial Services
discover

// dish : 2015-07-30 Dish DBS Corporation
dish

// diy : 2015-11-05 Lifestyle Domain Holdings, Inc.
diy

// dnp : 2013-12-13 Dai Nippon Printing Co., Ltd.
dnp

// docs : 2014-10-16 Charleston Road Registry Inc.
docs

// doctor : 2016-06-02 Binky Moon, LLC
doctor

// dodge : 2015-07-30 FCA US LLC.
dodge

// dog : 2014-12-04 Binky Moon, LLC
dog

// domains : 2013-10-17 Binky Moon, LLC
domains

// dot : 2015-05-21 Dish DBS Corporation
dot

// download : 2014-11-20 dot Support Limited
download

// drive : 2015-03-05 Charleston Road Registry Inc.
drive

// dtv : 2015-06-04 Dish DBS Corporation
dtv

// dubai : 2015-01-01 Dubai Smart Government Department
dubai

// duck : 2015-07-23 Johnson Shareholdings, Inc.
duck

// dunlop : 2015-07-02 The Goodyear Tire & Rubber Company
dunlop

// duns : 2015-08-06 The Dun & Bradstreet Corporation
duns

// dupont : 2015-06-25 E. I. du Pont de Nemours and Company
dupont

// durban : 2014-03-24 ZA Central Registry NPC trading as ZA Central Registry
durban

// dvag : 2014-06-23 Deutsche Vermögensberatung Aktiengesellschaft DVAG
dvag

// dvr : 2016-05-26 Hughes Satellite Systems Corporation
dvr

// earth : 2014-12-04 Interlink Co., Ltd.
earth

// eat : 2014-01-23 Charleston Road Registry Inc.
eat

// eco : 2016-07-08 Big Room Inc.
eco

// edeka : 2014-12-18 EDEKA Verband kaufmännischer Genossenschaften e.V.
edeka

// education : 2013-11-07 Binky Moon, LLC
education

// email : 2013-10-31 Binky Moon, LLC
email

// emerck : 2014-04-03 Merck KGaA
emerck

// energy : 2014-09-11 Binky Moon, LLC
energy

// engineer : 2014-03-06 United TLD Holdco Ltd.
engineer

// engineering : 2014-03-06 Binky Moon, LLC
engineering

// enterprises : 2013-09-20 Binky Moon, LLC
enterprises

// epson : 2014-12-04 Seiko Epson Corporation
epson

// equipment : 2013-08-27 Binky Moon, LLC
equipment

// ericsson : 2015-07-09 Telefonaktiebolaget L M Ericsson
ericsson

// erni : 2014-04-03 ERNI Group Holding AG
erni

// esq : 2014-05-08 Charleston Road Registry Inc.
esq

// estate : 2013-08-27 Binky Moon, LLC
estate

// esurance : 2015-07-23 Esurance Insurance Company
esurance

// etisalat : 2015-09-03 Emirates Telecommunications Corporation (trading as Etisalat)
etisalat

// eurovision : 2014-04-24 European Broadcasting Union (EBU)
eurovision

// eus : 2013-12-12 Puntueus Fundazioa
eus

// events : 2013-12-05 Binky Moon, LLC
events

// everbank : 2014-05-15 EverBank
everbank

// exchange : 2014-03-06 Binky Moon, LLC
exchange

// expert : 2013-11-21 Binky Moon, LLC
expert

// exposed : 2013-12-05 Binky Moon, LLC
exposed

// express : 2015-02-11 Binky Moon, LLC
express

// extraspace : 2015-05-14 Extra Space Storage LLC
extraspace

// fage : 2014-12-18 Fage International S.A.
fage

// fail : 2014-03-06 Binky Moon, LLC
fail

// fairwinds : 2014-11-13 FairWinds Partners, LLC
fairwinds

// faith : 2014-11-20 dot Faith Limited
faith

// family : 2015-04-02 United TLD Holdco Ltd.
family

// fan : 2014-03-06 Asiamix Digital Limited
fan

// fans : 2014-11-07 Asiamix Digital Limited
fans

// farm : 2013-11-07 Binky Moon, LLC
farm

// farmers : 2015-07-09 Farmers Insurance Exchange
farmers

// fashion : 2014-07-03 Minds + Machines Group Limited
fashion

// fast : 2014-12-18 Amazon Registry Services, Inc.
fast

// fedex : 2015-08-06 Federal Express Corporation
fedex

// feedback : 2013-12-19 Top Level Spectrum, Inc.
feedback

// ferrari : 2015-07-31 Fiat Chrysler Automobiles N.V.
ferrari

// ferrero : 2014-12-18 Ferrero Trading Lux S.A.
ferrero

// fiat : 2015-07-31 Fiat Chrysler Automobiles N.V.
fiat

// fidelity : 2015-07-30 Fidelity Brokerage Services LLC
fidelity

// fido : 2015-08-06 Rogers Communications Canada Inc.
fido

// film : 2015-01-08 Motion Picture Domain Registry Pty Ltd
film

// final : 2014-10-16 Núcleo de Informação e Coordenação do Ponto BR - NIC.br
final

// finance : 2014-03-20 Binky Moon, LLC
finance

// financial : 2014-03-06 Binky Moon, LLC
financial

// fire : 2015-06-25 Amazon Registry Services, Inc.
fire

// firestone : 2014-12-18 Bridgestone Licensing Services, Inc
firestone

// firmdale : 2014-03-27 Firmdale Holdings Limited
firmdale

// fish : 2013-12-12 Binky Moon, LLC
fish

// fishing : 2013-11-21 Minds + Machines Group Limited
fishing

// fit : 2014-11-07 Minds + Machines Group Limited
fit

// fitness : 2014-03-06 Binky Moon, LLC
fitness

// flickr : 2015-04-02 Yahoo! Domain Services Inc.
flickr

// flights : 2013-12-05 Binky Moon, LLC
flights

// flir : 2015-07-23 FLIR Systems, Inc.
flir

// florist : 2013-11-07 Binky Moon, LLC
florist

// flowers : 2014-10-09 Uniregistry, Corp.
flowers

// fly : 2014-05-08 Charleston Road Registry Inc.
fly

// foo : 2014-01-23 Charleston Road Registry Inc.
foo

// food : 2016-04-21 Lifestyle Domain Holdings, Inc.
food

// foodnetwork : 2015-07-02 Lifestyle Domain Holdings, Inc.
foodnetwork

// football : 2014-12-18 Binky Moon, LLC
football

// ford : 2014-11-13 Ford Motor Company
ford

// forex : 2014-12-11 Dotforex Registry Limited
forex

// forsale : 2014-05-22 United TLD Holdco Ltd.
forsale

// forum : 2015-04-02 Fegistry, LLC
forum

// foundation : 2013-12-05 Binky Moon, LLC
foundation

// fox : 2015-09-11 FOX Registry, LLC
fox

// free : 2015-12-10 Amazon Registry Services, Inc.
free

// fresenius : 2015-07-30 Fresenius Immobilien-Verwaltungs-GmbH
fresenius

// frl : 2014-05-15 FRLregistry B.V.
frl

// frogans : 2013-12-19 OP3FT
frogans

// frontdoor : 2015-07-02 Lifestyle Domain Holdings, Inc.
frontdoor

// frontier : 2015-02-05 Frontier Communications Corporation
frontier

// ftr : 2015-07-16 Frontier Communications Corporation
ftr

// fujitsu : 2015-07-30 Fujitsu Limited
fujitsu

// fujixerox : 2015-07-23 Xerox DNHC LLC
fujixerox

// fun : 2016-01-14 DotSpace Inc.
fun

// fund : 2014-03-20 Binky Moon, LLC
fund

// furniture : 2014-03-20 Binky Moon, LLC
furniture

// futbol : 2013-09-20 United TLD Holdco Ltd.
futbol

// fyi : 2015-04-02 Binky Moon, LLC
fyi

// gal : 2013-11-07 Asociación puntoGAL
gal

// gallery : 2013-09-13 Binky Moon, LLC
gallery

// gallo : 2015-06-11 Gallo Vineyards, Inc.
gallo

// gallup : 2015-02-19 Gallup, Inc.
gallup

// game : 2015-05-28 Uniregistry, Corp.
game

// games : 2015-05-28 United TLD Holdco Ltd.
games

// gap : 2015-07-31 The Gap, Inc.
gap

// garden : 2014-06-26 Minds + Machines Group Limited
garden

// gbiz : 2014-07-17 Charleston Road Registry Inc.
gbiz

// gdn : 2014-07-31 Joint Stock Company "Navigation-information systems"
gdn

// gea : 2014-12-04 GEA Group Aktiengesellschaft
gea

// gent : 2014-01-23 COMBELL NV
gent

// genting : 2015-03-12 Resorts World Inc Pte. Ltd.
genting

// george : 2015-07-31 Wal-Mart Stores, Inc.
george

// ggee : 2014-01-09 GMO Internet, Inc.
ggee

// gift : 2013-10-17 DotGift, LLC
gift

// gifts : 2014-07-03 Binky Moon, LLC
gifts

// gives : 2014-03-06 United TLD Holdco Ltd.
gives

// giving : 2014-11-13 Giving Limited
giving

// glade : 2015-07-23 Johnson Shareholdings, Inc.
glade

// glass : 2013-11-07 Binky Moon, LLC
glass

// gle : 2014-07-24 Charleston Road Registry Inc.
gle

// global : 2014-04-17 Dot Global Domain Registry Limited
global

// globo : 2013-12-19 Globo Comunicação e Participações S.A
globo

// gmail : 2014-05-01 Charleston Road Registry Inc.
gmail

// gmbh : 2016-01-29 Binky Moon, LLC
gmbh

// gmo : 2014-01-09 GMO Internet Pte. Ltd.
gmo

// gmx : 2014-04-24 1&1 Mail & Media GmbH
gmx

// godaddy : 2015-07-23 Go Daddy East, LLC
godaddy

// gold : 2015-01-22 Binky Moon, LLC
gold

// goldpoint : 2014-11-20 YODOBASHI CAMERA CO.,LTD.
goldpoint

// golf : 2014-12-18 Binky Moon, LLC
golf

// goo : 2014-12-18 NTT Resonant Inc.
goo

// goodyear : 2015-07-02 The Goodyear Tire & Rubber Company
goodyear

// goog : 2014-11-20 Charleston Road Registry Inc.
goog

// google : 2014-07-24 Charleston Road Registry Inc.
google

// gop : 2014-01-16 Republican State Leadership Committee, Inc.
gop

// got : 2014-12-18 Amazon Registry Services, Inc.
got

// grainger : 2015-05-07 Grainger Registry Services, LLC
grainger

// graphics : 2013-09-13 Binky Moon, LLC
graphics

// gratis : 2014-03-20 Binky Moon, LLC
gratis

// green : 2014-05-08 Afilias plc
green

// gripe : 2014-03-06 Binky Moon, LLC
gripe

// grocery : 2016-06-16 Wal-Mart Stores, Inc.
grocery

// group : 2014-08-15 Binky Moon, LLC
group

// guardian : 2015-07-30 The Guardian Life Insurance Company of America
guardian

// gucci : 2014-11-13 Guccio Gucci S.p.a.
gucci

// guge : 2014-08-28 Charleston Road Registry Inc.
guge

// guide : 2013-09-13 Binky Moon, LLC
guide

// guitars : 2013-11-14 Uniregistry, Corp.
guitars

// guru : 2013-08-27 Binky Moon, LLC
guru

// hair : 2015-12-03 L'Oréal
hair

// hamburg : 2014-02-20 Hamburg Top-Level-Domain GmbH
hamburg

// hangout : 2014-11-13 Charleston Road Registry Inc.
hangout

// haus : 2013-12-05 United TLD Holdco Ltd.
haus

// hbo : 2015-07-30 HBO Registry Services, Inc.
hbo

// hdfc : 2015-07-30 HOUSING DEVELOPMENT FINANCE CORPORATION LIMITED
hdfc

// hdfcbank : 2015-02-12 HDFC Bank Limited
hdfcbank

// health : 2015-02-11 DotHealth, LLC
health

// healthcare : 2014-06-12 Binky Moon, LLC
healthcare

// help : 2014-06-26 Uniregistry, Corp.
help

// helsinki : 2015-02-05 City of Helsinki
helsinki

// here : 2014-02-06 Charleston Road Registry Inc.
here

// hermes : 2014-07-10 HERMES INTERNATIONAL
hermes

// hgtv : 2015-07-02 Lifestyle Domain Holdings, Inc.
hgtv

// hiphop : 2014-03-06 Uniregistry, Corp.
hiphop

// hisamitsu : 2015-07-16 Hisamitsu Pharmaceutical Co.,Inc.
hisamitsu

// hitachi : 2014-10-31 Hitachi, Ltd.
hitachi

// hiv : 2014-03-13 Uniregistry, Corp.
hiv

// hkt : 2015-05-14 PCCW-HKT DataCom Services Limited
hkt

// hockey : 2015-03-19 Binky Moon, LLC
hockey

// holdings : 2013-08-27 Binky Moon, LLC
holdings

// holiday : 2013-11-07 Binky Moon, LLC
holiday

// homedepot : 2015-04-02 Home Depot Product Authority, LLC
homedepot

// homegoods : 2015-07-16 The TJX Companies, Inc.
homegoods

// homes : 2014-01-09 DERHomes, LLC
homes

// homesense : 2015-07-16 The TJX Companies, Inc.
homesense

// honda : 2014-12-18 Honda Motor Co., Ltd.
honda

// honeywell : 2015-07-23 Honeywell GTLD LLC
honeywell

// horse : 2013-11-21 Minds + Machines Group Limited
horse

// hospital : 2016-10-20 Binky Moon, LLC
hospital

// host : 2014-04-17 DotHost Inc.
host

// hosting : 2014-05-29 Uniregistry, Corp.
hosting

// hot : 2015-08-27 Amazon Registry Services, Inc.
hot

// hoteles : 2015-03-05 Travel Reservations SRL
hoteles

// hotels : 2016-04-07 Booking.com B.V.
hotels

// hotmail : 2014-12-18 Microsoft Corporation
hotmail

// house : 2013-11-07 Binky Moon, LLC
house

// how : 2014-01-23 Charleston Road Registry Inc.
how

// hsbc : 2014-10-24 HSBC Global Services (UK) Limited
hsbc

// hughes : 2015-07-30 Hughes Satellite Systems Corporation
hughes

// hyatt : 2015-07-30 Hyatt GTLD, L.L.C.
hyatt

// hyundai : 2015-07-09 Hyundai Motor Company
hyundai

// ibm : 2014-07-31 International Business Machines Corporation
ibm

// icbc : 2015-02-19 Industrial and Commercial Bank of China Limited
icbc

// ice : 2014-10-30 IntercontinentalExchange, Inc.
ice

// icu : 2015-01-08 ShortDot SA
icu

// ieee : 2015-07-23 IEEE Global LLC
ieee

// ifm : 2014-01-30 ifm electronic gmbh
ifm

// ikano : 2015-07-09 Ikano S.A.
ikano

// imamat : 2015-08-06 Fondation Aga Khan (Aga Khan Foundation)
imamat

// imdb : 2015-06-25 Amazon Registry Services, Inc.
imdb

// immo : 2014-07-10 Binky Moon, LLC
immo

// immobilien : 2013-11-07 United TLD Holdco Ltd.
immobilien

// inc : 2018-03-10 GTLD Limited
inc

// industries : 2013-12-05 Binky Moon, LLC
industries

// infiniti : 2014-03-27 NISSAN MOTOR CO., LTD.
infiniti

// ing : 2014-01-23 Charleston Road Registry Inc.
ing

// ink : 2013-12-05 Top Level Design, LLC
ink

// institute : 2013-11-07 Binky Moon, LLC
institute

// insurance : 2015-02-19 fTLD Registry Services LLC
insurance

// insure : 2014-03-20 Binky Moon, LLC
insure

// intel : 2015-08-06 Intel Corporation
intel

// international : 2013-11-07 Binky Moon, LLC
international

// intuit : 2015-07-30 Intuit Administrative Services, Inc.
intuit

// investments : 2014-03-20 Binky Moon, LLC
investments

// ipiranga : 2014-08-28 Ipiranga Produtos de Petroleo S.A.
ipiranga

// irish : 2014-08-07 Binky Moon, LLC
irish

// iselect : 2015-02-11 iSelect Ltd
iselect

// ismaili : 2015-08-06 Fondation Aga Khan (Aga Khan Foundation)
ismaili

// ist : 2014-08-28 Istanbul Metropolitan Municipality
ist

// istanbul : 2014-08-28 Istanbul Metropolitan Municipality
istanbul

// itau : 2014-10-02 Itau Unibanco Holding S.A.
itau

// itv : 2015-07-09 ITV Services Limited
itv

// iveco : 2015-09-03 CNH Industrial N.V.
iveco

// jaguar : 2014-11-13 Jaguar Land Rover Ltd
jaguar

// java : 2014-06-19 Oracle Corporation
java

// jcb : 2014-11-20 JCB Co., Ltd.
jcb

// jcp : 2015-04-23 JCP Media, Inc.
jcp

// jeep : 2015-07-30 FCA US LLC.
jeep

// jetzt : 2014-01-09 Binky Moon, LLC
jetzt

// jewelry : 2015-03-05 Binky Moon, LLC
jewelry

// jio : 2015-04-02 Reliance Industries Limited
jio

// jll : 2015-04-02 Jones Lang LaSalle Incorporated
jll

// jmp : 2015-03-26 Matrix IP LLC
jmp

// jnj : 2015-06-18 Johnson & Johnson Services, Inc.
jnj

// joburg : 2014-03-24 ZA Central Registry NPC trading as ZA Central Registry
joburg

// jot : 2014-12-18 Amazon Registry Services, Inc.
jot

// joy : 2014-12-18 Amazon Registry Services, Inc.
joy

// jpmorgan : 2015-04-30 JPMorgan Chase Bank, National Association
jpmorgan

// jprs : 2014-09-18 Japan Registry Services Co., Ltd.
jprs

// juegos : 2014-03-20 Uniregistry, Corp.
juegos

// juniper : 2015-07-30 JUNIPER NETWORKS, INC.
juniper

// kaufen : 2013-11-07 United TLD Holdco Ltd.
kaufen

// kddi : 2014-09-12 KDDI CORPORATION
kddi

// kerryhotels : 2015-04-30 Kerry Trading Co. Limited
kerryhotels

// kerrylogistics : 2015-04-09 Kerry Trading Co. Limited
kerrylogistics

// kerryproperties : 2015-04-09 Kerry Trading Co. Limited
kerryproperties

// kfh : 2014-12-04 Kuwait Finance House
kfh

// kia : 2015-07-09 KIA MOTORS CORPORATION
kia

// kim : 2013-09-23 Afilias plc
kim

// kinder : 2014-11-07 Ferrero Trading Lux S.A.
kinder

// kindle : 2015-06-25 Amazon Registry Services, Inc.
kindle

// kitchen : 2013-09-20 Binky Moon, LLC
kitchen

// kiwi : 2013-09-20 DOT KIWI LIMITED
kiwi

// koeln : 2014-01-09 punkt.wien GmbH
koeln

// komatsu : 2015-01-08 Komatsu Ltd.
komatsu

// kosher : 2015-08-20 Kosher Marketing Assets LLC
kosher

// kpmg : 2015-04-23 KPMG International Cooperative (KPMG International Genossenschaft)
kpmg

// kpn : 2015-01-08 Koninklijke KPN N.V.
kpn

// krd : 2013-12-05 KRG Department of Information Technology
krd

// kred : 2013-12-19 KredTLD Pty Ltd
kred

// kuokgroup : 2015-04-09 Kerry Trading Co. Limited
kuokgroup

// kyoto : 2014-11-07 Academic Institution: Kyoto Jyoho Gakuen
kyoto

// lacaixa : 2014-01-09 Fundación Bancaria Caixa d’Estalvis i Pensions de Barcelona, “la Caixa”
lacaixa

// ladbrokes : 2015-08-06 LADBROKES INTERNATIONAL PLC
ladbrokes

// lamborghini : 2015-06-04 Automobili Lamborghini S.p.A.
lamborghini

// lamer : 2015-10-01 The Estée Lauder Companies Inc.
lamer

// lancaster : 2015-02-12 LANCASTER
lancaster

// lancia : 2015-07-31 Fiat Chrysler Automobiles N.V.
lancia

// lancome : 2015-07-23 L'Oréal
lancome

// land : 2013-09-10 Binky Moon, LLC
land

// landrover : 2014-11-13 Jaguar Land Rover Ltd
landrover

// lanxess : 2015-07-30 LANXESS Corporation
lanxess

// lasalle : 2015-04-02 Jones Lang LaSalle Incorporated
lasalle

// lat : 2014-10-16 ECOM-LAC Federaciòn de Latinoamèrica y el Caribe para Internet y el Comercio Electrònico
lat

// latino : 2015-07-30 Dish DBS Corporation
latino

// latrobe : 2014-06-16 La Trobe University
latrobe

// law : 2015-01-22 Minds + Machines Group Limited
law

// lawyer : 2014-03-20 United TLD Holdco Ltd.
lawyer

// lds : 2014-03-20 IRI Domain Management, LLC ("Applicant")
lds

// lease : 2014-03-06 Binky Moon, LLC
lease

// leclerc : 2014-08-07 A.C.D. LEC Association des Centres Distributeurs Edouard Leclerc
leclerc

// lefrak : 2015-07-16 LeFrak Organization, Inc.
lefrak

// legal : 2014-10-16 Binky Moon, LLC
legal

// lego : 2015-07-16 LEGO Juris A/S
lego

// lexus : 2015-04-23 TOYOTA MOTOR CORPORATION
lexus

// lgbt : 2014-05-08 Afilias plc
lgbt

// liaison : 2014-10-02 Liaison Technologies, Incorporated
liaison

// lidl : 2014-09-18 Schwarz Domains und Services GmbH & Co. KG
lidl

// life : 2014-02-06 Binky Moon, LLC
life

// lifeinsurance : 2015-01-15 American Council of Life Insurers
lifeinsurance

// lifestyle : 2014-12-11 Lifestyle Domain Holdings, Inc.
lifestyle

// lighting : 2013-08-27 Binky Moon, LLC
lighting

// like : 2014-12-18 Amazon Registry Services, Inc.
like

// lilly : 2015-07-31 Eli Lilly and Company
lilly

// limited : 2014-03-06 Binky Moon, LLC
limited

// limo : 2013-10-17 Binky Moon, LLC
limo

// lincoln : 2014-11-13 Ford Motor Company
lincoln

// linde : 2014-12-04 Linde Aktiengesellschaft
linde

// link : 2013-11-14 Uniregistry, Corp.
link

// lipsy : 2015-06-25 Lipsy Ltd
lipsy

// live : 2014-12-04 United TLD Holdco Ltd.
live

// living : 2015-07-30 Lifestyle Domain Holdings, Inc.
living

// lixil : 2015-03-19 LIXIL Group Corporation
lixil

// llc : 2017-12-14 Afilias plc
llc

// loan : 2014-11-20 dot Loan Limited
loan

// loans : 2014-03-20 Binky Moon, LLC
loans

// locker : 2015-06-04 Dish DBS Corporation
locker

// locus : 2015-06-25 Locus Analytics LLC
locus

// loft : 2015-07-30 Annco, Inc.
loft

// lol : 2015-01-30 Uniregistry, Corp.
lol

// london : 2013-11-14 Dot London Domains Limited
london

// lotte : 2014-11-07 Lotte Holdings Co., Ltd.
lotte

// lotto : 2014-04-10 Afilias plc
lotto

// love : 2014-12-22 Merchant Law Group LLP
love

// lpl : 2015-07-30 LPL Holdings, Inc.
lpl

// lplfinancial : 2015-07-30 LPL Holdings, Inc.
lplfinancial

// ltd : 2014-09-25 Binky Moon, LLC
ltd

// ltda : 2014-04-17 InterNetX, Corp
ltda

// lundbeck : 2015-08-06 H. Lundbeck A/S
lundbeck

// lupin : 2014-11-07 LUPIN LIMITED
lupin

// luxe : 2014-01-09 Minds + Machines Group Limited
luxe

// luxury : 2013-10-17 Luxury Partners, LLC
luxury

// macys : 2015-07-31 Macys, Inc.
macys

// madrid : 2014-05-01 Comunidad de Madrid
madrid

// maif : 2014-10-02 Mutuelle Assurance Instituteur France (MAIF)
maif

// maison : 2013-12-05 Binky Moon, LLC
maison

// makeup : 2015-01-15 L'Oréal
makeup

// man : 2014-12-04 MAN SE
man

// management : 2013-11-07 Binky Moon, LLC
management

// mango : 2013-10-24 PUNTO FA S.L.
mango

// map : 2016-06-09 Charleston Road Registry Inc.
map

// market : 2014-03-06 United TLD Holdco Ltd.
market

// marketing : 2013-11-07 Binky Moon, LLC
marketing

// markets : 2014-12-11 Dotmarkets Registry Limited
markets

// marriott : 2014-10-09 Marriott Worldwide Corporation
marriott

// marshalls : 2015-07-16 The TJX Companies, Inc.
marshalls

// maserati : 2015-07-31 Fiat Chrysler Automobiles N.V.
maserati

// mattel : 2015-08-06 Mattel Sites, Inc.
mattel

// mba : 2015-04-02 Binky Moon, LLC
mba

// mckinsey : 2015-07-31 McKinsey Holdings, Inc.
mckinsey

// med : 2015-08-06 Medistry LLC
med

// media : 2014-03-06 Binky Moon, LLC
media

// meet : 2014-01-16 Charleston Road Registry Inc.
meet

// melbourne : 2014-05-29 The Crown in right of the State of Victoria, represented by its Department of State Development, Business and Innovation
melbourne

// meme : 2014-01-30 Charleston Road Registry Inc.
meme

// memorial : 2014-10-16 Dog Beach, LLC
memorial

// men : 2015-02-26 Exclusive Registry Limited
men

// menu : 2013-09-11 Wedding TLD2, LLC
menu

// merckmsd : 2016-07-14 MSD Registry Holdings, Inc.
merckmsd

// metlife : 2015-05-07 MetLife Services and Solutions, LLC
metlife

// miami : 2013-12-19 Minds + Machines Group Limited
miami

// microsoft : 2014-12-18 Microsoft Corporation
microsoft

// mini : 2014-01-09 Bayerische Motoren Werke Aktiengesellschaft
mini

// mint : 2015-07-30 Intuit Administrative Services, Inc.
mint

// mit : 2015-07-02 Massachusetts Institute of Technology
mit

// mitsubishi : 2015-07-23 Mitsubishi Corporation
mitsubishi

// mlb : 2015-05-21 MLB Advanced Media DH, LLC
mlb

// mls : 2015-04-23 The Canadian Real Estate Association
mls

// mma : 2014-11-07 MMA IARD
mma

// mobile : 2016-06-02 Dish DBS Corporation
mobile

// mobily : 2014-12-18 GreenTech Consultancy Company W.L.L.
mobily

// moda : 2013-11-07 United TLD Holdco Ltd.
moda

// moe : 2013-11-13 Interlink Co., Ltd.
moe

// moi : 2014-12-18 Amazon Registry Services, Inc.
moi

// mom : 2015-04-16 Uniregistry, Corp.
mom

// monash : 2013-09-30 Monash University
monash

// money : 2014-10-16 Binky Moon, LLC
money

// monster : 2015-09-11 Monster Worldwide, Inc.
monster

// mopar : 2015-07-30 FCA US LLC.
mopar

// mormon : 2013-12-05 IRI Domain Management, LLC ("Applicant")
mormon

// mortgage : 2014-03-20 United TLD Holdco Ltd.
mortgage

// moscow : 2013-12-19 Foundation for Assistance for Internet Technologies and Infrastructure Development (FAITID)
moscow

// moto : 2015-06-04 Motorola Trademark Holdings, LLC
moto

// motorcycles : 2014-01-09 DERMotorcycles, LLC
motorcycles

// mov : 2014-01-30 Charleston Road Registry Inc.
mov

// movie : 2015-02-05 Binky Moon, LLC
movie

// movistar : 2014-10-16 Telefónica S.A.
movistar

// msd : 2015-07-23 MSD Registry Holdings, Inc.
msd

// mtn : 2014-12-04 MTN Dubai Limited
mtn

// mtr : 2015-03-12 MTR Corporation Limited
mtr

// mutual : 2015-04-02 Northwestern Mutual MU TLD Registry, LLC
mutual

// nab : 2015-08-20 National Australia Bank Limited
nab

// nadex : 2014-12-11 Nadex Domains, Inc.
nadex

// nagoya : 2013-10-24 GMO Registry, Inc.
nagoya

// nationwide : 2015-07-23 Nationwide Mutual Insurance Company
nationwide

// natura : 2015-03-12 NATURA COSMÉTICOS S.A.
natura

// navy : 2014-03-06 United TLD Holdco Ltd.
navy

// nba : 2015-07-31 NBA REGISTRY, LLC
nba

// nec : 2015-01-08 NEC Corporation
nec

// netbank : 2014-06-26 COMMONWEALTH BANK OF AUSTRALIA
netbank

// netflix : 2015-06-18 Netflix, Inc.
netflix

// network : 2013-11-14 Binky Moon, LLC
network

// neustar : 2013-12-05 Registry Services, LLC
neustar

// new : 2014-01-30 Charleston Road Registry Inc.
new

// newholland : 2015-09-03 CNH Industrial N.V.
newholland

// news : 2014-12-18 United TLD Holdco Ltd.
news

// next : 2015-06-18 Next plc
next

// nextdirect : 2015-06-18 Next plc
nextdirect

// nexus : 2014-07-24 Charleston Road Registry Inc.
nexus

// nfl : 2015-07-23 NFL Reg Ops LLC
nfl

// ngo : 2014-03-06 Public Interest Registry
ngo

// nhk : 2014-02-13 Japan Broadcasting Corporation (NHK)
nhk

// nico : 2014-12-04 DWANGO Co., Ltd.
nico

// nike : 2015-07-23 NIKE, Inc.
nike

// nikon : 2015-05-21 NIKON CORPORATION
nikon

// ninja : 2013-11-07 United TLD Holdco Ltd.
ninja

// nissan : 2014-03-27 NISSAN MOTOR CO., LTD.
nissan

// nissay : 2015-10-29 Nippon Life Insurance Company
nissay

// nokia : 2015-01-08 Nokia Corporation
nokia

// northwesternmutual : 2015-06-18 Northwestern Mutual Registry, LLC
northwesternmutual

// norton : 2014-12-04 Symantec Corporation
norton

// now : 2015-06-25 Amazon Registry Services, Inc.
now

// nowruz : 2014-09-04 Asia Green IT System Bilgisayar San. ve Tic. Ltd. Sti.
nowruz

// nowtv : 2015-05-14 Starbucks (HK) Limited
nowtv

// nra : 2014-05-22 NRA Holdings Company, INC.
nra

// nrw : 2013-11-21 Minds + Machines GmbH
nrw

// ntt : 2014-10-31 NIPPON TELEGRAPH AND TELEPHONE CORPORATION
ntt

// nyc : 2014-01-23 The City of New York by and through the New York City Department of Information Technology & Telecommunications
nyc

// obi : 2014-09-25 OBI Group Holding SE & Co. KGaA
obi

// observer : 2015-04-30 Top Level Spectrum, Inc.
observer

// off : 2015-07-23 Johnson Shareholdings, Inc.
off

// office : 2015-03-12 Microsoft Corporation
office

// okinawa : 2013-12-05 BRregistry, Inc.
okinawa

// olayan : 2015-05-14 Crescent Holding GmbH
olayan

// olayangroup : 2015-05-14 Crescent Holding GmbH
olayangroup

// oldnavy : 2015-07-31 The Gap, Inc.
oldnavy

// ollo : 2015-06-04 Dish DBS Corporation
ollo

// omega : 2015-01-08 The Swatch Group Ltd
omega

// one : 2014-11-07 One.com A/S
one

// ong : 2014-03-06 Public Interest Registry
ong

// onl : 2013-09-16 I-Registry Ltd.
onl

// online : 2015-01-15 DotOnline Inc.
online

// onyourside : 2015-07-23 Nationwide Mutual Insurance Company
onyourside

// ooo : 2014-01-09 INFIBEAM INCORPORATION LIMITED
ooo

// open : 2015-07-31 American Express Travel Related Services Company, Inc.
open

// oracle : 2014-06-19 Oracle Corporation
oracle

// orange : 2015-03-12 Orange Brand Services Limited
orange

// organic : 2014-03-27 Afilias plc
organic

// origins : 2015-10-01 The Estée Lauder Companies Inc.
origins

// osaka : 2014-09-04 Osaka Registry Co., Ltd.
osaka

// otsuka : 2013-10-11 Otsuka Holdings Co., Ltd.
otsuka

// ott : 2015-06-04 Dish DBS Corporation
ott

// ovh : 2014-01-16 OVH SAS
ovh

// page : 2014-12-04 Charleston Road Registry Inc.
page

// panasonic : 2015-07-30 Panasonic Corporation
panasonic

// paris : 2014-01-30 City of Paris
paris

// pars : 2014-09-04 Asia Green IT System Bilgisayar San. ve Tic. Ltd. Sti.
pars

// partners : 2013-12-05 Binky Moon, LLC
partners

// parts : 2013-12-05 Binky Moon, LLC
parts

// party : 2014-09-11 Blue Sky Registry Limited
party

// passagens : 2015-03-05 Travel Reservations SRL
passagens

// pay : 2015-08-27 Amazon Registry Services, Inc.
pay

// pccw : 2015-05-14 PCCW Enterprises Limited
pccw

// pet : 2015-05-07 Afilias plc
pet

// pfizer : 2015-09-11 Pfizer Inc.
pfizer

// pharmacy : 2014-06-19 National Association of Boards of Pharmacy
pharmacy

// phd : 2016-07-28 Charleston Road Registry Inc.
phd

// philips : 2014-11-07 Koninklijke Philips N.V.
philips

// phone : 2016-06-02 Dish DBS Corporation
phone

// photo : 2013-11-14 Uniregistry, Corp.
photo

// photography : 2013-09-20 Binky Moon, LLC
photography

// photos : 2013-10-17 Binky Moon, LLC
photos

// physio : 2014-05-01 PhysBiz Pty Ltd
physio

// piaget : 2014-10-16 Richemont DNS Inc.
piaget

// pics : 2013-11-14 Uniregistry, Corp.
pics

// pictet : 2014-06-26 Pictet Europe S.A.
pictet

// pictures : 2014-03-06 Binky Moon, LLC
pictures

// pid : 2015-01-08 Top Level Spectrum, Inc.
pid

// pin : 2014-12-18 Amazon Registry Services, Inc.
pin

// ping : 2015-06-11 Ping Registry Provider, Inc.
ping

// pink : 2013-10-01 Afilias plc
pink

// pioneer : 2015-07-16 Pioneer Corporation
pioneer

// pizza : 2014-06-26 Binky Moon, LLC
pizza

// place : 2014-04-24 Binky Moon, LLC
place

// play : 2015-03-05 Charleston Road Registry Inc.
play

// playstation : 2015-07-02 Sony Computer Entertainment Inc.
playstation

// plumbing : 2013-09-10 Binky Moon, LLC
plumbing

// plus : 2015-02-05 Binky Moon, LLC
plus

// pnc : 2015-07-02 PNC Domain Co., LLC
pnc

// pohl : 2014-06-23 Deutsche Vermögensberatung Aktiengesellschaft DVAG
pohl

// poker : 2014-07-03 Afilias plc
poker

// politie : 2015-08-20 Politie Nederland
politie

// porn : 2014-10-16 ICM Registry PN LLC
porn

// pramerica : 2015-07-30 Prudential Financial, Inc.
pramerica

// praxi : 2013-12-05 Praxi S.p.A.
praxi

// press : 2014-04-03 DotPress Inc.
press

// prime : 2015-06-25 Amazon Registry Services, Inc.
prime

// prod : 2014-01-23 Charleston Road Registry Inc.
prod

// productions : 2013-12-05 Binky Moon, LLC
productions

// prof : 2014-07-24 Charleston Road Registry Inc.
prof

// progressive : 2015-07-23 Progressive Casualty Insurance Company
progressive

// promo : 2014-12-18 Afilias plc
promo

// properties : 2013-12-05 Binky Moon, LLC
properties

// property : 2014-05-22 Uniregistry, Corp.
property

// protection : 2015-04-23 XYZ.COM LLC
protection

// pru : 2015-07-30 Prudential Financial, Inc.
pru

// prudential : 2015-07-30 Prudential Financial, Inc.
prudential

// pub : 2013-12-12 United TLD Holdco Ltd.
pub

// pwc : 2015-10-29 PricewaterhouseCoopers LLP
pwc

// qpon : 2013-11-14 dotCOOL, Inc.
qpon

// quebec : 2013-12-19 PointQuébec Inc
quebec

// quest : 2015-03-26 Quest ION Limited
quest

// qvc : 2015-07-30 QVC, Inc.
qvc

// racing : 2014-12-04 Premier Registry Limited
racing

// radio : 2016-07-21 European Broadcasting Union (EBU)
radio

// raid : 2015-07-23 Johnson Shareholdings, Inc.
raid

// read : 2014-12-18 Amazon Registry Services, Inc.
read

// realestate : 2015-09-11 dotRealEstate LLC
realestate

// realtor : 2014-05-29 Real Estate Domains LLC
realtor

// realty : 2015-03-19 Fegistry, LLC
realty

// recipes : 2013-10-17 Binky Moon, LLC
recipes

// red : 2013-11-07 Afilias plc
red

// redstone : 2014-10-31 Redstone Haute Couture Co., Ltd.
redstone

// redumbrella : 2015-03-26 Travelers TLD, LLC
redumbrella

// rehab : 2014-03-06 United TLD Holdco Ltd.
rehab

// reise : 2014-03-13 Binky Moon, LLC
reise

// reisen : 2014-03-06 Binky Moon, LLC
reisen

// reit : 2014-09-04 National Association of Real Estate Investment Trusts, Inc.
reit

// reliance : 2015-04-02 Reliance Industries Limited
reliance

// ren : 2013-12-12 Beijing Qianxiang Wangjing Technology Development Co., Ltd.
ren

// rent : 2014-12-04 XYZ.COM LLC
rent

// rentals : 2013-12-05 Binky Moon, LLC
rentals

// repair : 2013-11-07 Binky Moon, LLC
repair

// report : 2013-12-05 Binky Moon, LLC
report

// republican : 2014-03-20 United TLD Holdco Ltd.
republican

// rest : 2013-12-19 Punto 2012 Sociedad Anonima Promotora de Inversion de Capital Variable
rest

// restaurant : 2014-07-03 Binky Moon, LLC
restaurant

// review : 2014-11-20 dot Review Limited
review

// reviews : 2013-09-13 United TLD Holdco Ltd.
reviews

// rexroth : 2015-06-18 Robert Bosch GMBH
rexroth

// rich : 2013-11-21 I-Registry Ltd.
rich

// richardli : 2015-05-14 Pacific Century Asset Management (HK) Limited
richardli

// ricoh : 2014-11-20 Ricoh Company, Ltd.
ricoh

// rightathome : 2015-07-23 Johnson Shareholdings, Inc.
rightathome

// ril : 2015-04-02 Reliance Industries Limited
ril

// rio : 2014-02-27 Empresa Municipal de Informática SA - IPLANRIO
rio

// rip : 2014-07-10 United TLD Holdco Ltd.
rip

// rmit : 2015-11-19 Royal Melbourne Institute of Technology
rmit

// rocher : 2014-12-18 Ferrero Trading Lux S.A.
rocher

// rocks : 2013-11-14 United TLD Holdco Ltd.
rocks

// rodeo : 2013-12-19 Minds + Machines Group Limited
rodeo

// rogers : 2015-08-06 Rogers Communications Canada Inc.
rogers

// room : 2014-12-18 Amazon Registry Services, Inc.
room

// rsvp : 2014-05-08 Charleston Road Registry Inc.
rsvp

// rugby : 2016-12-15 World Rugby Strategic Developments Limited
rugby

// ruhr : 2013-10-02 regiodot GmbH & Co. KG
ruhr

// run : 2015-03-19 Binky Moon, LLC
run

// rwe : 2015-04-02 RWE AG
rwe

// ryukyu : 2014-01-09 BRregistry, Inc.
ryukyu

// saarland : 2013-12-12 dotSaarland GmbH
saarland

// safe : 2014-12-18 Amazon Registry Services, Inc.
safe

// safety : 2015-01-08 Safety Registry Services, LLC.
safety

// sakura : 2014-12-18 SAKURA Internet Inc.
sakura

// sale : 2014-10-16 United TLD Holdco Ltd.
sale

// salon : 2014-12-11 Binky Moon, LLC
salon

// samsclub : 2015-07-31 Wal-Mart Stores, Inc.
samsclub

// samsung : 2014-04-03 SAMSUNG SDS CO., LTD
samsung

// sandvik : 2014-11-13 Sandvik AB
sandvik

// sandvikcoromant : 2014-11-07 Sandvik AB
sandvikcoromant

// sanofi : 2014-10-09 Sanofi
sanofi

// sap : 2014-03-27 SAP AG
sap

// sarl : 2014-07-03 Binky Moon, LLC
sarl

// sas : 2015-04-02 Research IP LLC
sas

// save : 2015-06-25 Amazon Registry Services, Inc.
save

// saxo : 2014-10-31 Saxo Bank A/S
saxo

// sbi : 2015-03-12 STATE BANK OF INDIA
sbi

// sbs : 2014-11-07 SPECIAL BROADCASTING SERVICE CORPORATION
sbs

// sca : 2014-03-13 SVENSKA CELLULOSA AKTIEBOLAGET SCA (publ)
sca

// scb : 2014-02-20 The Siam Commercial Bank Public Company Limited ("SCB")
scb

// schaeffler : 2015-08-06 Schaeffler Technologies AG & Co. KG
schaeffler

// schmidt : 2014-04-03 SALM S.A.S.
schmidt

// scholarships : 2014-04-24 Scholarships.com, LLC
scholarships

// school : 2014-12-18 Binky Moon, LLC
school

// schule : 2014-03-06 Binky Moon, LLC
schule

// schwarz : 2014-09-18 Schwarz Domains und Services GmbH & Co. KG
schwarz

// science : 2014-09-11 dot Science Limited
science

// scjohnson : 2015-07-23 Johnson Shareholdings, Inc.
scjohnson

// scor : 2014-10-31 SCOR SE
scor

// scot : 2014-01-23 Dot Scot Registry Limited
scot

// search : 2016-06-09 Charleston Road Registry Inc.
search

// seat : 2014-05-22 SEAT, S.A. (Sociedad Unipersonal)
seat

// secure : 2015-08-27 Amazon Registry Services, Inc.
secure

// security : 2015-05-14 XYZ.COM LLC
security

// seek : 2014-12-04 Seek Limited
seek

// select : 2015-10-08 iSelect Ltd
select

// sener : 2014-10-24 Sener Ingeniería y Sistemas, S.A.
sener

// services : 2014-02-27 Binky Moon, LLC
services

// ses : 2015-07-23 SES
ses

// seven : 2015-08-06 Seven West Media Ltd
seven

// sew : 2014-07-17 SEW-EURODRIVE GmbH & Co KG
sew

// sex : 2014-11-13 ICM Registry SX LLC
sex

// sexy : 2013-09-11 Uniregistry, Corp.
sexy

// sfr : 2015-08-13 Societe Francaise du Radiotelephone - SFR
sfr

// shangrila : 2015-09-03 Shangri‐La International Hotel Management Limited
shangrila

// sharp : 2014-05-01 Sharp Corporation
sharp

// shaw : 2015-04-23 Shaw Cablesystems G.P.
shaw

// shell : 2015-07-30 Shell Information Technology International Inc
shell

// shia : 2014-09-04 Asia Green IT System Bilgisayar San. ve Tic. Ltd. Sti.
shia

// shiksha : 2013-11-14 Afilias plc
shiksha

// shoes : 2013-10-02 Binky Moon, LLC
shoes

// shop : 2016-04-08 GMO Registry, Inc.
shop

// shopping : 2016-03-31 Binky Moon, LLC
shopping

// shouji : 2015-01-08 QIHOO 360 TECHNOLOGY CO. LTD.
shouji

// show : 2015-03-05 Binky Moon, LLC
show

// showtime : 2015-08-06 CBS Domains Inc.
showtime

// shriram : 2014-01-23 Shriram Capital Ltd.
shriram

// silk : 2015-06-25 Amazon Registry Services, Inc.
silk

// sina : 2015-03-12 Sina Corporation
sina

// singles : 2013-08-27 Binky Moon, LLC
singles

// site : 2015-01-15 DotSite Inc.
site

// ski : 2015-04-09 Afilias plc
ski

// skin : 2015-01-15 L'Oréal
skin

// sky : 2014-06-19 Sky International AG
sky

// skype : 2014-12-18 Microsoft Corporation
skype

// sling : 2015-07-30 Hughes Satellite Systems Corporation
sling

// smart : 2015-07-09 Smart Communications, Inc. (SMART)
smart

// smile : 2014-12-18 Amazon Registry Services, Inc.
smile

// sncf : 2015-02-19 Société Nationale des Chemins de fer Francais S N C F
sncf

// soccer : 2015-03-26 Binky Moon, LLC
soccer

// social : 2013-11-07 United TLD Holdco Ltd.
social

// softbank : 2015-07-02 SoftBank Corp.
softbank

// software : 2014-03-20 United TLD Holdco Ltd.
software

// sohu : 2013-12-19 Sohu.com Limited
sohu

// solar : 2013-11-07 Binky Moon, LLC
solar

// solutions : 2013-11-07 Binky Moon, LLC
solutions

// song : 2015-02-26 Amazon Registry Services, Inc.
song

// sony : 2015-01-08 Sony Corporation
sony

// soy : 2014-01-23 Charleston Road Registry Inc.
soy

// space : 2014-04-03 DotSpace Inc.
space

// sport : 2017-11-16 Global Association of International Sports Federations (GAISF)
sport

// spot : 2015-02-26 Amazon Registry Services, Inc.
spot

// spreadbetting : 2014-12-11 Dotspreadbetting Registry Limited
spreadbetting

// srl : 2015-05-07 InterNetX, Corp
srl

// srt : 2015-07-30 FCA US LLC.
srt

// stada : 2014-11-13 STADA Arzneimittel AG
stada

// staples : 2015-07-30 Staples, Inc.
staples

// star : 2015-01-08 Star India Private Limited
star

// starhub : 2015-02-05 StarHub Ltd
starhub

// statebank : 2015-03-12 STATE BANK OF INDIA
statebank

// statefarm : 2015-07-30 State Farm Mutual Automobile Insurance Company
statefarm

// stc : 2014-10-09 Saudi Telecom Company
stc

// stcgroup : 2014-10-09 Saudi Telecom Company
stcgroup

// stockholm : 2014-12-18 Stockholms kommun
stockholm

// storage : 2014-12-22 XYZ.COM LLC
storage

// store : 2015-04-09 DotStore Inc.
store

// stream : 2016-01-08 dot Stream Limited
stream

// studio : 2015-02-11 United TLD Holdco Ltd.
studio

// study : 2014-12-11 OPEN UNIVERSITIES AUSTRALIA PTY LTD
study

// style : 2014-12-04 Binky Moon, LLC
style

// sucks : 2014-12-22 Vox Populi Registry Ltd.
sucks

// supplies : 2013-12-19 Binky Moon, LLC
supplies

// supply : 2013-12-19 Binky Moon, LLC
supply

// support : 2013-10-24 Binky Moon, LLC
support

// surf : 2014-01-09 Minds + Machines Group Limited
surf

// surgery : 2014-03-20 Binky Moon, LLC
surgery

// suzuki : 2014-02-20 SUZUKI MOTOR CORPORATION
suzuki

// swatch : 2015-01-08 The Swatch Group Ltd
swatch

// swiftcover : 2015-07-23 Swiftcover Insurance Services Limited
swiftcover

// swiss : 2014-10-16 Swiss Confederation
swiss

// sydney : 2014-09-18 State of New South Wales, Department of Premier and Cabinet
sydney

// symantec : 2014-12-04 Symantec Corporation
symantec

// systems : 2013-11-07 Binky Moon, LLC
systems

// tab : 2014-12-04 Tabcorp Holdings Limited
tab

// taipei : 2014-07-10 Taipei City Government
taipei

// talk : 2015-04-09 Amazon Registry Services, Inc.
talk

// taobao : 2015-01-15 Alibaba Group Holding Limited
taobao

// target : 2015-07-31 Target Domain Holdings, LLC
target

// tatamotors : 2015-03-12 Tata Motors Ltd
tatamotors

// tatar : 2014-04-24 Limited Liability Company "Coordination Center of Regional Domain of Tatarstan Republic"
tatar

// tattoo : 2013-08-30 Uniregistry, Corp.
tattoo

// tax : 2014-03-20 Binky Moon, LLC
tax

// taxi : 2015-03-19 Binky Moon, LLC
taxi

// tci : 2014-09-12 Asia Green IT System Bilgisayar San. ve Tic. Ltd. Sti.
tci

// tdk : 2015-06-11 TDK Corporation
tdk

// team : 2015-03-05 Binky Moon, LLC
team

// tech : 2015-01-30 Personals TLD Inc.
tech

// technology : 2013-09-13 Binky Moon, LLC
technology

// telefonica : 2014-10-16 Telefónica S.A.
telefonica

// temasek : 2014-08-07 Temasek Holdings (Private) Limited
temasek

// tennis : 2014-12-04 Binky Moon, LLC
tennis

// teva : 2015-07-02 Teva Pharmaceutical Industries Limited
teva

// thd : 2015-04-02 Home Depot Product Authority, LLC
thd

// theater : 2015-03-19 Binky Moon, LLC
theater

// theatre : 2015-05-07 XYZ.COM LLC
theatre

// tiaa : 2015-07-23 Teachers Insurance and Annuity Association of America
tiaa

// tickets : 2015-02-05 Accent Media Limited
tickets

// tienda : 2013-11-14 Binky Moon, LLC
tienda

// tiffany : 2015-01-30 Tiffany and Company
tiffany

// tips : 2013-09-20 Binky Moon, LLC
tips

// tires : 2014-11-07 Binky Moon, LLC
tires

// tirol : 2014-04-24 punkt Tirol GmbH
tirol

// tjmaxx : 2015-07-16 The TJX Companies, Inc.
tjmaxx

// tjx : 2015-07-16 The TJX Companies, Inc.
tjx

// tkmaxx : 2015-07-16 The TJX Companies, Inc.
tkmaxx

// tmall : 2015-01-15 Alibaba Group Holding Limited
tmall

// today : 2013-09-20 Binky Moon, LLC
today

// tokyo : 2013-11-13 GMO Registry, Inc.
tokyo

// tools : 2013-11-21 Binky Moon, LLC
tools

// top : 2014-03-20 .TOP Registry
top

// toray : 2014-12-18 Toray Industries, Inc.
toray

// toshiba : 2014-04-10 TOSHIBA Corporation
toshiba

// total : 2015-08-06 Total SA
total

// tours : 2015-01-22 Binky Moon, LLC
tours

// town : 2014-03-06 Binky Moon, LLC
town

// toyota : 2015-04-23 TOYOTA MOTOR CORPORATION
toyota

// toys : 2014-03-06 Binky Moon, LLC
toys

// trade : 2014-01-23 Elite Registry Limited
trade

// trading : 2014-12-11 Dottrading Registry Limited
trading

// training : 2013-11-07 Binky Moon, LLC
training

// travel :  Dog Beach, LLC
travel

// travelchannel : 2015-07-02 Lifestyle Domain Holdings, Inc.
travelchannel

// travelers : 2015-03-26 Travelers TLD, LLC
travelers

// travelersinsurance : 2015-03-26 Travelers TLD, LLC
travelersinsurance

// trust : 2014-10-16 NCC Group Inc.
trust

// trv : 2015-03-26 Travelers TLD, LLC
trv

// tube : 2015-06-11 Latin American Telecom LLC
tube

// tui : 2014-07-03 TUI AG
tui

// tunes : 2015-02-26 Amazon Registry Services, Inc.
tunes

// tushu : 2014-12-18 Amazon Registry Services, Inc.
tushu

// tvs : 2015-02-19 T V SUNDRAM IYENGAR  & SONS LIMITED
tvs

// ubank : 2015-08-20 National Australia Bank Limited
ubank

// ubs : 2014-12-11 UBS AG
ubs

// uconnect : 2015-07-30 FCA US LLC.
uconnect

// unicom : 2015-10-15 China United Network Communications Corporation Limited
unicom

// university : 2014-03-06 Binky Moon, LLC
university

// uno : 2013-09-11 Dot Latin LLC
uno

// uol : 2014-05-01 UBN INTERNET LTDA.
uol

// ups : 2015-06-25 UPS Market Driver, Inc.
ups

// vacations : 2013-12-05 Binky Moon, LLC
vacations

// vana : 2014-12-11 Lifestyle Domain Holdings, Inc.
vana

// vanguard : 2015-09-03 The Vanguard Group, Inc.
vanguard

// vegas : 2014-01-16 Dot Vegas, Inc.
vegas

// ventures : 2013-08-27 Binky Moon, LLC
ventures

// verisign : 2015-08-13 VeriSign, Inc.
verisign

// versicherung : 2014-03-20 TLD-BOX Registrydienstleistungen GmbH
versicherung

// vet : 2014-03-06 United TLD Holdco Ltd.
vet

// viajes : 2013-10-17 Binky Moon, LLC
viajes

// video : 2014-10-16 United TLD Holdco Ltd.
video

// vig : 2015-05-14 VIENNA INSURANCE GROUP AG Wiener Versicherung Gruppe
vig

// viking : 2015-04-02 Viking River Cruises (Bermuda) Ltd.
viking

// villas : 2013-12-05 Binky Moon, LLC
villas

// vin : 2015-06-18 Binky Moon, LLC
vin

// vip : 2015-01-22 Minds + Machines Group Limited
vip

// virgin : 2014-09-25 Virgin Enterprises Limited
virgin

// visa : 2015-07-30 Visa Worldwide Pte. Limited
visa

// vision : 2013-12-05 Binky Moon, LLC
vision

// vistaprint : 2014-09-18 Vistaprint Limited
vistaprint

// viva : 2014-11-07 Saudi Telecom Company
viva

// vivo : 2015-07-31 Telefonica Brasil S.A.
vivo

// vlaanderen : 2014-02-06 DNS.be vzw
vlaanderen

// vodka : 2013-12-19 Minds + Machines Group Limited
vodka

// volkswagen : 2015-05-14 Volkswagen Group of America Inc.
volkswagen

// volvo : 2015-11-12 Volvo Holding Sverige Aktiebolag
volvo

// vote : 2013-11-21 Monolith Registry LLC
vote

// voting : 2013-11-13 Valuetainment Corp.
voting

// voto : 2013-11-21 Monolith Registry LLC
voto

// voyage : 2013-08-27 Binky Moon, LLC
voyage

// vuelos : 2015-03-05 Travel Reservations SRL
vuelos

// wales : 2014-05-08 Nominet UK
wales

// walmart : 2015-07-31 Wal-Mart Stores, Inc.
walmart

// walter : 2014-11-13 Sandvik AB
walter

// wang : 2013-10-24 Zodiac Wang Limited
wang

// wanggou : 2014-12-18 Amazon Registry Services, Inc.
wanggou

// warman : 2015-06-18 Weir Group IP Limited
warman

// watch : 2013-11-14 Binky Moon, LLC
watch

// watches : 2014-12-22 Richemont DNS Inc.
watches

// weather : 2015-01-08 International Business Machines Corporation
weather

// weatherchannel : 2015-03-12 International Business Machines Corporation
weatherchannel

// webcam : 2014-01-23 dot Webcam Limited
webcam

// weber : 2015-06-04 Saint-Gobain Weber SA
weber

// website : 2014-04-03 DotWebsite Inc.
website

// wed : 2013-10-01 Atgron, Inc.
wed

// wedding : 2014-04-24 Minds + Machines Group Limited
wedding

// weibo : 2015-03-05 Sina Corporation
weibo

// weir : 2015-01-29 Weir Group IP Limited
weir

// whoswho : 2014-02-20 Who's Who Registry
whoswho

// wien : 2013-10-28 punkt.wien GmbH
wien

// wiki : 2013-11-07 Top Level Design, LLC
wiki

// williamhill : 2014-03-13 William Hill Organization Limited
williamhill

// win : 2014-11-20 First Registry Limited
win

// windows : 2014-12-18 Microsoft Corporation
windows

// wine : 2015-06-18 Binky Moon, LLC
wine

// winners : 2015-07-16 The TJX Companies, Inc.
winners

// wme : 2014-02-13 William Morris Endeavor Entertainment, LLC
wme

// wolterskluwer : 2015-08-06 Wolters Kluwer N.V.
wolterskluwer

// woodside : 2015-07-09 Woodside Petroleum Limited
woodside

// work : 2013-12-19 Minds + Machines Group Limited
work

// works : 2013-11-14 Binky Moon, LLC
works

// world : 2014-06-12 Binky Moon, LLC
world

// wow : 2015-10-08 Amazon Registry Services, Inc.
wow

// wtc : 2013-12-19 World Trade Centers Association, Inc.
wtc

// wtf : 2014-03-06 Binky Moon, LLC
wtf

// xbox : 2014-12-18 Microsoft Corporation
xbox

// xerox : 2014-10-24 Xerox DNHC LLC
xerox

// xfinity : 2015-07-09 Comcast IP Holdings I, LLC
xfinity

// xihuan : 2015-01-08 QIHOO 360 TECHNOLOGY CO. LTD.
xihuan

// xin : 2014-12-11 Elegant Leader Limited
xin

// xn--11b4c3d : 2015-01-15 VeriSign Sarl
कॉम

// xn--1ck2e1b : 2015-02-26 Amazon Registry Services, Inc.
セール

// xn--1qqw23a : 2014-01-09 Guangzhou YU Wei Information Technology Co., Ltd.
佛山

// xn--30rr7y : 2014-06-12 Excellent First Limited
慈善

// xn--3bst00m : 2013-09-13 Eagle Horizon Limited
集团

// xn--3ds443g : 2013-09-08 TLD REGISTRY LIMITED
在线

// xn--3oq18vl8pn36a : 2015-07-02 Volkswagen (China) Investment Co., Ltd.
大众汽车

// xn--3pxu8k : 2015-01-15 VeriSign Sarl
点看

// xn--42c2d9a : 2015-01-15 VeriSign Sarl
คอม

// xn--45q11c : 2013-11-21 Zodiac Gemini Ltd
八卦

// xn--4gbrim : 2013-10-04 Suhub Electronic Establishment
موقع

// xn--55qw42g : 2013-11-08 China Organizational Name Administration Center
公益

// xn--55qx5d : 2013-11-14 China Internet Network Information Center (CNNIC)
公司

// xn--5su34j936bgsg : 2015-09-03 Shangri‐La International Hotel Management Limited
香格里拉

// xn--5tzm5g : 2014-12-22 Global Website TLD Asia Limited
网站

// xn--6frz82g : 2013-09-23 Afilias plc
移动

// xn--6qq986b3xl : 2013-09-13 Tycoon Treasure Limited
我爱你

// xn--80adxhks : 2013-12-19 Foundation for Assistance for Internet Technologies and Infrastructure Development (FAITID)
москва

// xn--80aqecdr1a : 2015-10-21 Pontificium Consilium de Comunicationibus Socialibus (PCCS) (Pontifical Council for Social Communication)
католик

// xn--80asehdb : 2013-07-14 CORE Association
онлайн

// xn--80aswg : 2013-07-14 CORE Association
сайт

// xn--8y0a063a : 2015-03-26 China United Network Communications Corporation Limited
联通

// xn--9dbq2a : 2015-01-15 VeriSign Sarl
קום

// xn--9et52u : 2014-06-12 RISE VICTORY LIMITED
时尚

// xn--9krt00a : 2015-03-12 Sina Corporation
微博

// xn--b4w605ferd : 2014-08-07 Temasek Holdings (Private) Limited
淡马锡

// xn--bck1b9a5dre4c : 2015-02-26 Amazon Registry Services, Inc.
ファッション

// xn--c1avg : 2013-11-14 Public Interest Registry
орг

// xn--c2br7g : 2015-01-15 VeriSign Sarl
नेट

// xn--cck2b3b : 2015-02-26 Amazon Registry Services, Inc.
ストア

// xn--cg4bki : 2013-09-27 SAMSUNG SDS CO., LTD
삼성

// xn--czr694b : 2014-01-16 Dot Trademark TLD Holding Company Limited
商标

// xn--czrs0t : 2013-12-19 Binky Moon, LLC
商店

// xn--czru2d : 2013-11-21 Zodiac Aquarius Limited
商城

// xn--d1acj3b : 2013-11-20 The Foundation for Network Initiatives “The Smart Internet”
дети

// xn--eckvdtc9d : 2014-12-18 Amazon Registry Services, Inc.
ポイント

// xn--efvy88h : 2014-08-22 Guangzhou YU Wei Information Technology Co., Ltd.
新闻

// xn--estv75g : 2015-02-19 Industrial and Commercial Bank of China Limited
工行

// xn--fct429k : 2015-04-09 Amazon Registry Services, Inc.
家電

// xn--fhbei : 2015-01-15 VeriSign Sarl
كوم

// xn--fiq228c5hs : 2013-09-08 TLD REGISTRY LIMITED
中文网

// xn--fiq64b : 2013-10-14 CITIC Group Corporation
中信

// xn--fjq720a : 2014-05-22 Binky Moon, LLC
娱乐

// xn--flw351e : 2014-07-31 Charleston Road Registry Inc.
谷歌

// xn--fzys8d69uvgm : 2015-05-14 PCCW Enterprises Limited
電訊盈科

// xn--g2xx48c : 2015-01-30 Minds + Machines Group Limited
购物

// xn--gckr3f0f : 2015-02-26 Amazon Registry Services, Inc.
クラウド

// xn--gk3at1e : 2015-10-08 Amazon Registry Services, Inc.
通販

// xn--hxt814e : 2014-05-15 Zodiac Taurus Limited
网店

// xn--i1b6b1a6a2e : 2013-11-14 Public Interest Registry
संगठन

// xn--imr513n : 2014-12-11 Dot Trademark TLD Holding Company Limited
餐厅

// xn--io0a7i : 2013-11-14 China Internet Network Information Center (CNNIC)
网络

// xn--j1aef : 2015-01-15 VeriSign Sarl
ком

// xn--jlq61u9w7b : 2015-01-08 Nokia Corporation
诺基亚

// xn--jvr189m : 2015-02-26 Amazon Registry Services, Inc.
食品

// xn--kcrx77d1x4a : 2014-11-07 Koninklijke Philips N.V.
飞利浦

// xn--kpu716f : 2014-12-22 Richemont DNS Inc.
手表

// xn--kput3i : 2014-02-13 Beijing RITT-Net Technology Development Co., Ltd
手机

// xn--mgba3a3ejt : 2014-11-20 Aramco Services Company
ارامكو

// xn--mgba7c0bbn0a : 2015-05-14 Crescent Holding GmbH
العليان

// xn--mgbaakc7dvf : 2015-09-03 Emirates Telecommunications Corporation (trading as Etisalat)
اتصالات

// xn--mgbab2bd : 2013-10-31 CORE Association
بازار

// xn--mgbb9fbpob : 2014-12-18 GreenTech Consultancy Company W.L.L.
موبايلي

// xn--mgbca7dzdo : 2015-07-30 Abu Dhabi Systems and Information Centre
ابوظبي

// xn--mgbi4ecexp : 2015-10-21 Pontificium Consilium de Comunicationibus Socialibus (PCCS) (Pontifical Council for Social Communication)
كاثوليك

// xn--mgbt3dhd : 2014-09-04 Asia Green IT System Bilgisayar San. ve Tic. Ltd. Sti.
همراه

// xn--mk1bu44c : 2015-01-15 VeriSign Sarl
닷컴

// xn--mxtq1m : 2014-03-06 Net-Chinese Co., Ltd.
政府

// xn--ngbc5azd : 2013-07-13 International Domain Registry Pty. Ltd.
شبكة

// xn--ngbe9e0a : 2014-12-04 Kuwait Finance House
بيتك

// xn--ngbrx : 2015-11-12 League of Arab States
عرب

// xn--nqv7f : 2013-11-14 Public Interest Registry
机构

// xn--nqv7fs00ema : 2013-11-14 Public Interest Registry
组织机构

// xn--nyqy26a : 2014-11-07 Stable Tone Limited
健康

// xn--otu796d : 2017-08-06 Dot Trademark TLD Holding Company Limited
招聘

// xn--p1acf : 2013-12-12 Rusnames Limited
рус

// xn--pbt977c : 2014-12-22 Richemont DNS Inc.
珠宝

// xn--pssy2u : 2015-01-15 VeriSign Sarl
大拿

// xn--q9jyb4c : 2013-09-17 Charleston Road Registry Inc.
みんな

// xn--qcka1pmc : 2014-07-31 Charleston Road Registry Inc.
グーグル

// xn--rhqv96g : 2013-09-11 Stable Tone Limited
世界

// xn--rovu88b : 2015-02-26 Amazon Registry Services, Inc.
書籍

// xn--ses554g : 2014-01-16 KNET Co., Ltd.
网址

// xn--t60b56a : 2015-01-15 VeriSign Sarl
닷넷

// xn--tckwe : 2015-01-15 VeriSign Sarl
コム

// xn--tiq49xqyj : 2015-10-21 Pontificium Consilium de Comunicationibus Socialibus (PCCS) (Pontifical Council for Social Communication)
天主教

// xn--unup4y : 2013-07-14 Binky Moon, LLC
游戏

// xn--vermgensberater-ctb : 2014-06-23 Deutsche Vermögensberatung Aktiengesellschaft DVAG
vermögensberater

// xn--vermgensberatung-pwb : 2014-06-23 Deutsche Vermögensberatung Aktiengesellschaft DVAG
vermögensberatung

// xn--vhquv : 2013-08-27 Binky Moon, LLC
企业

// xn--vuq861b : 2014-10-16 Beijing Tele-info Network Technology Co., Ltd.
信息

// xn--w4r85el8fhu5dnra : 2015-04-30 Kerry Trading Co. Limited
嘉里大酒店

// xn--w4rs40l : 2015-07-30 Kerry Trading Co. Limited
嘉里

// xn--xhq521b : 2013-11-14 Guangzhou YU Wei Information Technology Co., Ltd.
广东

// xn--zfr164b : 2013-11-08 China Organizational Name Administration Center
政务

// xyz : 2013-12-05 XYZ.COM LLC
xyz

// yachts : 2014-01-09 DERYachts, LLC
yachts

// yahoo : 2015-04-02 Yahoo! Domain Services Inc.
yahoo

// yamaxun : 2014-12-18 Amazon Registry Services, Inc.
yamaxun

// yandex : 2014-04-10 YANDEX, LLC
yandex

// yodobashi : 2014-11-20 YODOBASHI CAMERA CO.,LTD.
yodobashi

// yoga : 2014-05-29 Minds + Machines Group Limited
yoga

// yokohama : 2013-12-12 GMO Registry, Inc.
yokohama

// you : 2015-04-09 Amazon Registry Services, Inc.
you

// youtube : 2014-05-01 Charleston Road Registry Inc.
youtube

// yun : 2015-01-08 QIHOO 360 TECHNOLOGY CO. LTD.
yun

// zappos : 2015-06-25 Amazon Registry Services, Inc.
zappos

// zara : 2014-11-07 Industria de Diseño Textil, S.A. (INDITEX, S.A.)
zara

// zero : 2014-12-18 Amazon Registry Services, Inc.
zero

// zip : 2014-05-08 Charleston Road Registry Inc.
zip

// zone : 2013-11-14 Binky Moon, LLC
zone

// zuerich : 2014-11-07 Kanton Zürich (Canton of Zurich)
zuerich


// ===END ICANN DOMAINS===
// ===BEGIN PRIVATE DOMAINS===
// (Note: these are in alphabetical order by company name)

// 1GB LLC : https://www.1gb.ua/
// Submitted by 1GB LLC <noc@1gb.com.ua>
cc.ua
inf.ua
ltd.ua

// Agnat sp. z o.o. : https://domena.pl
// Submitted by Przemyslaw Plewa <it-admin@domena.pl>
beep.pl

// alboto.ca : http://alboto.ca
// Submitted by Anton Avramov <avramov@alboto.ca>
barsy.ca

// Alces Software Ltd : http://alces-software.com
// Submitted by Mark J. Titorenko <mark.titorenko@alces-software.com>
*.compute.estate
*.alces.network

// alwaysdata : https://www.alwaysdata.com
// Submitted by Cyril <admin@alwaysdata.com>
alwaysdata.net

// Amazon CloudFront : https://aws.amazon.com/cloudfront/
// Submitted by Donavan Miller <donavanm@amazon.com>
cloudfront.net

// Amazon Elastic Compute Cloud : https://aws.amazon.com/ec2/
// Submitted by Luke Wells <psl-maintainers@amazon.com>
*.compute.amazonaws.com
*.compute-1.amazonaws.com
*.compute.amazonaws.com.cn
us-east-1.amazonaws.com

// Amazon Elastic Beanstalk : https://aws.amazon.com/elasticbeanstalk/
// Submitted by Luke Wells <psl-maintainers@amazon.com>
cn-north-1.eb.amazonaws.com.cn
cn-northwest-1.eb.amazonaws.com.cn
elasticbeanstalk.com
ap-northeast-1.elasticbeanstalk.com
ap-northeast-2.elasticbeanstalk.com
ap-northeast-3.elasticbeanstalk.com
ap-south-1.elasticbeanstalk.com
ap-southeast-1.elasticbeanstalk.com
ap-southeast-2.elasticbeanstalk.com
ca-central-1.elasticbeanstalk.com
eu-central-1.elasticbeanstalk.com
eu-west-1.elasticbeanstalk.com
eu-west-2.elasticbeanstalk.com
eu-west-3.elasticbeanstalk.com
sa-east-1.elasticbeanstalk.com
us-east-1.elasticbeanstalk.com
us-east-2.elasticbeanstalk.com
us-gov-west-1.elasticbeanstalk.com
us-west-1.elasticbeanstalk.com
us-west-2.elasticbeanstalk.com

// Amazon Elastic Load Balancing : https://aws.amazon.com/elasticloadbalancing/
// Submitted by Luke Wells <psl-maintainers@amazon.com>
*.elb.amazonaws.com
*.elb.amazonaws.com.cn

// Amazon S3 : https://aws.amazon.com/s3/
// Submitted by Luke Wells <psl-maintainers@amazon.com>
s3.amazonaws.com
s3-ap-northeast-1.amazonaws.com
s3-ap-northeast-2.amazonaws.com
s3-ap-south-1.amazonaws.com
s3-ap-southeast-1.amazonaws.com
s3-ap-southeast-2.amazonaws.com
s3-ca-central-1.amazonaws.com
s3-eu-central-1.amazonaws.com
s3-eu-west-1.amazonaws.com
s3-eu-west-2.amazonaws.com
s3-eu-west-3.amazonaws.com
s3-external-1.amazonaws.com
s3-fips-us-gov-west-1.amazonaws.com
s3-sa-east-1.amazonaws.com
s3-us-gov-west-1.amazonaws.com
s3-us-east-2.amazonaws.com
s3-us-west-1.amazonaws.com
s3-us-west-2.amazonaws.com
s3.ap-northeast-2.amazonaws.com
s3.ap-south-1.amazonaws.com
s3.cn-north-1.amazonaws.com.cn
s3.ca-central-1.amazonaws.com
s3.eu-central-1.amazonaws.com
s3.eu-west-2.amazonaws.com
s3.eu-west-3.amazonaws.com
s3.us-east-2.amazonaws.com
s3.dualstack.ap-northeast-1.amazonaws.com
s3.dualstack.ap-northeast-2.amazonaws.com
s3.dualstack.ap-south-1.amazonaws.com
s3.dualstack.ap-southeast-1.amazonaws.com
s3.dualstack.ap-southeast-2.amazonaws.com
s3.dualstack.ca-central-1.amazonaws.com
s3.dualstack.eu-central-1.amazonaws.com
s3.dualstack.eu-west-1.amazonaws.com
s3.dualstack.eu-west-2.amazonaws.com
s3.dualstack.eu-west-3.amazonaws.com
s3.dualstack.sa-east-1.amazonaws.com
s3.dualstack.us-east-1.amazonaws.com
s3.dualstack.us-east-2.amazonaws.com
s3-website-us-east-1.amazonaws.com
s3-website-us-west-1.amazonaws.com
s3-website-us-west-2.amazonaws.com
s3-website-ap-northeast-1.amazonaws.com
s3-website-ap-southeast-1.amazonaws.com
s3-website-ap-southeast-2.amazonaws.com
s3-website-eu-west-1.amazonaws.com
s3-website-sa-east-1.amazonaws.com
s3-website.ap-northeast-2.amazonaws.com
s3-website.ap-south-1.amazonaws.com
s3-website.ca-central-1.amazonaws.com
s3-website.eu-central-1.amazonaws.com
s3-website.eu-west-2.amazonaws.com
s3-website.eu-west-3.amazonaws.com
s3-website.us-east-2.amazonaws.com

// Amune : https://amune.org/
// Submitted by Team Amune <cert@amune.org>
t3l3p0rt.net
tele.amune.org

// Apigee : https://apigee.com/
// Submitted by Apigee Security Team <security@apigee.com>
apigee.io

// Aptible : https://www.aptible.com/
// Submitted by Thomas Orozco <thomas@aptible.com>
on-aptible.com

// Asociación Amigos de la Informática "Euskalamiga" : http://encounter.eus/
// Submitted by Hector Martin <marcan@euskalencounter.org>
user.party.eus

// Association potager.org : https://potager.org/
// Submitted by Lunar <jardiniers@potager.org>
pimienta.org
poivron.org
potager.org
sweetpepper.org

// ASUSTOR Inc. : http://www.asustor.com
// Submitted by Vincent Tseng <vincenttseng@asustor.com>
myasustor.com

// Automattic Inc. : https://automattic.com/
// Submitted by Alex Concha <alex.concha@automattic.com>
go-vip.co
go-vip.net
wpcomstaging.com

// AVM : https://avm.de
// Submitted by Andreas Weise <a.weise@avm.de>
myfritz.net

// AW AdvisorWebsites.com Software Inc : https://advisorwebsites.com
// Submitted by James Kennedy <domains@advisorwebsites.com>
*.awdev.ca
*.advisor.ws

// backplane : https://www.backplane.io
// Submitted by Anthony Voutas <anthony@backplane.io>
backplaneapp.io

// Banzai Cloud
// Submitted by Gabor Kozma <info@banzaicloud.com>
app.banzaicloud.io

// BetaInABox
// Submitted by Adrian <adrian@betainabox.com>
betainabox.com

// BinaryLane : http://www.binarylane.com
// Submitted by Nathan O'Sullivan <nathan@mammoth.com.au>
bnr.la

// Blackbaud, Inc. : https://www.blackbaud.com
// Submitted by Paul Crowder <paul.crowder@blackbaud.com>
blackbaudcdn.net

// Boomla : https://boomla.com
// Submitted by Tibor Halter <thalter@boomla.com>
boomla.net

// Boxfuse : https://boxfuse.com
// Submitted by Axel Fontaine <axel@boxfuse.com>
boxfuse.io

// bplaced : https://www.bplaced.net/
// Submitted by Miroslav Bozic <security@bplaced.net>
square7.ch
bplaced.com
bplaced.de
square7.de
bplaced.net
square7.net

// BrowserSafetyMark
// Submitted by Dave Tharp <browsersafetymark.io@quicinc.com>
browsersafetymark.io

// Bytemark Hosting : https://www.bytemark.co.uk
// Submitted by Paul Cammish <paul.cammish@bytemark.co.uk>
uk0.bigv.io
dh.bytemark.co.uk
vm.bytemark.co.uk

// callidomus : https://www.callidomus.com/
// Submitted by Marcus Popp <admin@callidomus.com>
mycd.eu

// CentralNic : http://www.centralnic.com/names/domains
// Submitted by registry <gavin.brown@centralnic.com>
ae.org
ar.com
br.com
cn.com
com.de
com.se
de.com
eu.com
gb.com
gb.net
hu.com
hu.net
jp.net
jpn.com
kr.com
mex.com
no.com
qc.com
ru.com
sa.com
se.net
uk.com
uk.net
us.com
uy.com
za.bz
za.com

// Africa.com Web Solutions Ltd : https://registry.africa.com
// Submitted by Gavin Brown <gavin.brown@centralnic.com>
africa.com

// iDOT Services Limited : http://www.domain.gr.com
// Submitted by Gavin Brown <gavin.brown@centralnic.com>
gr.com

// Radix FZC : http://domains.in.net
// Submitted by Gavin Brown <gavin.brown@centralnic.com>
in.net

// US REGISTRY LLC : http://us.org
// Submitted by Gavin Brown <gavin.brown@centralnic.com>
us.org

// co.com Registry, LLC : https://registry.co.com
// Submitted by Gavin Brown <gavin.brown@centralnic.com>
co.com

// c.la : http://www.c.la/
c.la

// certmgr.org : https://certmgr.org
// Submitted by B. Blechschmidt <hostmaster@certmgr.org>
certmgr.org

// Citrix : https://citrix.com
// Submitted by Alex Stoddard <alex.stoddard@citrix.com>
xenapponazure.com

// Civilized Discourse Construction Kit, Inc. : https://www.discourse.org/
// Submitted by Rishabh Nambiar <rishabh.nambiar@discourse.org>
discourse.group

// ClearVox : http://www.clearvox.nl/
// Submitted by Leon Rowland <leon@clearvox.nl>
virtueeldomein.nl

// Clever Cloud : https://www.clever-cloud.com/
// Submitted by Quentin Adam <noc@clever-cloud.com>
cleverapps.io

// Clerk : https://www.clerk.dev
// Submitted by Colin Sidoti <colin@clerk.dev>
*.lcl.dev
*.stg.dev

// Cloud66 : https://www.cloud66.com/
// Submitted by Khash Sajadi <khash@cloud66.com>
c66.me
cloud66.ws
cloud66.zone

// CloudAccess.net : https://www.cloudaccess.net/
// Submitted by Pawel Panek <noc@cloudaccess.net>
jdevcloud.com
wpdevcloud.com
cloudaccess.host
freesite.host
cloudaccess.net

// cloudControl : https://www.cloudcontrol.com/
// Submitted by Tobias Wilken <tw@cloudcontrol.com>
cloudcontrolled.com
cloudcontrolapp.com

// Cloudflare, Inc. : https://www.cloudflare.com/
// Submitted by Jake Riesterer <publicsuffixlist@cloudflare.com>
workers.dev

// Clovyr : https://clovyr.io
// Submitted by Patrick Nielsen <patrick@clovyr.io>
wnext.app

// co.ca : http://registry.co.ca/
co.ca

// Co & Co : https://co-co.nl/
// Submitted by Govert Versluis <govert@co-co.nl>
*.otap.co

// i-registry s.r.o. : http://www.i-registry.cz/
// Submitted by Martin Semrad <semrad@i-registry.cz>
co.cz

// CDN77.com : http://www.cdn77.com
// Submitted by Jan Krpes <jan.krpes@cdn77.com>
c.cdn77.org
cdn77-ssl.net
r.cdn77.net
rsc.cdn77.org
ssl.origin.cdn77-secure.org

// Cloud DNS Ltd : http://www.cloudns.net
// Submitted by Aleksander Hristov <noc@cloudns.net>
cloudns.asia
cloudns.biz
cloudns.club
cloudns.cc
cloudns.eu
cloudns.in
cloudns.info
cloudns.org
cloudns.pro
cloudns.pw
cloudns.us

// Cloudeity Inc : https://cloudeity.com
// Submitted by Stefan Dimitrov <contact@cloudeity.com>
cloudeity.net

// CNPY : https://cnpy.gdn
// Submitted by Angelo Gladding <angelo@lahacker.net>
cnpy.gdn

// CoDNS B.V.
co.nl
co.no

// Combell.com : https://www.combell.com
// Submitted by Thomas Wouters <thomas.wouters@combellgroup.com>
webhosting.be
hosting-cluster.nl

// COSIMO GmbH : http://www.cosimo.de
// Submitted by Rene Marticke <rmarticke@cosimo.de>
dyn.cosidns.de
dynamisches-dns.de
dnsupdater.de
internet-dns.de
l-o-g-i-n.de
dynamic-dns.info
feste-ip.net
knx-server.net
static-access.net

// Craynic, s.r.o. : http://www.craynic.com/
// Submitted by Ales Krajnik <ales.krajnik@craynic.com>
realm.cz

// Cryptonomic : https://cryptonomic.net/
// Submitted by Andrew Cady <public-suffix-list@cryptonomic.net>
*.cryptonomic.net

// Cupcake : https://cupcake.io/
// Submitted by Jonathan Rudenberg <jonathan@cupcake.io>
cupcake.is

// cyon GmbH : https://www.cyon.ch/
// Submitted by Dominic Luechinger <dol@cyon.ch>
cyon.link
cyon.site

// Daplie, Inc : https://daplie.com
// Submitted by AJ ONeal <aj@daplie.com>
daplie.me
localhost.daplie.me

// Datto, Inc. : https://www.datto.com/
// Submitted by Philipp Heckel <ph@datto.com>
dattolocal.com
dattorelay.com
dattoweb.com
mydatto.com
dattolocal.net
mydatto.net

// Dansk.net : http://www.dansk.net/
// Submitted by Anani Voule <digital@digital.co.dk>
biz.dk
co.dk
firm.dk
reg.dk
store.dk

// dapps.earth : https://dapps.earth/
// Submitted by Daniil Burdakov <icqkill@gmail.com>
*.dapps.earth
*.bzz.dapps.earth

// Debian : https://www.debian.org/
// Submitted by Peter Palfrader / Debian Sysadmin Team <dsa-publicsuffixlist@debian.org>
debian.net

// deSEC : https://desec.io/
// Submitted by Peter Thomassen <peter@desec.io>
dedyn.io

// DNShome : https://www.dnshome.de/
// Submitted by Norbert Auler <mail@dnshome.de>
dnshome.de

// DotArai : https://www.dotarai.com/
// Submitted by Atsadawat Netcharadsang <atsadawat@dotarai.co.th>
online.th
shop.th

// DrayTek Corp. : https://www.draytek.com/
// Submitted by Paul Fang <mis@draytek.com>
drayddns.com

// DreamHost : http://www.dreamhost.com/
// Submitted by Andrew Farmer <andrew.farmer@dreamhost.com>
dreamhosters.com

// Drobo : http://www.drobo.com/
// Submitted by Ricardo Padilha <rpadilha@drobo.com>
mydrobo.com

// Drud Holdings, LLC. : https://www.drud.com/
// Submitted by Kevin Bridges <kevin@drud.com>
drud.io
drud.us

// DuckDNS : http://www.duckdns.org/
// Submitted by Richard Harper <richard@duckdns.org>
duckdns.org

// dy.fi : http://dy.fi/
// Submitted by Heikki Hannikainen <hessu@hes.iki.fi>
dy.fi
tunk.org

// DynDNS.com : http://www.dyndns.com/services/dns/dyndns/
dyndns-at-home.com
dyndns-at-work.com
dyndns-blog.com
dyndns-free.com
dyndns-home.com
dyndns-ip.com
dyndns-mail.com
dyndns-office.com
dyndns-pics.com
dyndns-remote.com
dyndns-server.com
dyndns-web.com
dyndns-wiki.com
dyndns-work.com
dyndns.biz
dyndns.info
dyndns.org
dyndns.tv
at-band-camp.net
ath.cx
barrel-of-knowledge.info
barrell-of-knowledge.info
better-than.tv
blogdns.com
blogdns.net
blogdns.org
blogsite.org
boldlygoingnowhere.org
broke-it.net
buyshouses.net
cechire.com
dnsalias.com
dnsalias.net
dnsalias.org
dnsdojo.com
dnsdojo.net
dnsdojo.org
does-it.net
doesntexist.com
doesntexist.org
dontexist.com
dontexist.net
dontexist.org
doomdns.com
doomdns.org
dvrdns.org
dyn-o-saur.com
dynalias.com
dynalias.net
dynalias.org
dynathome.net
dyndns.ws
endofinternet.net
endofinternet.org
endoftheinternet.org
est-a-la-maison.com
est-a-la-masion.com
est-le-patron.com
est-mon-blogueur.com
for-better.biz
for-more.biz
for-our.info
for-some.biz
for-the.biz
forgot.her.name
forgot.his.name
from-ak.com
from-al.com
from-ar.com
from-az.net
from-ca.com
from-co.net
from-ct.com
from-dc.com
from-de.com
from-fl.com
from-ga.com
from-hi.com
from-ia.com
from-id.com
from-il.com
from-in.com
from-ks.com
from-ky.com
from-la.net
from-ma.com
from-md.com
from-me.org
from-mi.com
from-mn.com
from-mo.com
from-ms.com
from-mt.com
from-nc.com
from-nd.com
from-ne.com
from-nh.com
from-nj.com
from-nm.com
from-nv.com
from-ny.net
from-oh.com
from-ok.com
from-or.com
from-pa.com
from-pr.com
from-ri.com
from-sc.com
from-sd.com
from-tn.com
from-tx.com
from-ut.com
from-va.com
from-vt.com
from-wa.com
from-wi.com
from-wv.com
from-wy.com
ftpaccess.cc
fuettertdasnetz.de
game-host.org
game-server.cc
getmyip.com
gets-it.net
go.dyndns.org
gotdns.com
gotdns.org
groks-the.info
groks-this.info
ham-radio-op.net
here-for-more.info
hobby-site.com
hobby-site.org
home.dyndns.org
homedns.org
homeftp.net
homeftp.org
homeip.net
homelinux.com
homelinux.net
homelinux.org
homeunix.com
homeunix.net
homeunix.org
iamallama.com
in-the-band.net
is-a-anarchist.com
is-a-blogger.com
is-a-bookkeeper.com
is-a-bruinsfan.org
is-a-bulls-fan.com
is-a-candidate.org
is-a-caterer.com
is-a-celticsfan.org
is-a-chef.com
is-a-chef.net
is-a-chef.org
is-a-conservative.com
is-a-cpa.com
is-a-cubicle-slave.com
is-a-democrat.com
is-a-designer.com
is-a-doctor.com
is-a-financialadvisor.com
is-a-geek.com
is-a-geek.net
is-a-geek.org
is-a-green.com
is-a-guru.com
is-a-hard-worker.com
is-a-hunter.com
is-a-knight.org
is-a-landscaper.com
is-a-lawyer.com
is-a-liberal.com
is-a-libertarian.com
is-a-linux-user.org
is-a-llama.com
is-a-musician.com
is-a-nascarfan.com
is-a-nurse.com
is-a-painter.com
is-a-patsfan.org
is-a-personaltrainer.com
is-a-photographer.com
is-a-player.com
is-a-republican.com
is-a-rockstar.com
is-a-socialist.com
is-a-soxfan.org
is-a-student.com
is-a-teacher.com
is-a-techie.com
is-a-therapist.com
is-an-accountant.com
is-an-actor.com
is-an-actress.com
is-an-anarchist.com
is-an-artist.com
is-an-engineer.com
is-an-entertainer.com
is-by.us
is-certified.com
is-found.org
is-gone.com
is-into-anime.com
is-into-cars.com
is-into-cartoons.com
is-into-games.com
is-leet.com
is-lost.org
is-not-certified.com
is-saved.org
is-slick.com
is-uberleet.com
is-very-bad.org
is-very-evil.org
is-very-good.org
is-very-nice.org
is-very-sweet.org
is-with-theband.com
isa-geek.com
isa-geek.net
isa-geek.org
isa-hockeynut.com
issmarterthanyou.com
isteingeek.de
istmein.de
kicks-ass.net
kicks-ass.org
knowsitall.info
land-4-sale.us
lebtimnetz.de
leitungsen.de
likes-pie.com
likescandy.com
merseine.nu
mine.nu
misconfused.org
mypets.ws
myphotos.cc
neat-url.com
office-on-the.net
on-the-web.tv
podzone.net
podzone.org
readmyblog.org
saves-the-whales.com
scrapper-site.net
scrapping.cc
selfip.biz
selfip.com
selfip.info
selfip.net
selfip.org
sells-for-less.com
sells-for-u.com
sells-it.net
sellsyourhome.org
servebbs.com
servebbs.net
servebbs.org
serveftp.net
serveftp.org
servegame.org
shacknet.nu
simple-url.com
space-to-rent.com
stuff-4-sale.org
stuff-4-sale.us
teaches-yoga.com
thruhere.net
traeumtgerade.de
webhop.biz
webhop.info
webhop.net
webhop.org
worse-than.tv
writesthisblog.com

// ddnss.de : https://www.ddnss.de/
// Submitted by Robert Niedziela <webmaster@ddnss.de>
ddnss.de
dyn.ddnss.de
dyndns.ddnss.de
dyndns1.de
dyn-ip24.de
home-webserver.de
dyn.home-webserver.de
myhome-server.de
ddnss.org

// Definima : http://www.definima.com/
// Submitted by Maxence Bitterli <maxence@definima.com>
definima.net
definima.io

// dnstrace.pro : https://dnstrace.pro/
// Submitted by Chris Partridge <chris@partridge.tech>
bci.dnstrace.pro

// Dynu.com : https://www.dynu.com/
// Submitted by Sue Ye <sue@dynu.com>
ddnsfree.com
ddnsgeek.com
giize.com
gleeze.com
kozow.com
loseyourip.com
ooguy.com
theworkpc.com
casacam.net
dynu.net
accesscam.org
camdvr.org
freeddns.org
mywire.org
webredirect.org
myddns.rocks
blogsite.xyz

// dynv6 : https://dynv6.com
// Submitted by Dominik Menke <dom@digineo.de>
dynv6.net

// E4YOU spol. s.r.o. : https://e4you.cz/
// Submitted by Vladimir Dudr <info@e4you.cz>
e4.cz

// Enalean SAS: https://www.enalean.com
// Submitted by Thomas Cottier <thomas.cottier@enalean.com>
mytuleap.com

// ECG Robotics, Inc: https://ecgrobotics.org
// Submitted by <frc1533@ecgrobotics.org>
onred.one
staging.onred.one

// Enonic : http://enonic.com/
// Submitted by Erik Kaareng-Sunde <esu@enonic.com>
enonic.io
customer.enonic.io

// EU.org https://eu.org/
// Submitted by Pierre Beyssac <hostmaster@eu.org>
eu.org
al.eu.org
asso.eu.org
at.eu.org
au.eu.org
be.eu.org
bg.eu.org
ca.eu.org
cd.eu.org
ch.eu.org
cn.eu.org
cy.eu.org
cz.eu.org
de.eu.org
dk.eu.org
edu.eu.org
ee.eu.org
es.eu.org
fi.eu.org
fr.eu.org
gr.eu.org
hr.eu.org
hu.eu.org
ie.eu.org
il.eu.org
in.eu.org
int.eu.org
is.eu.org
it.eu.org
jp.eu.org
kr.eu.org
lt.eu.org
lu.eu.org
lv.eu.org
mc.eu.org
me.eu.org
mk.eu.org
mt.eu.org
my.eu.org
net.eu.org
ng.eu.org
nl.eu.org
no.eu.org
nz.eu.org
paris.eu.org
pl.eu.org
pt.eu.org
q-a.eu.org
ro.eu.org
ru.eu.org
se.eu.org
si.eu.org
sk.eu.org
tr.eu.org
uk.eu.org
us.eu.org

// Evennode : http://www.evennode.com/
// Submitted by Michal Kralik <support@evennode.com>
eu-1.evennode.com
eu-2.evennode.com
eu-3.evennode.com
eu-4.evennode.com
us-1.evennode.com
us-2.evennode.com
us-3.evennode.com
us-4.evennode.com

// eDirect Corp. : https://hosting.url.com.tw/
// Submitted by C.S. chang <cschang@corp.url.com.tw>
twmail.cc
twmail.net
twmail.org
mymailer.com.tw
url.tw

// Facebook, Inc.
// Submitted by Peter Ruibal <public-suffix@fb.com>
apps.fbsbx.com

// FAITID : https://faitid.org/
// Submitted by Maxim Alzoba <tech.contact@faitid.org>
// https://www.flexireg.net/stat_info
ru.net
adygeya.ru
bashkiria.ru
bir.ru
cbg.ru
com.ru
dagestan.ru
grozny.ru
kalmykia.ru
kustanai.ru
marine.ru
mordovia.ru
msk.ru
mytis.ru
nalchik.ru
nov.ru
pyatigorsk.ru
spb.ru
vladikavkaz.ru
vladimir.ru
abkhazia.su
adygeya.su
aktyubinsk.su
arkhangelsk.su
armenia.su
ashgabad.su
azerbaijan.su
balashov.su
bashkiria.su
bryansk.su
bukhara.su
chimkent.su
dagestan.su
east-kazakhstan.su
exnet.su
georgia.su
grozny.su
ivanovo.su
jambyl.su
kalmykia.su
kaluga.su
karacol.su
karaganda.su
karelia.su
khakassia.su
krasnodar.su
kurgan.su
kustanai.su
lenug.su
mangyshlak.su
mordovia.su
msk.su
murmansk.su
nalchik.su
navoi.su
north-kazakhstan.su
nov.su
obninsk.su
penza.su
pokrovsk.su
sochi.su
spb.su
tashkent.su
termez.su
togliatti.su
troitsk.su
tselinograd.su
tula.su
tuva.su
vladikavkaz.su
vladimir.su
vologda.su

// Fancy Bits, LLC : http://getchannels.com
// Submitted by Aman Gupta <aman@getchannels.com>
channelsdvr.net

// Fastly Inc. : http://www.fastly.com/
// Submitted by Fastly Security <security@fastly.com>
fastly-terrarium.com
fastlylb.net
map.fastlylb.net
freetls.fastly.net
map.fastly.net
a.prod.fastly.net
global.prod.fastly.net
a.ssl.fastly.net
b.ssl.fastly.net
global.ssl.fastly.net

// FASTVPS EESTI OU : https://fastvps.ru/
// Submitted by Likhachev Vasiliy <lihachev@fastvps.ru>
fastpanel.direct
fastvps-server.com

// Featherhead : https://featherhead.xyz/
// Submitted by Simon Menke <simon@featherhead.xyz>
fhapp.xyz

// Fedora : https://fedoraproject.org/
// submitted by Patrick Uiterwijk <puiterwijk@fedoraproject.org>
fedorainfracloud.org
fedorapeople.org
cloud.fedoraproject.org
app.os.fedoraproject.org
app.os.stg.fedoraproject.org

// Fermax : https://fermax.com/
// submitted by Koen Van Isterdael <k.vanisterdael@fermax.be>
mydobiss.com

// Filegear Inc. : https://www.filegear.com
// Submitted by Jason Zhu <jason@owtware.com>
filegear.me
filegear-au.me
filegear-de.me
filegear-gb.me
filegear-ie.me
filegear-jp.me
filegear-sg.me

// Firebase, Inc.
// Submitted by Chris Raynor <chris@firebase.com>
firebaseapp.com

// Flynn : https://flynn.io
// Submitted by Jonathan Rudenberg <jonathan@flynn.io>
flynnhub.com
flynnhosting.net

// Freebox : http://www.freebox.fr
// Submitted by Romain Fliedel <rfliedel@freebox.fr>
freebox-os.com
freeboxos.com
fbx-os.fr
fbxos.fr
freebox-os.fr
freeboxos.fr

// freedesktop.org : https://www.freedesktop.org
// Submitted by Daniel Stone <daniel@fooishbar.org>
freedesktop.org

// Futureweb OG : http://www.futureweb.at
// Submitted by Andreas Schnederle-Wagner <schnederle@futureweb.at>
*.futurecms.at
*.ex.futurecms.at
*.in.futurecms.at
futurehosting.at
futuremailing.at
*.ex.ortsinfo.at
*.kunden.ortsinfo.at
*.statics.cloud

// GDS : https://www.gov.uk/service-manual/operations/operating-servicegovuk-subdomains
// Submitted by David Illsley <david.illsley@digital.cabinet-office.gov.uk>
service.gov.uk

// Gehirn Inc. : https://www.gehirn.co.jp/
// Submitted by Kohei YOSHIDA <tech@gehirn.co.jp>
gehirn.ne.jp
usercontent.jp

// GitHub, Inc.
// Submitted by Patrick Toomey <security@github.com>
github.io
githubusercontent.com

// GitLab, Inc.
// Submitted by Alex Hanselka <alex@gitlab.com>
gitlab.io

// Glitch, Inc : https://glitch.com
// Submitted by Mads Hartmann <mads@glitch.com>
glitch.me

// GOV.UK Platform as a Service : https://www.cloud.service.gov.uk/
// Submitted by Tom Whitwell <tom.whitwell@digital.cabinet-office.gov.uk>
cloudapps.digital
london.cloudapps.digital

// UKHomeOffice : https://www.gov.uk/government/organisations/home-office
// Submitted by Jon Shanks <jon.shanks@digital.homeoffice.gov.uk>
homeoffice.gov.uk

// GlobeHosting, Inc.
// Submitted by Zoltan Egresi <egresi@globehosting.com>
ro.im
shop.ro

// GoIP DNS Services : http://www.goip.de
// Submitted by Christian Poulter <milchstrasse@goip.de>
goip.de

// Google, Inc.
// Submitted by Eduardo Vela <evn@google.com>
run.app
a.run.app
*.0emm.com
appspot.com
blogspot.ae
blogspot.al
blogspot.am
blogspot.ba
blogspot.be
blogspot.bg
blogspot.bj
blogspot.ca
blogspot.cf
blogspot.ch
blogspot.cl
blogspot.co.at
blogspot.co.id
blogspot.co.il
blogspot.co.ke
blogspot.co.nz
blogspot.co.uk
blogspot.co.za
blogspot.com
blogspot.com.ar
blogspot.com.au
blogspot.com.br
blogspot.com.by
blogspot.com.co
blogspot.com.cy
blogspot.com.ee
blogspot.com.eg
blogspot.com.es
blogspot.com.mt
blogspot.com.ng
blogspot.com.tr
blogspot.com.uy
blogspot.cv
blogspot.cz
blogspot.de
blogspot.dk
blogspot.fi
blogspot.fr
blogspot.gr
blogspot.hk
blogspot.hr
blogspot.hu
blogspot.ie
blogspot.in
blogspot.is
blogspot.it
blogspot.jp
blogspot.kr
blogspot.li
blogspot.lt
blogspot.lu
blogspot.md
blogspot.mk
blogspot.mr
blogspot.mx
blogspot.my
blogspot.nl
blogspot.no
blogspot.pe
blogspot.pt
blogspot.qa
blogspot.re
blogspot.ro
blogspot.rs
blogspot.ru
blogspot.se
blogspot.sg
blogspot.si
blogspot.sk
blogspot.sn
blogspot.td
blogspot.tw
blogspot.ug
blogspot.vn
cloudfunctions.net
cloud.goog
codespot.com
googleapis.com
googlecode.com
pagespeedmobilizer.com
publishproxy.com
withgoogle.com
withyoutube.com

// Hakaran group: http://hakaran.cz
// Submited by Arseniy Sokolov <security@hakaran.cz>
fin.ci
free.hr
caa.li
ua.rs
conf.se

// Hashbang : https://hashbang.sh
hashbang.sh

// Hasura : https://hasura.io
// Submitted by Shahidh K Muhammed <shahidh@hasura.io>
hasura.app
hasura-app.io

// Hepforge : https://www.hepforge.org
// Submitted by David Grellscheid <admin@hepforge.org>
hepforge.org

// Heroku : https://www.heroku.com/
// Submitted by Tom Maher <tmaher@heroku.com>
herokuapp.com
herokussl.com

// Hibernating Rhinos
// Submitted by Oren Eini <oren@ravendb.net>
myravendb.com
ravendb.community
ravendb.me
development.run
ravendb.run

// HOSTBIP REGISTRY : https://www.hostbip.com/
// Submitted by Atanunu Igbunuroghene <publicsuffixlist@hostbip.com>
bpl.biz
orx.biz
ng.city
ng.ink
biz.gl
col.ng
gen.ng
ltd.ng
sch.so

// Häkkinen.fi
// Submitted by Eero Häkkinen <Eero+psl@Häkkinen.fi>
häkkinen.fi

// Ici la Lune : http://www.icilalune.com/
// Submitted by Simon Morvan <simon@icilalune.com>
*.moonscale.io
moonscale.net

// iki.fi
// Submitted by Hannu Aronsson <haa@iki.fi>
iki.fi

// Individual Network Berlin e.V. : https://www.in-berlin.de/
// Submitted by Christian Seitz <chris@in-berlin.de>
dyn-berlin.de
in-berlin.de
in-brb.de
in-butter.de
in-dsl.de
in-dsl.net
in-dsl.org
in-vpn.de
in-vpn.net
in-vpn.org

// info.at : http://www.info.at/
biz.at
info.at

// info.cx : http://info.cx
// Submitted by Jacob Slater <whois@igloo.to>
info.cx

// Interlegis : http://www.interlegis.leg.br
// Submitted by Gabriel Ferreira <registrobr@interlegis.leg.br>
ac.leg.br
al.leg.br
am.leg.br
ap.leg.br
ba.leg.br
ce.leg.br
df.leg.br
es.leg.br
go.leg.br
ma.leg.br
mg.leg.br
ms.leg.br
mt.leg.br
pa.leg.br
pb.leg.br
pe.leg.br
pi.leg.br
pr.leg.br
rj.leg.br
rn.leg.br
ro.leg.br
rr.leg.br
rs.leg.br
sc.leg.br
se.leg.br
sp.leg.br
to.leg.br

// intermetrics GmbH : https://pixolino.com/
// Submitted by Wolfgang Schwarz <admin@intermetrics.de>
pixolino.com

// IPiFony Systems, Inc. : https://www.ipifony.com/
// Submitted by Matthew Hardeman <mhardeman@ipifony.com>
ipifony.net

// IServ GmbH : https://iserv.eu
// Submitted by Kim-Alexander Brodowski <kim.brodowski@iserv.eu>
mein-iserv.de
test-iserv.de

// Jino : https://www.jino.ru
// Submitted by Sergey Ulyashin <ulyashin@jino.ru>
myjino.ru
*.hosting.myjino.ru
*.landing.myjino.ru
*.spectrum.myjino.ru
*.vps.myjino.ru

// Joyent : https://www.joyent.com/
// Submitted by Brian Bennett <brian.bennett@joyent.com>
*.triton.zone
*.cns.joyent.com

// JS.ORG : http://dns.js.org
// Submitted by Stefan Keim <admin@js.org>
js.org

// KaasHosting : http://www.kaashosting.nl/
// Submitted by Wouter Bakker <hostmaster@kaashosting.nl>
kaas.gg
khplay.nl

// Keyweb AG : https://www.keyweb.de
// Submitted by Martin Dannehl <postmaster@keymachine.de>
keymachine.de

// KnightPoint Systems, LLC : http://www.knightpoint.com/
// Submitted by Roy Keene <rkeene@knightpoint.com>
knightpoint.systems

// .KRD : http://nic.krd/data/krd/Registration%20Policy.pdf
co.krd
edu.krd

// LCube - Professional hosting e.K. : https://www.lcube-webhosting.de
// Submitted by Lars Laehn <info@lcube.de>
git-repos.de
lcube-server.de
svn-repos.de

// Leadpages : https://www.leadpages.net
// Submitted by Greg Dallavalle <domains@leadpages.net>
leadpages.co
lpages.co
lpusercontent.com

// Lifetime Hosting : https://Lifetime.Hosting/
// Submitted by Mike Fillator <support@lifetime.hosting>
co.business
co.education
co.events
co.financial
co.network
co.place
co.technology

// Lightmaker Property Manager, Inc. : https://app.lmpm.com/
// Submitted by Greg Holland <greg.holland@lmpm.com>
app.lmpm.com

// Linki Tools UG : https://linki.tools
// Submitted by Paulo Matos <pmatos@linki.tools>
linkitools.space

// linkyard ldt: https://www.linkyard.ch/
// Submitted by Mario Siegenthaler <mario.siegenthaler@linkyard.ch>
linkyard.cloud
linkyard-cloud.ch

// LiquidNet Ltd : http://www.liquidnetlimited.com/
// Submitted by Victor Velchev <admin@liquidnetlimited.com>
we.bs

// Log'in Line : https://www.loginline.com/
// Submitted by Rémi Mach <remi.mach@loginline.com>
loginline.app
loginline.dev
loginline.io
loginline.services
loginline.site

// LubMAN UMCS Sp. z o.o : https://lubman.pl/
// Submitted by Ireneusz Maliszewski <ireneusz.maliszewski@lubman.pl>
krasnik.pl
leczna.pl
lubartow.pl
lublin.pl
poniatowa.pl
swidnik.pl

// Lug.org.uk : https://lug.org.uk
// Submitted by Jon Spriggs <admin@lug.org.uk>
uklugs.org
glug.org.uk
lug.org.uk
lugs.org.uk

// Lukanet Ltd : https://lukanet.com
// Submitted by Anton Avramov <register@lukanet.com>
barsy.bg
barsy.co.uk
barsyonline.co.uk
barsycenter.com
barsyonline.com
barsy.club
barsy.de
barsy.eu
barsy.in
barsy.info
barsy.io
barsy.me
barsy.menu
barsy.mobi
barsy.net
barsy.online
barsy.org
barsy.pro
barsy.pub
barsy.shop
barsy.site
barsy.support
barsy.uk

// Magento Commerce
// Submitted by Damien Tournoud <dtournoud@magento.cloud>
*.magentosite.cloud

// May First - People Link : https://mayfirst.org/
// Submitted by Jamie McClelland <info@mayfirst.org>
mayfirst.info
mayfirst.org

// Mail.Ru Group : https://hb.cldmail.ru
// Submitted by Ilya Zaretskiy <zaretskiy@corp.mail.ru>
hb.cldmail.ru

// Memset hosting : https://www.memset.com
// Submitted by Tom Whitwell <domains@memset.com>
miniserver.com
memset.net

// MetaCentrum, CESNET z.s.p.o. : https://www.metacentrum.cz/en/
// Submitted by Zdeněk Šustr <zdenek.sustr@cesnet.cz>
cloud.metacentrum.cz
custom.metacentrum.cz

// MetaCentrum, CESNET z.s.p.o. : https://www.metacentrum.cz/en/
// Submitted by Radim Janča <janca@cesnet.cz>
flt.cloud.muni.cz
usr.cloud.muni.cz

// Meteor Development Group : https://www.meteor.com/hosting
// Submitted by Pierre Carrier <pierre@meteor.com>
meteorapp.com
eu.meteorapp.com

// Michau Enterprises Limited : http://www.co.pl/
co.pl

// Microsoft Corporation : http://microsoft.com
// Submitted by Justin Luk <juluk@microsoft.com>
azurecontainer.io
azurewebsites.net
azure-mobile.net
cloudapp.net

// Mozilla Corporation : https://mozilla.com
// Submitted by Ben Francis <bfrancis@mozilla.com>
mozilla-iot.org

// Mozilla Foundation : https://mozilla.org/
// Submitted by glob <glob@mozilla.com>
bmoattachments.org

// MSK-IX : https://www.msk-ix.ru/
// Submitted by Khannanov Roman <r.khannanov@msk-ix.ru>
net.ru
org.ru
pp.ru

// Nabu Casa : https://www.nabucasa.com
// Submitted by Paulus Schoutsen <infra@nabucasa.com>
ui.nabu.casa

// Names.of.London : https://names.of.london/
// Submitted by James Stevens <registry@names.of.london> or <james@jrcs.net>
pony.club
of.fashion
on.fashion
of.football
in.london
of.london
for.men
and.mom
for.mom
for.one
for.sale
of.work
to.work

// NCTU.ME : https://nctu.me/
// Submitted by Tocknicsu <admin@nctu.me>
nctu.me

// Netlify : https://www.netlify.com
// Submitted by Jessica Parsons <jessica@netlify.com>
bitballoon.com
netlify.com

// Neustar Inc.
// Submitted by Trung Tran <Trung.Tran@neustar.biz>
4u.com

// ngrok : https://ngrok.com/
// Submitted by Alan Shreve <alan@ngrok.com>
ngrok.io

// Nimbus Hosting Ltd. : https://www.nimbushosting.co.uk/
// Submitted by Nicholas Ford <nick@nimbushosting.co.uk>
nh-serv.co.uk

// NFSN, Inc. : https://www.NearlyFreeSpeech.NET/
// Submitted by Jeff Wheelhouse <support@nearlyfreespeech.net>
nfshost.com

// Now-DNS : https://now-dns.com
// Submitted by Steve Russell <steve@now-dns.com>
dnsking.ch
mypi.co
n4t.co
001www.com
ddnslive.com
myiphost.com
forumz.info
16-b.it
32-b.it
64-b.it
soundcast.me
tcp4.me
dnsup.net
hicam.net
now-dns.net
ownip.net
vpndns.net
dynserv.org
now-dns.org
x443.pw
now-dns.top
ntdll.top
freeddns.us
crafting.xyz
zapto.xyz

// nsupdate.info : https://www.nsupdate.info/
// Submitted by Thomas Waldmann <info@nsupdate.info>
nsupdate.info
nerdpol.ovh

// No-IP.com : https://noip.com/
// Submitted by Deven Reza <publicsuffixlist@noip.com>
blogsyte.com
brasilia.me
cable-modem.org
ciscofreak.com
collegefan.org
couchpotatofries.org
damnserver.com
ddns.me
ditchyourip.com
dnsfor.me
dnsiskinky.com
dvrcam.info
dynns.com
eating-organic.net
fantasyleague.cc
geekgalaxy.com
golffan.us
health-carereform.com
homesecuritymac.com
homesecuritypc.com
hopto.me
ilovecollege.info
loginto.me
mlbfan.org
mmafan.biz
myactivedirectory.com
mydissent.net
myeffect.net
mymediapc.net
mypsx.net
mysecuritycamera.com
mysecuritycamera.net
mysecuritycamera.org
net-freaks.com
nflfan.org
nhlfan.net
no-ip.ca
no-ip.co.uk
no-ip.net
noip.us
onthewifi.com
pgafan.net
point2this.com
pointto.us
privatizehealthinsurance.net
quicksytes.com
read-books.org
securitytactics.com
serveexchange.com
servehumour.com
servep2p.com
servesarcasm.com
stufftoread.com
ufcfan.org
unusualperson.com
workisboring.com
3utilities.com
bounceme.net
ddns.net
ddnsking.com
gotdns.ch
hopto.org
myftp.biz
myftp.org
myvnc.com
no-ip.biz
no-ip.info
no-ip.org
noip.me
redirectme.net
servebeer.com
serveblog.net
servecounterstrike.com
serveftp.com
servegame.com
servehalflife.com
servehttp.com
serveirc.com
serveminecraft.net
servemp3.com
servepics.com
servequake.com
sytes.net
webhop.me
zapto.org

// NodeArt : https://nodeart.io
// Submitted by Konstantin Nosov <Nosov@nodeart.io>
stage.nodeart.io

// Nodum B.V. : https://nodum.io/
// Submitted by Wietse Wind <hello+publicsuffixlist@nodum.io>
nodum.co
nodum.io

// Nucleos Inc. : https://nucleos.com
// Submitted by Piotr Zduniak <piotr@nucleos.com>
pcloud.host

// NYC.mn : http://www.information.nyc.mn
// Submitted by Matthew Brown <mattbrown@nyc.mn>
nyc.mn

// NymNom : https://nymnom.com/
// Submitted by Dave McCormack <dave.mccormack@nymnom.com>
nom.ae
nom.af
nom.ai
nom.al
nym.by
nym.bz
nom.cl
nom.gd
nom.ge
nom.gl
nym.gr
nom.gt
nym.gy
nom.hn
nym.ie
nom.im
nom.ke
nym.kz
nym.la
nym.lc
nom.li
nym.li
nym.lt
nym.lu
nym.me
nom.mk
nym.mn
nym.mx
nom.nu
nym.nz
nym.pe
nym.pt
nom.pw
nom.qa
nym.ro
nom.rs
nom.si
nym.sk
nom.st
nym.su
nym.sx
nom.tj
nym.tw
nom.ug
nom.uy
nom.vc
nom.vg

// Octopodal Solutions, LLC. : https://ulterius.io/
// Submitted by Andrew Sampson <andrew@ulterius.io>
cya.gg

// Omnibond Systems, LLC. : https://www.omnibond.com
// Submitted by Cole Estep <cole@omnibond.com>
cloudycluster.net

// One Fold Media : http://www.onefoldmedia.com/
// Submitted by Eddie Jones <eddie@onefoldmedia.com>
nid.io

// OpenCraft GmbH : http://opencraft.com/
// Submitted by Sven Marnach <sven@opencraft.com>
opencraft.hosting

// Opera Software, A.S.A.
// Submitted by Yngve Pettersen <yngve@opera.com>
operaunite.com

// OutSystems
// Submitted by Duarte Santos <domain-admin@outsystemscloud.com>
outsystemscloud.com

// OwnProvider GmbH: http://www.ownprovider.com
// Submitted by Jan Moennich <jan.moennich@ownprovider.com>
ownprovider.com
own.pm

// OX : http://www.ox.rs
// Submitted by Adam Grand <webmaster@mail.ox.rs>
ox.rs

// oy.lc
// Submitted by Charly Coste <changaco@changaco.oy.lc>
oy.lc

// Pagefog : https://pagefog.com/
// Submitted by Derek Myers <derek@pagefog.com>
pgfog.com

// Pagefront : https://www.pagefronthq.com/
// Submitted by Jason Kriss <jason@pagefronthq.com>
pagefrontapp.com

// .pl domains (grandfathered)
art.pl
gliwice.pl
krakow.pl
poznan.pl
wroc.pl
zakopane.pl

// Pantheon Systems, Inc. : https://pantheon.io/
// Submitted by Gary Dylina <gary@pantheon.io>
pantheonsite.io
gotpantheon.com

// Peplink | Pepwave : http://peplink.com/
// Submitted by Steve Leung <steveleung@peplink.com>
mypep.link

// Planet-Work : https://www.planet-work.com/
// Submitted by Frédéric VANNIÈRE <f.vanniere@planet-work.com>
on-web.fr

// Platform.sh : https://platform.sh
// Submitted by Nikola Kotur <nikola@platform.sh>
*.platform.sh
*.platformsh.site

// prgmr.com : https://prgmr.com/
// Submitted by Sarah Newman <owner@prgmr.com>
xen.prgmr.com

// priv.at : http://www.nic.priv.at/
// Submitted by registry <lendl@nic.at>
priv.at

// privacytools.io : https://www.privacytools.io/
// Submitted by Jonah Aragon <jonah@privacytools.io>
prvcy.page

// Protocol Labs : https://protocol.ai/
// Submitted by Michael Burns <noc@protocol.ai>
*.dweb.link

// Protonet GmbH : http://protonet.io
// Submitted by Martin Meier <admin@protonet.io>
protonet.io

// Publication Presse Communication SARL : https://ppcom.fr
// Submitted by Yaacov Akiba Slama <admin@chirurgiens-dentistes-en-france.fr>
chirurgiens-dentistes-en-france.fr
byen.site

// Redstar Consultants : https://www.redstarconsultants.com/
// Submitted by Jons Slemmer <jons@redstarconsultants.com>
instantcloud.cn

// Russian Academy of Sciences
// Submitted by Tech Support <support@rasnet.ru>
ras.ru

// QA2
// Submitted by Daniel Dent (https://www.danieldent.com/)
qa2.com

// QNAP System Inc : https://www.qnap.com
// Submitted by Nick Chang <nickchang@qnap.com>
dev-myqnapcloud.com
alpha-myqnapcloud.com
myqnapcloud.com

// Quip : https://quip.com
// Submitted by Patrick Linehan <plinehan@quip.com>
*.quipelements.com

// Qutheory LLC : http://qutheory.io
// Submitted by Jonas Schwartz <jonas@qutheory.io>
vapor.cloud
vaporcloud.io

// Rackmaze LLC : https://www.rackmaze.com
// Submitted by Kirill Pertsev <kika@rackmaze.com>
rackmaze.com
rackmaze.net

// Rancher Labs, Inc : https://rancher.com
// Submitted by Vincent Fiduccia <domains@rancher.com>
*.on-rancher.cloud
*.on-rio.io

// Read The Docs, Inc : https://www.readthedocs.org
// Submitted by David Fischer <team@readthedocs.org>
readthedocs.io

// Red Hat, Inc. OpenShift : https://openshift.redhat.com/
// Submitted by Tim Kramer <tkramer@rhcloud.com>
rhcloud.com

// Render : https://render.com
// Submitted by Anurag Goel <dev@render.com>
app.render.com
onrender.com

// Repl.it : https://repl.it
// Submitted by Mason Clayton <mason@repl.it>
repl.co
repl.run

// Resin.io : https://resin.io
// Submitted by Tim Perry <tim@resin.io>
resindevice.io
devices.resinstaging.io

// RethinkDB : https://www.rethinkdb.com/
// Submitted by Chris Kastorff <info@rethinkdb.com>
hzc.io

// Revitalised Limited : http://www.revitalised.co.uk
// Submitted by Jack Price <jack@revitalised.co.uk>
wellbeingzone.eu
ptplus.fit
wellbeingzone.co.uk

// Rochester Institute of Technology : http://www.rit.edu/
// Submitted by Jennifer Herting <jchits@rit.edu>
git-pages.rit.edu

// Sandstorm Development Group, Inc. : https://sandcats.io/
// Submitted by Asheesh Laroia <asheesh@sandstorm.io>
sandcats.io

// SBE network solutions GmbH : https://www.sbe.de/
// Submitted by Norman Meilick <nm@sbe.de>
logoip.de
logoip.com

// schokokeks.org GbR : https://schokokeks.org/
// Submitted by Hanno Böck <hanno@schokokeks.org>
schokokeks.net

// Scry Security : http://www.scrysec.com
// Submitted by Shante Adam <shante@skyhat.io>
scrysec.com

// Securepoint GmbH : https://www.securepoint.de
// Submitted by Erik Anders <erik.anders@securepoint.de>
firewall-gateway.com
firewall-gateway.de
my-gateway.de
my-router.de
spdns.de
spdns.eu
firewall-gateway.net
my-firewall.org
myfirewall.org
spdns.org

// SensioLabs, SAS : https://sensiolabs.com/
// Submitted by Fabien Potencier <fabien.potencier@sensiolabs.com>
*.s5y.io
*.sensiosite.cloud

// Service Online LLC : http://drs.ua/
// Submitted by Serhii Bulakh <support@drs.ua>
biz.ua
co.ua
pp.ua

// ShiftEdit : https://shiftedit.net/
// Submitted by Adam Jimenez <adam@shiftcreate.com>
shiftedit.io

// Shopblocks : http://www.shopblocks.com/
// Submitted by Alex Bowers <alex@shopblocks.com>
myshopblocks.com

// Siemens Mobility GmbH
// Submitted by Oliver Graebner <security@mo-siemens.io>
mo-siemens.io

// SinaAppEngine : http://sae.sina.com.cn/
// Submitted by SinaAppEngine <saesupport@sinacloud.com>
1kapp.com
appchizi.com
applinzi.com
sinaapp.com
vipsinaapp.com

// Siteleaf : https://www.siteleaf.com/
// Submitted by Skylar Challand <support@siteleaf.com>
siteleaf.net

// Skyhat : http://www.skyhat.io
// Submitted by Shante Adam <shante@skyhat.io>
bounty-full.com
alpha.bounty-full.com
beta.bounty-full.com

// Stackhero : https://www.stackhero.io
// Submitted by Adrien Gillon <adrien+public-suffix-list@stackhero.io>
stackhero-network.com

// staticland : https://static.land
// Submitted by Seth Vincent <sethvincent@gmail.com>
static.land
dev.static.land
sites.static.land

// SourceLair PC : https://www.sourcelair.com
// Submitted by Antonis Kalipetis <akalipetis@sourcelair.com>
apps.lair.io
*.stolos.io

// SpaceKit : https://www.spacekit.io/
// Submitted by Reza Akhavan <spacekit.io@gmail.com>
spacekit.io

// SpeedPartner GmbH: https://www.speedpartner.de/
// Submitted by Stefan Neufeind <info@speedpartner.de>
customer.speedpartner.de

// Standard Library : https://stdlib.com
// Submitted by Jacob Lee <jacob@stdlib.com>
api.stdlib.com

// Storj Labs Inc. : https://storj.io/
// Submitted by Philip Hutchins <hostmaster@storj.io>
storj.farm

// Studenten Net Twente : http://www.snt.utwente.nl/
// Submitted by Silke Hofstra <syscom@snt.utwente.nl>
utwente.io

// Student-Run Computing Facility : https://www.srcf.net/
// Submitted by Edwin Balani <sysadmins@srcf.net>
soc.srcf.net
user.srcf.net

// Sub 6 Limited: http://www.sub6.com
// Submitted by Dan Miller <dm@sub6.com>
temp-dns.com

// Swisscom Application Cloud: https://developer.swisscom.com
// Submitted by Matthias.Winzeler <matthias.winzeler@swisscom.com>
applicationcloud.io
scapp.io

// Syncloud : https://syncloud.org
// Submitted by Boris Rybalkin <syncloud@syncloud.it>
syncloud.it

// Synology, Inc. : https://www.synology.com/
// Submitted by Rony Weng <ronyweng@synology.com>
diskstation.me
dscloud.biz
dscloud.me
dscloud.mobi
dsmynas.com
dsmynas.net
dsmynas.org
familyds.com
familyds.net
familyds.org
i234.me
myds.me
synology.me
vpnplus.to

// TAIFUN Software AG : http://taifun-software.de
// Submitted by Bjoern Henke <dev-server@taifun-software.de>
taifun-dns.de

// TASK geographical domains (www.task.gda.pl/uslugi/dns)
gda.pl
gdansk.pl
gdynia.pl
med.pl
sopot.pl

// Teckids e.V. : https://www.teckids.org
// Submitted by Dominik George <dominik.george@teckids.org>
edugit.org

// Telebit : https://telebit.cloud
// Submitted by AJ ONeal <aj@telebit.cloud>
telebit.app
telebit.io
*.telebit.xyz

// The Gwiddle Foundation : https://gwiddlefoundation.org.uk
// Submitted by Joshua Bayfield <joshua.bayfield@gwiddlefoundation.org.uk>
gwiddle.co.uk

// Thingdust AG : https://thingdust.com/
// Submitted by Adrian Imboden <adi@thingdust.com>
thingdustdata.com
cust.dev.thingdust.io
cust.disrec.thingdust.io
cust.prod.thingdust.io
cust.testing.thingdust.io

// TownNews.com : http://www.townnews.com
// Submitted by Dustin Ward <dward@townnews.com>
bloxcms.com
townnews-staging.com

// TrafficPlex GmbH : https://www.trafficplex.de/
// Submitted by Phillipp Röll <phillipp.roell@trafficplex.de>
12hp.at
2ix.at
4lima.at
lima-city.at
12hp.ch
2ix.ch
4lima.ch
lima-city.ch
trafficplex.cloud
de.cool
12hp.de
2ix.de
4lima.de
lima-city.de
1337.pictures
clan.rip
lima-city.rocks
webspace.rocks
lima.zone

// TransIP : https://www.transip.nl
// Submitted by Rory Breuk <rbreuk@transip.nl>
*.transurl.be
*.transurl.eu
*.transurl.nl

// TuxFamily : http://tuxfamily.org
// Submitted by TuxFamily administrators <adm@staff.tuxfamily.org>
tuxfamily.org

// TwoDNS : https://www.twodns.de/
// Submitted by TwoDNS-Support <support@two-dns.de>
dd-dns.de
diskstation.eu
diskstation.org
dray-dns.de
draydns.de
dyn-vpn.de
dynvpn.de
mein-vigor.de
my-vigor.de
my-wan.de
syno-ds.de
synology-diskstation.de
synology-ds.de

// Uberspace : https://uberspace.de
// Submitted by Moritz Werner <mwerner@jonaspasche.com>
uber.space
*.uberspace.de

// UDR Limited : http://www.udr.hk.com
// Submitted by registry <hostmaster@udr.hk.com>
hk.com
hk.org
ltd.hk
inc.hk

// United Gameserver GmbH : https://united-gameserver.de
// Submitted by Stefan Schwarz <sysadm@united-gameserver.de>
virtualuser.de
virtual-user.de

// .US
// Submitted by Ed Moore <Ed.Moore@lib.de.us>
lib.de.us

// VeryPositive SIA : http://very.lv
// Submitted by Danko Aleksejevs <danko@very.lv>
2038.io

// Viprinet Europe GmbH : http://www.viprinet.com
// Submitted by Simon Kissel <hostmaster@viprinet.com>
router.management

// Virtual-Info : https://www.virtual-info.info/
// Submitted by Adnan RIHAN <hostmaster@v-info.info>
v-info.info

<<<<<<< HEAD
// Waffle Computer Inc., Ltd. : https://docs.waffleinfo.com
// Submitted by Masayuki Note <masa@blade.wafflecell.com>
wafflecell.com
=======
// Voorloper.com: https://voorloper.com
// Submitted by Nathan van Bakel <info@voorloper.com>
voorloper.cloud
>>>>>>> c2d52e20

// WeDeploy by Liferay, Inc. : https://www.wedeploy.com
// Submitted by Henrique Vicente <security@wedeploy.com>
wedeploy.io
wedeploy.me
wedeploy.sh

// Western Digital Technologies, Inc : https://www.wdc.com
// Submitted by Jung Jin <jungseok.jin@wdc.com>
remotewd.com

// Wikimedia Labs : https://wikitech.wikimedia.org
// Submitted by Yuvi Panda <yuvipanda@wikimedia.org>
wmflabs.org

// XenonCloud GbR: https://xenoncloud.net
// Submitted by Julian Uphoff <publicsuffixlist@xenoncloud.net>
half.host

// XnBay Technology : http://www.xnbay.com/
// Submitted by XnBay Developer <developer.xncloud@gmail.com>
xnbay.com
u2.xnbay.com
u2-local.xnbay.com

// XS4ALL Internet bv : https://www.xs4all.nl/
// Submitted by Daniel Mostertman <unixbeheer+publicsuffix@xs4all.net>
cistron.nl
demon.nl
xs4all.space

// YesCourse Pty Ltd : https://yescourse.com
// Submitted by Atul Bhouraskar <atul@yescourse.com>
official.academy

// Yola : https://www.yola.com/
// Submitted by Stefano Rivera <stefano@yola.com>
yolasite.com

// Yombo : https://yombo.net
// Submitted by Mitch Schwenk <mitch@yombo.net>
ybo.faith
yombo.me
homelink.one
ybo.party
ybo.review
ybo.science
ybo.trade

// Yunohost : https://yunohost.org
// Submitted by Valentin Grimaud <security@yunohost.org>
nohost.me
noho.st

// ZaNiC : http://www.za.net/
// Submitted by registry <hostmaster@nic.za.net>
za.net
za.org

// Zeit, Inc. : https://zeit.domains/
// Submitted by Olli Vanhoja <olli@zeit.co>
now.sh

// Zine EOOD : https://zine.bg/
// Submitted by Martin Angelov <martin@zine.bg>
bss.design

// Zitcom A/S : https://www.zitcom.dk
// Submitted by Emil Stahl <esp@zitcom.dk>
site.builder.nu

// Zone.id : https://zone.id/
// Submitted by Su Hendro <admin@zone.id>
zone.id

// ===END PRIVATE DOMAINS===<|MERGE_RESOLUTION|>--- conflicted
+++ resolved
@@ -12824,15 +12824,13 @@
 // Submitted by Adnan RIHAN <hostmaster@v-info.info>
 v-info.info
 
-<<<<<<< HEAD
+// Voorloper.com: https://voorloper.com
+// Submitted by Nathan van Bakel <info@voorloper.com>
+voorloper.cloud
+
 // Waffle Computer Inc., Ltd. : https://docs.waffleinfo.com
 // Submitted by Masayuki Note <masa@blade.wafflecell.com>
 wafflecell.com
-=======
-// Voorloper.com: https://voorloper.com
-// Submitted by Nathan van Bakel <info@voorloper.com>
-voorloper.cloud
->>>>>>> c2d52e20
 
 // WeDeploy by Liferay, Inc. : https://www.wedeploy.com
 // Submitted by Henrique Vicente <security@wedeploy.com>
