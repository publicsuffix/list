// This Source Code Form is subject to the terms of the Mozilla Public
// License, v. 2.0. If a copy of the MPL was not distributed with this
// file, You can obtain one at https://mozilla.org/MPL/2.0/.

// Please pull this list from, and only from https://publicsuffix.org/list/public_suffix_list.dat,
// rather than any other VCS sites. Pulling from any other URL is not guaranteed to be supported.

// Instructions on pulling and using this list can be found at https://publicsuffix.org/list/.

// ===BEGIN ICANN DOMAINS===

// ac : https://en.wikipedia.org/wiki/.ac
ac
com.ac
edu.ac
gov.ac
net.ac
mil.ac
org.ac

// ad : https://en.wikipedia.org/wiki/.ad
ad
nom.ad

// ae : https://en.wikipedia.org/wiki/.ae
// see also: "Domain Name Eligibility Policy" at http://www.aeda.ae/eng/aepolicy.php
ae
co.ae
net.ae
org.ae
sch.ae
ac.ae
gov.ae
mil.ae

// aero : see https://www.information.aero/index.php?id=66
aero
accident-investigation.aero
accident-prevention.aero
aerobatic.aero
aeroclub.aero
aerodrome.aero
agents.aero
aircraft.aero
airline.aero
airport.aero
air-surveillance.aero
airtraffic.aero
air-traffic-control.aero
ambulance.aero
amusement.aero
association.aero
author.aero
ballooning.aero
broker.aero
caa.aero
cargo.aero
catering.aero
certification.aero
championship.aero
charter.aero
civilaviation.aero
club.aero
conference.aero
consultant.aero
consulting.aero
control.aero
council.aero
crew.aero
design.aero
dgca.aero
educator.aero
emergency.aero
engine.aero
engineer.aero
entertainment.aero
equipment.aero
exchange.aero
express.aero
federation.aero
flight.aero
fuel.aero
gliding.aero
government.aero
groundhandling.aero
group.aero
hanggliding.aero
homebuilt.aero
insurance.aero
journal.aero
journalist.aero
leasing.aero
logistics.aero
magazine.aero
maintenance.aero
media.aero
microlight.aero
modelling.aero
navigation.aero
parachuting.aero
paragliding.aero
passenger-association.aero
pilot.aero
press.aero
production.aero
recreation.aero
repbody.aero
res.aero
research.aero
rotorcraft.aero
safety.aero
scientist.aero
services.aero
show.aero
skydiving.aero
software.aero
student.aero
trader.aero
trading.aero
trainer.aero
union.aero
workinggroup.aero
works.aero

// af : http://www.nic.af/help.jsp
af
gov.af
com.af
org.af
net.af
edu.af

// ag : http://www.nic.ag/prices.htm
ag
com.ag
org.ag
net.ag
co.ag
nom.ag

// ai : http://nic.com.ai/
ai
off.ai
com.ai
net.ai
org.ai

// al : http://www.ert.gov.al/ert_alb/faq_det.html?Id=31
al
com.al
edu.al
gov.al
mil.al
net.al
org.al

// am : https://www.amnic.net/policy/en/Policy_EN.pdf
am
co.am
com.am
commune.am
net.am
org.am

// ao : https://en.wikipedia.org/wiki/.ao
// http://www.dns.ao/REGISTR.DOC
ao
ed.ao
gv.ao
og.ao
co.ao
pb.ao
it.ao

// aq : https://en.wikipedia.org/wiki/.aq
aq

// ar : https://nic.ar/nic-argentina/normativa-vigente
ar
com.ar
edu.ar
gob.ar
gov.ar
int.ar
mil.ar
musica.ar
net.ar
org.ar
tur.ar

// arpa : https://en.wikipedia.org/wiki/.arpa
// Confirmed by registry <iana-questions@icann.org> 2008-06-18
arpa
e164.arpa
in-addr.arpa
ip6.arpa
iris.arpa
uri.arpa
urn.arpa

// as : https://en.wikipedia.org/wiki/.as
as
gov.as

// asia : https://en.wikipedia.org/wiki/.asia
asia

// at : https://en.wikipedia.org/wiki/.at
// Confirmed by registry <it@nic.at> 2008-06-17
at
ac.at
co.at
gv.at
or.at
sth.ac.at

// au : https://en.wikipedia.org/wiki/.au
// http://www.auda.org.au/
au
// 2LDs
com.au
net.au
org.au
edu.au
gov.au
asn.au
id.au
// Historic 2LDs (closed to new registration, but sites still exist)
info.au
conf.au
oz.au
// CGDNs - http://www.cgdn.org.au/
act.au
nsw.au
nt.au
qld.au
sa.au
tas.au
vic.au
wa.au
// 3LDs
act.edu.au
catholic.edu.au
// eq.edu.au - Removed at the request of the Queensland Department of Education
nsw.edu.au
nt.edu.au
qld.edu.au
sa.edu.au
tas.edu.au
vic.edu.au
wa.edu.au
// act.gov.au  Bug 984824 - Removed at request of Greg Tankard
// nsw.gov.au  Bug 547985 - Removed at request of <Shae.Donelan@services.nsw.gov.au>
// nt.gov.au  Bug 940478 - Removed at request of Greg Connors <Greg.Connors@nt.gov.au>
qld.gov.au
sa.gov.au
tas.gov.au
vic.gov.au
wa.gov.au
// 4LDs
// education.tas.edu.au - Removed at the request of the Department of Education Tasmania
schools.nsw.edu.au

// aw : https://en.wikipedia.org/wiki/.aw
aw
com.aw

// ax : https://en.wikipedia.org/wiki/.ax
ax

// az : https://en.wikipedia.org/wiki/.az
az
com.az
net.az
int.az
gov.az
org.az
edu.az
info.az
pp.az
mil.az
name.az
pro.az
biz.az

// ba : http://nic.ba/users_data/files/pravilnik_o_registraciji.pdf
ba
com.ba
edu.ba
gov.ba
mil.ba
net.ba
org.ba

// bb : https://en.wikipedia.org/wiki/.bb
bb
biz.bb
co.bb
com.bb
edu.bb
gov.bb
info.bb
net.bb
org.bb
store.bb
tv.bb

// bd : https://en.wikipedia.org/wiki/.bd
*.bd

// be : https://en.wikipedia.org/wiki/.be
// Confirmed by registry <tech@dns.be> 2008-06-08
be
ac.be

// bf : https://en.wikipedia.org/wiki/.bf
bf
gov.bf

// bg : https://en.wikipedia.org/wiki/.bg
// https://www.register.bg/user/static/rules/en/index.html
bg
a.bg
b.bg
c.bg
d.bg
e.bg
f.bg
g.bg
h.bg
i.bg
j.bg
k.bg
l.bg
m.bg
n.bg
o.bg
p.bg
q.bg
r.bg
s.bg
t.bg
u.bg
v.bg
w.bg
x.bg
y.bg
z.bg
0.bg
1.bg
2.bg
3.bg
4.bg
5.bg
6.bg
7.bg
8.bg
9.bg

// bh : https://en.wikipedia.org/wiki/.bh
bh
com.bh
edu.bh
net.bh
org.bh
gov.bh

// bi : https://en.wikipedia.org/wiki/.bi
// http://whois.nic.bi/
bi
co.bi
com.bi
edu.bi
or.bi
org.bi

// biz : https://en.wikipedia.org/wiki/.biz
biz

// bj : https://en.wikipedia.org/wiki/.bj
bj
asso.bj
barreau.bj
gouv.bj

// bm : http://www.bermudanic.bm/dnr-text.txt
bm
com.bm
edu.bm
gov.bm
net.bm
org.bm

// bn : http://www.bnnic.bn/faqs
bn
com.bn
edu.bn
gov.bn
net.bn
org.bn

// bo : https://nic.bo/delegacion2015.php#h-1.10
bo
com.bo
edu.bo
gob.bo
int.bo
org.bo
net.bo
mil.bo
tv.bo
web.bo
// Social Domains
academia.bo
agro.bo
arte.bo
blog.bo
bolivia.bo
ciencia.bo
cooperativa.bo
democracia.bo
deporte.bo
ecologia.bo
economia.bo
empresa.bo
indigena.bo
industria.bo
info.bo
medicina.bo
movimiento.bo
musica.bo
natural.bo
nombre.bo
noticias.bo
patria.bo
politica.bo
profesional.bo
plurinacional.bo
pueblo.bo
revista.bo
salud.bo
tecnologia.bo
tksat.bo
transporte.bo
wiki.bo

// br : http://registro.br/dominio/categoria.html
// Submitted by registry <fneves@registro.br>
br
9guacu.br
abc.br
adm.br
adv.br
agr.br
aju.br
am.br
anani.br
aparecida.br
app.br
arq.br
art.br
ato.br
b.br
barueri.br
belem.br
bhz.br
bib.br
bio.br
blog.br
bmd.br
boavista.br
bsb.br
campinagrande.br
campinas.br
caxias.br
cim.br
cng.br
cnt.br
com.br
contagem.br
coop.br
coz.br
cri.br
cuiaba.br
curitiba.br
def.br
des.br
det.br
dev.br
ecn.br
eco.br
edu.br
emp.br
enf.br
eng.br
esp.br
etc.br
eti.br
far.br
feira.br
flog.br
floripa.br
fm.br
fnd.br
fortal.br
fot.br
foz.br
fst.br
g12.br
geo.br
ggf.br
goiania.br
gov.br
// gov.br 26 states + df https://en.wikipedia.org/wiki/States_of_Brazil
ac.gov.br
al.gov.br
am.gov.br
ap.gov.br
ba.gov.br
ce.gov.br
df.gov.br
es.gov.br
go.gov.br
ma.gov.br
mg.gov.br
ms.gov.br
mt.gov.br
pa.gov.br
pb.gov.br
pe.gov.br
pi.gov.br
pr.gov.br
rj.gov.br
rn.gov.br
ro.gov.br
rr.gov.br
rs.gov.br
sc.gov.br
se.gov.br
sp.gov.br
to.gov.br
gru.br
imb.br
ind.br
inf.br
jab.br
jampa.br
jdf.br
joinville.br
jor.br
jus.br
leg.br
lel.br
log.br
londrina.br
macapa.br
maceio.br
manaus.br
maringa.br
mat.br
med.br
mil.br
morena.br
mp.br
mus.br
natal.br
net.br
niteroi.br
*.nom.br
not.br
ntr.br
odo.br
ong.br
org.br
osasco.br
palmas.br
poa.br
ppg.br
pro.br
psc.br
psi.br
pvh.br
qsl.br
radio.br
rec.br
recife.br
rep.br
ribeirao.br
rio.br
riobranco.br
riopreto.br
salvador.br
sampa.br
santamaria.br
santoandre.br
saobernardo.br
saogonca.br
seg.br
sjc.br
slg.br
slz.br
sorocaba.br
srv.br
taxi.br
tc.br
tec.br
teo.br
the.br
tmp.br
trd.br
tur.br
tv.br
udi.br
vet.br
vix.br
vlog.br
wiki.br
zlg.br

// bs : http://www.nic.bs/rules.html
bs
com.bs
net.bs
org.bs
edu.bs
gov.bs

// bt : https://en.wikipedia.org/wiki/.bt
bt
com.bt
edu.bt
gov.bt
net.bt
org.bt

// bv : No registrations at this time.
// Submitted by registry <jarle@uninett.no>
bv

// bw : https://en.wikipedia.org/wiki/.bw
// http://www.gobin.info/domainname/bw.doc
// list of other 2nd level tlds ?
bw
co.bw
org.bw

// by : https://en.wikipedia.org/wiki/.by
// http://tld.by/rules_2006_en.html
// list of other 2nd level tlds ?
by
gov.by
mil.by
// Official information does not indicate that com.by is a reserved
// second-level domain, but it's being used as one (see www.google.com.by and
// www.yahoo.com.by, for example), so we list it here for safety's sake.
com.by

// http://hoster.by/
of.by

// bz : https://en.wikipedia.org/wiki/.bz
// http://www.belizenic.bz/
bz
com.bz
net.bz
org.bz
edu.bz
gov.bz

// ca : https://en.wikipedia.org/wiki/.ca
ca
// ca geographical names
ab.ca
bc.ca
mb.ca
nb.ca
nf.ca
nl.ca
ns.ca
nt.ca
nu.ca
on.ca
pe.ca
qc.ca
sk.ca
yk.ca
// gc.ca: https://en.wikipedia.org/wiki/.gc.ca
// see also: http://registry.gc.ca/en/SubdomainFAQ
gc.ca

// cat : https://en.wikipedia.org/wiki/.cat
cat

// cc : https://en.wikipedia.org/wiki/.cc
cc

// cd : https://en.wikipedia.org/wiki/.cd
// see also: https://www.nic.cd/domain/insertDomain_2.jsp?act=1
cd
gov.cd

// cf : https://en.wikipedia.org/wiki/.cf
cf

// cg : https://en.wikipedia.org/wiki/.cg
cg

// ch : https://en.wikipedia.org/wiki/.ch
ch

// ci : https://en.wikipedia.org/wiki/.ci
// http://www.nic.ci/index.php?page=charte
ci
org.ci
or.ci
com.ci
co.ci
edu.ci
ed.ci
ac.ci
net.ci
go.ci
asso.ci
aéroport.ci
int.ci
presse.ci
md.ci
gouv.ci

// ck : https://en.wikipedia.org/wiki/.ck
*.ck
!www.ck

// cl : https://www.nic.cl
// Confirmed by .CL registry <hsalgado@nic.cl>
cl
aprendemas.cl
co.cl
gob.cl
gov.cl
mil.cl

// cm : https://en.wikipedia.org/wiki/.cm plus bug 981927
cm
co.cm
com.cm
gov.cm
net.cm

// cn : https://en.wikipedia.org/wiki/.cn
// Submitted by registry <tanyaling@cnnic.cn>
cn
ac.cn
com.cn
edu.cn
gov.cn
net.cn
org.cn
mil.cn
公司.cn
网络.cn
網絡.cn
// cn geographic names
ah.cn
bj.cn
cq.cn
fj.cn
gd.cn
gs.cn
gz.cn
gx.cn
ha.cn
hb.cn
he.cn
hi.cn
hl.cn
hn.cn
jl.cn
js.cn
jx.cn
ln.cn
nm.cn
nx.cn
qh.cn
sc.cn
sd.cn
sh.cn
sn.cn
sx.cn
tj.cn
xj.cn
xz.cn
yn.cn
zj.cn
hk.cn
mo.cn
tw.cn

// co : https://en.wikipedia.org/wiki/.co
// Submitted by registry <tecnico@uniandes.edu.co>
co
arts.co
com.co
edu.co
firm.co
gov.co
info.co
int.co
mil.co
net.co
nom.co
org.co
rec.co
web.co

// com : https://en.wikipedia.org/wiki/.com
com

// coop : https://en.wikipedia.org/wiki/.coop
coop

// cr : http://www.nic.cr/niccr_publico/showRegistroDominiosScreen.do
cr
ac.cr
co.cr
ed.cr
fi.cr
go.cr
or.cr
sa.cr

// cu : https://en.wikipedia.org/wiki/.cu
cu
com.cu
edu.cu
org.cu
net.cu
gov.cu
inf.cu

// cv : https://en.wikipedia.org/wiki/.cv
cv

// cw : http://www.una.cw/cw_registry/
// Confirmed by registry <registry@una.net> 2013-03-26
cw
com.cw
edu.cw
net.cw
org.cw

// cx : https://en.wikipedia.org/wiki/.cx
// list of other 2nd level tlds ?
cx
gov.cx

// cy : http://www.nic.cy/
// Submitted by registry Panayiotou Fotia <cydns@ucy.ac.cy>
cy
ac.cy
biz.cy
com.cy
ekloges.cy
gov.cy
ltd.cy
name.cy
net.cy
org.cy
parliament.cy
press.cy
pro.cy
tm.cy

// cz : https://en.wikipedia.org/wiki/.cz
cz

// de : https://en.wikipedia.org/wiki/.de
// Confirmed by registry <ops@denic.de> (with technical
// reservations) 2008-07-01
de

// dj : https://en.wikipedia.org/wiki/.dj
dj

// dk : https://en.wikipedia.org/wiki/.dk
// Confirmed by registry <robert@dk-hostmaster.dk> 2008-06-17
dk

// dm : https://en.wikipedia.org/wiki/.dm
dm
com.dm
net.dm
org.dm
edu.dm
gov.dm

// do : https://en.wikipedia.org/wiki/.do
do
art.do
com.do
edu.do
gob.do
gov.do
mil.do
net.do
org.do
sld.do
web.do

// dz : https://en.wikipedia.org/wiki/.dz
dz
com.dz
org.dz
net.dz
gov.dz
edu.dz
asso.dz
pol.dz
art.dz

// ec : http://www.nic.ec/reg/paso1.asp
// Submitted by registry <vabboud@nic.ec>
ec
com.ec
info.ec
net.ec
fin.ec
k12.ec
med.ec
pro.ec
org.ec
edu.ec
gov.ec
gob.ec
mil.ec

// edu : https://en.wikipedia.org/wiki/.edu
edu

// ee : http://www.eenet.ee/EENet/dom_reeglid.html#lisa_B
ee
edu.ee
gov.ee
riik.ee
lib.ee
med.ee
com.ee
pri.ee
aip.ee
org.ee
fie.ee

// eg : https://en.wikipedia.org/wiki/.eg
eg
com.eg
edu.eg
eun.eg
gov.eg
mil.eg
name.eg
net.eg
org.eg
sci.eg

// er : https://en.wikipedia.org/wiki/.er
*.er

// es : https://www.nic.es/site_ingles/ingles/dominios/index.html
es
com.es
nom.es
org.es
gob.es
edu.es

// et : https://en.wikipedia.org/wiki/.et
et
com.et
gov.et
org.et
edu.et
biz.et
name.et
info.et
net.et

// eu : https://en.wikipedia.org/wiki/.eu
eu

// fi : https://en.wikipedia.org/wiki/.fi
fi
// aland.fi : https://en.wikipedia.org/wiki/.ax
// This domain is being phased out in favor of .ax. As there are still many
// domains under aland.fi, we still keep it on the list until aland.fi is
// completely removed.
// TODO: Check for updates (expected to be phased out around Q1/2009)
aland.fi

// fj : http://domains.fj/
// Submitted by registry <garth.miller@cocca.org.nz> 2020-02-11
fj
ac.fj
biz.fj
com.fj
gov.fj
info.fj
mil.fj
name.fj
net.fj
org.fj
pro.fj

// fk : https://en.wikipedia.org/wiki/.fk
*.fk

// fm : https://en.wikipedia.org/wiki/.fm
fm

// fo : https://en.wikipedia.org/wiki/.fo
fo

// fr : http://www.afnic.fr/
// domaines descriptifs : https://www.afnic.fr/medias/documents/Cadre_legal/Afnic_Naming_Policy_12122016_VEN.pdf
fr
asso.fr
com.fr
gouv.fr
nom.fr
prd.fr
tm.fr
// domaines sectoriels : https://www.afnic.fr/en/products-and-services/the-fr-tld/sector-based-fr-domains-4.html
aeroport.fr
avocat.fr
avoues.fr
cci.fr
chambagri.fr
chirurgiens-dentistes.fr
experts-comptables.fr
geometre-expert.fr
greta.fr
huissier-justice.fr
medecin.fr
notaires.fr
pharmacien.fr
port.fr
veterinaire.fr

// ga : https://en.wikipedia.org/wiki/.ga
ga

// gb : This registry is effectively dormant
// Submitted by registry <Damien.Shaw@ja.net>
gb

// gd : https://en.wikipedia.org/wiki/.gd
gd

// ge : http://www.nic.net.ge/policy_en.pdf
ge
com.ge
edu.ge
gov.ge
org.ge
mil.ge
net.ge
pvt.ge

// gf : https://en.wikipedia.org/wiki/.gf
gf

// gg : http://www.channelisles.net/register-domains/
// Confirmed by registry <nigel@channelisles.net> 2013-11-28
gg
co.gg
net.gg
org.gg

// gh : https://en.wikipedia.org/wiki/.gh
// see also: http://www.nic.gh/reg_now.php
// Although domains directly at second level are not possible at the moment,
// they have been possible for some time and may come back.
gh
com.gh
edu.gh
gov.gh
org.gh
mil.gh

// gi : http://www.nic.gi/rules.html
gi
com.gi
ltd.gi
gov.gi
mod.gi
edu.gi
org.gi

// gl : https://en.wikipedia.org/wiki/.gl
// http://nic.gl
gl
co.gl
com.gl
edu.gl
net.gl
org.gl

// gm : http://www.nic.gm/htmlpages%5Cgm-policy.htm
gm

// gn : http://psg.com/dns/gn/gn.txt
// Submitted by registry <randy@psg.com>
gn
ac.gn
com.gn
edu.gn
gov.gn
org.gn
net.gn

// gov : https://en.wikipedia.org/wiki/.gov
gov

// gp : http://www.nic.gp/index.php?lang=en
gp
com.gp
net.gp
mobi.gp
edu.gp
org.gp
asso.gp

// gq : https://en.wikipedia.org/wiki/.gq
gq

// gr : https://grweb.ics.forth.gr/english/1617-B-2005.html
// Submitted by registry <segred@ics.forth.gr>
gr
com.gr
edu.gr
net.gr
org.gr
gov.gr

// gs : https://en.wikipedia.org/wiki/.gs
gs

// gt : http://www.gt/politicas_de_registro.html
gt
com.gt
edu.gt
gob.gt
ind.gt
mil.gt
net.gt
org.gt

// gu : http://gadao.gov.gu/register.html
// University of Guam : https://www.uog.edu
// Submitted by uognoc@triton.uog.edu
gu
com.gu
edu.gu
gov.gu
guam.gu
info.gu
net.gu
org.gu
web.gu

// gw : https://en.wikipedia.org/wiki/.gw
gw

// gy : https://en.wikipedia.org/wiki/.gy
// http://registry.gy/
gy
co.gy
com.gy
edu.gy
gov.gy
net.gy
org.gy

// hk : https://www.hkirc.hk
// Submitted by registry <hk.tech@hkirc.hk>
hk
com.hk
edu.hk
gov.hk
idv.hk
net.hk
org.hk
公司.hk
教育.hk
敎育.hk
政府.hk
個人.hk
个人.hk
箇人.hk
網络.hk
网络.hk
组織.hk
網絡.hk
网絡.hk
组织.hk
組織.hk
組织.hk

// hm : https://en.wikipedia.org/wiki/.hm
hm

// hn : http://www.nic.hn/politicas/ps02,,05.html
hn
com.hn
edu.hn
org.hn
net.hn
mil.hn
gob.hn

// hr : http://www.dns.hr/documents/pdf/HRTLD-regulations.pdf
hr
iz.hr
from.hr
name.hr
com.hr

// ht : http://www.nic.ht/info/charte.cfm
ht
com.ht
shop.ht
firm.ht
info.ht
adult.ht
net.ht
pro.ht
org.ht
med.ht
art.ht
coop.ht
pol.ht
asso.ht
edu.ht
rel.ht
gouv.ht
perso.ht

// hu : http://www.domain.hu/domain/English/sld.html
// Confirmed by registry <pasztor@iszt.hu> 2008-06-12
hu
co.hu
info.hu
org.hu
priv.hu
sport.hu
tm.hu
2000.hu
agrar.hu
bolt.hu
casino.hu
city.hu
erotica.hu
erotika.hu
film.hu
forum.hu
games.hu
hotel.hu
ingatlan.hu
jogasz.hu
konyvelo.hu
lakas.hu
media.hu
news.hu
reklam.hu
sex.hu
shop.hu
suli.hu
szex.hu
tozsde.hu
utazas.hu
video.hu

// id : https://pandi.id/en/domain/registration-requirements/
id
ac.id
biz.id
co.id
desa.id
go.id
mil.id
my.id
net.id
or.id
ponpes.id
sch.id
web.id

// ie : https://en.wikipedia.org/wiki/.ie
ie
gov.ie

// il : http://www.isoc.org.il/domains/
il
ac.il
co.il
gov.il
idf.il
k12.il
muni.il
net.il
org.il

// im : https://www.nic.im/
// Submitted by registry <info@nic.im>
im
ac.im
co.im
com.im
ltd.co.im
net.im
org.im
plc.co.im
tt.im
tv.im

// in : https://en.wikipedia.org/wiki/.in
// see also: https://registry.in/Policies
// Please note, that nic.in is not an official eTLD, but used by most
// government institutions.
in
co.in
firm.in
net.in
org.in
gen.in
ind.in
nic.in
ac.in
edu.in
res.in
gov.in
mil.in

// info : https://en.wikipedia.org/wiki/.info
info

// int : https://en.wikipedia.org/wiki/.int
// Confirmed by registry <iana-questions@icann.org> 2008-06-18
int
eu.int

// io : http://www.nic.io/rules.html
// list of other 2nd level tlds ?
io
com.io

// iq : http://www.cmc.iq/english/iq/iqregister1.htm
iq
gov.iq
edu.iq
mil.iq
com.iq
org.iq
net.iq

// ir : http://www.nic.ir/Terms_and_Conditions_ir,_Appendix_1_Domain_Rules
// Also see http://www.nic.ir/Internationalized_Domain_Names
// Two <iran>.ir entries added at request of <tech-team@nic.ir>, 2010-04-16
ir
ac.ir
co.ir
gov.ir
id.ir
net.ir
org.ir
sch.ir
// xn--mgba3a4f16a.ir (<iran>.ir, Persian YEH)
ایران.ir
// xn--mgba3a4fra.ir (<iran>.ir, Arabic YEH)
ايران.ir

// is : http://www.isnic.is/domain/rules.php
// Confirmed by registry <marius@isgate.is> 2008-12-06
is
net.is
com.is
edu.is
gov.is
org.is
int.is

// it : https://en.wikipedia.org/wiki/.it
it
gov.it
edu.it
// Reserved geo-names (regions and provinces):
// https://www.nic.it/sites/default/files/archivio/docs/Regulation_assignation_v7.1.pdf
// Regions
abr.it
abruzzo.it
aosta-valley.it
aostavalley.it
bas.it
basilicata.it
cal.it
calabria.it
cam.it
campania.it
emilia-romagna.it
emiliaromagna.it
emr.it
friuli-v-giulia.it
friuli-ve-giulia.it
friuli-vegiulia.it
friuli-venezia-giulia.it
friuli-veneziagiulia.it
friuli-vgiulia.it
friuliv-giulia.it
friulive-giulia.it
friulivegiulia.it
friulivenezia-giulia.it
friuliveneziagiulia.it
friulivgiulia.it
fvg.it
laz.it
lazio.it
lig.it
liguria.it
lom.it
lombardia.it
lombardy.it
lucania.it
mar.it
marche.it
mol.it
molise.it
piedmont.it
piemonte.it
pmn.it
pug.it
puglia.it
sar.it
sardegna.it
sardinia.it
sic.it
sicilia.it
sicily.it
taa.it
tos.it
toscana.it
trentin-sud-tirol.it
trentin-süd-tirol.it
trentin-sudtirol.it
trentin-südtirol.it
trentin-sued-tirol.it
trentin-suedtirol.it
trentino-a-adige.it
trentino-aadige.it
trentino-alto-adige.it
trentino-altoadige.it
trentino-s-tirol.it
trentino-stirol.it
trentino-sud-tirol.it
trentino-süd-tirol.it
trentino-sudtirol.it
trentino-südtirol.it
trentino-sued-tirol.it
trentino-suedtirol.it
trentino.it
trentinoa-adige.it
trentinoaadige.it
trentinoalto-adige.it
trentinoaltoadige.it
trentinos-tirol.it
trentinostirol.it
trentinosud-tirol.it
trentinosüd-tirol.it
trentinosudtirol.it
trentinosüdtirol.it
trentinosued-tirol.it
trentinosuedtirol.it
trentinsud-tirol.it
trentinsüd-tirol.it
trentinsudtirol.it
trentinsüdtirol.it
trentinsued-tirol.it
trentinsuedtirol.it
tuscany.it
umb.it
umbria.it
val-d-aosta.it
val-daosta.it
vald-aosta.it
valdaosta.it
valle-aosta.it
valle-d-aosta.it
valle-daosta.it
valleaosta.it
valled-aosta.it
valledaosta.it
vallee-aoste.it
vallée-aoste.it
vallee-d-aoste.it
vallée-d-aoste.it
valleeaoste.it
valléeaoste.it
valleedaoste.it
valléedaoste.it
vao.it
vda.it
ven.it
veneto.it
// Provinces
ag.it
agrigento.it
al.it
alessandria.it
alto-adige.it
altoadige.it
an.it
ancona.it
andria-barletta-trani.it
andria-trani-barletta.it
andriabarlettatrani.it
andriatranibarletta.it
ao.it
aosta.it
aoste.it
ap.it
aq.it
aquila.it
ar.it
arezzo.it
ascoli-piceno.it
ascolipiceno.it
asti.it
at.it
av.it
avellino.it
ba.it
balsan-sudtirol.it
balsan-südtirol.it
balsan-suedtirol.it
balsan.it
bari.it
barletta-trani-andria.it
barlettatraniandria.it
belluno.it
benevento.it
bergamo.it
bg.it
bi.it
biella.it
bl.it
bn.it
bo.it
bologna.it
bolzano-altoadige.it
bolzano.it
bozen-sudtirol.it
bozen-südtirol.it
bozen-suedtirol.it
bozen.it
br.it
brescia.it
brindisi.it
bs.it
bt.it
bulsan-sudtirol.it
bulsan-südtirol.it
bulsan-suedtirol.it
bulsan.it
bz.it
ca.it
cagliari.it
caltanissetta.it
campidano-medio.it
campidanomedio.it
campobasso.it
carbonia-iglesias.it
carboniaiglesias.it
carrara-massa.it
carraramassa.it
caserta.it
catania.it
catanzaro.it
cb.it
ce.it
cesena-forli.it
cesena-forlì.it
cesenaforli.it
cesenaforlì.it
ch.it
chieti.it
ci.it
cl.it
cn.it
co.it
como.it
cosenza.it
cr.it
cremona.it
crotone.it
cs.it
ct.it
cuneo.it
cz.it
dell-ogliastra.it
dellogliastra.it
en.it
enna.it
fc.it
fe.it
fermo.it
ferrara.it
fg.it
fi.it
firenze.it
florence.it
fm.it
foggia.it
forli-cesena.it
forlì-cesena.it
forlicesena.it
forlìcesena.it
fr.it
frosinone.it
ge.it
genoa.it
genova.it
go.it
gorizia.it
gr.it
grosseto.it
iglesias-carbonia.it
iglesiascarbonia.it
im.it
imperia.it
is.it
isernia.it
kr.it
la-spezia.it
laquila.it
laspezia.it
latina.it
lc.it
le.it
lecce.it
lecco.it
li.it
livorno.it
lo.it
lodi.it
lt.it
lu.it
lucca.it
macerata.it
mantova.it
massa-carrara.it
massacarrara.it
matera.it
mb.it
mc.it
me.it
medio-campidano.it
mediocampidano.it
messina.it
mi.it
milan.it
milano.it
mn.it
mo.it
modena.it
monza-brianza.it
monza-e-della-brianza.it
monza.it
monzabrianza.it
monzaebrianza.it
monzaedellabrianza.it
ms.it
mt.it
na.it
naples.it
napoli.it
no.it
novara.it
nu.it
nuoro.it
og.it
ogliastra.it
olbia-tempio.it
olbiatempio.it
or.it
oristano.it
ot.it
pa.it
padova.it
padua.it
palermo.it
parma.it
pavia.it
pc.it
pd.it
pe.it
perugia.it
pesaro-urbino.it
pesarourbino.it
pescara.it
pg.it
pi.it
piacenza.it
pisa.it
pistoia.it
pn.it
po.it
pordenone.it
potenza.it
pr.it
prato.it
pt.it
pu.it
pv.it
pz.it
ra.it
ragusa.it
ravenna.it
rc.it
re.it
reggio-calabria.it
reggio-emilia.it
reggiocalabria.it
reggioemilia.it
rg.it
ri.it
rieti.it
rimini.it
rm.it
rn.it
ro.it
roma.it
rome.it
rovigo.it
sa.it
salerno.it
sassari.it
savona.it
si.it
siena.it
siracusa.it
so.it
sondrio.it
sp.it
sr.it
ss.it
suedtirol.it
südtirol.it
sv.it
ta.it
taranto.it
te.it
tempio-olbia.it
tempioolbia.it
teramo.it
terni.it
tn.it
to.it
torino.it
tp.it
tr.it
trani-andria-barletta.it
trani-barletta-andria.it
traniandriabarletta.it
tranibarlettaandria.it
trapani.it
trento.it
treviso.it
trieste.it
ts.it
turin.it
tv.it
ud.it
udine.it
urbino-pesaro.it
urbinopesaro.it
va.it
varese.it
vb.it
vc.it
ve.it
venezia.it
venice.it
verbania.it
vercelli.it
verona.it
vi.it
vibo-valentia.it
vibovalentia.it
vicenza.it
viterbo.it
vr.it
vs.it
vt.it
vv.it

// je : http://www.channelisles.net/register-domains/
// Confirmed by registry <nigel@channelisles.net> 2013-11-28
je
co.je
net.je
org.je

// jm : http://www.com.jm/register.html
*.jm

// jo : http://www.dns.jo/Registration_policy.aspx
jo
com.jo
org.jo
net.jo
edu.jo
sch.jo
gov.jo
mil.jo
name.jo

// jobs : https://en.wikipedia.org/wiki/.jobs
jobs

// jp : https://en.wikipedia.org/wiki/.jp
// http://jprs.co.jp/en/jpdomain.html
// Submitted by registry <info@jprs.jp>
jp
// jp organizational type names
ac.jp
ad.jp
co.jp
ed.jp
go.jp
gr.jp
lg.jp
ne.jp
or.jp
// jp prefecture type names
aichi.jp
akita.jp
aomori.jp
chiba.jp
ehime.jp
fukui.jp
fukuoka.jp
fukushima.jp
gifu.jp
gunma.jp
hiroshima.jp
hokkaido.jp
hyogo.jp
ibaraki.jp
ishikawa.jp
iwate.jp
kagawa.jp
kagoshima.jp
kanagawa.jp
kochi.jp
kumamoto.jp
kyoto.jp
mie.jp
miyagi.jp
miyazaki.jp
nagano.jp
nagasaki.jp
nara.jp
niigata.jp
oita.jp
okayama.jp
okinawa.jp
osaka.jp
saga.jp
saitama.jp
shiga.jp
shimane.jp
shizuoka.jp
tochigi.jp
tokushima.jp
tokyo.jp
tottori.jp
toyama.jp
wakayama.jp
yamagata.jp
yamaguchi.jp
yamanashi.jp
栃木.jp
愛知.jp
愛媛.jp
兵庫.jp
熊本.jp
茨城.jp
北海道.jp
千葉.jp
和歌山.jp
長崎.jp
長野.jp
新潟.jp
青森.jp
静岡.jp
東京.jp
石川.jp
埼玉.jp
三重.jp
京都.jp
佐賀.jp
大分.jp
大阪.jp
奈良.jp
宮城.jp
宮崎.jp
富山.jp
山口.jp
山形.jp
山梨.jp
岩手.jp
岐阜.jp
岡山.jp
島根.jp
広島.jp
徳島.jp
沖縄.jp
滋賀.jp
神奈川.jp
福井.jp
福岡.jp
福島.jp
秋田.jp
群馬.jp
香川.jp
高知.jp
鳥取.jp
鹿児島.jp
// jp geographic type names
// http://jprs.jp/doc/rule/saisoku-1.html
*.kawasaki.jp
*.kitakyushu.jp
*.kobe.jp
*.nagoya.jp
*.sapporo.jp
*.sendai.jp
*.yokohama.jp
!city.kawasaki.jp
!city.kitakyushu.jp
!city.kobe.jp
!city.nagoya.jp
!city.sapporo.jp
!city.sendai.jp
!city.yokohama.jp
// 4th level registration
aisai.aichi.jp
ama.aichi.jp
anjo.aichi.jp
asuke.aichi.jp
chiryu.aichi.jp
chita.aichi.jp
fuso.aichi.jp
gamagori.aichi.jp
handa.aichi.jp
hazu.aichi.jp
hekinan.aichi.jp
higashiura.aichi.jp
ichinomiya.aichi.jp
inazawa.aichi.jp
inuyama.aichi.jp
isshiki.aichi.jp
iwakura.aichi.jp
kanie.aichi.jp
kariya.aichi.jp
kasugai.aichi.jp
kira.aichi.jp
kiyosu.aichi.jp
komaki.aichi.jp
konan.aichi.jp
kota.aichi.jp
mihama.aichi.jp
miyoshi.aichi.jp
nishio.aichi.jp
nisshin.aichi.jp
obu.aichi.jp
oguchi.aichi.jp
oharu.aichi.jp
okazaki.aichi.jp
owariasahi.aichi.jp
seto.aichi.jp
shikatsu.aichi.jp
shinshiro.aichi.jp
shitara.aichi.jp
tahara.aichi.jp
takahama.aichi.jp
tobishima.aichi.jp
toei.aichi.jp
togo.aichi.jp
tokai.aichi.jp
tokoname.aichi.jp
toyoake.aichi.jp
toyohashi.aichi.jp
toyokawa.aichi.jp
toyone.aichi.jp
toyota.aichi.jp
tsushima.aichi.jp
yatomi.aichi.jp
akita.akita.jp
daisen.akita.jp
fujisato.akita.jp
gojome.akita.jp
hachirogata.akita.jp
happou.akita.jp
higashinaruse.akita.jp
honjo.akita.jp
honjyo.akita.jp
ikawa.akita.jp
kamikoani.akita.jp
kamioka.akita.jp
katagami.akita.jp
kazuno.akita.jp
kitaakita.akita.jp
kosaka.akita.jp
kyowa.akita.jp
misato.akita.jp
mitane.akita.jp
moriyoshi.akita.jp
nikaho.akita.jp
noshiro.akita.jp
odate.akita.jp
oga.akita.jp
ogata.akita.jp
semboku.akita.jp
yokote.akita.jp
yurihonjo.akita.jp
aomori.aomori.jp
gonohe.aomori.jp
hachinohe.aomori.jp
hashikami.aomori.jp
hiranai.aomori.jp
hirosaki.aomori.jp
itayanagi.aomori.jp
kuroishi.aomori.jp
misawa.aomori.jp
mutsu.aomori.jp
nakadomari.aomori.jp
noheji.aomori.jp
oirase.aomori.jp
owani.aomori.jp
rokunohe.aomori.jp
sannohe.aomori.jp
shichinohe.aomori.jp
shingo.aomori.jp
takko.aomori.jp
towada.aomori.jp
tsugaru.aomori.jp
tsuruta.aomori.jp
abiko.chiba.jp
asahi.chiba.jp
chonan.chiba.jp
chosei.chiba.jp
choshi.chiba.jp
chuo.chiba.jp
funabashi.chiba.jp
futtsu.chiba.jp
hanamigawa.chiba.jp
ichihara.chiba.jp
ichikawa.chiba.jp
ichinomiya.chiba.jp
inzai.chiba.jp
isumi.chiba.jp
kamagaya.chiba.jp
kamogawa.chiba.jp
kashiwa.chiba.jp
katori.chiba.jp
katsuura.chiba.jp
kimitsu.chiba.jp
kisarazu.chiba.jp
kozaki.chiba.jp
kujukuri.chiba.jp
kyonan.chiba.jp
matsudo.chiba.jp
midori.chiba.jp
mihama.chiba.jp
minamiboso.chiba.jp
mobara.chiba.jp
mutsuzawa.chiba.jp
nagara.chiba.jp
nagareyama.chiba.jp
narashino.chiba.jp
narita.chiba.jp
noda.chiba.jp
oamishirasato.chiba.jp
omigawa.chiba.jp
onjuku.chiba.jp
otaki.chiba.jp
sakae.chiba.jp
sakura.chiba.jp
shimofusa.chiba.jp
shirako.chiba.jp
shiroi.chiba.jp
shisui.chiba.jp
sodegaura.chiba.jp
sosa.chiba.jp
tako.chiba.jp
tateyama.chiba.jp
togane.chiba.jp
tohnosho.chiba.jp
tomisato.chiba.jp
urayasu.chiba.jp
yachimata.chiba.jp
yachiyo.chiba.jp
yokaichiba.chiba.jp
yokoshibahikari.chiba.jp
yotsukaido.chiba.jp
ainan.ehime.jp
honai.ehime.jp
ikata.ehime.jp
imabari.ehime.jp
iyo.ehime.jp
kamijima.ehime.jp
kihoku.ehime.jp
kumakogen.ehime.jp
masaki.ehime.jp
matsuno.ehime.jp
matsuyama.ehime.jp
namikata.ehime.jp
niihama.ehime.jp
ozu.ehime.jp
saijo.ehime.jp
seiyo.ehime.jp
shikokuchuo.ehime.jp
tobe.ehime.jp
toon.ehime.jp
uchiko.ehime.jp
uwajima.ehime.jp
yawatahama.ehime.jp
echizen.fukui.jp
eiheiji.fukui.jp
fukui.fukui.jp
ikeda.fukui.jp
katsuyama.fukui.jp
mihama.fukui.jp
minamiechizen.fukui.jp
obama.fukui.jp
ohi.fukui.jp
ono.fukui.jp
sabae.fukui.jp
sakai.fukui.jp
takahama.fukui.jp
tsuruga.fukui.jp
wakasa.fukui.jp
ashiya.fukuoka.jp
buzen.fukuoka.jp
chikugo.fukuoka.jp
chikuho.fukuoka.jp
chikujo.fukuoka.jp
chikushino.fukuoka.jp
chikuzen.fukuoka.jp
chuo.fukuoka.jp
dazaifu.fukuoka.jp
fukuchi.fukuoka.jp
hakata.fukuoka.jp
higashi.fukuoka.jp
hirokawa.fukuoka.jp
hisayama.fukuoka.jp
iizuka.fukuoka.jp
inatsuki.fukuoka.jp
kaho.fukuoka.jp
kasuga.fukuoka.jp
kasuya.fukuoka.jp
kawara.fukuoka.jp
keisen.fukuoka.jp
koga.fukuoka.jp
kurate.fukuoka.jp
kurogi.fukuoka.jp
kurume.fukuoka.jp
minami.fukuoka.jp
miyako.fukuoka.jp
miyama.fukuoka.jp
miyawaka.fukuoka.jp
mizumaki.fukuoka.jp
munakata.fukuoka.jp
nakagawa.fukuoka.jp
nakama.fukuoka.jp
nishi.fukuoka.jp
nogata.fukuoka.jp
ogori.fukuoka.jp
okagaki.fukuoka.jp
okawa.fukuoka.jp
oki.fukuoka.jp
omuta.fukuoka.jp
onga.fukuoka.jp
onojo.fukuoka.jp
oto.fukuoka.jp
saigawa.fukuoka.jp
sasaguri.fukuoka.jp
shingu.fukuoka.jp
shinyoshitomi.fukuoka.jp
shonai.fukuoka.jp
soeda.fukuoka.jp
sue.fukuoka.jp
tachiarai.fukuoka.jp
tagawa.fukuoka.jp
takata.fukuoka.jp
toho.fukuoka.jp
toyotsu.fukuoka.jp
tsuiki.fukuoka.jp
ukiha.fukuoka.jp
umi.fukuoka.jp
usui.fukuoka.jp
yamada.fukuoka.jp
yame.fukuoka.jp
yanagawa.fukuoka.jp
yukuhashi.fukuoka.jp
aizubange.fukushima.jp
aizumisato.fukushima.jp
aizuwakamatsu.fukushima.jp
asakawa.fukushima.jp
bandai.fukushima.jp
date.fukushima.jp
fukushima.fukushima.jp
furudono.fukushima.jp
futaba.fukushima.jp
hanawa.fukushima.jp
higashi.fukushima.jp
hirata.fukushima.jp
hirono.fukushima.jp
iitate.fukushima.jp
inawashiro.fukushima.jp
ishikawa.fukushima.jp
iwaki.fukushima.jp
izumizaki.fukushima.jp
kagamiishi.fukushima.jp
kaneyama.fukushima.jp
kawamata.fukushima.jp
kitakata.fukushima.jp
kitashiobara.fukushima.jp
koori.fukushima.jp
koriyama.fukushima.jp
kunimi.fukushima.jp
miharu.fukushima.jp
mishima.fukushima.jp
namie.fukushima.jp
nango.fukushima.jp
nishiaizu.fukushima.jp
nishigo.fukushima.jp
okuma.fukushima.jp
omotego.fukushima.jp
ono.fukushima.jp
otama.fukushima.jp
samegawa.fukushima.jp
shimogo.fukushima.jp
shirakawa.fukushima.jp
showa.fukushima.jp
soma.fukushima.jp
sukagawa.fukushima.jp
taishin.fukushima.jp
tamakawa.fukushima.jp
tanagura.fukushima.jp
tenei.fukushima.jp
yabuki.fukushima.jp
yamato.fukushima.jp
yamatsuri.fukushima.jp
yanaizu.fukushima.jp
yugawa.fukushima.jp
anpachi.gifu.jp
ena.gifu.jp
gifu.gifu.jp
ginan.gifu.jp
godo.gifu.jp
gujo.gifu.jp
hashima.gifu.jp
hichiso.gifu.jp
hida.gifu.jp
higashishirakawa.gifu.jp
ibigawa.gifu.jp
ikeda.gifu.jp
kakamigahara.gifu.jp
kani.gifu.jp
kasahara.gifu.jp
kasamatsu.gifu.jp
kawaue.gifu.jp
kitagata.gifu.jp
mino.gifu.jp
minokamo.gifu.jp
mitake.gifu.jp
mizunami.gifu.jp
motosu.gifu.jp
nakatsugawa.gifu.jp
ogaki.gifu.jp
sakahogi.gifu.jp
seki.gifu.jp
sekigahara.gifu.jp
shirakawa.gifu.jp
tajimi.gifu.jp
takayama.gifu.jp
tarui.gifu.jp
toki.gifu.jp
tomika.gifu.jp
wanouchi.gifu.jp
yamagata.gifu.jp
yaotsu.gifu.jp
yoro.gifu.jp
annaka.gunma.jp
chiyoda.gunma.jp
fujioka.gunma.jp
higashiagatsuma.gunma.jp
isesaki.gunma.jp
itakura.gunma.jp
kanna.gunma.jp
kanra.gunma.jp
katashina.gunma.jp
kawaba.gunma.jp
kiryu.gunma.jp
kusatsu.gunma.jp
maebashi.gunma.jp
meiwa.gunma.jp
midori.gunma.jp
minakami.gunma.jp
naganohara.gunma.jp
nakanojo.gunma.jp
nanmoku.gunma.jp
numata.gunma.jp
oizumi.gunma.jp
ora.gunma.jp
ota.gunma.jp
shibukawa.gunma.jp
shimonita.gunma.jp
shinto.gunma.jp
showa.gunma.jp
takasaki.gunma.jp
takayama.gunma.jp
tamamura.gunma.jp
tatebayashi.gunma.jp
tomioka.gunma.jp
tsukiyono.gunma.jp
tsumagoi.gunma.jp
ueno.gunma.jp
yoshioka.gunma.jp
asaminami.hiroshima.jp
daiwa.hiroshima.jp
etajima.hiroshima.jp
fuchu.hiroshima.jp
fukuyama.hiroshima.jp
hatsukaichi.hiroshima.jp
higashihiroshima.hiroshima.jp
hongo.hiroshima.jp
jinsekikogen.hiroshima.jp
kaita.hiroshima.jp
kui.hiroshima.jp
kumano.hiroshima.jp
kure.hiroshima.jp
mihara.hiroshima.jp
miyoshi.hiroshima.jp
naka.hiroshima.jp
onomichi.hiroshima.jp
osakikamijima.hiroshima.jp
otake.hiroshima.jp
saka.hiroshima.jp
sera.hiroshima.jp
seranishi.hiroshima.jp
shinichi.hiroshima.jp
shobara.hiroshima.jp
takehara.hiroshima.jp
abashiri.hokkaido.jp
abira.hokkaido.jp
aibetsu.hokkaido.jp
akabira.hokkaido.jp
akkeshi.hokkaido.jp
asahikawa.hokkaido.jp
ashibetsu.hokkaido.jp
ashoro.hokkaido.jp
assabu.hokkaido.jp
atsuma.hokkaido.jp
bibai.hokkaido.jp
biei.hokkaido.jp
bifuka.hokkaido.jp
bihoro.hokkaido.jp
biratori.hokkaido.jp
chippubetsu.hokkaido.jp
chitose.hokkaido.jp
date.hokkaido.jp
ebetsu.hokkaido.jp
embetsu.hokkaido.jp
eniwa.hokkaido.jp
erimo.hokkaido.jp
esan.hokkaido.jp
esashi.hokkaido.jp
fukagawa.hokkaido.jp
fukushima.hokkaido.jp
furano.hokkaido.jp
furubira.hokkaido.jp
haboro.hokkaido.jp
hakodate.hokkaido.jp
hamatonbetsu.hokkaido.jp
hidaka.hokkaido.jp
higashikagura.hokkaido.jp
higashikawa.hokkaido.jp
hiroo.hokkaido.jp
hokuryu.hokkaido.jp
hokuto.hokkaido.jp
honbetsu.hokkaido.jp
horokanai.hokkaido.jp
horonobe.hokkaido.jp
ikeda.hokkaido.jp
imakane.hokkaido.jp
ishikari.hokkaido.jp
iwamizawa.hokkaido.jp
iwanai.hokkaido.jp
kamifurano.hokkaido.jp
kamikawa.hokkaido.jp
kamishihoro.hokkaido.jp
kamisunagawa.hokkaido.jp
kamoenai.hokkaido.jp
kayabe.hokkaido.jp
kembuchi.hokkaido.jp
kikonai.hokkaido.jp
kimobetsu.hokkaido.jp
kitahiroshima.hokkaido.jp
kitami.hokkaido.jp
kiyosato.hokkaido.jp
koshimizu.hokkaido.jp
kunneppu.hokkaido.jp
kuriyama.hokkaido.jp
kuromatsunai.hokkaido.jp
kushiro.hokkaido.jp
kutchan.hokkaido.jp
kyowa.hokkaido.jp
mashike.hokkaido.jp
matsumae.hokkaido.jp
mikasa.hokkaido.jp
minamifurano.hokkaido.jp
mombetsu.hokkaido.jp
moseushi.hokkaido.jp
mukawa.hokkaido.jp
muroran.hokkaido.jp
naie.hokkaido.jp
nakagawa.hokkaido.jp
nakasatsunai.hokkaido.jp
nakatombetsu.hokkaido.jp
nanae.hokkaido.jp
nanporo.hokkaido.jp
nayoro.hokkaido.jp
nemuro.hokkaido.jp
niikappu.hokkaido.jp
niki.hokkaido.jp
nishiokoppe.hokkaido.jp
noboribetsu.hokkaido.jp
numata.hokkaido.jp
obihiro.hokkaido.jp
obira.hokkaido.jp
oketo.hokkaido.jp
okoppe.hokkaido.jp
otaru.hokkaido.jp
otobe.hokkaido.jp
otofuke.hokkaido.jp
otoineppu.hokkaido.jp
oumu.hokkaido.jp
ozora.hokkaido.jp
pippu.hokkaido.jp
rankoshi.hokkaido.jp
rebun.hokkaido.jp
rikubetsu.hokkaido.jp
rishiri.hokkaido.jp
rishirifuji.hokkaido.jp
saroma.hokkaido.jp
sarufutsu.hokkaido.jp
shakotan.hokkaido.jp
shari.hokkaido.jp
shibecha.hokkaido.jp
shibetsu.hokkaido.jp
shikabe.hokkaido.jp
shikaoi.hokkaido.jp
shimamaki.hokkaido.jp
shimizu.hokkaido.jp
shimokawa.hokkaido.jp
shinshinotsu.hokkaido.jp
shintoku.hokkaido.jp
shiranuka.hokkaido.jp
shiraoi.hokkaido.jp
shiriuchi.hokkaido.jp
sobetsu.hokkaido.jp
sunagawa.hokkaido.jp
taiki.hokkaido.jp
takasu.hokkaido.jp
takikawa.hokkaido.jp
takinoue.hokkaido.jp
teshikaga.hokkaido.jp
tobetsu.hokkaido.jp
tohma.hokkaido.jp
tomakomai.hokkaido.jp
tomari.hokkaido.jp
toya.hokkaido.jp
toyako.hokkaido.jp
toyotomi.hokkaido.jp
toyoura.hokkaido.jp
tsubetsu.hokkaido.jp
tsukigata.hokkaido.jp
urakawa.hokkaido.jp
urausu.hokkaido.jp
uryu.hokkaido.jp
utashinai.hokkaido.jp
wakkanai.hokkaido.jp
wassamu.hokkaido.jp
yakumo.hokkaido.jp
yoichi.hokkaido.jp
aioi.hyogo.jp
akashi.hyogo.jp
ako.hyogo.jp
amagasaki.hyogo.jp
aogaki.hyogo.jp
asago.hyogo.jp
ashiya.hyogo.jp
awaji.hyogo.jp
fukusaki.hyogo.jp
goshiki.hyogo.jp
harima.hyogo.jp
himeji.hyogo.jp
ichikawa.hyogo.jp
inagawa.hyogo.jp
itami.hyogo.jp
kakogawa.hyogo.jp
kamigori.hyogo.jp
kamikawa.hyogo.jp
kasai.hyogo.jp
kasuga.hyogo.jp
kawanishi.hyogo.jp
miki.hyogo.jp
minamiawaji.hyogo.jp
nishinomiya.hyogo.jp
nishiwaki.hyogo.jp
ono.hyogo.jp
sanda.hyogo.jp
sannan.hyogo.jp
sasayama.hyogo.jp
sayo.hyogo.jp
shingu.hyogo.jp
shinonsen.hyogo.jp
shiso.hyogo.jp
sumoto.hyogo.jp
taishi.hyogo.jp
taka.hyogo.jp
takarazuka.hyogo.jp
takasago.hyogo.jp
takino.hyogo.jp
tamba.hyogo.jp
tatsuno.hyogo.jp
toyooka.hyogo.jp
yabu.hyogo.jp
yashiro.hyogo.jp
yoka.hyogo.jp
yokawa.hyogo.jp
ami.ibaraki.jp
asahi.ibaraki.jp
bando.ibaraki.jp
chikusei.ibaraki.jp
daigo.ibaraki.jp
fujishiro.ibaraki.jp
hitachi.ibaraki.jp
hitachinaka.ibaraki.jp
hitachiomiya.ibaraki.jp
hitachiota.ibaraki.jp
ibaraki.ibaraki.jp
ina.ibaraki.jp
inashiki.ibaraki.jp
itako.ibaraki.jp
iwama.ibaraki.jp
joso.ibaraki.jp
kamisu.ibaraki.jp
kasama.ibaraki.jp
kashima.ibaraki.jp
kasumigaura.ibaraki.jp
koga.ibaraki.jp
miho.ibaraki.jp
mito.ibaraki.jp
moriya.ibaraki.jp
naka.ibaraki.jp
namegata.ibaraki.jp
oarai.ibaraki.jp
ogawa.ibaraki.jp
omitama.ibaraki.jp
ryugasaki.ibaraki.jp
sakai.ibaraki.jp
sakuragawa.ibaraki.jp
shimodate.ibaraki.jp
shimotsuma.ibaraki.jp
shirosato.ibaraki.jp
sowa.ibaraki.jp
suifu.ibaraki.jp
takahagi.ibaraki.jp
tamatsukuri.ibaraki.jp
tokai.ibaraki.jp
tomobe.ibaraki.jp
tone.ibaraki.jp
toride.ibaraki.jp
tsuchiura.ibaraki.jp
tsukuba.ibaraki.jp
uchihara.ibaraki.jp
ushiku.ibaraki.jp
yachiyo.ibaraki.jp
yamagata.ibaraki.jp
yawara.ibaraki.jp
yuki.ibaraki.jp
anamizu.ishikawa.jp
hakui.ishikawa.jp
hakusan.ishikawa.jp
kaga.ishikawa.jp
kahoku.ishikawa.jp
kanazawa.ishikawa.jp
kawakita.ishikawa.jp
komatsu.ishikawa.jp
nakanoto.ishikawa.jp
nanao.ishikawa.jp
nomi.ishikawa.jp
nonoichi.ishikawa.jp
noto.ishikawa.jp
shika.ishikawa.jp
suzu.ishikawa.jp
tsubata.ishikawa.jp
tsurugi.ishikawa.jp
uchinada.ishikawa.jp
wajima.ishikawa.jp
fudai.iwate.jp
fujisawa.iwate.jp
hanamaki.iwate.jp
hiraizumi.iwate.jp
hirono.iwate.jp
ichinohe.iwate.jp
ichinoseki.iwate.jp
iwaizumi.iwate.jp
iwate.iwate.jp
joboji.iwate.jp
kamaishi.iwate.jp
kanegasaki.iwate.jp
karumai.iwate.jp
kawai.iwate.jp
kitakami.iwate.jp
kuji.iwate.jp
kunohe.iwate.jp
kuzumaki.iwate.jp
miyako.iwate.jp
mizusawa.iwate.jp
morioka.iwate.jp
ninohe.iwate.jp
noda.iwate.jp
ofunato.iwate.jp
oshu.iwate.jp
otsuchi.iwate.jp
rikuzentakata.iwate.jp
shiwa.iwate.jp
shizukuishi.iwate.jp
sumita.iwate.jp
tanohata.iwate.jp
tono.iwate.jp
yahaba.iwate.jp
yamada.iwate.jp
ayagawa.kagawa.jp
higashikagawa.kagawa.jp
kanonji.kagawa.jp
kotohira.kagawa.jp
manno.kagawa.jp
marugame.kagawa.jp
mitoyo.kagawa.jp
naoshima.kagawa.jp
sanuki.kagawa.jp
tadotsu.kagawa.jp
takamatsu.kagawa.jp
tonosho.kagawa.jp
uchinomi.kagawa.jp
utazu.kagawa.jp
zentsuji.kagawa.jp
akune.kagoshima.jp
amami.kagoshima.jp
hioki.kagoshima.jp
isa.kagoshima.jp
isen.kagoshima.jp
izumi.kagoshima.jp
kagoshima.kagoshima.jp
kanoya.kagoshima.jp
kawanabe.kagoshima.jp
kinko.kagoshima.jp
kouyama.kagoshima.jp
makurazaki.kagoshima.jp
matsumoto.kagoshima.jp
minamitane.kagoshima.jp
nakatane.kagoshima.jp
nishinoomote.kagoshima.jp
satsumasendai.kagoshima.jp
soo.kagoshima.jp
tarumizu.kagoshima.jp
yusui.kagoshima.jp
aikawa.kanagawa.jp
atsugi.kanagawa.jp
ayase.kanagawa.jp
chigasaki.kanagawa.jp
ebina.kanagawa.jp
fujisawa.kanagawa.jp
hadano.kanagawa.jp
hakone.kanagawa.jp
hiratsuka.kanagawa.jp
isehara.kanagawa.jp
kaisei.kanagawa.jp
kamakura.kanagawa.jp
kiyokawa.kanagawa.jp
matsuda.kanagawa.jp
minamiashigara.kanagawa.jp
miura.kanagawa.jp
nakai.kanagawa.jp
ninomiya.kanagawa.jp
odawara.kanagawa.jp
oi.kanagawa.jp
oiso.kanagawa.jp
sagamihara.kanagawa.jp
samukawa.kanagawa.jp
tsukui.kanagawa.jp
yamakita.kanagawa.jp
yamato.kanagawa.jp
yokosuka.kanagawa.jp
yugawara.kanagawa.jp
zama.kanagawa.jp
zushi.kanagawa.jp
aki.kochi.jp
geisei.kochi.jp
hidaka.kochi.jp
higashitsuno.kochi.jp
ino.kochi.jp
kagami.kochi.jp
kami.kochi.jp
kitagawa.kochi.jp
kochi.kochi.jp
mihara.kochi.jp
motoyama.kochi.jp
muroto.kochi.jp
nahari.kochi.jp
nakamura.kochi.jp
nankoku.kochi.jp
nishitosa.kochi.jp
niyodogawa.kochi.jp
ochi.kochi.jp
okawa.kochi.jp
otoyo.kochi.jp
otsuki.kochi.jp
sakawa.kochi.jp
sukumo.kochi.jp
susaki.kochi.jp
tosa.kochi.jp
tosashimizu.kochi.jp
toyo.kochi.jp
tsuno.kochi.jp
umaji.kochi.jp
yasuda.kochi.jp
yusuhara.kochi.jp
amakusa.kumamoto.jp
arao.kumamoto.jp
aso.kumamoto.jp
choyo.kumamoto.jp
gyokuto.kumamoto.jp
kamiamakusa.kumamoto.jp
kikuchi.kumamoto.jp
kumamoto.kumamoto.jp
mashiki.kumamoto.jp
mifune.kumamoto.jp
minamata.kumamoto.jp
minamioguni.kumamoto.jp
nagasu.kumamoto.jp
nishihara.kumamoto.jp
oguni.kumamoto.jp
ozu.kumamoto.jp
sumoto.kumamoto.jp
takamori.kumamoto.jp
uki.kumamoto.jp
uto.kumamoto.jp
yamaga.kumamoto.jp
yamato.kumamoto.jp
yatsushiro.kumamoto.jp
ayabe.kyoto.jp
fukuchiyama.kyoto.jp
higashiyama.kyoto.jp
ide.kyoto.jp
ine.kyoto.jp
joyo.kyoto.jp
kameoka.kyoto.jp
kamo.kyoto.jp
kita.kyoto.jp
kizu.kyoto.jp
kumiyama.kyoto.jp
kyotamba.kyoto.jp
kyotanabe.kyoto.jp
kyotango.kyoto.jp
maizuru.kyoto.jp
minami.kyoto.jp
minamiyamashiro.kyoto.jp
miyazu.kyoto.jp
muko.kyoto.jp
nagaokakyo.kyoto.jp
nakagyo.kyoto.jp
nantan.kyoto.jp
oyamazaki.kyoto.jp
sakyo.kyoto.jp
seika.kyoto.jp
tanabe.kyoto.jp
uji.kyoto.jp
ujitawara.kyoto.jp
wazuka.kyoto.jp
yamashina.kyoto.jp
yawata.kyoto.jp
asahi.mie.jp
inabe.mie.jp
ise.mie.jp
kameyama.mie.jp
kawagoe.mie.jp
kiho.mie.jp
kisosaki.mie.jp
kiwa.mie.jp
komono.mie.jp
kumano.mie.jp
kuwana.mie.jp
matsusaka.mie.jp
meiwa.mie.jp
mihama.mie.jp
minamiise.mie.jp
misugi.mie.jp
miyama.mie.jp
nabari.mie.jp
shima.mie.jp
suzuka.mie.jp
tado.mie.jp
taiki.mie.jp
taki.mie.jp
tamaki.mie.jp
toba.mie.jp
tsu.mie.jp
udono.mie.jp
ureshino.mie.jp
watarai.mie.jp
yokkaichi.mie.jp
furukawa.miyagi.jp
higashimatsushima.miyagi.jp
ishinomaki.miyagi.jp
iwanuma.miyagi.jp
kakuda.miyagi.jp
kami.miyagi.jp
kawasaki.miyagi.jp
marumori.miyagi.jp
matsushima.miyagi.jp
minamisanriku.miyagi.jp
misato.miyagi.jp
murata.miyagi.jp
natori.miyagi.jp
ogawara.miyagi.jp
ohira.miyagi.jp
onagawa.miyagi.jp
osaki.miyagi.jp
rifu.miyagi.jp
semine.miyagi.jp
shibata.miyagi.jp
shichikashuku.miyagi.jp
shikama.miyagi.jp
shiogama.miyagi.jp
shiroishi.miyagi.jp
tagajo.miyagi.jp
taiwa.miyagi.jp
tome.miyagi.jp
tomiya.miyagi.jp
wakuya.miyagi.jp
watari.miyagi.jp
yamamoto.miyagi.jp
zao.miyagi.jp
aya.miyazaki.jp
ebino.miyazaki.jp
gokase.miyazaki.jp
hyuga.miyazaki.jp
kadogawa.miyazaki.jp
kawaminami.miyazaki.jp
kijo.miyazaki.jp
kitagawa.miyazaki.jp
kitakata.miyazaki.jp
kitaura.miyazaki.jp
kobayashi.miyazaki.jp
kunitomi.miyazaki.jp
kushima.miyazaki.jp
mimata.miyazaki.jp
miyakonojo.miyazaki.jp
miyazaki.miyazaki.jp
morotsuka.miyazaki.jp
nichinan.miyazaki.jp
nishimera.miyazaki.jp
nobeoka.miyazaki.jp
saito.miyazaki.jp
shiiba.miyazaki.jp
shintomi.miyazaki.jp
takaharu.miyazaki.jp
takanabe.miyazaki.jp
takazaki.miyazaki.jp
tsuno.miyazaki.jp
achi.nagano.jp
agematsu.nagano.jp
anan.nagano.jp
aoki.nagano.jp
asahi.nagano.jp
azumino.nagano.jp
chikuhoku.nagano.jp
chikuma.nagano.jp
chino.nagano.jp
fujimi.nagano.jp
hakuba.nagano.jp
hara.nagano.jp
hiraya.nagano.jp
iida.nagano.jp
iijima.nagano.jp
iiyama.nagano.jp
iizuna.nagano.jp
ikeda.nagano.jp
ikusaka.nagano.jp
ina.nagano.jp
karuizawa.nagano.jp
kawakami.nagano.jp
kiso.nagano.jp
kisofukushima.nagano.jp
kitaaiki.nagano.jp
komagane.nagano.jp
komoro.nagano.jp
matsukawa.nagano.jp
matsumoto.nagano.jp
miasa.nagano.jp
minamiaiki.nagano.jp
minamimaki.nagano.jp
minamiminowa.nagano.jp
minowa.nagano.jp
miyada.nagano.jp
miyota.nagano.jp
mochizuki.nagano.jp
nagano.nagano.jp
nagawa.nagano.jp
nagiso.nagano.jp
nakagawa.nagano.jp
nakano.nagano.jp
nozawaonsen.nagano.jp
obuse.nagano.jp
ogawa.nagano.jp
okaya.nagano.jp
omachi.nagano.jp
omi.nagano.jp
ookuwa.nagano.jp
ooshika.nagano.jp
otaki.nagano.jp
otari.nagano.jp
sakae.nagano.jp
sakaki.nagano.jp
saku.nagano.jp
sakuho.nagano.jp
shimosuwa.nagano.jp
shinanomachi.nagano.jp
shiojiri.nagano.jp
suwa.nagano.jp
suzaka.nagano.jp
takagi.nagano.jp
takamori.nagano.jp
takayama.nagano.jp
tateshina.nagano.jp
tatsuno.nagano.jp
togakushi.nagano.jp
togura.nagano.jp
tomi.nagano.jp
ueda.nagano.jp
wada.nagano.jp
yamagata.nagano.jp
yamanouchi.nagano.jp
yasaka.nagano.jp
yasuoka.nagano.jp
chijiwa.nagasaki.jp
futsu.nagasaki.jp
goto.nagasaki.jp
hasami.nagasaki.jp
hirado.nagasaki.jp
iki.nagasaki.jp
isahaya.nagasaki.jp
kawatana.nagasaki.jp
kuchinotsu.nagasaki.jp
matsuura.nagasaki.jp
nagasaki.nagasaki.jp
obama.nagasaki.jp
omura.nagasaki.jp
oseto.nagasaki.jp
saikai.nagasaki.jp
sasebo.nagasaki.jp
seihi.nagasaki.jp
shimabara.nagasaki.jp
shinkamigoto.nagasaki.jp
togitsu.nagasaki.jp
tsushima.nagasaki.jp
unzen.nagasaki.jp
ando.nara.jp
gose.nara.jp
heguri.nara.jp
higashiyoshino.nara.jp
ikaruga.nara.jp
ikoma.nara.jp
kamikitayama.nara.jp
kanmaki.nara.jp
kashiba.nara.jp
kashihara.nara.jp
katsuragi.nara.jp
kawai.nara.jp
kawakami.nara.jp
kawanishi.nara.jp
koryo.nara.jp
kurotaki.nara.jp
mitsue.nara.jp
miyake.nara.jp
nara.nara.jp
nosegawa.nara.jp
oji.nara.jp
ouda.nara.jp
oyodo.nara.jp
sakurai.nara.jp
sango.nara.jp
shimoichi.nara.jp
shimokitayama.nara.jp
shinjo.nara.jp
soni.nara.jp
takatori.nara.jp
tawaramoto.nara.jp
tenkawa.nara.jp
tenri.nara.jp
uda.nara.jp
yamatokoriyama.nara.jp
yamatotakada.nara.jp
yamazoe.nara.jp
yoshino.nara.jp
aga.niigata.jp
agano.niigata.jp
gosen.niigata.jp
itoigawa.niigata.jp
izumozaki.niigata.jp
joetsu.niigata.jp
kamo.niigata.jp
kariwa.niigata.jp
kashiwazaki.niigata.jp
minamiuonuma.niigata.jp
mitsuke.niigata.jp
muika.niigata.jp
murakami.niigata.jp
myoko.niigata.jp
nagaoka.niigata.jp
niigata.niigata.jp
ojiya.niigata.jp
omi.niigata.jp
sado.niigata.jp
sanjo.niigata.jp
seiro.niigata.jp
seirou.niigata.jp
sekikawa.niigata.jp
shibata.niigata.jp
tagami.niigata.jp
tainai.niigata.jp
tochio.niigata.jp
tokamachi.niigata.jp
tsubame.niigata.jp
tsunan.niigata.jp
uonuma.niigata.jp
yahiko.niigata.jp
yoita.niigata.jp
yuzawa.niigata.jp
beppu.oita.jp
bungoono.oita.jp
bungotakada.oita.jp
hasama.oita.jp
hiji.oita.jp
himeshima.oita.jp
hita.oita.jp
kamitsue.oita.jp
kokonoe.oita.jp
kuju.oita.jp
kunisaki.oita.jp
kusu.oita.jp
oita.oita.jp
saiki.oita.jp
taketa.oita.jp
tsukumi.oita.jp
usa.oita.jp
usuki.oita.jp
yufu.oita.jp
akaiwa.okayama.jp
asakuchi.okayama.jp
bizen.okayama.jp
hayashima.okayama.jp
ibara.okayama.jp
kagamino.okayama.jp
kasaoka.okayama.jp
kibichuo.okayama.jp
kumenan.okayama.jp
kurashiki.okayama.jp
maniwa.okayama.jp
misaki.okayama.jp
nagi.okayama.jp
niimi.okayama.jp
nishiawakura.okayama.jp
okayama.okayama.jp
satosho.okayama.jp
setouchi.okayama.jp
shinjo.okayama.jp
shoo.okayama.jp
soja.okayama.jp
takahashi.okayama.jp
tamano.okayama.jp
tsuyama.okayama.jp
wake.okayama.jp
yakage.okayama.jp
aguni.okinawa.jp
ginowan.okinawa.jp
ginoza.okinawa.jp
gushikami.okinawa.jp
haebaru.okinawa.jp
higashi.okinawa.jp
hirara.okinawa.jp
iheya.okinawa.jp
ishigaki.okinawa.jp
ishikawa.okinawa.jp
itoman.okinawa.jp
izena.okinawa.jp
kadena.okinawa.jp
kin.okinawa.jp
kitadaito.okinawa.jp
kitanakagusuku.okinawa.jp
kumejima.okinawa.jp
kunigami.okinawa.jp
minamidaito.okinawa.jp
motobu.okinawa.jp
nago.okinawa.jp
naha.okinawa.jp
nakagusuku.okinawa.jp
nakijin.okinawa.jp
nanjo.okinawa.jp
nishihara.okinawa.jp
ogimi.okinawa.jp
okinawa.okinawa.jp
onna.okinawa.jp
shimoji.okinawa.jp
taketomi.okinawa.jp
tarama.okinawa.jp
tokashiki.okinawa.jp
tomigusuku.okinawa.jp
tonaki.okinawa.jp
urasoe.okinawa.jp
uruma.okinawa.jp
yaese.okinawa.jp
yomitan.okinawa.jp
yonabaru.okinawa.jp
yonaguni.okinawa.jp
zamami.okinawa.jp
abeno.osaka.jp
chihayaakasaka.osaka.jp
chuo.osaka.jp
daito.osaka.jp
fujiidera.osaka.jp
habikino.osaka.jp
hannan.osaka.jp
higashiosaka.osaka.jp
higashisumiyoshi.osaka.jp
higashiyodogawa.osaka.jp
hirakata.osaka.jp
ibaraki.osaka.jp
ikeda.osaka.jp
izumi.osaka.jp
izumiotsu.osaka.jp
izumisano.osaka.jp
kadoma.osaka.jp
kaizuka.osaka.jp
kanan.osaka.jp
kashiwara.osaka.jp
katano.osaka.jp
kawachinagano.osaka.jp
kishiwada.osaka.jp
kita.osaka.jp
kumatori.osaka.jp
matsubara.osaka.jp
minato.osaka.jp
minoh.osaka.jp
misaki.osaka.jp
moriguchi.osaka.jp
neyagawa.osaka.jp
nishi.osaka.jp
nose.osaka.jp
osakasayama.osaka.jp
sakai.osaka.jp
sayama.osaka.jp
sennan.osaka.jp
settsu.osaka.jp
shijonawate.osaka.jp
shimamoto.osaka.jp
suita.osaka.jp
tadaoka.osaka.jp
taishi.osaka.jp
tajiri.osaka.jp
takaishi.osaka.jp
takatsuki.osaka.jp
tondabayashi.osaka.jp
toyonaka.osaka.jp
toyono.osaka.jp
yao.osaka.jp
ariake.saga.jp
arita.saga.jp
fukudomi.saga.jp
genkai.saga.jp
hamatama.saga.jp
hizen.saga.jp
imari.saga.jp
kamimine.saga.jp
kanzaki.saga.jp
karatsu.saga.jp
kashima.saga.jp
kitagata.saga.jp
kitahata.saga.jp
kiyama.saga.jp
kouhoku.saga.jp
kyuragi.saga.jp
nishiarita.saga.jp
ogi.saga.jp
omachi.saga.jp
ouchi.saga.jp
saga.saga.jp
shiroishi.saga.jp
taku.saga.jp
tara.saga.jp
tosu.saga.jp
yoshinogari.saga.jp
arakawa.saitama.jp
asaka.saitama.jp
chichibu.saitama.jp
fujimi.saitama.jp
fujimino.saitama.jp
fukaya.saitama.jp
hanno.saitama.jp
hanyu.saitama.jp
hasuda.saitama.jp
hatogaya.saitama.jp
hatoyama.saitama.jp
hidaka.saitama.jp
higashichichibu.saitama.jp
higashimatsuyama.saitama.jp
honjo.saitama.jp
ina.saitama.jp
iruma.saitama.jp
iwatsuki.saitama.jp
kamiizumi.saitama.jp
kamikawa.saitama.jp
kamisato.saitama.jp
kasukabe.saitama.jp
kawagoe.saitama.jp
kawaguchi.saitama.jp
kawajima.saitama.jp
kazo.saitama.jp
kitamoto.saitama.jp
koshigaya.saitama.jp
kounosu.saitama.jp
kuki.saitama.jp
kumagaya.saitama.jp
matsubushi.saitama.jp
minano.saitama.jp
misato.saitama.jp
miyashiro.saitama.jp
miyoshi.saitama.jp
moroyama.saitama.jp
nagatoro.saitama.jp
namegawa.saitama.jp
niiza.saitama.jp
ogano.saitama.jp
ogawa.saitama.jp
ogose.saitama.jp
okegawa.saitama.jp
omiya.saitama.jp
otaki.saitama.jp
ranzan.saitama.jp
ryokami.saitama.jp
saitama.saitama.jp
sakado.saitama.jp
satte.saitama.jp
sayama.saitama.jp
shiki.saitama.jp
shiraoka.saitama.jp
soka.saitama.jp
sugito.saitama.jp
toda.saitama.jp
tokigawa.saitama.jp
tokorozawa.saitama.jp
tsurugashima.saitama.jp
urawa.saitama.jp
warabi.saitama.jp
yashio.saitama.jp
yokoze.saitama.jp
yono.saitama.jp
yorii.saitama.jp
yoshida.saitama.jp
yoshikawa.saitama.jp
yoshimi.saitama.jp
aisho.shiga.jp
gamo.shiga.jp
higashiomi.shiga.jp
hikone.shiga.jp
koka.shiga.jp
konan.shiga.jp
kosei.shiga.jp
koto.shiga.jp
kusatsu.shiga.jp
maibara.shiga.jp
moriyama.shiga.jp
nagahama.shiga.jp
nishiazai.shiga.jp
notogawa.shiga.jp
omihachiman.shiga.jp
otsu.shiga.jp
ritto.shiga.jp
ryuoh.shiga.jp
takashima.shiga.jp
takatsuki.shiga.jp
torahime.shiga.jp
toyosato.shiga.jp
yasu.shiga.jp
akagi.shimane.jp
ama.shimane.jp
gotsu.shimane.jp
hamada.shimane.jp
higashiizumo.shimane.jp
hikawa.shimane.jp
hikimi.shimane.jp
izumo.shimane.jp
kakinoki.shimane.jp
masuda.shimane.jp
matsue.shimane.jp
misato.shimane.jp
nishinoshima.shimane.jp
ohda.shimane.jp
okinoshima.shimane.jp
okuizumo.shimane.jp
shimane.shimane.jp
tamayu.shimane.jp
tsuwano.shimane.jp
unnan.shimane.jp
yakumo.shimane.jp
yasugi.shimane.jp
yatsuka.shimane.jp
arai.shizuoka.jp
atami.shizuoka.jp
fuji.shizuoka.jp
fujieda.shizuoka.jp
fujikawa.shizuoka.jp
fujinomiya.shizuoka.jp
fukuroi.shizuoka.jp
gotemba.shizuoka.jp
haibara.shizuoka.jp
hamamatsu.shizuoka.jp
higashiizu.shizuoka.jp
ito.shizuoka.jp
iwata.shizuoka.jp
izu.shizuoka.jp
izunokuni.shizuoka.jp
kakegawa.shizuoka.jp
kannami.shizuoka.jp
kawanehon.shizuoka.jp
kawazu.shizuoka.jp
kikugawa.shizuoka.jp
kosai.shizuoka.jp
makinohara.shizuoka.jp
matsuzaki.shizuoka.jp
minamiizu.shizuoka.jp
mishima.shizuoka.jp
morimachi.shizuoka.jp
nishiizu.shizuoka.jp
numazu.shizuoka.jp
omaezaki.shizuoka.jp
shimada.shizuoka.jp
shimizu.shizuoka.jp
shimoda.shizuoka.jp
shizuoka.shizuoka.jp
susono.shizuoka.jp
yaizu.shizuoka.jp
yoshida.shizuoka.jp
ashikaga.tochigi.jp
bato.tochigi.jp
haga.tochigi.jp
ichikai.tochigi.jp
iwafune.tochigi.jp
kaminokawa.tochigi.jp
kanuma.tochigi.jp
karasuyama.tochigi.jp
kuroiso.tochigi.jp
mashiko.tochigi.jp
mibu.tochigi.jp
moka.tochigi.jp
motegi.tochigi.jp
nasu.tochigi.jp
nasushiobara.tochigi.jp
nikko.tochigi.jp
nishikata.tochigi.jp
nogi.tochigi.jp
ohira.tochigi.jp
ohtawara.tochigi.jp
oyama.tochigi.jp
sakura.tochigi.jp
sano.tochigi.jp
shimotsuke.tochigi.jp
shioya.tochigi.jp
takanezawa.tochigi.jp
tochigi.tochigi.jp
tsuga.tochigi.jp
ujiie.tochigi.jp
utsunomiya.tochigi.jp
yaita.tochigi.jp
aizumi.tokushima.jp
anan.tokushima.jp
ichiba.tokushima.jp
itano.tokushima.jp
kainan.tokushima.jp
komatsushima.tokushima.jp
matsushige.tokushima.jp
mima.tokushima.jp
minami.tokushima.jp
miyoshi.tokushima.jp
mugi.tokushima.jp
nakagawa.tokushima.jp
naruto.tokushima.jp
sanagochi.tokushima.jp
shishikui.tokushima.jp
tokushima.tokushima.jp
wajiki.tokushima.jp
adachi.tokyo.jp
akiruno.tokyo.jp
akishima.tokyo.jp
aogashima.tokyo.jp
arakawa.tokyo.jp
bunkyo.tokyo.jp
chiyoda.tokyo.jp
chofu.tokyo.jp
chuo.tokyo.jp
edogawa.tokyo.jp
fuchu.tokyo.jp
fussa.tokyo.jp
hachijo.tokyo.jp
hachioji.tokyo.jp
hamura.tokyo.jp
higashikurume.tokyo.jp
higashimurayama.tokyo.jp
higashiyamato.tokyo.jp
hino.tokyo.jp
hinode.tokyo.jp
hinohara.tokyo.jp
inagi.tokyo.jp
itabashi.tokyo.jp
katsushika.tokyo.jp
kita.tokyo.jp
kiyose.tokyo.jp
kodaira.tokyo.jp
koganei.tokyo.jp
kokubunji.tokyo.jp
komae.tokyo.jp
koto.tokyo.jp
kouzushima.tokyo.jp
kunitachi.tokyo.jp
machida.tokyo.jp
meguro.tokyo.jp
minato.tokyo.jp
mitaka.tokyo.jp
mizuho.tokyo.jp
musashimurayama.tokyo.jp
musashino.tokyo.jp
nakano.tokyo.jp
nerima.tokyo.jp
ogasawara.tokyo.jp
okutama.tokyo.jp
ome.tokyo.jp
oshima.tokyo.jp
ota.tokyo.jp
setagaya.tokyo.jp
shibuya.tokyo.jp
shinagawa.tokyo.jp
shinjuku.tokyo.jp
suginami.tokyo.jp
sumida.tokyo.jp
tachikawa.tokyo.jp
taito.tokyo.jp
tama.tokyo.jp
toshima.tokyo.jp
chizu.tottori.jp
hino.tottori.jp
kawahara.tottori.jp
koge.tottori.jp
kotoura.tottori.jp
misasa.tottori.jp
nanbu.tottori.jp
nichinan.tottori.jp
sakaiminato.tottori.jp
tottori.tottori.jp
wakasa.tottori.jp
yazu.tottori.jp
yonago.tottori.jp
asahi.toyama.jp
fuchu.toyama.jp
fukumitsu.toyama.jp
funahashi.toyama.jp
himi.toyama.jp
imizu.toyama.jp
inami.toyama.jp
johana.toyama.jp
kamiichi.toyama.jp
kurobe.toyama.jp
nakaniikawa.toyama.jp
namerikawa.toyama.jp
nanto.toyama.jp
nyuzen.toyama.jp
oyabe.toyama.jp
taira.toyama.jp
takaoka.toyama.jp
tateyama.toyama.jp
toga.toyama.jp
tonami.toyama.jp
toyama.toyama.jp
unazuki.toyama.jp
uozu.toyama.jp
yamada.toyama.jp
arida.wakayama.jp
aridagawa.wakayama.jp
gobo.wakayama.jp
hashimoto.wakayama.jp
hidaka.wakayama.jp
hirogawa.wakayama.jp
inami.wakayama.jp
iwade.wakayama.jp
kainan.wakayama.jp
kamitonda.wakayama.jp
katsuragi.wakayama.jp
kimino.wakayama.jp
kinokawa.wakayama.jp
kitayama.wakayama.jp
koya.wakayama.jp
koza.wakayama.jp
kozagawa.wakayama.jp
kudoyama.wakayama.jp
kushimoto.wakayama.jp
mihama.wakayama.jp
misato.wakayama.jp
nachikatsuura.wakayama.jp
shingu.wakayama.jp
shirahama.wakayama.jp
taiji.wakayama.jp
tanabe.wakayama.jp
wakayama.wakayama.jp
yuasa.wakayama.jp
yura.wakayama.jp
asahi.yamagata.jp
funagata.yamagata.jp
higashine.yamagata.jp
iide.yamagata.jp
kahoku.yamagata.jp
kaminoyama.yamagata.jp
kaneyama.yamagata.jp
kawanishi.yamagata.jp
mamurogawa.yamagata.jp
mikawa.yamagata.jp
murayama.yamagata.jp
nagai.yamagata.jp
nakayama.yamagata.jp
nanyo.yamagata.jp
nishikawa.yamagata.jp
obanazawa.yamagata.jp
oe.yamagata.jp
oguni.yamagata.jp
ohkura.yamagata.jp
oishida.yamagata.jp
sagae.yamagata.jp
sakata.yamagata.jp
sakegawa.yamagata.jp
shinjo.yamagata.jp
shirataka.yamagata.jp
shonai.yamagata.jp
takahata.yamagata.jp
tendo.yamagata.jp
tozawa.yamagata.jp
tsuruoka.yamagata.jp
yamagata.yamagata.jp
yamanobe.yamagata.jp
yonezawa.yamagata.jp
yuza.yamagata.jp
abu.yamaguchi.jp
hagi.yamaguchi.jp
hikari.yamaguchi.jp
hofu.yamaguchi.jp
iwakuni.yamaguchi.jp
kudamatsu.yamaguchi.jp
mitou.yamaguchi.jp
nagato.yamaguchi.jp
oshima.yamaguchi.jp
shimonoseki.yamaguchi.jp
shunan.yamaguchi.jp
tabuse.yamaguchi.jp
tokuyama.yamaguchi.jp
toyota.yamaguchi.jp
ube.yamaguchi.jp
yuu.yamaguchi.jp
chuo.yamanashi.jp
doshi.yamanashi.jp
fuefuki.yamanashi.jp
fujikawa.yamanashi.jp
fujikawaguchiko.yamanashi.jp
fujiyoshida.yamanashi.jp
hayakawa.yamanashi.jp
hokuto.yamanashi.jp
ichikawamisato.yamanashi.jp
kai.yamanashi.jp
kofu.yamanashi.jp
koshu.yamanashi.jp
kosuge.yamanashi.jp
minami-alps.yamanashi.jp
minobu.yamanashi.jp
nakamichi.yamanashi.jp
nanbu.yamanashi.jp
narusawa.yamanashi.jp
nirasaki.yamanashi.jp
nishikatsura.yamanashi.jp
oshino.yamanashi.jp
otsuki.yamanashi.jp
showa.yamanashi.jp
tabayama.yamanashi.jp
tsuru.yamanashi.jp
uenohara.yamanashi.jp
yamanakako.yamanashi.jp
yamanashi.yamanashi.jp

// ke : http://www.kenic.or.ke/index.php/en/ke-domains/ke-domains
ke
ac.ke
co.ke
go.ke
info.ke
me.ke
mobi.ke
ne.ke
or.ke
sc.ke

// kg : http://www.domain.kg/dmn_n.html
kg
org.kg
net.kg
com.kg
edu.kg
gov.kg
mil.kg

// kh : http://www.mptc.gov.kh/dns_registration.htm
*.kh

// ki : http://www.ki/dns/index.html
ki
edu.ki
biz.ki
net.ki
org.ki
gov.ki
info.ki
com.ki

// km : https://en.wikipedia.org/wiki/.km
// http://www.domaine.km/documents/charte.doc
km
org.km
nom.km
gov.km
prd.km
tm.km
edu.km
mil.km
ass.km
com.km
// These are only mentioned as proposed suggestions at domaine.km, but
// https://en.wikipedia.org/wiki/.km says they're available for registration:
coop.km
asso.km
presse.km
medecin.km
notaires.km
pharmaciens.km
veterinaire.km
gouv.km

// kn : https://en.wikipedia.org/wiki/.kn
// http://www.dot.kn/domainRules.html
kn
net.kn
org.kn
edu.kn
gov.kn

// kp : http://www.kcce.kp/en_index.php
kp
com.kp
edu.kp
gov.kp
org.kp
rep.kp
tra.kp

// kr : https://en.wikipedia.org/wiki/.kr
// see also: http://domain.nida.or.kr/eng/registration.jsp
kr
ac.kr
co.kr
es.kr
go.kr
hs.kr
kg.kr
mil.kr
ms.kr
ne.kr
or.kr
pe.kr
re.kr
sc.kr
// kr geographical names
busan.kr
chungbuk.kr
chungnam.kr
daegu.kr
daejeon.kr
gangwon.kr
gwangju.kr
gyeongbuk.kr
gyeonggi.kr
gyeongnam.kr
incheon.kr
jeju.kr
jeonbuk.kr
jeonnam.kr
seoul.kr
ulsan.kr

// kw : https://www.nic.kw/policies/
// Confirmed by registry <nic.tech@citra.gov.kw>
kw
com.kw
edu.kw
emb.kw
gov.kw
ind.kw
net.kw
org.kw

// ky : http://www.icta.ky/da_ky_reg_dom.php
// Confirmed by registry <kysupport@perimeterusa.com> 2008-06-17
ky
edu.ky
gov.ky
com.ky
org.ky
net.ky

// kz : https://en.wikipedia.org/wiki/.kz
// see also: http://www.nic.kz/rules/index.jsp
kz
org.kz
edu.kz
net.kz
gov.kz
mil.kz
com.kz

// la : https://en.wikipedia.org/wiki/.la
// Submitted by registry <gavin.brown@nic.la>
la
int.la
net.la
info.la
edu.la
gov.la
per.la
com.la
org.la

// lb : https://en.wikipedia.org/wiki/.lb
// Submitted by registry <randy@psg.com>
lb
com.lb
edu.lb
gov.lb
net.lb
org.lb

// lc : https://en.wikipedia.org/wiki/.lc
// see also: http://www.nic.lc/rules.htm
lc
com.lc
net.lc
co.lc
org.lc
edu.lc
gov.lc

// li : https://en.wikipedia.org/wiki/.li
li

// lk : https://www.nic.lk/index.php/domain-registration/lk-domain-naming-structure
lk
gov.lk
sch.lk
net.lk
int.lk
com.lk
org.lk
edu.lk
ngo.lk
soc.lk
web.lk
ltd.lk
assn.lk
grp.lk
hotel.lk
ac.lk

// lr : http://psg.com/dns/lr/lr.txt
// Submitted by registry <randy@psg.com>
lr
com.lr
edu.lr
gov.lr
org.lr
net.lr

// ls : http://www.nic.ls/
// Confirmed by registry <lsadmin@nic.ls>
ls
ac.ls
biz.ls
co.ls
edu.ls
gov.ls
info.ls
net.ls
org.ls
sc.ls

// lt : https://en.wikipedia.org/wiki/.lt
lt
// gov.lt : http://www.gov.lt/index_en.php
gov.lt

// lu : http://www.dns.lu/en/
lu

// lv : http://www.nic.lv/DNS/En/generic.php
lv
com.lv
edu.lv
gov.lv
org.lv
mil.lv
id.lv
net.lv
asn.lv
conf.lv

// ly : http://www.nic.ly/regulations.php
ly
com.ly
net.ly
gov.ly
plc.ly
edu.ly
sch.ly
med.ly
org.ly
id.ly

// ma : https://en.wikipedia.org/wiki/.ma
// http://www.anrt.ma/fr/admin/download/upload/file_fr782.pdf
ma
co.ma
net.ma
gov.ma
org.ma
ac.ma
press.ma

// mc : http://www.nic.mc/
mc
tm.mc
asso.mc

// md : https://en.wikipedia.org/wiki/.md
md

// me : https://en.wikipedia.org/wiki/.me
me
co.me
net.me
org.me
edu.me
ac.me
gov.me
its.me
priv.me

// mg : http://nic.mg/nicmg/?page_id=39
mg
org.mg
nom.mg
gov.mg
prd.mg
tm.mg
edu.mg
mil.mg
com.mg
co.mg

// mh : https://en.wikipedia.org/wiki/.mh
mh

// mil : https://en.wikipedia.org/wiki/.mil
mil

// mk : https://en.wikipedia.org/wiki/.mk
// see also: http://dns.marnet.net.mk/postapka.php
mk
com.mk
org.mk
net.mk
edu.mk
gov.mk
inf.mk
name.mk

// ml : http://www.gobin.info/domainname/ml-template.doc
// see also: https://en.wikipedia.org/wiki/.ml
ml
com.ml
edu.ml
gouv.ml
gov.ml
net.ml
org.ml
presse.ml

// mm : https://en.wikipedia.org/wiki/.mm
*.mm

// mn : https://en.wikipedia.org/wiki/.mn
mn
gov.mn
edu.mn
org.mn

// mo : http://www.monic.net.mo/
mo
com.mo
net.mo
org.mo
edu.mo
gov.mo

// mobi : https://en.wikipedia.org/wiki/.mobi
mobi

// mp : http://www.dot.mp/
// Confirmed by registry <dcamacho@saipan.com> 2008-06-17
mp

// mq : https://en.wikipedia.org/wiki/.mq
mq

// mr : https://en.wikipedia.org/wiki/.mr
mr
gov.mr

// ms : http://www.nic.ms/pdf/MS_Domain_Name_Rules.pdf
ms
com.ms
edu.ms
gov.ms
net.ms
org.ms

// mt : https://www.nic.org.mt/go/policy
// Submitted by registry <help@nic.org.mt>
mt
com.mt
edu.mt
net.mt
org.mt

// mu : https://en.wikipedia.org/wiki/.mu
mu
com.mu
net.mu
org.mu
gov.mu
ac.mu
co.mu
or.mu

// museum : http://about.museum/naming/
// http://index.museum/
museum
academy.museum
agriculture.museum
air.museum
airguard.museum
alabama.museum
alaska.museum
amber.museum
ambulance.museum
american.museum
americana.museum
americanantiques.museum
americanart.museum
amsterdam.museum
and.museum
annefrank.museum
anthro.museum
anthropology.museum
antiques.museum
aquarium.museum
arboretum.museum
archaeological.museum
archaeology.museum
architecture.museum
art.museum
artanddesign.museum
artcenter.museum
artdeco.museum
arteducation.museum
artgallery.museum
arts.museum
artsandcrafts.museum
asmatart.museum
assassination.museum
assisi.museum
association.museum
astronomy.museum
atlanta.museum
austin.museum
australia.museum
automotive.museum
aviation.museum
axis.museum
badajoz.museum
baghdad.museum
bahn.museum
bale.museum
baltimore.museum
barcelona.museum
baseball.museum
basel.museum
baths.museum
bauern.museum
beauxarts.museum
beeldengeluid.museum
bellevue.museum
bergbau.museum
berkeley.museum
berlin.museum
bern.museum
bible.museum
bilbao.museum
bill.museum
birdart.museum
birthplace.museum
bonn.museum
boston.museum
botanical.museum
botanicalgarden.museum
botanicgarden.museum
botany.museum
brandywinevalley.museum
brasil.museum
bristol.museum
british.museum
britishcolumbia.museum
broadcast.museum
brunel.museum
brussel.museum
brussels.museum
bruxelles.museum
building.museum
burghof.museum
bus.museum
bushey.museum
cadaques.museum
california.museum
cambridge.museum
can.museum
canada.museum
capebreton.museum
carrier.museum
cartoonart.museum
casadelamoneda.museum
castle.museum
castres.museum
celtic.museum
center.museum
chattanooga.museum
cheltenham.museum
chesapeakebay.museum
chicago.museum
children.museum
childrens.museum
childrensgarden.museum
chiropractic.museum
chocolate.museum
christiansburg.museum
cincinnati.museum
cinema.museum
circus.museum
civilisation.museum
civilization.museum
civilwar.museum
clinton.museum
clock.museum
coal.museum
coastaldefence.museum
cody.museum
coldwar.museum
collection.museum
colonialwilliamsburg.museum
coloradoplateau.museum
columbia.museum
columbus.museum
communication.museum
communications.museum
community.museum
computer.museum
computerhistory.museum
comunicações.museum
contemporary.museum
contemporaryart.museum
convent.museum
copenhagen.museum
corporation.museum
correios-e-telecomunicações.museum
corvette.museum
costume.museum
countryestate.museum
county.museum
crafts.museum
cranbrook.museum
creation.museum
cultural.museum
culturalcenter.museum
culture.museum
cyber.museum
cymru.museum
dali.museum
dallas.museum
database.museum
ddr.museum
decorativearts.museum
delaware.museum
delmenhorst.museum
denmark.museum
depot.museum
design.museum
detroit.museum
dinosaur.museum
discovery.museum
dolls.museum
donostia.museum
durham.museum
eastafrica.museum
eastcoast.museum
education.museum
educational.museum
egyptian.museum
eisenbahn.museum
elburg.museum
elvendrell.museum
embroidery.museum
encyclopedic.museum
england.museum
entomology.museum
environment.museum
environmentalconservation.museum
epilepsy.museum
essex.museum
estate.museum
ethnology.museum
exeter.museum
exhibition.museum
family.museum
farm.museum
farmequipment.museum
farmers.museum
farmstead.museum
field.museum
figueres.museum
filatelia.museum
film.museum
fineart.museum
finearts.museum
finland.museum
flanders.museum
florida.museum
force.museum
fortmissoula.museum
fortworth.museum
foundation.museum
francaise.museum
frankfurt.museum
franziskaner.museum
freemasonry.museum
freiburg.museum
fribourg.museum
frog.museum
fundacio.museum
furniture.museum
gallery.museum
garden.museum
gateway.museum
geelvinck.museum
gemological.museum
geology.museum
georgia.museum
giessen.museum
glas.museum
glass.museum
gorge.museum
grandrapids.museum
graz.museum
guernsey.museum
halloffame.museum
hamburg.museum
handson.museum
harvestcelebration.museum
hawaii.museum
health.museum
heimatunduhren.museum
hellas.museum
helsinki.museum
hembygdsforbund.museum
heritage.museum
histoire.museum
historical.museum
historicalsociety.museum
historichouses.museum
historisch.museum
historisches.museum
history.museum
historyofscience.museum
horology.museum
house.museum
humanities.museum
illustration.museum
imageandsound.museum
indian.museum
indiana.museum
indianapolis.museum
indianmarket.museum
intelligence.museum
interactive.museum
iraq.museum
iron.museum
isleofman.museum
jamison.museum
jefferson.museum
jerusalem.museum
jewelry.museum
jewish.museum
jewishart.museum
jfk.museum
journalism.museum
judaica.museum
judygarland.museum
juedisches.museum
juif.museum
karate.museum
karikatur.museum
kids.museum
koebenhavn.museum
koeln.museum
kunst.museum
kunstsammlung.museum
kunstunddesign.museum
labor.museum
labour.museum
lajolla.museum
lancashire.museum
landes.museum
lans.museum
läns.museum
larsson.museum
lewismiller.museum
lincoln.museum
linz.museum
living.museum
livinghistory.museum
localhistory.museum
london.museum
losangeles.museum
louvre.museum
loyalist.museum
lucerne.museum
luxembourg.museum
luzern.museum
mad.museum
madrid.museum
mallorca.museum
manchester.museum
mansion.museum
mansions.museum
manx.museum
marburg.museum
maritime.museum
maritimo.museum
maryland.museum
marylhurst.museum
media.museum
medical.museum
medizinhistorisches.museum
meeres.museum
memorial.museum
mesaverde.museum
michigan.museum
midatlantic.museum
military.museum
mill.museum
miners.museum
mining.museum
minnesota.museum
missile.museum
missoula.museum
modern.museum
moma.museum
money.museum
monmouth.museum
monticello.museum
montreal.museum
moscow.museum
motorcycle.museum
muenchen.museum
muenster.museum
mulhouse.museum
muncie.museum
museet.museum
museumcenter.museum
museumvereniging.museum
music.museum
national.museum
nationalfirearms.museum
nationalheritage.museum
nativeamerican.museum
naturalhistory.museum
naturalhistorymuseum.museum
naturalsciences.museum
nature.museum
naturhistorisches.museum
natuurwetenschappen.museum
naumburg.museum
naval.museum
nebraska.museum
neues.museum
newhampshire.museum
newjersey.museum
newmexico.museum
newport.museum
newspaper.museum
newyork.museum
niepce.museum
norfolk.museum
north.museum
nrw.museum
nyc.museum
nyny.museum
oceanographic.museum
oceanographique.museum
omaha.museum
online.museum
ontario.museum
openair.museum
oregon.museum
oregontrail.museum
otago.museum
oxford.museum
pacific.museum
paderborn.museum
palace.museum
paleo.museum
palmsprings.museum
panama.museum
paris.museum
pasadena.museum
pharmacy.museum
philadelphia.museum
philadelphiaarea.museum
philately.museum
phoenix.museum
photography.museum
pilots.museum
pittsburgh.museum
planetarium.museum
plantation.museum
plants.museum
plaza.museum
portal.museum
portland.museum
portlligat.museum
posts-and-telecommunications.museum
preservation.museum
presidio.museum
press.museum
project.museum
public.museum
pubol.museum
quebec.museum
railroad.museum
railway.museum
research.museum
resistance.museum
riodejaneiro.museum
rochester.museum
rockart.museum
roma.museum
russia.museum
saintlouis.museum
salem.museum
salvadordali.museum
salzburg.museum
sandiego.museum
sanfrancisco.museum
santabarbara.museum
santacruz.museum
santafe.museum
saskatchewan.museum
satx.museum
savannahga.museum
schlesisches.museum
schoenbrunn.museum
schokoladen.museum
school.museum
schweiz.museum
science.museum
scienceandhistory.museum
scienceandindustry.museum
sciencecenter.museum
sciencecenters.museum
science-fiction.museum
sciencehistory.museum
sciences.museum
sciencesnaturelles.museum
scotland.museum
seaport.museum
settlement.museum
settlers.museum
shell.museum
sherbrooke.museum
sibenik.museum
silk.museum
ski.museum
skole.museum
society.museum
sologne.museum
soundandvision.museum
southcarolina.museum
southwest.museum
space.museum
spy.museum
square.museum
stadt.museum
stalbans.museum
starnberg.museum
state.museum
stateofdelaware.museum
station.museum
steam.museum
steiermark.museum
stjohn.museum
stockholm.museum
stpetersburg.museum
stuttgart.museum
suisse.museum
surgeonshall.museum
surrey.museum
svizzera.museum
sweden.museum
sydney.museum
tank.museum
tcm.museum
technology.museum
telekommunikation.museum
television.museum
texas.museum
textile.museum
theater.museum
time.museum
timekeeping.museum
topology.museum
torino.museum
touch.museum
town.museum
transport.museum
tree.museum
trolley.museum
trust.museum
trustee.museum
uhren.museum
ulm.museum
undersea.museum
university.museum
usa.museum
usantiques.museum
usarts.museum
uscountryestate.museum
usculture.museum
usdecorativearts.museum
usgarden.museum
ushistory.museum
ushuaia.museum
uslivinghistory.museum
utah.museum
uvic.museum
valley.museum
vantaa.museum
versailles.museum
viking.museum
village.museum
virginia.museum
virtual.museum
virtuel.museum
vlaanderen.museum
volkenkunde.museum
wales.museum
wallonie.museum
war.museum
washingtondc.museum
watchandclock.museum
watch-and-clock.museum
western.museum
westfalen.museum
whaling.museum
wildlife.museum
williamsburg.museum
windmill.museum
workshop.museum
york.museum
yorkshire.museum
yosemite.museum
youth.museum
zoological.museum
zoology.museum
ירושלים.museum
иком.museum

// mv : https://en.wikipedia.org/wiki/.mv
// "mv" included because, contra Wikipedia, google.mv exists.
mv
aero.mv
biz.mv
com.mv
coop.mv
edu.mv
gov.mv
info.mv
int.mv
mil.mv
museum.mv
name.mv
net.mv
org.mv
pro.mv

// mw : http://www.registrar.mw/
mw
ac.mw
biz.mw
co.mw
com.mw
coop.mw
edu.mw
gov.mw
int.mw
museum.mw
net.mw
org.mw

// mx : http://www.nic.mx/
// Submitted by registry <farias@nic.mx>
mx
com.mx
org.mx
gob.mx
edu.mx
net.mx

// my : http://www.mynic.net.my/
my
com.my
net.my
org.my
gov.my
edu.my
mil.my
name.my

// mz : http://www.uem.mz/
// Submitted by registry <antonio@uem.mz>
mz
ac.mz
adv.mz
co.mz
edu.mz
gov.mz
mil.mz
net.mz
org.mz

// na : http://www.na-nic.com.na/
// http://www.info.na/domain/
na
info.na
pro.na
name.na
school.na
or.na
dr.na
us.na
mx.na
ca.na
in.na
cc.na
tv.na
ws.na
mobi.na
co.na
com.na
org.na

// name : has 2nd-level tlds, but there's no list of them
name

// nc : http://www.cctld.nc/
nc
asso.nc
nom.nc

// ne : https://en.wikipedia.org/wiki/.ne
ne

// net : https://en.wikipedia.org/wiki/.net
net

// nf : https://en.wikipedia.org/wiki/.nf
nf
com.nf
net.nf
per.nf
rec.nf
web.nf
arts.nf
firm.nf
info.nf
other.nf
store.nf

// ng : http://www.nira.org.ng/index.php/join-us/register-ng-domain/189-nira-slds
ng
com.ng
edu.ng
gov.ng
i.ng
mil.ng
mobi.ng
name.ng
net.ng
org.ng
sch.ng

// ni : http://www.nic.ni/
ni
ac.ni
biz.ni
co.ni
com.ni
edu.ni
gob.ni
in.ni
info.ni
int.ni
mil.ni
net.ni
nom.ni
org.ni
web.ni

// nl : https://en.wikipedia.org/wiki/.nl
//      https://www.sidn.nl/
//      ccTLD for the Netherlands
nl

// no : http://www.norid.no/regelverk/index.en.html
// The Norwegian registry has declined to notify us of updates. The web pages
// referenced below are the official source of the data. There is also an
// announce mailing list:
// https://postlister.uninett.no/sympa/info/norid-diskusjon
no
// Norid generic domains : http://www.norid.no/regelverk/vedlegg-c.en.html
fhs.no
vgs.no
fylkesbibl.no
folkebibl.no
museum.no
idrett.no
priv.no
// Non-Norid generic domains : http://www.norid.no/regelverk/vedlegg-d.en.html
mil.no
stat.no
dep.no
kommune.no
herad.no
// no geographical names : http://www.norid.no/regelverk/vedlegg-b.en.html
// counties
aa.no
ah.no
bu.no
fm.no
hl.no
hm.no
jan-mayen.no
mr.no
nl.no
nt.no
of.no
ol.no
oslo.no
rl.no
sf.no
st.no
svalbard.no
tm.no
tr.no
va.no
vf.no
// primary and lower secondary schools per county
gs.aa.no
gs.ah.no
gs.bu.no
gs.fm.no
gs.hl.no
gs.hm.no
gs.jan-mayen.no
gs.mr.no
gs.nl.no
gs.nt.no
gs.of.no
gs.ol.no
gs.oslo.no
gs.rl.no
gs.sf.no
gs.st.no
gs.svalbard.no
gs.tm.no
gs.tr.no
gs.va.no
gs.vf.no
// cities
akrehamn.no
åkrehamn.no
algard.no
ålgård.no
arna.no
brumunddal.no
bryne.no
bronnoysund.no
brønnøysund.no
drobak.no
drøbak.no
egersund.no
fetsund.no
floro.no
florø.no
fredrikstad.no
hokksund.no
honefoss.no
hønefoss.no
jessheim.no
jorpeland.no
jørpeland.no
kirkenes.no
kopervik.no
krokstadelva.no
langevag.no
langevåg.no
leirvik.no
mjondalen.no
mjøndalen.no
mo-i-rana.no
mosjoen.no
mosjøen.no
nesoddtangen.no
orkanger.no
osoyro.no
osøyro.no
raholt.no
råholt.no
sandnessjoen.no
sandnessjøen.no
skedsmokorset.no
slattum.no
spjelkavik.no
stathelle.no
stavern.no
stjordalshalsen.no
stjørdalshalsen.no
tananger.no
tranby.no
vossevangen.no
// communities
afjord.no
åfjord.no
agdenes.no
al.no
ål.no
alesund.no
ålesund.no
alstahaug.no
alta.no
áltá.no
alaheadju.no
álaheadju.no
alvdal.no
amli.no
åmli.no
amot.no
åmot.no
andebu.no
andoy.no
andøy.no
andasuolo.no
ardal.no
årdal.no
aremark.no
arendal.no
ås.no
aseral.no
åseral.no
asker.no
askim.no
askvoll.no
askoy.no
askøy.no
asnes.no
åsnes.no
audnedaln.no
aukra.no
aure.no
aurland.no
aurskog-holand.no
aurskog-høland.no
austevoll.no
austrheim.no
averoy.no
averøy.no
balestrand.no
ballangen.no
balat.no
bálát.no
balsfjord.no
bahccavuotna.no
báhccavuotna.no
bamble.no
bardu.no
beardu.no
beiarn.no
bajddar.no
bájddar.no
baidar.no
báidár.no
berg.no
bergen.no
berlevag.no
berlevåg.no
bearalvahki.no
bearalváhki.no
bindal.no
birkenes.no
bjarkoy.no
bjarkøy.no
bjerkreim.no
bjugn.no
bodo.no
bodø.no
badaddja.no
bådåddjå.no
budejju.no
bokn.no
bremanger.no
bronnoy.no
brønnøy.no
bygland.no
bykle.no
barum.no
bærum.no
bo.telemark.no
bø.telemark.no
bo.nordland.no
bø.nordland.no
bievat.no
bievát.no
bomlo.no
bømlo.no
batsfjord.no
båtsfjord.no
bahcavuotna.no
báhcavuotna.no
dovre.no
drammen.no
drangedal.no
dyroy.no
dyrøy.no
donna.no
dønna.no
eid.no
eidfjord.no
eidsberg.no
eidskog.no
eidsvoll.no
eigersund.no
elverum.no
enebakk.no
engerdal.no
etne.no
etnedal.no
evenes.no
evenassi.no
evenášši.no
evje-og-hornnes.no
farsund.no
fauske.no
fuossko.no
fuoisku.no
fedje.no
fet.no
finnoy.no
finnøy.no
fitjar.no
fjaler.no
fjell.no
flakstad.no
flatanger.no
flekkefjord.no
flesberg.no
flora.no
fla.no
flå.no
folldal.no
forsand.no
fosnes.no
frei.no
frogn.no
froland.no
frosta.no
frana.no
fræna.no
froya.no
frøya.no
fusa.no
fyresdal.no
forde.no
førde.no
gamvik.no
gangaviika.no
gáŋgaviika.no
gaular.no
gausdal.no
gildeskal.no
gildeskål.no
giske.no
gjemnes.no
gjerdrum.no
gjerstad.no
gjesdal.no
gjovik.no
gjøvik.no
gloppen.no
gol.no
gran.no
grane.no
granvin.no
gratangen.no
grimstad.no
grong.no
kraanghke.no
kråanghke.no
grue.no
gulen.no
hadsel.no
halden.no
halsa.no
hamar.no
hamaroy.no
habmer.no
hábmer.no
hapmir.no
hápmir.no
hammerfest.no
hammarfeasta.no
hámmárfeasta.no
haram.no
hareid.no
harstad.no
hasvik.no
aknoluokta.no
ákŋoluokta.no
hattfjelldal.no
aarborte.no
haugesund.no
hemne.no
hemnes.no
hemsedal.no
heroy.more-og-romsdal.no
herøy.møre-og-romsdal.no
heroy.nordland.no
herøy.nordland.no
hitra.no
hjartdal.no
hjelmeland.no
hobol.no
hobøl.no
hof.no
hol.no
hole.no
holmestrand.no
holtalen.no
holtålen.no
hornindal.no
horten.no
hurdal.no
hurum.no
hvaler.no
hyllestad.no
hagebostad.no
hægebostad.no
hoyanger.no
høyanger.no
hoylandet.no
høylandet.no
ha.no
hå.no
ibestad.no
inderoy.no
inderøy.no
iveland.no
jevnaker.no
jondal.no
jolster.no
jølster.no
karasjok.no
karasjohka.no
kárášjohka.no
karlsoy.no
galsa.no
gálsá.no
karmoy.no
karmøy.no
kautokeino.no
guovdageaidnu.no
klepp.no
klabu.no
klæbu.no
kongsberg.no
kongsvinger.no
kragero.no
kragerø.no
kristiansand.no
kristiansund.no
krodsherad.no
krødsherad.no
kvalsund.no
rahkkeravju.no
ráhkkerávju.no
kvam.no
kvinesdal.no
kvinnherad.no
kviteseid.no
kvitsoy.no
kvitsøy.no
kvafjord.no
kvæfjord.no
giehtavuoatna.no
kvanangen.no
kvænangen.no
navuotna.no
návuotna.no
kafjord.no
kåfjord.no
gaivuotna.no
gáivuotna.no
larvik.no
lavangen.no
lavagis.no
loabat.no
loabát.no
lebesby.no
davvesiida.no
leikanger.no
leirfjord.no
leka.no
leksvik.no
lenvik.no
leangaviika.no
leaŋgaviika.no
lesja.no
levanger.no
lier.no
lierne.no
lillehammer.no
lillesand.no
lindesnes.no
lindas.no
lindås.no
lom.no
loppa.no
lahppi.no
láhppi.no
lund.no
lunner.no
luroy.no
lurøy.no
luster.no
lyngdal.no
lyngen.no
ivgu.no
lardal.no
lerdal.no
lærdal.no
lodingen.no
lødingen.no
lorenskog.no
lørenskog.no
loten.no
løten.no
malvik.no
masoy.no
måsøy.no
muosat.no
muosát.no
mandal.no
marker.no
marnardal.no
masfjorden.no
meland.no
meldal.no
melhus.no
meloy.no
meløy.no
meraker.no
meråker.no
moareke.no
moåreke.no
midsund.no
midtre-gauldal.no
modalen.no
modum.no
molde.no
moskenes.no
moss.no
mosvik.no
malselv.no
målselv.no
malatvuopmi.no
málatvuopmi.no
namdalseid.no
aejrie.no
namsos.no
namsskogan.no
naamesjevuemie.no
nååmesjevuemie.no
laakesvuemie.no
nannestad.no
narvik.no
narviika.no
naustdal.no
nedre-eiker.no
nes.akershus.no
nes.buskerud.no
nesna.no
nesodden.no
nesseby.no
unjarga.no
unjárga.no
nesset.no
nissedal.no
nittedal.no
nord-aurdal.no
nord-fron.no
nord-odal.no
norddal.no
nordkapp.no
davvenjarga.no
davvenjárga.no
nordre-land.no
nordreisa.no
raisa.no
ráisa.no
nore-og-uvdal.no
notodden.no
naroy.no
nærøy.no
notteroy.no
nøtterøy.no
odda.no
oksnes.no
øksnes.no
oppdal.no
oppegard.no
oppegård.no
orkdal.no
orland.no
ørland.no
orskog.no
ørskog.no
orsta.no
ørsta.no
os.hedmark.no
os.hordaland.no
osen.no
osteroy.no
osterøy.no
ostre-toten.no
østre-toten.no
overhalla.no
ovre-eiker.no
øvre-eiker.no
oyer.no
øyer.no
oygarden.no
øygarden.no
oystre-slidre.no
øystre-slidre.no
porsanger.no
porsangu.no
porsáŋgu.no
porsgrunn.no
radoy.no
radøy.no
rakkestad.no
rana.no
ruovat.no
randaberg.no
rauma.no
rendalen.no
rennebu.no
rennesoy.no
rennesøy.no
rindal.no
ringebu.no
ringerike.no
ringsaker.no
rissa.no
risor.no
risør.no
roan.no
rollag.no
rygge.no
ralingen.no
rælingen.no
rodoy.no
rødøy.no
romskog.no
rømskog.no
roros.no
røros.no
rost.no
røst.no
royken.no
røyken.no
royrvik.no
røyrvik.no
rade.no
råde.no
salangen.no
siellak.no
saltdal.no
salat.no
sálát.no
sálat.no
samnanger.no
sande.more-og-romsdal.no
sande.møre-og-romsdal.no
sande.vestfold.no
sandefjord.no
sandnes.no
sandoy.no
sandøy.no
sarpsborg.no
sauda.no
sauherad.no
sel.no
selbu.no
selje.no
seljord.no
sigdal.no
siljan.no
sirdal.no
skaun.no
skedsmo.no
ski.no
skien.no
skiptvet.no
skjervoy.no
skjervøy.no
skierva.no
skiervá.no
skjak.no
skjåk.no
skodje.no
skanland.no
skånland.no
skanit.no
skánit.no
smola.no
smøla.no
snillfjord.no
snasa.no
snåsa.no
snoasa.no
snaase.no
snåase.no
sogndal.no
sokndal.no
sola.no
solund.no
songdalen.no
sortland.no
spydeberg.no
stange.no
stavanger.no
steigen.no
steinkjer.no
stjordal.no
stjørdal.no
stokke.no
stor-elvdal.no
stord.no
stordal.no
storfjord.no
omasvuotna.no
strand.no
stranda.no
stryn.no
sula.no
suldal.no
sund.no
sunndal.no
surnadal.no
sveio.no
svelvik.no
sykkylven.no
sogne.no
søgne.no
somna.no
sømna.no
sondre-land.no
søndre-land.no
sor-aurdal.no
sør-aurdal.no
sor-fron.no
sør-fron.no
sor-odal.no
sør-odal.no
sor-varanger.no
sør-varanger.no
matta-varjjat.no
mátta-várjjat.no
sorfold.no
sørfold.no
sorreisa.no
sørreisa.no
sorum.no
sørum.no
tana.no
deatnu.no
time.no
tingvoll.no
tinn.no
tjeldsund.no
dielddanuorri.no
tjome.no
tjøme.no
tokke.no
tolga.no
torsken.no
tranoy.no
tranøy.no
tromso.no
tromsø.no
tromsa.no
romsa.no
trondheim.no
troandin.no
trysil.no
trana.no
træna.no
trogstad.no
trøgstad.no
tvedestrand.no
tydal.no
tynset.no
tysfjord.no
divtasvuodna.no
divttasvuotna.no
tysnes.no
tysvar.no
tysvær.no
tonsberg.no
tønsberg.no
ullensaker.no
ullensvang.no
ulvik.no
utsira.no
vadso.no
vadsø.no
cahcesuolo.no
čáhcesuolo.no
vaksdal.no
valle.no
vang.no
vanylven.no
vardo.no
vardø.no
varggat.no
várggát.no
vefsn.no
vaapste.no
vega.no
vegarshei.no
vegårshei.no
vennesla.no
verdal.no
verran.no
vestby.no
vestnes.no
vestre-slidre.no
vestre-toten.no
vestvagoy.no
vestvågøy.no
vevelstad.no
vik.no
vikna.no
vindafjord.no
volda.no
voss.no
varoy.no
værøy.no
vagan.no
vågan.no
voagat.no
vagsoy.no
vågsøy.no
vaga.no
vågå.no
valer.ostfold.no
våler.østfold.no
valer.hedmark.no
våler.hedmark.no

// np : http://www.mos.com.np/register.html
*.np

// nr : http://cenpac.net.nr/dns/index.html
// Submitted by registry <technician@cenpac.net.nr>
nr
biz.nr
info.nr
gov.nr
edu.nr
org.nr
net.nr
com.nr

// nu : https://en.wikipedia.org/wiki/.nu
nu

// nz : https://en.wikipedia.org/wiki/.nz
// Submitted by registry <jay@nzrs.net.nz>
nz
ac.nz
co.nz
cri.nz
geek.nz
gen.nz
govt.nz
health.nz
iwi.nz
kiwi.nz
maori.nz
mil.nz
māori.nz
net.nz
org.nz
parliament.nz
school.nz

// om : https://en.wikipedia.org/wiki/.om
om
co.om
com.om
edu.om
gov.om
med.om
museum.om
net.om
org.om
pro.om

// onion : https://tools.ietf.org/html/rfc7686
onion

// org : https://en.wikipedia.org/wiki/.org
org

// pa : http://www.nic.pa/
// Some additional second level "domains" resolve directly as hostnames, such as
// pannet.pa, so we add a rule for "pa".
pa
ac.pa
gob.pa
com.pa
org.pa
sld.pa
edu.pa
net.pa
ing.pa
abo.pa
med.pa
nom.pa

// pe : https://www.nic.pe/InformeFinalComision.pdf
pe
edu.pe
gob.pe
nom.pe
mil.pe
org.pe
com.pe
net.pe

// pf : http://www.gobin.info/domainname/formulaire-pf.pdf
pf
com.pf
org.pf
edu.pf

// pg : https://en.wikipedia.org/wiki/.pg
*.pg

// ph : http://www.domains.ph/FAQ2.asp
// Submitted by registry <jed@email.com.ph>
ph
com.ph
net.ph
org.ph
gov.ph
edu.ph
ngo.ph
mil.ph
i.ph

// pk : http://pk5.pknic.net.pk/pk5/msgNamepk.PK
pk
com.pk
net.pk
edu.pk
org.pk
fam.pk
biz.pk
web.pk
gov.pk
gob.pk
gok.pk
gon.pk
gop.pk
gos.pk
info.pk

// pl http://www.dns.pl/english/index.html
// Submitted by registry
pl
com.pl
net.pl
org.pl
// pl functional domains (http://www.dns.pl/english/index.html)
aid.pl
agro.pl
atm.pl
auto.pl
biz.pl
edu.pl
gmina.pl
gsm.pl
info.pl
mail.pl
miasta.pl
media.pl
mil.pl
nieruchomosci.pl
nom.pl
pc.pl
powiat.pl
priv.pl
realestate.pl
rel.pl
sex.pl
shop.pl
sklep.pl
sos.pl
szkola.pl
targi.pl
tm.pl
tourism.pl
travel.pl
turystyka.pl
// Government domains
gov.pl
ap.gov.pl
ic.gov.pl
is.gov.pl
us.gov.pl
kmpsp.gov.pl
kppsp.gov.pl
kwpsp.gov.pl
psp.gov.pl
wskr.gov.pl
kwp.gov.pl
mw.gov.pl
ug.gov.pl
um.gov.pl
umig.gov.pl
ugim.gov.pl
upow.gov.pl
uw.gov.pl
starostwo.gov.pl
pa.gov.pl
po.gov.pl
psse.gov.pl
pup.gov.pl
rzgw.gov.pl
sa.gov.pl
so.gov.pl
sr.gov.pl
wsa.gov.pl
sko.gov.pl
uzs.gov.pl
wiih.gov.pl
winb.gov.pl
pinb.gov.pl
wios.gov.pl
witd.gov.pl
wzmiuw.gov.pl
piw.gov.pl
wiw.gov.pl
griw.gov.pl
wif.gov.pl
oum.gov.pl
sdn.gov.pl
zp.gov.pl
uppo.gov.pl
mup.gov.pl
wuoz.gov.pl
konsulat.gov.pl
oirm.gov.pl
// pl regional domains (http://www.dns.pl/english/index.html)
augustow.pl
babia-gora.pl
bedzin.pl
beskidy.pl
bialowieza.pl
bialystok.pl
bielawa.pl
bieszczady.pl
boleslawiec.pl
bydgoszcz.pl
bytom.pl
cieszyn.pl
czeladz.pl
czest.pl
dlugoleka.pl
elblag.pl
elk.pl
glogow.pl
gniezno.pl
gorlice.pl
grajewo.pl
ilawa.pl
jaworzno.pl
jelenia-gora.pl
jgora.pl
kalisz.pl
kazimierz-dolny.pl
karpacz.pl
kartuzy.pl
kaszuby.pl
katowice.pl
kepno.pl
ketrzyn.pl
klodzko.pl
kobierzyce.pl
kolobrzeg.pl
konin.pl
konskowola.pl
kutno.pl
lapy.pl
lebork.pl
legnica.pl
lezajsk.pl
limanowa.pl
lomza.pl
lowicz.pl
lubin.pl
lukow.pl
malbork.pl
malopolska.pl
mazowsze.pl
mazury.pl
mielec.pl
mielno.pl
mragowo.pl
naklo.pl
nowaruda.pl
nysa.pl
olawa.pl
olecko.pl
olkusz.pl
olsztyn.pl
opoczno.pl
opole.pl
ostroda.pl
ostroleka.pl
ostrowiec.pl
ostrowwlkp.pl
pila.pl
pisz.pl
podhale.pl
podlasie.pl
polkowice.pl
pomorze.pl
pomorskie.pl
prochowice.pl
pruszkow.pl
przeworsk.pl
pulawy.pl
radom.pl
rawa-maz.pl
rybnik.pl
rzeszow.pl
sanok.pl
sejny.pl
slask.pl
slupsk.pl
sosnowiec.pl
stalowa-wola.pl
skoczow.pl
starachowice.pl
stargard.pl
suwalki.pl
swidnica.pl
swiebodzin.pl
swinoujscie.pl
szczecin.pl
szczytno.pl
tarnobrzeg.pl
tgory.pl
turek.pl
tychy.pl
ustka.pl
walbrzych.pl
warmia.pl
warszawa.pl
waw.pl
wegrow.pl
wielun.pl
wlocl.pl
wloclawek.pl
wodzislaw.pl
wolomin.pl
wroclaw.pl
zachpomor.pl
zagan.pl
zarow.pl
zgora.pl
zgorzelec.pl

// pm : http://www.afnic.fr/medias/documents/AFNIC-naming-policy2012.pdf
pm

// pn : http://www.government.pn/PnRegistry/policies.htm
pn
gov.pn
co.pn
org.pn
edu.pn
net.pn

// post : https://en.wikipedia.org/wiki/.post
post

// pr : http://www.nic.pr/index.asp?f=1
pr
com.pr
net.pr
org.pr
gov.pr
edu.pr
isla.pr
pro.pr
biz.pr
info.pr
name.pr
// these aren't mentioned on nic.pr, but on https://en.wikipedia.org/wiki/.pr
est.pr
prof.pr
ac.pr

// pro : http://registry.pro/get-pro
pro
aaa.pro
aca.pro
acct.pro
avocat.pro
bar.pro
cpa.pro
eng.pro
jur.pro
law.pro
med.pro
recht.pro

// ps : https://en.wikipedia.org/wiki/.ps
// http://www.nic.ps/registration/policy.html#reg
ps
edu.ps
gov.ps
sec.ps
plo.ps
com.ps
org.ps
net.ps

// pt : http://online.dns.pt/dns/start_dns
pt
net.pt
gov.pt
org.pt
edu.pt
int.pt
publ.pt
com.pt
nome.pt

// pw : https://en.wikipedia.org/wiki/.pw
pw
co.pw
ne.pw
or.pw
ed.pw
go.pw
belau.pw

// py : http://www.nic.py/pautas.html#seccion_9
// Submitted by registry
py
com.py
coop.py
edu.py
gov.py
mil.py
net.py
org.py

// qa : http://domains.qa/en/
qa
com.qa
edu.qa
gov.qa
mil.qa
name.qa
net.qa
org.qa
sch.qa

// re : http://www.afnic.re/obtenir/chartes/nommage-re/annexe-descriptifs
re
asso.re
com.re
nom.re

// ro : http://www.rotld.ro/
ro
arts.ro
com.ro
firm.ro
info.ro
nom.ro
nt.ro
org.ro
rec.ro
store.ro
tm.ro
www.ro

// rs : https://www.rnids.rs/en/domains/national-domains
rs
ac.rs
co.rs
edu.rs
gov.rs
in.rs
org.rs

// ru : https://cctld.ru/files/pdf/docs/en/rules_ru-rf.pdf
// Submitted by George Georgievsky <gug@cctld.ru>
ru

// rw : https://www.ricta.org.rw/sites/default/files/resources/registry_registrar_contract_0.pdf
rw
ac.rw
co.rw
coop.rw
gov.rw
mil.rw
net.rw
org.rw

// sa : http://www.nic.net.sa/
sa
com.sa
net.sa
org.sa
gov.sa
med.sa
pub.sa
edu.sa
sch.sa

// sb : http://www.sbnic.net.sb/
// Submitted by registry <lee.humphries@telekom.com.sb>
sb
com.sb
edu.sb
gov.sb
net.sb
org.sb

// sc : http://www.nic.sc/
sc
com.sc
gov.sc
net.sc
org.sc
edu.sc

// sd : http://www.isoc.sd/sudanic.isoc.sd/billing_pricing.htm
// Submitted by registry <admin@isoc.sd>
sd
com.sd
net.sd
org.sd
edu.sd
med.sd
tv.sd
gov.sd
info.sd

// se : https://en.wikipedia.org/wiki/.se
// Submitted by registry <patrik.wallstrom@iis.se>
se
a.se
ac.se
b.se
bd.se
brand.se
c.se
d.se
e.se
f.se
fh.se
fhsk.se
fhv.se
g.se
h.se
i.se
k.se
komforb.se
kommunalforbund.se
komvux.se
l.se
lanbib.se
m.se
n.se
naturbruksgymn.se
o.se
org.se
p.se
parti.se
pp.se
press.se
r.se
s.se
t.se
tm.se
u.se
w.se
x.se
y.se
z.se

// sg : http://www.nic.net.sg/page/registration-policies-procedures-and-guidelines
sg
com.sg
net.sg
org.sg
gov.sg
edu.sg
per.sg

// sh : http://www.nic.sh/registrar.html
sh
com.sh
net.sh
gov.sh
org.sh
mil.sh

// si : https://en.wikipedia.org/wiki/.si
si

// sj : No registrations at this time.
// Submitted by registry <jarle@uninett.no>
sj

// sk : https://en.wikipedia.org/wiki/.sk
// list of 2nd level domains ?
sk

// sl : http://www.nic.sl
// Submitted by registry <adam@neoip.com>
sl
com.sl
net.sl
edu.sl
gov.sl
org.sl

// sm : https://en.wikipedia.org/wiki/.sm
sm

// sn : https://en.wikipedia.org/wiki/.sn
sn
art.sn
com.sn
edu.sn
gouv.sn
org.sn
perso.sn
univ.sn

// so : http://sonic.so/policies/
so
com.so
edu.so
gov.so
me.so
net.so
org.so

// sr : https://en.wikipedia.org/wiki/.sr
sr

// ss : https://registry.nic.ss/
// Submitted by registry <technical@nic.ss>
ss
biz.ss
com.ss
edu.ss
gov.ss
net.ss
org.ss

// st : http://www.nic.st/html/policyrules/
st
co.st
com.st
consulado.st
edu.st
embaixada.st
gov.st
mil.st
net.st
org.st
principe.st
saotome.st
store.st

// su : https://en.wikipedia.org/wiki/.su
su

// sv : http://www.svnet.org.sv/niveldos.pdf
sv
com.sv
edu.sv
gob.sv
org.sv
red.sv

// sx : https://en.wikipedia.org/wiki/.sx
// Submitted by registry <jcvignes@openregistry.com>
sx
gov.sx

// sy : https://en.wikipedia.org/wiki/.sy
// see also: http://www.gobin.info/domainname/sy.doc
sy
edu.sy
gov.sy
net.sy
mil.sy
com.sy
org.sy

// sz : https://en.wikipedia.org/wiki/.sz
// http://www.sispa.org.sz/
sz
co.sz
ac.sz
org.sz

// tc : https://en.wikipedia.org/wiki/.tc
tc

// td : https://en.wikipedia.org/wiki/.td
td

// tel: https://en.wikipedia.org/wiki/.tel
// http://www.telnic.org/
tel

// tf : https://en.wikipedia.org/wiki/.tf
tf

// tg : https://en.wikipedia.org/wiki/.tg
// http://www.nic.tg/
tg

// th : https://en.wikipedia.org/wiki/.th
// Submitted by registry <krit@thains.co.th>
th
ac.th
co.th
go.th
in.th
mi.th
net.th
or.th

// tj : http://www.nic.tj/policy.html
tj
ac.tj
biz.tj
co.tj
com.tj
edu.tj
go.tj
gov.tj
int.tj
mil.tj
name.tj
net.tj
nic.tj
org.tj
test.tj
web.tj

// tk : https://en.wikipedia.org/wiki/.tk
tk

// tl : https://en.wikipedia.org/wiki/.tl
tl
gov.tl

// tm : http://www.nic.tm/local.html
tm
com.tm
co.tm
org.tm
net.tm
nom.tm
gov.tm
mil.tm
edu.tm

// tn : https://en.wikipedia.org/wiki/.tn
// http://whois.ati.tn/
tn
com.tn
ens.tn
fin.tn
gov.tn
ind.tn
intl.tn
nat.tn
net.tn
org.tn
info.tn
perso.tn
tourism.tn
edunet.tn
rnrt.tn
rns.tn
rnu.tn
mincom.tn
agrinet.tn
defense.tn
turen.tn

// to : https://en.wikipedia.org/wiki/.to
// Submitted by registry <egullich@colo.to>
to
com.to
gov.to
net.to
org.to
edu.to
mil.to

// tr : https://nic.tr/
// https://nic.tr/forms/eng/policies.pdf
// https://nic.tr/index.php?USRACTN=PRICELST
tr
av.tr
bbs.tr
bel.tr
biz.tr
com.tr
dr.tr
edu.tr
gen.tr
gov.tr
info.tr
mil.tr
k12.tr
kep.tr
name.tr
net.tr
org.tr
pol.tr
tel.tr
tsk.tr
tv.tr
web.tr
// Used by Northern Cyprus
nc.tr
// Used by government agencies of Northern Cyprus
gov.nc.tr

// tt : http://www.nic.tt/
tt
co.tt
com.tt
org.tt
net.tt
biz.tt
info.tt
pro.tt
int.tt
coop.tt
jobs.tt
mobi.tt
travel.tt
museum.tt
aero.tt
name.tt
gov.tt
edu.tt

// tv : https://en.wikipedia.org/wiki/.tv
// Not listing any 2LDs as reserved since none seem to exist in practice,
// Wikipedia notwithstanding.
tv

// tw : https://en.wikipedia.org/wiki/.tw
tw
edu.tw
gov.tw
mil.tw
com.tw
net.tw
org.tw
idv.tw
game.tw
ebiz.tw
club.tw
網路.tw
組織.tw
商業.tw

// tz : http://www.tznic.or.tz/index.php/domains
// Submitted by registry <manager@tznic.or.tz>
tz
ac.tz
co.tz
go.tz
hotel.tz
info.tz
me.tz
mil.tz
mobi.tz
ne.tz
or.tz
sc.tz
tv.tz

// ua : https://hostmaster.ua/policy/?ua
// Submitted by registry <dk@cctld.ua>
ua
// ua 2LD
com.ua
edu.ua
gov.ua
in.ua
net.ua
org.ua
// ua geographic names
// https://hostmaster.ua/2ld/
cherkassy.ua
cherkasy.ua
chernigov.ua
chernihiv.ua
chernivtsi.ua
chernovtsy.ua
ck.ua
cn.ua
cr.ua
crimea.ua
cv.ua
dn.ua
dnepropetrovsk.ua
dnipropetrovsk.ua
donetsk.ua
dp.ua
if.ua
ivano-frankivsk.ua
kh.ua
kharkiv.ua
kharkov.ua
kherson.ua
khmelnitskiy.ua
khmelnytskyi.ua
kiev.ua
kirovograd.ua
km.ua
kr.ua
krym.ua
ks.ua
kv.ua
kyiv.ua
lg.ua
lt.ua
lugansk.ua
lutsk.ua
lv.ua
lviv.ua
mk.ua
mykolaiv.ua
nikolaev.ua
od.ua
odesa.ua
odessa.ua
pl.ua
poltava.ua
rivne.ua
rovno.ua
rv.ua
sb.ua
sebastopol.ua
sevastopol.ua
sm.ua
sumy.ua
te.ua
ternopil.ua
uz.ua
uzhgorod.ua
vinnica.ua
vinnytsia.ua
vn.ua
volyn.ua
yalta.ua
zaporizhzhe.ua
zaporizhzhia.ua
zhitomir.ua
zhytomyr.ua
zp.ua
zt.ua

// ug : https://www.registry.co.ug/
ug
co.ug
or.ug
ac.ug
sc.ug
go.ug
ne.ug
com.ug
org.ug

// uk : https://en.wikipedia.org/wiki/.uk
// Submitted by registry <Michael.Daly@nominet.org.uk>
uk
ac.uk
co.uk
gov.uk
ltd.uk
me.uk
net.uk
nhs.uk
org.uk
plc.uk
police.uk
*.sch.uk

// us : https://en.wikipedia.org/wiki/.us
us
dni.us
fed.us
isa.us
kids.us
nsn.us
// us geographic names
ak.us
al.us
ar.us
as.us
az.us
ca.us
co.us
ct.us
dc.us
de.us
fl.us
ga.us
gu.us
hi.us
ia.us
id.us
il.us
in.us
ks.us
ky.us
la.us
ma.us
md.us
me.us
mi.us
mn.us
mo.us
ms.us
mt.us
nc.us
nd.us
ne.us
nh.us
nj.us
nm.us
nv.us
ny.us
oh.us
ok.us
or.us
pa.us
pr.us
ri.us
sc.us
sd.us
tn.us
tx.us
ut.us
vi.us
vt.us
va.us
wa.us
wi.us
wv.us
wy.us
// The registrar notes several more specific domains available in each state,
// such as state.*.us, dst.*.us, etc., but resolution of these is somewhat
// haphazard; in some states these domains resolve as addresses, while in others
// only subdomains are available, or even nothing at all. We include the
// most common ones where it's clear that different sites are different
// entities.
k12.ak.us
k12.al.us
k12.ar.us
k12.as.us
k12.az.us
k12.ca.us
k12.co.us
k12.ct.us
k12.dc.us
k12.de.us
k12.fl.us
k12.ga.us
k12.gu.us
// k12.hi.us  Bug 614565 - Hawaii has a state-wide DOE login
k12.ia.us
k12.id.us
k12.il.us
k12.in.us
k12.ks.us
k12.ky.us
k12.la.us
k12.ma.us
k12.md.us
k12.me.us
k12.mi.us
k12.mn.us
k12.mo.us
k12.ms.us
k12.mt.us
k12.nc.us
// k12.nd.us  Bug 1028347 - Removed at request of Travis Rosso <trossow@nd.gov>
k12.ne.us
k12.nh.us
k12.nj.us
k12.nm.us
k12.nv.us
k12.ny.us
k12.oh.us
k12.ok.us
k12.or.us
k12.pa.us
k12.pr.us
// k12.ri.us  Removed at request of Kim Cournoyer <netsupport@staff.ri.net>
k12.sc.us
// k12.sd.us  Bug 934131 - Removed at request of James Booze <James.Booze@k12.sd.us>
k12.tn.us
k12.tx.us
k12.ut.us
k12.vi.us
k12.vt.us
k12.va.us
k12.wa.us
k12.wi.us
// k12.wv.us  Bug 947705 - Removed at request of Verne Britton <verne@wvnet.edu>
k12.wy.us
cc.ak.us
cc.al.us
cc.ar.us
cc.as.us
cc.az.us
cc.ca.us
cc.co.us
cc.ct.us
cc.dc.us
cc.de.us
cc.fl.us
cc.ga.us
cc.gu.us
cc.hi.us
cc.ia.us
cc.id.us
cc.il.us
cc.in.us
cc.ks.us
cc.ky.us
cc.la.us
cc.ma.us
cc.md.us
cc.me.us
cc.mi.us
cc.mn.us
cc.mo.us
cc.ms.us
cc.mt.us
cc.nc.us
cc.nd.us
cc.ne.us
cc.nh.us
cc.nj.us
cc.nm.us
cc.nv.us
cc.ny.us
cc.oh.us
cc.ok.us
cc.or.us
cc.pa.us
cc.pr.us
cc.ri.us
cc.sc.us
cc.sd.us
cc.tn.us
cc.tx.us
cc.ut.us
cc.vi.us
cc.vt.us
cc.va.us
cc.wa.us
cc.wi.us
cc.wv.us
cc.wy.us
lib.ak.us
lib.al.us
lib.ar.us
lib.as.us
lib.az.us
lib.ca.us
lib.co.us
lib.ct.us
lib.dc.us
// lib.de.us  Issue #243 - Moved to Private section at request of Ed Moore <Ed.Moore@lib.de.us>
lib.fl.us
lib.ga.us
lib.gu.us
lib.hi.us
lib.ia.us
lib.id.us
lib.il.us
lib.in.us
lib.ks.us
lib.ky.us
lib.la.us
lib.ma.us
lib.md.us
lib.me.us
lib.mi.us
lib.mn.us
lib.mo.us
lib.ms.us
lib.mt.us
lib.nc.us
lib.nd.us
lib.ne.us
lib.nh.us
lib.nj.us
lib.nm.us
lib.nv.us
lib.ny.us
lib.oh.us
lib.ok.us
lib.or.us
lib.pa.us
lib.pr.us
lib.ri.us
lib.sc.us
lib.sd.us
lib.tn.us
lib.tx.us
lib.ut.us
lib.vi.us
lib.vt.us
lib.va.us
lib.wa.us
lib.wi.us
// lib.wv.us  Bug 941670 - Removed at request of Larry W Arnold <arnold@wvlc.lib.wv.us>
lib.wy.us
// k12.ma.us contains school districts in Massachusetts. The 4LDs are
//  managed independently except for private (PVT), charter (CHTR) and
//  parochial (PAROCH) schools.  Those are delegated directly to the
//  5LD operators.   <k12-ma-hostmaster _ at _ rsuc.gweep.net>
pvt.k12.ma.us
chtr.k12.ma.us
paroch.k12.ma.us
// Merit Network, Inc. maintains the registry for =~ /(k12|cc|lib).mi.us/ and the following
//    see also: http://domreg.merit.edu
//    see also: whois -h whois.domreg.merit.edu help
ann-arbor.mi.us
cog.mi.us
dst.mi.us
eaton.mi.us
gen.mi.us
mus.mi.us
tec.mi.us
washtenaw.mi.us

// uy : http://www.nic.org.uy/
uy
com.uy
edu.uy
gub.uy
mil.uy
net.uy
org.uy

// uz : http://www.reg.uz/
uz
co.uz
com.uz
net.uz
org.uz

// va : https://en.wikipedia.org/wiki/.va
va

// vc : https://en.wikipedia.org/wiki/.vc
// Submitted by registry <kshah@ca.afilias.info>
vc
com.vc
net.vc
org.vc
gov.vc
mil.vc
edu.vc

// ve : https://registro.nic.ve/
// Submitted by registry
ve
arts.ve
co.ve
com.ve
e12.ve
edu.ve
firm.ve
gob.ve
gov.ve
info.ve
int.ve
mil.ve
net.ve
org.ve
rec.ve
store.ve
tec.ve
web.ve

// vg : https://en.wikipedia.org/wiki/.vg
vg

// vi : http://www.nic.vi/newdomainform.htm
// http://www.nic.vi/Domain_Rules/body_domain_rules.html indicates some other
// TLDs are "reserved", such as edu.vi and gov.vi, but doesn't actually say they
// are available for registration (which they do not seem to be).
vi
co.vi
com.vi
k12.vi
net.vi
org.vi

// vn : https://www.dot.vn/vnnic/vnnic/domainregistration.jsp
vn
com.vn
net.vn
org.vn
edu.vn
gov.vn
int.vn
ac.vn
biz.vn
info.vn
name.vn
pro.vn
health.vn

// vu : https://en.wikipedia.org/wiki/.vu
// http://www.vunic.vu/
vu
com.vu
edu.vu
net.vu
org.vu

// wf : http://www.afnic.fr/medias/documents/AFNIC-naming-policy2012.pdf
wf

// ws : https://en.wikipedia.org/wiki/.ws
// http://samoanic.ws/index.dhtml
ws
com.ws
net.ws
org.ws
gov.ws
edu.ws

// yt : http://www.afnic.fr/medias/documents/AFNIC-naming-policy2012.pdf
yt

// IDN ccTLDs
// When submitting patches, please maintain a sort by ISO 3166 ccTLD, then
// U-label, and follow this format:
// // A-Label ("<Latin renderings>", <language name>[, variant info]) : <ISO 3166 ccTLD>
// // [sponsoring org]
// U-Label

// xn--mgbaam7a8h ("Emerat", Arabic) : AE
// http://nic.ae/english/arabicdomain/rules.jsp
امارات

// xn--y9a3aq ("hye", Armenian) : AM
// ISOC AM (operated by .am Registry)
հայ

// xn--54b7fta0cc ("Bangla", Bangla) : BD
বাংলা

// xn--90ae ("bg", Bulgarian) : BG
бг

// xn--90ais ("bel", Belarusian/Russian Cyrillic) : BY
// Operated by .by registry
бел

// xn--fiqs8s ("Zhongguo/China", Chinese, Simplified) : CN
// CNNIC
// http://cnnic.cn/html/Dir/2005/10/11/3218.htm
中国

// xn--fiqz9s ("Zhongguo/China", Chinese, Traditional) : CN
// CNNIC
// http://cnnic.cn/html/Dir/2005/10/11/3218.htm
中國

// xn--lgbbat1ad8j ("Algeria/Al Jazair", Arabic) : DZ
الجزائر

// xn--wgbh1c ("Egypt/Masr", Arabic) : EG
// http://www.dotmasr.eg/
مصر

// xn--e1a4c ("eu", Cyrillic) : EU
// https://eurid.eu
ею

// xn--qxa6a ("eu", Greek) : EU
// https://eurid.eu
ευ

// xn--mgbah1a3hjkrd ("Mauritania", Arabic) : MR
موريتانيا

// xn--node ("ge", Georgian Mkhedruli) : GE
გე

// xn--qxam ("el", Greek) : GR
// Hellenic Ministry of Infrastructure, Transport, and Networks
ελ

// xn--j6w193g ("Hong Kong", Chinese) : HK
// https://www.hkirc.hk
// Submitted by registry <hk.tech@hkirc.hk>
// https://www.hkirc.hk/content.jsp?id=30#!/34
香港
公司.香港
教育.香港
政府.香港
個人.香港
網絡.香港
組織.香港

// xn--2scrj9c ("Bharat", Kannada) : IN
// India
ಭಾರತ

// xn--3hcrj9c ("Bharat", Oriya) : IN
// India
ଭାରତ

// xn--45br5cyl ("Bharatam", Assamese) : IN
// India
ভাৰত

// xn--h2breg3eve ("Bharatam", Sanskrit) : IN
// India
भारतम्

// xn--h2brj9c8c ("Bharot", Santali) : IN
// India
भारोत

// xn--mgbgu82a ("Bharat", Sindhi) : IN
// India
ڀارت

// xn--rvc1e0am3e ("Bharatam", Malayalam) : IN
// India
ഭാരതം

// xn--h2brj9c ("Bharat", Devanagari) : IN
// India
भारत

// xn--mgbbh1a ("Bharat", Kashmiri) : IN
// India
بارت

// xn--mgbbh1a71e ("Bharat", Arabic) : IN
// India
بھارت

// xn--fpcrj9c3d ("Bharat", Telugu) : IN
// India
భారత్

// xn--gecrj9c ("Bharat", Gujarati) : IN
// India
ભારત

// xn--s9brj9c ("Bharat", Gurmukhi) : IN
// India
ਭਾਰਤ

// xn--45brj9c ("Bharat", Bengali) : IN
// India
ভারত

// xn--xkc2dl3a5ee0h ("India", Tamil) : IN
// India
இந்தியா

// xn--mgba3a4f16a ("Iran", Persian) : IR
ایران

// xn--mgba3a4fra ("Iran", Arabic) : IR
ايران

// xn--mgbtx2b ("Iraq", Arabic) : IQ
// Communications and Media Commission
عراق

// xn--mgbayh7gpa ("al-Ordon", Arabic) : JO
// National Information Technology Center (NITC)
// Royal Scientific Society, Al-Jubeiha
الاردن

// xn--3e0b707e ("Republic of Korea", Hangul) : KR
한국

// xn--80ao21a ("Kaz", Kazakh) : KZ
қаз

// xn--fzc2c9e2c ("Lanka", Sinhalese-Sinhala) : LK
// https://nic.lk
ලංකා

// xn--xkc2al3hye2a ("Ilangai", Tamil) : LK
// https://nic.lk
இலங்கை

// xn--mgbc0a9azcg ("Morocco/al-Maghrib", Arabic) : MA
المغرب

// xn--d1alf ("mkd", Macedonian) : MK
// MARnet
мкд

// xn--l1acc ("mon", Mongolian) : MN
мон

// xn--mix891f ("Macao", Chinese, Traditional) : MO
// MONIC / HNET Asia (Registry Operator for .mo)
澳門

// xn--mix082f ("Macao", Chinese, Simplified) : MO
澳门

// xn--mgbx4cd0ab ("Malaysia", Malay) : MY
مليسيا

// xn--mgb9awbf ("Oman", Arabic) : OM
عمان

// xn--mgbai9azgqp6j ("Pakistan", Urdu/Arabic) : PK
پاکستان

// xn--mgbai9a5eva00b ("Pakistan", Urdu/Arabic, variant) : PK
پاكستان

// xn--ygbi2ammx ("Falasteen", Arabic) : PS
// The Palestinian National Internet Naming Authority (PNINA)
// http://www.pnina.ps
فلسطين

// xn--90a3ac ("srb", Cyrillic) : RS
// https://www.rnids.rs/en/domains/national-domains
срб
пр.срб
орг.срб
обр.срб
од.срб
упр.срб
ак.срб

// xn--p1ai ("rf", Russian-Cyrillic) : RU
// https://cctld.ru/files/pdf/docs/en/rules_ru-rf.pdf
// Submitted by George Georgievsky <gug@cctld.ru>
рф

// xn--wgbl6a ("Qatar", Arabic) : QA
// http://www.ict.gov.qa/
قطر

// xn--mgberp4a5d4ar ("AlSaudiah", Arabic) : SA
// http://www.nic.net.sa/
السعودية

// xn--mgberp4a5d4a87g ("AlSaudiah", Arabic, variant)  : SA
السعودیة

// xn--mgbqly7c0a67fbc ("AlSaudiah", Arabic, variant) : SA
السعودیۃ

// xn--mgbqly7cvafr ("AlSaudiah", Arabic, variant) : SA
السعوديه

// xn--mgbpl2fh ("sudan", Arabic) : SD
// Operated by .sd registry
سودان

// xn--yfro4i67o Singapore ("Singapore", Chinese) : SG
新加坡

// xn--clchc0ea0b2g2a9gcd ("Singapore", Tamil) : SG
சிங்கப்பூர்

// xn--ogbpf8fl ("Syria", Arabic) : SY
سورية

// xn--mgbtf8fl ("Syria", Arabic, variant) : SY
سوريا

// xn--o3cw4h ("Thai", Thai) : TH
// http://www.thnic.co.th
ไทย
ศึกษา.ไทย
ธุรกิจ.ไทย
รัฐบาล.ไทย
ทหาร.ไทย
เน็ต.ไทย
องค์กร.ไทย

// xn--pgbs0dh ("Tunisia", Arabic) : TN
// http://nic.tn
تونس

// xn--kpry57d ("Taiwan", Chinese, Traditional) : TW
// http://www.twnic.net/english/dn/dn_07a.htm
台灣

// xn--kprw13d ("Taiwan", Chinese, Simplified) : TW
// http://www.twnic.net/english/dn/dn_07a.htm
台湾

// xn--nnx388a ("Taiwan", Chinese, variant) : TW
臺灣

// xn--j1amh ("ukr", Cyrillic) : UA
укр

// xn--mgb2ddes ("AlYemen", Arabic) : YE
اليمن

// xxx : http://icmregistry.com
xxx

// ye : http://www.y.net.ye/services/domain_name.htm
*.ye

// za : https://www.zadna.org.za/content/page/domain-information/
ac.za
agric.za
alt.za
co.za
edu.za
gov.za
grondar.za
law.za
mil.za
net.za
ngo.za
nic.za
nis.za
nom.za
org.za
school.za
tm.za
web.za

// zm : https://zicta.zm/
// Submitted by registry <info@zicta.zm>
zm
ac.zm
biz.zm
co.zm
com.zm
edu.zm
gov.zm
info.zm
mil.zm
net.zm
org.zm
sch.zm

// zw : https://www.potraz.gov.zw/
// Confirmed by registry <bmtengwa@potraz.gov.zw> 2017-01-25
zw
ac.zw
co.zw
gov.zw
mil.zw
org.zw


// newGTLDs

// List of new gTLDs imported from https://www.icann.org/resources/registries/gtlds/v2/gtlds.json on 2020-07-18T17:05:44Z
// This list is auto-generated, don't edit it manually.
// aaa : 2015-02-26 American Automobile Association, Inc.
aaa

// aarp : 2015-05-21 AARP
aarp

// abarth : 2015-07-30 Fiat Chrysler Automobiles N.V.
abarth

// abb : 2014-10-24 ABB Ltd
abb

// abbott : 2014-07-24 Abbott Laboratories, Inc.
abbott

// abbvie : 2015-07-30 AbbVie Inc.
abbvie

// abc : 2015-07-30 Disney Enterprises, Inc.
abc

// able : 2015-06-25 Able Inc.
able

// abogado : 2014-04-24 Minds + Machines Group Limited
abogado

// abudhabi : 2015-07-30 Abu Dhabi Systems and Information Centre
abudhabi

// academy : 2013-11-07 Binky Moon, LLC
academy

// accenture : 2014-08-15 Accenture plc
accenture

// accountant : 2014-11-20 dot Accountant Limited
accountant

// accountants : 2014-03-20 Binky Moon, LLC
accountants

// aco : 2015-01-08 ACO Severin Ahlmann GmbH & Co. KG
aco

// actor : 2013-12-12 Dog Beach, LLC
actor

// adac : 2015-07-16 Allgemeiner Deutscher Automobil-Club e.V. (ADAC)
adac

// ads : 2014-12-04 Charleston Road Registry Inc.
ads

// adult : 2014-10-16 ICM Registry AD LLC
adult

// aeg : 2015-03-19 Aktiebolaget Electrolux
aeg

// aetna : 2015-05-21 Aetna Life Insurance Company
aetna

// afamilycompany : 2015-07-23 Johnson Shareholdings, Inc.
afamilycompany

// afl : 2014-10-02 Australian Football League
afl

// africa : 2014-03-24 ZA Central Registry NPC trading as Registry.Africa
africa

// agakhan : 2015-04-23 Fondation Aga Khan (Aga Khan Foundation)
agakhan

// agency : 2013-11-14 Binky Moon, LLC
agency

// aig : 2014-12-18 American International Group, Inc.
aig

// airbus : 2015-07-30 Airbus S.A.S.
airbus

// airforce : 2014-03-06 Dog Beach, LLC
airforce

// airtel : 2014-10-24 Bharti Airtel Limited
airtel

// akdn : 2015-04-23 Fondation Aga Khan (Aga Khan Foundation)
akdn

// alfaromeo : 2015-07-31 Fiat Chrysler Automobiles N.V.
alfaromeo

// alibaba : 2015-01-15 Alibaba Group Holding Limited
alibaba

// alipay : 2015-01-15 Alibaba Group Holding Limited
alipay

// allfinanz : 2014-07-03 Allfinanz Deutsche Vermögensberatung Aktiengesellschaft
allfinanz

// allstate : 2015-07-31 Allstate Fire and Casualty Insurance Company
allstate

// ally : 2015-06-18 Ally Financial Inc.
ally

// alsace : 2014-07-02 Region Grand Est
alsace

// alstom : 2015-07-30 ALSTOM
alstom

// amazon : 2019-12-19 Amazon Registry Services, Inc.
amazon

// americanexpress : 2015-07-31 American Express Travel Related Services Company, Inc.
americanexpress

// americanfamily : 2015-07-23 AmFam, Inc.
americanfamily

// amex : 2015-07-31 American Express Travel Related Services Company, Inc.
amex

// amfam : 2015-07-23 AmFam, Inc.
amfam

// amica : 2015-05-28 Amica Mutual Insurance Company
amica

// amsterdam : 2014-07-24 Gemeente Amsterdam
amsterdam

// analytics : 2014-12-18 Campus IP LLC
analytics

// android : 2014-08-07 Charleston Road Registry Inc.
android

// anquan : 2015-01-08 Beijing Qihu Keji Co., Ltd.
anquan

// anz : 2015-07-31 Australia and New Zealand Banking Group Limited
anz

// aol : 2015-09-17 Oath Inc.
aol

// apartments : 2014-12-11 Binky Moon, LLC
apartments

// app : 2015-05-14 Charleston Road Registry Inc.
app

// apple : 2015-05-14 Apple Inc.
apple

// aquarelle : 2014-07-24 Aquarelle.com
aquarelle

// arab : 2015-11-12 League of Arab States
arab

// aramco : 2014-11-20 Aramco Services Company
aramco

// archi : 2014-02-06 Afilias Limited
archi

// army : 2014-03-06 Dog Beach, LLC
army

// art : 2016-03-24 UK Creative Ideas Limited
art

// arte : 2014-12-11 Association Relative à la Télévision Européenne G.E.I.E.
arte

// asda : 2015-07-31 Wal-Mart Stores, Inc.
asda

// associates : 2014-03-06 Binky Moon, LLC
associates

// athleta : 2015-07-30 The Gap, Inc.
athleta

// attorney : 2014-03-20 Dog Beach, LLC
attorney

// auction : 2014-03-20 Dog Beach, LLC
auction

// audi : 2015-05-21 AUDI Aktiengesellschaft
audi

// audible : 2015-06-25 Amazon Registry Services, Inc.
audible

// audio : 2014-03-20 UNR Corp.
audio

// auspost : 2015-08-13 Australian Postal Corporation
auspost

// author : 2014-12-18 Amazon Registry Services, Inc.
author

// auto : 2014-11-13 Cars Registry Limited
auto

// autos : 2014-01-09 DERAutos, LLC
autos

// avianca : 2015-01-08 Avianca Holdings S.A.
avianca

// aws : 2015-06-25 Amazon Registry Services, Inc.
aws

// axa : 2013-12-19 AXA SA
axa

// azure : 2014-12-18 Microsoft Corporation
azure

// baby : 2015-04-09 XYZ.COM LLC
baby

// baidu : 2015-01-08 Baidu, Inc.
baidu

// banamex : 2015-07-30 Citigroup Inc.
banamex

// bananarepublic : 2015-07-31 The Gap, Inc.
bananarepublic

// band : 2014-06-12 Dog Beach, LLC
band

// bank : 2014-09-25 fTLD Registry Services LLC
bank

// bar : 2013-12-12 Punto 2012 Sociedad Anonima Promotora de Inversion de Capital Variable
bar

// barcelona : 2014-07-24 Municipi de Barcelona
barcelona

// barclaycard : 2014-11-20 Barclays Bank PLC
barclaycard

// barclays : 2014-11-20 Barclays Bank PLC
barclays

// barefoot : 2015-06-11 Gallo Vineyards, Inc.
barefoot

// bargains : 2013-11-14 Binky Moon, LLC
bargains

// baseball : 2015-10-29 MLB Advanced Media DH, LLC
baseball

// basketball : 2015-08-20 Fédération Internationale de Basketball (FIBA)
basketball

// bauhaus : 2014-04-17 Werkhaus GmbH
bauhaus

// bayern : 2014-01-23 Bayern Connect GmbH
bayern

// bbc : 2014-12-18 British Broadcasting Corporation
bbc

// bbt : 2015-07-23 BB&T Corporation
bbt

// bbva : 2014-10-02 BANCO BILBAO VIZCAYA ARGENTARIA, S.A.
bbva

// bcg : 2015-04-02 The Boston Consulting Group, Inc.
bcg

// bcn : 2014-07-24 Municipi de Barcelona
bcn

// beats : 2015-05-14 Beats Electronics, LLC
beats

// beauty : 2015-12-03 XYZ.COM LLC
beauty

// beer : 2014-01-09 Minds + Machines Group Limited
beer

// bentley : 2014-12-18 Bentley Motors Limited
bentley

// berlin : 2013-10-31 dotBERLIN GmbH & Co. KG
berlin

// best : 2013-12-19 BestTLD Pty Ltd
best

// bestbuy : 2015-07-31 BBY Solutions, Inc.
bestbuy

// bet : 2015-05-07 Afilias Limited
bet

// bharti : 2014-01-09 Bharti Enterprises (Holding) Private Limited
bharti

// bible : 2014-06-19 American Bible Society
bible

// bid : 2013-12-19 dot Bid Limited
bid

// bike : 2013-08-27 Binky Moon, LLC
bike

// bing : 2014-12-18 Microsoft Corporation
bing

// bingo : 2014-12-04 Binky Moon, LLC
bingo

// bio : 2014-03-06 Afilias Limited
bio

// black : 2014-01-16 Afilias Limited
black

// blackfriday : 2014-01-16 UNR Corp.
blackfriday

// blockbuster : 2015-07-30 Dish DBS Corporation
blockbuster

// blog : 2015-05-14 Knock Knock WHOIS There, LLC
blog

// bloomberg : 2014-07-17 Bloomberg IP Holdings LLC
bloomberg

// blue : 2013-11-07 Afilias Limited
blue

// bms : 2014-10-30 Bristol-Myers Squibb Company
bms

// bmw : 2014-01-09 Bayerische Motoren Werke Aktiengesellschaft
bmw

// bnpparibas : 2014-05-29 BNP Paribas
bnpparibas

// boats : 2014-12-04 DERBoats, LLC
boats

// boehringer : 2015-07-09 Boehringer Ingelheim International GmbH
boehringer

// bofa : 2015-07-31 Bank of America Corporation
bofa

// bom : 2014-10-16 Núcleo de Informação e Coordenação do Ponto BR - NIC.br
bom

// bond : 2014-06-05 ShortDot SA
bond

// boo : 2014-01-30 Charleston Road Registry Inc.
boo

// book : 2015-08-27 Amazon Registry Services, Inc.
book

// booking : 2015-07-16 Booking.com B.V.
booking

// bosch : 2015-06-18 Robert Bosch GMBH
bosch

// bostik : 2015-05-28 Bostik SA
bostik

// boston : 2015-12-10 Boston TLD Management, LLC
boston

// bot : 2014-12-18 Amazon Registry Services, Inc.
bot

// boutique : 2013-11-14 Binky Moon, LLC
boutique

// box : 2015-11-12 .BOX INC.
box

// bradesco : 2014-12-18 Banco Bradesco S.A.
bradesco

// bridgestone : 2014-12-18 Bridgestone Corporation
bridgestone

// broadway : 2014-12-22 Celebrate Broadway, Inc.
broadway

// broker : 2014-12-11 Dotbroker Registry Limited
broker

// brother : 2015-01-29 Brother Industries, Ltd.
brother

// brussels : 2014-02-06 DNS.be vzw
brussels

// budapest : 2013-11-21 Minds + Machines Group Limited
budapest

// bugatti : 2015-07-23 Bugatti International SA
bugatti

// build : 2013-11-07 Plan Bee LLC
build

// builders : 2013-11-07 Binky Moon, LLC
builders

// business : 2013-11-07 Binky Moon, LLC
business

// buy : 2014-12-18 Amazon Registry Services, Inc.
buy

// buzz : 2013-10-02 DOTSTRATEGY CO.
buzz

// bzh : 2014-02-27 Association www.bzh
bzh

// cab : 2013-10-24 Binky Moon, LLC
cab

// cafe : 2015-02-11 Binky Moon, LLC
cafe

// cal : 2014-07-24 Charleston Road Registry Inc.
cal

// call : 2014-12-18 Amazon Registry Services, Inc.
call

// calvinklein : 2015-07-30 PVH gTLD Holdings LLC
calvinklein

// cam : 2016-04-21 AC Webconnecting Holding B.V.
cam

// camera : 2013-08-27 Binky Moon, LLC
camera

// camp : 2013-11-07 Binky Moon, LLC
camp

// cancerresearch : 2014-05-15 Australian Cancer Research Foundation
cancerresearch

// canon : 2014-09-12 Canon Inc.
canon

// capetown : 2014-03-24 ZA Central Registry NPC trading as ZA Central Registry
capetown

// capital : 2014-03-06 Binky Moon, LLC
capital

// capitalone : 2015-08-06 Capital One Financial Corporation
capitalone

// car : 2015-01-22 Cars Registry Limited
car

// caravan : 2013-12-12 Caravan International, Inc.
caravan

// cards : 2013-12-05 Binky Moon, LLC
cards

// care : 2014-03-06 Binky Moon, LLC
care

// career : 2013-10-09 dotCareer LLC
career

// careers : 2013-10-02 Binky Moon, LLC
careers

// cars : 2014-11-13 Cars Registry Limited
cars

// casa : 2013-11-21 Minds + Machines Group Limited
casa

// case : 2015-09-03 CNH Industrial N.V.
case

// caseih : 2015-09-03 CNH Industrial N.V.
caseih

// cash : 2014-03-06 Binky Moon, LLC
cash

// casino : 2014-12-18 Binky Moon, LLC
casino

// catering : 2013-12-05 Binky Moon, LLC
catering

// catholic : 2015-10-21 Pontificium Consilium de Comunicationibus Socialibus (PCCS) (Pontifical Council for Social Communication)
catholic

// cba : 2014-06-26 COMMONWEALTH BANK OF AUSTRALIA
cba

// cbn : 2014-08-22 The Christian Broadcasting Network, Inc.
cbn

// cbre : 2015-07-02 CBRE, Inc.
cbre

// cbs : 2015-08-06 CBS Domains Inc.
cbs

// ceb : 2015-04-09 The Corporate Executive Board Company
ceb

// center : 2013-11-07 Binky Moon, LLC
center

// ceo : 2013-11-07 CEOTLD Pty Ltd
ceo

// cern : 2014-06-05 European Organization for Nuclear Research ("CERN")
cern

// cfa : 2014-08-28 CFA Institute
cfa

// cfd : 2014-12-11 DotCFD Registry Limited
cfd

// chanel : 2015-04-09 Chanel International B.V.
chanel

// channel : 2014-05-08 Charleston Road Registry Inc.
channel

// charity : 2018-04-11 Binky Moon, LLC
charity

// chase : 2015-04-30 JPMorgan Chase Bank, National Association
chase

// chat : 2014-12-04 Binky Moon, LLC
chat

// cheap : 2013-11-14 Binky Moon, LLC
cheap

// chintai : 2015-06-11 CHINTAI Corporation
chintai

// christmas : 2013-11-21 UNR Corp.
christmas

// chrome : 2014-07-24 Charleston Road Registry Inc.
chrome

// church : 2014-02-06 Binky Moon, LLC
church

// cipriani : 2015-02-19 Hotel Cipriani Srl
cipriani

// circle : 2014-12-18 Amazon Registry Services, Inc.
circle

// cisco : 2014-12-22 Cisco Technology, Inc.
cisco

// citadel : 2015-07-23 Citadel Domain LLC
citadel

// citi : 2015-07-30 Citigroup Inc.
citi

// citic : 2014-01-09 CITIC Group Corporation
citic

// city : 2014-05-29 Binky Moon, LLC
city

// cityeats : 2014-12-11 Lifestyle Domain Holdings, Inc.
cityeats

// claims : 2014-03-20 Binky Moon, LLC
claims

// cleaning : 2013-12-05 Binky Moon, LLC
cleaning

// click : 2014-06-05 UNR Corp.
click

// clinic : 2014-03-20 Binky Moon, LLC
clinic

// clinique : 2015-10-01 The Estée Lauder Companies Inc.
clinique

// clothing : 2013-08-27 Binky Moon, LLC
clothing

// cloud : 2015-04-16 Aruba PEC S.p.A.
cloud

// club : 2013-11-08 .CLUB DOMAINS, LLC
club

// clubmed : 2015-06-25 Club Méditerranée S.A.
clubmed

// coach : 2014-10-09 Binky Moon, LLC
coach

// codes : 2013-10-31 Binky Moon, LLC
codes

// coffee : 2013-10-17 Binky Moon, LLC
coffee

// college : 2014-01-16 XYZ.COM LLC
college

// cologne : 2014-02-05 dotKoeln GmbH
cologne

// comcast : 2015-07-23 Comcast IP Holdings I, LLC
comcast

// commbank : 2014-06-26 COMMONWEALTH BANK OF AUSTRALIA
commbank

// community : 2013-12-05 Binky Moon, LLC
community

// company : 2013-11-07 Binky Moon, LLC
company

// compare : 2015-10-08 Registry Services, LLC
compare

// computer : 2013-10-24 Binky Moon, LLC
computer

// comsec : 2015-01-08 VeriSign, Inc.
comsec

// condos : 2013-12-05 Binky Moon, LLC
condos

// construction : 2013-09-16 Binky Moon, LLC
construction

// consulting : 2013-12-05 Dog Beach, LLC
consulting

// contact : 2015-01-08 Dog Beach, LLC
contact

// contractors : 2013-09-10 Binky Moon, LLC
contractors

// cooking : 2013-11-21 Minds + Machines Group Limited
cooking

// cookingchannel : 2015-07-02 Lifestyle Domain Holdings, Inc.
cookingchannel

// cool : 2013-11-14 Binky Moon, LLC
cool

// corsica : 2014-09-25 Collectivité de Corse
corsica

// country : 2013-12-19 DotCountry LLC
country

// coupon : 2015-02-26 Amazon Registry Services, Inc.
coupon

// coupons : 2015-03-26 Binky Moon, LLC
coupons

// courses : 2014-12-04 OPEN UNIVERSITIES AUSTRALIA PTY LTD
courses

// cpa : 2019-06-10 American Institute of Certified Public Accountants
cpa

// credit : 2014-03-20 Binky Moon, LLC
credit

// creditcard : 2014-03-20 Binky Moon, LLC
creditcard

// creditunion : 2015-01-22 CUNA Performance Resources, LLC
creditunion

// cricket : 2014-10-09 dot Cricket Limited
cricket

// crown : 2014-10-24 Crown Equipment Corporation
crown

// crs : 2014-04-03 Federated Co-operatives Limited
crs

// cruise : 2015-12-10 Viking River Cruises (Bermuda) Ltd.
cruise

// cruises : 2013-12-05 Binky Moon, LLC
cruises

// csc : 2014-09-25 Alliance-One Services, Inc.
csc

// cuisinella : 2014-04-03 SCHMIDT GROUPE S.A.S.
cuisinella

// cymru : 2014-05-08 Nominet UK
cymru

// cyou : 2015-01-22 ShortDot SA
cyou

// dabur : 2014-02-06 Dabur India Limited
dabur

// dad : 2014-01-23 Charleston Road Registry Inc.
dad

// dance : 2013-10-24 Dog Beach, LLC
dance

// data : 2016-06-02 Dish DBS Corporation
data

// date : 2014-11-20 dot Date Limited
date

// dating : 2013-12-05 Binky Moon, LLC
dating

// datsun : 2014-03-27 NISSAN MOTOR CO., LTD.
datsun

// day : 2014-01-30 Charleston Road Registry Inc.
day

// dclk : 2014-11-20 Charleston Road Registry Inc.
dclk

// dds : 2015-05-07 Minds + Machines Group Limited
dds

// deal : 2015-06-25 Amazon Registry Services, Inc.
deal

// dealer : 2014-12-22 Intercap Registry Inc.
dealer

// deals : 2014-05-22 Binky Moon, LLC
deals

// degree : 2014-03-06 Dog Beach, LLC
degree

// delivery : 2014-09-11 Binky Moon, LLC
delivery

// dell : 2014-10-24 Dell Inc.
dell

// deloitte : 2015-07-31 Deloitte Touche Tohmatsu
deloitte

// delta : 2015-02-19 Delta Air Lines, Inc.
delta

// democrat : 2013-10-24 Dog Beach, LLC
democrat

// dental : 2014-03-20 Binky Moon, LLC
dental

// dentist : 2014-03-20 Dog Beach, LLC
dentist

// desi : 2013-11-14 Desi Networks LLC
desi

// design : 2014-11-07 Top Level Design, LLC
design

// dev : 2014-10-16 Charleston Road Registry Inc.
dev

// dhl : 2015-07-23 Deutsche Post AG
dhl

// diamonds : 2013-09-22 Binky Moon, LLC
diamonds

// diet : 2014-06-26 UNR Corp.
diet

// digital : 2014-03-06 Binky Moon, LLC
digital

// direct : 2014-04-10 Binky Moon, LLC
direct

// directory : 2013-09-20 Binky Moon, LLC
directory

// discount : 2014-03-06 Binky Moon, LLC
discount

// discover : 2015-07-23 Discover Financial Services
discover

// dish : 2015-07-30 Dish DBS Corporation
dish

// diy : 2015-11-05 Lifestyle Domain Holdings, Inc.
diy

// dnp : 2013-12-13 Dai Nippon Printing Co., Ltd.
dnp

// docs : 2014-10-16 Charleston Road Registry Inc.
docs

// doctor : 2016-06-02 Binky Moon, LLC
doctor

// dog : 2014-12-04 Binky Moon, LLC
dog

// domains : 2013-10-17 Binky Moon, LLC
domains

// dot : 2015-05-21 Dish DBS Corporation
dot

// download : 2014-11-20 dot Support Limited
download

// drive : 2015-03-05 Charleston Road Registry Inc.
drive

// dtv : 2015-06-04 Dish DBS Corporation
dtv

// dubai : 2015-01-01 Dubai Smart Government Department
dubai

// duck : 2015-07-23 Johnson Shareholdings, Inc.
duck

// dunlop : 2015-07-02 The Goodyear Tire & Rubber Company
dunlop

// dupont : 2015-06-25 E. I. du Pont de Nemours and Company
dupont

// durban : 2014-03-24 ZA Central Registry NPC trading as ZA Central Registry
durban

// dvag : 2014-06-23 Deutsche Vermögensberatung Aktiengesellschaft DVAG
dvag

// dvr : 2016-05-26 DISH Technologies L.L.C.
dvr

// earth : 2014-12-04 Interlink Co., Ltd.
earth

// eat : 2014-01-23 Charleston Road Registry Inc.
eat

// eco : 2016-07-08 Big Room Inc.
eco

// edeka : 2014-12-18 EDEKA Verband kaufmännischer Genossenschaften e.V.
edeka

// education : 2013-11-07 Binky Moon, LLC
education

// email : 2013-10-31 Binky Moon, LLC
email

// emerck : 2014-04-03 Merck KGaA
emerck

// energy : 2014-09-11 Binky Moon, LLC
energy

// engineer : 2014-03-06 Dog Beach, LLC
engineer

// engineering : 2014-03-06 Binky Moon, LLC
engineering

// enterprises : 2013-09-20 Binky Moon, LLC
enterprises

// epson : 2014-12-04 Seiko Epson Corporation
epson

// equipment : 2013-08-27 Binky Moon, LLC
equipment

// ericsson : 2015-07-09 Telefonaktiebolaget L M Ericsson
ericsson

// erni : 2014-04-03 ERNI Group Holding AG
erni

// esq : 2014-05-08 Charleston Road Registry Inc.
esq

// estate : 2013-08-27 Binky Moon, LLC
estate

// etisalat : 2015-09-03 Emirates Telecommunications Corporation (trading as Etisalat)
etisalat

// eurovision : 2014-04-24 European Broadcasting Union (EBU)
eurovision

// eus : 2013-12-12 Puntueus Fundazioa
eus

// events : 2013-12-05 Binky Moon, LLC
events

// exchange : 2014-03-06 Binky Moon, LLC
exchange

// expert : 2013-11-21 Binky Moon, LLC
expert

// exposed : 2013-12-05 Binky Moon, LLC
exposed

// express : 2015-02-11 Binky Moon, LLC
express

// extraspace : 2015-05-14 Extra Space Storage LLC
extraspace

// fage : 2014-12-18 Fage International S.A.
fage

// fail : 2014-03-06 Binky Moon, LLC
fail

// fairwinds : 2014-11-13 FairWinds Partners, LLC
fairwinds

// faith : 2014-11-20 dot Faith Limited
faith

// family : 2015-04-02 Dog Beach, LLC
family

// fan : 2014-03-06 Dog Beach, LLC
fan

// fans : 2014-11-07 ZDNS International Limited
fans

// farm : 2013-11-07 Binky Moon, LLC
farm

// farmers : 2015-07-09 Farmers Insurance Exchange
farmers

// fashion : 2014-07-03 Minds + Machines Group Limited
fashion

// fast : 2014-12-18 Amazon Registry Services, Inc.
fast

// fedex : 2015-08-06 Federal Express Corporation
fedex

// feedback : 2013-12-19 Top Level Spectrum, Inc.
feedback

// ferrari : 2015-07-31 Fiat Chrysler Automobiles N.V.
ferrari

// ferrero : 2014-12-18 Ferrero Trading Lux S.A.
ferrero

// fiat : 2015-07-31 Fiat Chrysler Automobiles N.V.
fiat

// fidelity : 2015-07-30 Fidelity Brokerage Services LLC
fidelity

// fido : 2015-08-06 Rogers Communications Canada Inc.
fido

// film : 2015-01-08 Motion Picture Domain Registry Pty Ltd
film

// final : 2014-10-16 Núcleo de Informação e Coordenação do Ponto BR - NIC.br
final

// finance : 2014-03-20 Binky Moon, LLC
finance

// financial : 2014-03-06 Binky Moon, LLC
financial

// fire : 2015-06-25 Amazon Registry Services, Inc.
fire

// firestone : 2014-12-18 Bridgestone Licensing Services, Inc
firestone

// firmdale : 2014-03-27 Firmdale Holdings Limited
firmdale

// fish : 2013-12-12 Binky Moon, LLC
fish

// fishing : 2013-11-21 Minds + Machines Group Limited
fishing

// fit : 2014-11-07 Minds + Machines Group Limited
fit

// fitness : 2014-03-06 Binky Moon, LLC
fitness

// flickr : 2015-04-02 Flickr, Inc.
flickr

// flights : 2013-12-05 Binky Moon, LLC
flights

// flir : 2015-07-23 FLIR Systems, Inc.
flir

// florist : 2013-11-07 Binky Moon, LLC
florist

// flowers : 2014-10-09 UNR Corp.
flowers

// fly : 2014-05-08 Charleston Road Registry Inc.
fly

// foo : 2014-01-23 Charleston Road Registry Inc.
foo

// food : 2016-04-21 Lifestyle Domain Holdings, Inc.
food

// foodnetwork : 2015-07-02 Lifestyle Domain Holdings, Inc.
foodnetwork

// football : 2014-12-18 Binky Moon, LLC
football

// ford : 2014-11-13 Ford Motor Company
ford

// forex : 2014-12-11 Dotforex Registry Limited
forex

// forsale : 2014-05-22 Dog Beach, LLC
forsale

// forum : 2015-04-02 Fegistry, LLC
forum

// foundation : 2013-12-05 Binky Moon, LLC
foundation

// fox : 2015-09-11 FOX Registry, LLC
fox

// free : 2015-12-10 Amazon Registry Services, Inc.
free

// fresenius : 2015-07-30 Fresenius Immobilien-Verwaltungs-GmbH
fresenius

// frl : 2014-05-15 FRLregistry B.V.
frl

// frogans : 2013-12-19 OP3FT
frogans

// frontdoor : 2015-07-02 Lifestyle Domain Holdings, Inc.
frontdoor

// frontier : 2015-02-05 Frontier Communications Corporation
frontier

// ftr : 2015-07-16 Frontier Communications Corporation
ftr

// fujitsu : 2015-07-30 Fujitsu Limited
fujitsu

// fujixerox : 2015-07-23 Xerox DNHC LLC
fujixerox

// fun : 2016-01-14 DotSpace Inc.
fun

// fund : 2014-03-20 Binky Moon, LLC
fund

// furniture : 2014-03-20 Binky Moon, LLC
furniture

// futbol : 2013-09-20 Dog Beach, LLC
futbol

// fyi : 2015-04-02 Binky Moon, LLC
fyi

// gal : 2013-11-07 Asociación puntoGAL
gal

// gallery : 2013-09-13 Binky Moon, LLC
gallery

// gallo : 2015-06-11 Gallo Vineyards, Inc.
gallo

// gallup : 2015-02-19 Gallup, Inc.
gallup

// game : 2015-05-28 UNR Corp.
game

// games : 2015-05-28 Dog Beach, LLC
games

// gap : 2015-07-31 The Gap, Inc.
gap

// garden : 2014-06-26 Minds + Machines Group Limited
garden

// gay : 2019-05-23 Top Level Design, LLC
gay

// gbiz : 2014-07-17 Charleston Road Registry Inc.
gbiz

// gdn : 2014-07-31 Joint Stock Company "Navigation-information systems"
gdn

// gea : 2014-12-04 GEA Group Aktiengesellschaft
gea

// gent : 2014-01-23 COMBELL NV
gent

// genting : 2015-03-12 Resorts World Inc Pte. Ltd.
genting

// george : 2015-07-31 Wal-Mart Stores, Inc.
george

// ggee : 2014-01-09 GMO Internet, Inc.
ggee

// gift : 2013-10-17 DotGift, LLC
gift

// gifts : 2014-07-03 Binky Moon, LLC
gifts

// gives : 2014-03-06 Dog Beach, LLC
gives

// giving : 2014-11-13 Giving Limited
giving

// glade : 2015-07-23 Johnson Shareholdings, Inc.
glade

// glass : 2013-11-07 Binky Moon, LLC
glass

// gle : 2014-07-24 Charleston Road Registry Inc.
gle

// global : 2014-04-17 Dot Global Domain Registry Limited
global

// globo : 2013-12-19 Globo Comunicação e Participações S.A
globo

// gmail : 2014-05-01 Charleston Road Registry Inc.
gmail

// gmbh : 2016-01-29 Binky Moon, LLC
gmbh

// gmo : 2014-01-09 GMO Internet, Inc.
gmo

// gmx : 2014-04-24 1&1 Mail & Media GmbH
gmx

// godaddy : 2015-07-23 Go Daddy East, LLC
godaddy

// gold : 2015-01-22 Binky Moon, LLC
gold

// goldpoint : 2014-11-20 YODOBASHI CAMERA CO.,LTD.
goldpoint

// golf : 2014-12-18 Binky Moon, LLC
golf

// goo : 2014-12-18 NTT Resonant Inc.
goo

// goodyear : 2015-07-02 The Goodyear Tire & Rubber Company
goodyear

// goog : 2014-11-20 Charleston Road Registry Inc.
goog

// google : 2014-07-24 Charleston Road Registry Inc.
google

// gop : 2014-01-16 Republican State Leadership Committee, Inc.
gop

// got : 2014-12-18 Amazon Registry Services, Inc.
got

// grainger : 2015-05-07 Grainger Registry Services, LLC
grainger

// graphics : 2013-09-13 Binky Moon, LLC
graphics

// gratis : 2014-03-20 Binky Moon, LLC
gratis

// green : 2014-05-08 Afilias Limited
green

// gripe : 2014-03-06 Binky Moon, LLC
gripe

// grocery : 2016-06-16 Wal-Mart Stores, Inc.
grocery

// group : 2014-08-15 Binky Moon, LLC
group

// guardian : 2015-07-30 The Guardian Life Insurance Company of America
guardian

// gucci : 2014-11-13 Guccio Gucci S.p.a.
gucci

// guge : 2014-08-28 Charleston Road Registry Inc.
guge

// guide : 2013-09-13 Binky Moon, LLC
guide

// guitars : 2013-11-14 UNR Corp.
guitars

// guru : 2013-08-27 Binky Moon, LLC
guru

// hair : 2015-12-03 XYZ.COM LLC
hair

// hamburg : 2014-02-20 Hamburg Top-Level-Domain GmbH
hamburg

// hangout : 2014-11-13 Charleston Road Registry Inc.
hangout

// haus : 2013-12-05 Dog Beach, LLC
haus

// hbo : 2015-07-30 HBO Registry Services, Inc.
hbo

// hdfc : 2015-07-30 HOUSING DEVELOPMENT FINANCE CORPORATION LIMITED
hdfc

// hdfcbank : 2015-02-12 HDFC Bank Limited
hdfcbank

// health : 2015-02-11 DotHealth, LLC
health

// healthcare : 2014-06-12 Binky Moon, LLC
healthcare

// help : 2014-06-26 UNR Corp.
help

// helsinki : 2015-02-05 City of Helsinki
helsinki

// here : 2014-02-06 Charleston Road Registry Inc.
here

// hermes : 2014-07-10 HERMES INTERNATIONAL
hermes

// hgtv : 2015-07-02 Lifestyle Domain Holdings, Inc.
hgtv

// hiphop : 2014-03-06 UNR Corp.
hiphop

// hisamitsu : 2015-07-16 Hisamitsu Pharmaceutical Co.,Inc.
hisamitsu

// hitachi : 2014-10-31 Hitachi, Ltd.
hitachi

// hiv : 2014-03-13 UNR Corp.
hiv

// hkt : 2015-05-14 PCCW-HKT DataCom Services Limited
hkt

// hockey : 2015-03-19 Binky Moon, LLC
hockey

// holdings : 2013-08-27 Binky Moon, LLC
holdings

// holiday : 2013-11-07 Binky Moon, LLC
holiday

// homedepot : 2015-04-02 Home Depot Product Authority, LLC
homedepot

// homegoods : 2015-07-16 The TJX Companies, Inc.
homegoods

// homes : 2014-01-09 DERHomes, LLC
homes

// homesense : 2015-07-16 The TJX Companies, Inc.
homesense

// honda : 2014-12-18 Honda Motor Co., Ltd.
honda

// horse : 2013-11-21 Minds + Machines Group Limited
horse

// hospital : 2016-10-20 Binky Moon, LLC
hospital

// host : 2014-04-17 DotHost Inc.
host

// hosting : 2014-05-29 UNR Corp.
hosting

// hot : 2015-08-27 Amazon Registry Services, Inc.
hot

// hoteles : 2015-03-05 Travel Reservations SRL
hoteles

// hotels : 2016-04-07 Booking.com B.V.
hotels

// hotmail : 2014-12-18 Microsoft Corporation
hotmail

// house : 2013-11-07 Binky Moon, LLC
house

// how : 2014-01-23 Charleston Road Registry Inc.
how

// hsbc : 2014-10-24 HSBC Global Services (UK) Limited
hsbc

// hughes : 2015-07-30 Hughes Satellite Systems Corporation
hughes

// hyatt : 2015-07-30 Hyatt GTLD, L.L.C.
hyatt

// hyundai : 2015-07-09 Hyundai Motor Company
hyundai

// ibm : 2014-07-31 International Business Machines Corporation
ibm

// icbc : 2015-02-19 Industrial and Commercial Bank of China Limited
icbc

// ice : 2014-10-30 IntercontinentalExchange, Inc.
ice

// icu : 2015-01-08 ShortDot SA
icu

// ieee : 2015-07-23 IEEE Global LLC
ieee

// ifm : 2014-01-30 ifm electronic gmbh
ifm

// ikano : 2015-07-09 Ikano S.A.
ikano

// imamat : 2015-08-06 Fondation Aga Khan (Aga Khan Foundation)
imamat

// imdb : 2015-06-25 Amazon Registry Services, Inc.
imdb

// immo : 2014-07-10 Binky Moon, LLC
immo

// immobilien : 2013-11-07 Dog Beach, LLC
immobilien

// inc : 2018-03-10 Intercap Registry Inc.
inc

// industries : 2013-12-05 Binky Moon, LLC
industries

// infiniti : 2014-03-27 NISSAN MOTOR CO., LTD.
infiniti

// ing : 2014-01-23 Charleston Road Registry Inc.
ing

// ink : 2013-12-05 Top Level Design, LLC
ink

// institute : 2013-11-07 Binky Moon, LLC
institute

// insurance : 2015-02-19 fTLD Registry Services LLC
insurance

// insure : 2014-03-20 Binky Moon, LLC
insure

// intel : 2015-08-06 Intel Corporation
intel

// international : 2013-11-07 Binky Moon, LLC
international

// intuit : 2015-07-30 Intuit Administrative Services, Inc.
intuit

// investments : 2014-03-20 Binky Moon, LLC
investments

// ipiranga : 2014-08-28 Ipiranga Produtos de Petroleo S.A.
ipiranga

// irish : 2014-08-07 Binky Moon, LLC
irish

// ismaili : 2015-08-06 Fondation Aga Khan (Aga Khan Foundation)
ismaili

// ist : 2014-08-28 Istanbul Metropolitan Municipality
ist

// istanbul : 2014-08-28 Istanbul Metropolitan Municipality
istanbul

// itau : 2014-10-02 Itau Unibanco Holding S.A.
itau

// itv : 2015-07-09 ITV Services Limited
itv

// iveco : 2015-09-03 CNH Industrial N.V.
iveco

// jaguar : 2014-11-13 Jaguar Land Rover Ltd
jaguar

// java : 2014-06-19 Oracle Corporation
java

// jcb : 2014-11-20 JCB Co., Ltd.
jcb

// jcp : 2015-04-23 JCP Media, Inc.
jcp

// jeep : 2015-07-30 FCA US LLC.
jeep

// jetzt : 2014-01-09 Binky Moon, LLC
jetzt

// jewelry : 2015-03-05 Binky Moon, LLC
jewelry

// jio : 2015-04-02 Reliance Industries Limited
jio

// jll : 2015-04-02 Jones Lang LaSalle Incorporated
jll

// jmp : 2015-03-26 Matrix IP LLC
jmp

// jnj : 2015-06-18 Johnson & Johnson Services, Inc.
jnj

// joburg : 2014-03-24 ZA Central Registry NPC trading as ZA Central Registry
joburg

// jot : 2014-12-18 Amazon Registry Services, Inc.
jot

// joy : 2014-12-18 Amazon Registry Services, Inc.
joy

// jpmorgan : 2015-04-30 JPMorgan Chase Bank, National Association
jpmorgan

// jprs : 2014-09-18 Japan Registry Services Co., Ltd.
jprs

// juegos : 2014-03-20 UNR Corp.
juegos

// juniper : 2015-07-30 JUNIPER NETWORKS, INC.
juniper

// kaufen : 2013-11-07 Dog Beach, LLC
kaufen

// kddi : 2014-09-12 KDDI CORPORATION
kddi

// kerryhotels : 2015-04-30 Kerry Trading Co. Limited
kerryhotels

// kerrylogistics : 2015-04-09 Kerry Trading Co. Limited
kerrylogistics

// kerryproperties : 2015-04-09 Kerry Trading Co. Limited
kerryproperties

// kfh : 2014-12-04 Kuwait Finance House
kfh

// kia : 2015-07-09 KIA MOTORS CORPORATION
kia

// kim : 2013-09-23 Afilias Limited
kim

// kinder : 2014-11-07 Ferrero Trading Lux S.A.
kinder

// kindle : 2015-06-25 Amazon Registry Services, Inc.
kindle

// kitchen : 2013-09-20 Binky Moon, LLC
kitchen

// kiwi : 2013-09-20 DOT KIWI LIMITED
kiwi

// koeln : 2014-01-09 dotKoeln GmbH
koeln

// komatsu : 2015-01-08 Komatsu Ltd.
komatsu

// kosher : 2015-08-20 Kosher Marketing Assets LLC
kosher

// kpmg : 2015-04-23 KPMG International Cooperative (KPMG International Genossenschaft)
kpmg

// kpn : 2015-01-08 Koninklijke KPN N.V.
kpn

// krd : 2013-12-05 KRG Department of Information Technology
krd

// kred : 2013-12-19 KredTLD Pty Ltd
kred

// kuokgroup : 2015-04-09 Kerry Trading Co. Limited
kuokgroup

// kyoto : 2014-11-07 Academic Institution: Kyoto Jyoho Gakuen
kyoto

// lacaixa : 2014-01-09 Fundación Bancaria Caixa d’Estalvis i Pensions de Barcelona, “la Caixa”
lacaixa

// lamborghini : 2015-06-04 Automobili Lamborghini S.p.A.
lamborghini

// lamer : 2015-10-01 The Estée Lauder Companies Inc.
lamer

// lancaster : 2015-02-12 LANCASTER
lancaster

// lancia : 2015-07-31 Fiat Chrysler Automobiles N.V.
lancia

// land : 2013-09-10 Binky Moon, LLC
land

// landrover : 2014-11-13 Jaguar Land Rover Ltd
landrover

// lanxess : 2015-07-30 LANXESS Corporation
lanxess

// lasalle : 2015-04-02 Jones Lang LaSalle Incorporated
lasalle

// lat : 2014-10-16 ECOM-LAC Federaciòn de Latinoamèrica y el Caribe para Internet y el Comercio Electrònico
lat

// latino : 2015-07-30 Dish DBS Corporation
latino

// latrobe : 2014-06-16 La Trobe University
latrobe

// law : 2015-01-22 LW TLD Limited
law

// lawyer : 2014-03-20 Dog Beach, LLC
lawyer

// lds : 2014-03-20 IRI Domain Management, LLC ("Applicant")
lds

// lease : 2014-03-06 Binky Moon, LLC
lease

// leclerc : 2014-08-07 A.C.D. LEC Association des Centres Distributeurs Edouard Leclerc
leclerc

// lefrak : 2015-07-16 LeFrak Organization, Inc.
lefrak

// legal : 2014-10-16 Binky Moon, LLC
legal

// lego : 2015-07-16 LEGO Juris A/S
lego

// lexus : 2015-04-23 TOYOTA MOTOR CORPORATION
lexus

// lgbt : 2014-05-08 Afilias Limited
lgbt

// lidl : 2014-09-18 Schwarz Domains und Services GmbH & Co. KG
lidl

// life : 2014-02-06 Binky Moon, LLC
life

// lifeinsurance : 2015-01-15 American Council of Life Insurers
lifeinsurance

// lifestyle : 2014-12-11 Lifestyle Domain Holdings, Inc.
lifestyle

// lighting : 2013-08-27 Binky Moon, LLC
lighting

// like : 2014-12-18 Amazon Registry Services, Inc.
like

// lilly : 2015-07-31 Eli Lilly and Company
lilly

// limited : 2014-03-06 Binky Moon, LLC
limited

// limo : 2013-10-17 Binky Moon, LLC
limo

// lincoln : 2014-11-13 Ford Motor Company
lincoln

// linde : 2014-12-04 Linde Aktiengesellschaft
linde

// link : 2013-11-14 UNR Corp.
link

// lipsy : 2015-06-25 Lipsy Ltd
lipsy

// live : 2014-12-04 Dog Beach, LLC
live

// living : 2015-07-30 Lifestyle Domain Holdings, Inc.
living

// lixil : 2015-03-19 LIXIL Group Corporation
lixil

// llc : 2017-12-14 Afilias Limited
llc

// llp : 2019-08-26 UNR Corp.
llp

// loan : 2014-11-20 dot Loan Limited
loan

// loans : 2014-03-20 Binky Moon, LLC
loans

// locker : 2015-06-04 Dish DBS Corporation
locker

// locus : 2015-06-25 Locus Analytics LLC
locus

// loft : 2015-07-30 Annco, Inc.
loft

// lol : 2015-01-30 UNR Corp.
lol

// london : 2013-11-14 Dot London Domains Limited
london

// lotte : 2014-11-07 Lotte Holdings Co., Ltd.
lotte

// lotto : 2014-04-10 Afilias Limited
lotto

// love : 2014-12-22 Merchant Law Group LLP
love

// lpl : 2015-07-30 LPL Holdings, Inc.
lpl

// lplfinancial : 2015-07-30 LPL Holdings, Inc.
lplfinancial

// ltd : 2014-09-25 Binky Moon, LLC
ltd

// ltda : 2014-04-17 InterNetX, Corp
ltda

// lundbeck : 2015-08-06 H. Lundbeck A/S
lundbeck

// lupin : 2014-11-07 LUPIN LIMITED
lupin

// luxe : 2014-01-09 Minds + Machines Group Limited
luxe

// luxury : 2013-10-17 Luxury Partners, LLC
luxury

// macys : 2015-07-31 Macys, Inc.
macys

// madrid : 2014-05-01 Comunidad de Madrid
madrid

// maif : 2014-10-02 Mutuelle Assurance Instituteur France (MAIF)
maif

// maison : 2013-12-05 Binky Moon, LLC
maison

// makeup : 2015-01-15 XYZ.COM LLC
makeup

// man : 2014-12-04 MAN SE
man

// management : 2013-11-07 Binky Moon, LLC
management

// mango : 2013-10-24 PUNTO FA S.L.
mango

// map : 2016-06-09 Charleston Road Registry Inc.
map

// market : 2014-03-06 Dog Beach, LLC
market

// marketing : 2013-11-07 Binky Moon, LLC
marketing

// markets : 2014-12-11 Dotmarkets Registry Limited
markets

// marriott : 2014-10-09 Marriott Worldwide Corporation
marriott

// marshalls : 2015-07-16 The TJX Companies, Inc.
marshalls

// maserati : 2015-07-31 Fiat Chrysler Automobiles N.V.
maserati

// mattel : 2015-08-06 Mattel Sites, Inc.
mattel

// mba : 2015-04-02 Binky Moon, LLC
mba

// mckinsey : 2015-07-31 McKinsey Holdings, Inc.
mckinsey

// med : 2015-08-06 Medistry LLC
med

// media : 2014-03-06 Binky Moon, LLC
media

// meet : 2014-01-16 Charleston Road Registry Inc.
meet

// melbourne : 2014-05-29 The Crown in right of the State of Victoria, represented by its Department of State Development, Business and Innovation
melbourne

// meme : 2014-01-30 Charleston Road Registry Inc.
meme

// memorial : 2014-10-16 Dog Beach, LLC
memorial

// men : 2015-02-26 Exclusive Registry Limited
men

// menu : 2013-09-11 Dot Menu Registry, LLC
menu

// merckmsd : 2016-07-14 MSD Registry Holdings, Inc.
merckmsd

// metlife : 2015-05-07 MetLife Services and Solutions, LLC
metlife

// miami : 2013-12-19 Minds + Machines Group Limited
miami

// microsoft : 2014-12-18 Microsoft Corporation
microsoft

// mini : 2014-01-09 Bayerische Motoren Werke Aktiengesellschaft
mini

// mint : 2015-07-30 Intuit Administrative Services, Inc.
mint

// mit : 2015-07-02 Massachusetts Institute of Technology
mit

// mitsubishi : 2015-07-23 Mitsubishi Corporation
mitsubishi

// mlb : 2015-05-21 MLB Advanced Media DH, LLC
mlb

// mls : 2015-04-23 The Canadian Real Estate Association
mls

// mma : 2014-11-07 MMA IARD
mma

// mobile : 2016-06-02 Dish DBS Corporation
mobile

// moda : 2013-11-07 Dog Beach, LLC
moda

// moe : 2013-11-13 Interlink Co., Ltd.
moe

// moi : 2014-12-18 Amazon Registry Services, Inc.
moi

// mom : 2015-04-16 UNR Corp.
mom

// monash : 2013-09-30 Monash University
monash

// money : 2014-10-16 Binky Moon, LLC
money

// monster : 2015-09-11 XYZ.COM LLC
monster

// mormon : 2013-12-05 IRI Domain Management, LLC ("Applicant")
mormon

// mortgage : 2014-03-20 Dog Beach, LLC
mortgage

// moscow : 2013-12-19 Foundation for Assistance for Internet Technologies and Infrastructure Development (FAITID)
moscow

// moto : 2015-06-04 Motorola Trademark Holdings, LLC
moto

// motorcycles : 2014-01-09 DERMotorcycles, LLC
motorcycles

// mov : 2014-01-30 Charleston Road Registry Inc.
mov

// movie : 2015-02-05 Binky Moon, LLC
movie

// msd : 2015-07-23 MSD Registry Holdings, Inc.
msd

// mtn : 2014-12-04 MTN Dubai Limited
mtn

// mtr : 2015-03-12 MTR Corporation Limited
mtr

// mutual : 2015-04-02 Northwestern Mutual MU TLD Registry, LLC
mutual

// nab : 2015-08-20 National Australia Bank Limited
nab

// nagoya : 2013-10-24 GMO Registry, Inc.
nagoya

// nationwide : 2015-07-23 Nationwide Mutual Insurance Company
nationwide

// natura : 2015-03-12 NATURA COSMÉTICOS S.A.
natura

// navy : 2014-03-06 Dog Beach, LLC
navy

// nba : 2015-07-31 NBA REGISTRY, LLC
nba

// nec : 2015-01-08 NEC Corporation
nec

// netbank : 2014-06-26 COMMONWEALTH BANK OF AUSTRALIA
netbank

// netflix : 2015-06-18 Netflix, Inc.
netflix

// network : 2013-11-14 Binky Moon, LLC
network

// neustar : 2013-12-05 NeuStar, Inc.
neustar

// new : 2014-01-30 Charleston Road Registry Inc.
new

// newholland : 2015-09-03 CNH Industrial N.V.
newholland

// news : 2014-12-18 Dog Beach, LLC
news

// next : 2015-06-18 Next plc
next

// nextdirect : 2015-06-18 Next plc
nextdirect

// nexus : 2014-07-24 Charleston Road Registry Inc.
nexus

// nfl : 2015-07-23 NFL Reg Ops LLC
nfl

// ngo : 2014-03-06 Public Interest Registry
ngo

// nhk : 2014-02-13 Japan Broadcasting Corporation (NHK)
nhk

// nico : 2014-12-04 DWANGO Co., Ltd.
nico

// nike : 2015-07-23 NIKE, Inc.
nike

// nikon : 2015-05-21 NIKON CORPORATION
nikon

// ninja : 2013-11-07 Dog Beach, LLC
ninja

// nissan : 2014-03-27 NISSAN MOTOR CO., LTD.
nissan

// nissay : 2015-10-29 Nippon Life Insurance Company
nissay

// nokia : 2015-01-08 Nokia Corporation
nokia

// northwesternmutual : 2015-06-18 Northwestern Mutual Registry, LLC
northwesternmutual

// norton : 2014-12-04 Symantec Corporation
norton

// now : 2015-06-25 Amazon Registry Services, Inc.
now

// nowruz : 2014-09-04 Asia Green IT System Bilgisayar San. ve Tic. Ltd. Sti.
nowruz

// nowtv : 2015-05-14 Starbucks (HK) Limited
nowtv

// nra : 2014-05-22 NRA Holdings Company, INC.
nra

// nrw : 2013-11-21 Minds + Machines GmbH
nrw

// ntt : 2014-10-31 NIPPON TELEGRAPH AND TELEPHONE CORPORATION
ntt

// nyc : 2014-01-23 The City of New York by and through the New York City Department of Information Technology & Telecommunications
nyc

// obi : 2014-09-25 OBI Group Holding SE & Co. KGaA
obi

// observer : 2015-04-30 Top Level Spectrum, Inc.
observer

// off : 2015-07-23 Johnson Shareholdings, Inc.
off

// office : 2015-03-12 Microsoft Corporation
office

// okinawa : 2013-12-05 BRregistry, Inc.
okinawa

// olayan : 2015-05-14 Crescent Holding GmbH
olayan

// olayangroup : 2015-05-14 Crescent Holding GmbH
olayangroup

// oldnavy : 2015-07-31 The Gap, Inc.
oldnavy

// ollo : 2015-06-04 Dish DBS Corporation
ollo

// omega : 2015-01-08 The Swatch Group Ltd
omega

// one : 2014-11-07 One.com A/S
one

// ong : 2014-03-06 Public Interest Registry
ong

// onl : 2013-09-16 I-Registry Ltd.
onl

// online : 2015-01-15 DotOnline Inc.
online

// onyourside : 2015-07-23 Nationwide Mutual Insurance Company
onyourside

// ooo : 2014-01-09 INFIBEAM AVENUES LIMITED
ooo

// open : 2015-07-31 American Express Travel Related Services Company, Inc.
open

// oracle : 2014-06-19 Oracle Corporation
oracle

// orange : 2015-03-12 Orange Brand Services Limited
orange

// organic : 2014-03-27 Afilias Limited
organic

// origins : 2015-10-01 The Estée Lauder Companies Inc.
origins

// osaka : 2014-09-04 Osaka Registry Co., Ltd.
osaka

// otsuka : 2013-10-11 Otsuka Holdings Co., Ltd.
otsuka

// ott : 2015-06-04 Dish DBS Corporation
ott

// ovh : 2014-01-16 MédiaBC
ovh

// page : 2014-12-04 Charleston Road Registry Inc.
page

// panasonic : 2015-07-30 Panasonic Corporation
panasonic

// paris : 2014-01-30 City of Paris
paris

// pars : 2014-09-04 Asia Green IT System Bilgisayar San. ve Tic. Ltd. Sti.
pars

// partners : 2013-12-05 Binky Moon, LLC
partners

// parts : 2013-12-05 Binky Moon, LLC
parts

// party : 2014-09-11 Blue Sky Registry Limited
party

// passagens : 2015-03-05 Travel Reservations SRL
passagens

// pay : 2015-08-27 Amazon Registry Services, Inc.
pay

// pccw : 2015-05-14 PCCW Enterprises Limited
pccw

// pet : 2015-05-07 Afilias Limited
pet

// pfizer : 2015-09-11 Pfizer Inc.
pfizer

// pharmacy : 2014-06-19 National Association of Boards of Pharmacy
pharmacy

// phd : 2016-07-28 Charleston Road Registry Inc.
phd

// philips : 2014-11-07 Koninklijke Philips N.V.
philips

// phone : 2016-06-02 Dish DBS Corporation
phone

// photo : 2013-11-14 UNR Corp.
photo

// photography : 2013-09-20 Binky Moon, LLC
photography

// photos : 2013-10-17 Binky Moon, LLC
photos

// physio : 2014-05-01 PhysBiz Pty Ltd
physio

// pics : 2013-11-14 UNR Corp.
pics

// pictet : 2014-06-26 Pictet Europe S.A.
pictet

// pictures : 2014-03-06 Binky Moon, LLC
pictures

// pid : 2015-01-08 Top Level Spectrum, Inc.
pid

// pin : 2014-12-18 Amazon Registry Services, Inc.
pin

// ping : 2015-06-11 Ping Registry Provider, Inc.
ping

// pink : 2013-10-01 Afilias Limited
pink

// pioneer : 2015-07-16 Pioneer Corporation
pioneer

// pizza : 2014-06-26 Binky Moon, LLC
pizza

// place : 2014-04-24 Binky Moon, LLC
place

// play : 2015-03-05 Charleston Road Registry Inc.
play

// playstation : 2015-07-02 Sony Interactive Entertainment Inc.
playstation

// plumbing : 2013-09-10 Binky Moon, LLC
plumbing

// plus : 2015-02-05 Binky Moon, LLC
plus

// pnc : 2015-07-02 PNC Domain Co., LLC
pnc

// pohl : 2014-06-23 Deutsche Vermögensberatung Aktiengesellschaft DVAG
pohl

// poker : 2014-07-03 Afilias Limited
poker

// politie : 2015-08-20 Politie Nederland
politie

// porn : 2014-10-16 ICM Registry PN LLC
porn

// pramerica : 2015-07-30 Prudential Financial, Inc.
pramerica

// praxi : 2013-12-05 Praxi S.p.A.
praxi

// press : 2014-04-03 DotPress Inc.
press

// prime : 2015-06-25 Amazon Registry Services, Inc.
prime

// prod : 2014-01-23 Charleston Road Registry Inc.
prod

// productions : 2013-12-05 Binky Moon, LLC
productions

// prof : 2014-07-24 Charleston Road Registry Inc.
prof

// progressive : 2015-07-23 Progressive Casualty Insurance Company
progressive

// promo : 2014-12-18 Afilias Limited
promo

// properties : 2013-12-05 Binky Moon, LLC
properties

// property : 2014-05-22 UNR Corp.
property

// protection : 2015-04-23 XYZ.COM LLC
protection

// pru : 2015-07-30 Prudential Financial, Inc.
pru

// prudential : 2015-07-30 Prudential Financial, Inc.
prudential

// pub : 2013-12-12 Dog Beach, LLC
pub

// pwc : 2015-10-29 PricewaterhouseCoopers LLP
pwc

// qpon : 2013-11-14 dotCOOL, Inc.
qpon

// quebec : 2013-12-19 PointQuébec Inc
quebec

// quest : 2015-03-26 XYZ.COM LLC
quest

// qvc : 2015-07-30 QVC, Inc.
qvc

// racing : 2014-12-04 Premier Registry Limited
racing

// radio : 2016-07-21 European Broadcasting Union (EBU)
radio

// raid : 2015-07-23 Johnson Shareholdings, Inc.
raid

// read : 2014-12-18 Amazon Registry Services, Inc.
read

// realestate : 2015-09-11 dotRealEstate LLC
realestate

// realtor : 2014-05-29 Real Estate Domains LLC
realtor

// realty : 2015-03-19 Fegistry, LLC
realty

// recipes : 2013-10-17 Binky Moon, LLC
recipes

// red : 2013-11-07 Afilias Limited
red

// redstone : 2014-10-31 Redstone Haute Couture Co., Ltd.
redstone

// redumbrella : 2015-03-26 Travelers TLD, LLC
redumbrella

// rehab : 2014-03-06 Dog Beach, LLC
rehab

// reise : 2014-03-13 Binky Moon, LLC
reise

// reisen : 2014-03-06 Binky Moon, LLC
reisen

// reit : 2014-09-04 National Association of Real Estate Investment Trusts, Inc.
reit

// reliance : 2015-04-02 Reliance Industries Limited
reliance

// ren : 2013-12-12 ZDNS International Limited
ren

// rent : 2014-12-04 XYZ.COM LLC
rent

// rentals : 2013-12-05 Binky Moon, LLC
rentals

// repair : 2013-11-07 Binky Moon, LLC
repair

// report : 2013-12-05 Binky Moon, LLC
report

// republican : 2014-03-20 Dog Beach, LLC
republican

// rest : 2013-12-19 Punto 2012 Sociedad Anonima Promotora de Inversion de Capital Variable
rest

// restaurant : 2014-07-03 Binky Moon, LLC
restaurant

// review : 2014-11-20 dot Review Limited
review

// reviews : 2013-09-13 Dog Beach, LLC
reviews

// rexroth : 2015-06-18 Robert Bosch GMBH
rexroth

// rich : 2013-11-21 I-Registry Ltd.
rich

// richardli : 2015-05-14 Pacific Century Asset Management (HK) Limited
richardli

// ricoh : 2014-11-20 Ricoh Company, Ltd.
ricoh

// rightathome : 2015-07-23 Johnson Shareholdings, Inc.
rightathome

// ril : 2015-04-02 Reliance Industries Limited
ril

// rio : 2014-02-27 Empresa Municipal de Informática SA - IPLANRIO
rio

// rip : 2014-07-10 Dog Beach, LLC
rip

// rmit : 2015-11-19 Royal Melbourne Institute of Technology
rmit

// rocher : 2014-12-18 Ferrero Trading Lux S.A.
rocher

// rocks : 2013-11-14 Dog Beach, LLC
rocks

// rodeo : 2013-12-19 Minds + Machines Group Limited
rodeo

// rogers : 2015-08-06 Rogers Communications Canada Inc.
rogers

// room : 2014-12-18 Amazon Registry Services, Inc.
room

// rsvp : 2014-05-08 Charleston Road Registry Inc.
rsvp

// rugby : 2016-12-15 World Rugby Strategic Developments Limited
rugby

// ruhr : 2013-10-02 regiodot GmbH & Co. KG
ruhr

// run : 2015-03-19 Binky Moon, LLC
run

// rwe : 2015-04-02 RWE AG
rwe

// ryukyu : 2014-01-09 BRregistry, Inc.
ryukyu

// saarland : 2013-12-12 dotSaarland GmbH
saarland

// safe : 2014-12-18 Amazon Registry Services, Inc.
safe

// safety : 2015-01-08 Safety Registry Services, LLC.
safety

// sakura : 2014-12-18 SAKURA Internet Inc.
sakura

// sale : 2014-10-16 Dog Beach, LLC
sale

// salon : 2014-12-11 Binky Moon, LLC
salon

// samsclub : 2015-07-31 Wal-Mart Stores, Inc.
samsclub

// samsung : 2014-04-03 SAMSUNG SDS CO., LTD
samsung

// sandvik : 2014-11-13 Sandvik AB
sandvik

// sandvikcoromant : 2014-11-07 Sandvik AB
sandvikcoromant

// sanofi : 2014-10-09 Sanofi
sanofi

// sap : 2014-03-27 SAP AG
sap

// sarl : 2014-07-03 Binky Moon, LLC
sarl

// sas : 2015-04-02 Research IP LLC
sas

// save : 2015-06-25 Amazon Registry Services, Inc.
save

// saxo : 2014-10-31 Saxo Bank A/S
saxo

// sbi : 2015-03-12 STATE BANK OF INDIA
sbi

// sbs : 2014-11-07 SPECIAL BROADCASTING SERVICE CORPORATION
sbs

// sca : 2014-03-13 SVENSKA CELLULOSA AKTIEBOLAGET SCA (publ)
sca

// scb : 2014-02-20 The Siam Commercial Bank Public Company Limited ("SCB")
scb

// schaeffler : 2015-08-06 Schaeffler Technologies AG & Co. KG
schaeffler

// schmidt : 2014-04-03 SCHMIDT GROUPE S.A.S.
schmidt

// scholarships : 2014-04-24 Scholarships.com, LLC
scholarships

// school : 2014-12-18 Binky Moon, LLC
school

// schule : 2014-03-06 Binky Moon, LLC
schule

// schwarz : 2014-09-18 Schwarz Domains und Services GmbH & Co. KG
schwarz

// science : 2014-09-11 dot Science Limited
science

// scjohnson : 2015-07-23 Johnson Shareholdings, Inc.
scjohnson

// scot : 2014-01-23 Dot Scot Registry Limited
scot

// search : 2016-06-09 Charleston Road Registry Inc.
search

// seat : 2014-05-22 SEAT, S.A. (Sociedad Unipersonal)
seat

// secure : 2015-08-27 Amazon Registry Services, Inc.
secure

// security : 2015-05-14 XYZ.COM LLC
security

// seek : 2014-12-04 Seek Limited
seek

// select : 2015-10-08 Registry Services, LLC
select

// sener : 2014-10-24 Sener Ingeniería y Sistemas, S.A.
sener

// services : 2014-02-27 Binky Moon, LLC
services

// ses : 2015-07-23 SES
ses

// seven : 2015-08-06 Seven West Media Ltd
seven

// sew : 2014-07-17 SEW-EURODRIVE GmbH & Co KG
sew

// sex : 2014-11-13 ICM Registry SX LLC
sex

// sexy : 2013-09-11 UNR Corp.
sexy

// sfr : 2015-08-13 Societe Francaise du Radiotelephone - SFR
sfr

// shangrila : 2015-09-03 Shangri‐La International Hotel Management Limited
shangrila

// sharp : 2014-05-01 Sharp Corporation
sharp

// shaw : 2015-04-23 Shaw Cablesystems G.P.
shaw

// shell : 2015-07-30 Shell Information Technology International Inc
shell

// shia : 2014-09-04 Asia Green IT System Bilgisayar San. ve Tic. Ltd. Sti.
shia

// shiksha : 2013-11-14 Afilias Limited
shiksha

// shoes : 2013-10-02 Binky Moon, LLC
shoes

// shop : 2016-04-08 GMO Registry, Inc.
shop

// shopping : 2016-03-31 Binky Moon, LLC
shopping

// shouji : 2015-01-08 Beijing Qihu Keji Co., Ltd.
shouji

// show : 2015-03-05 Binky Moon, LLC
show

// showtime : 2015-08-06 CBS Domains Inc.
showtime

// shriram : 2014-01-23 Shriram Capital Ltd.
shriram

// silk : 2015-06-25 Amazon Registry Services, Inc.
silk

// sina : 2015-03-12 Sina Corporation
sina

// singles : 2013-08-27 Binky Moon, LLC
singles

// site : 2015-01-15 DotSite Inc.
site

// ski : 2015-04-09 Afilias Limited
ski

// skin : 2015-01-15 XYZ.COM LLC
skin

// sky : 2014-06-19 Sky International AG
sky

// skype : 2014-12-18 Microsoft Corporation
skype

// sling : 2015-07-30 DISH Technologies L.L.C.
sling

// smart : 2015-07-09 Smart Communications, Inc. (SMART)
smart

// smile : 2014-12-18 Amazon Registry Services, Inc.
smile

// sncf : 2015-02-19 Société Nationale des Chemins de fer Francais S N C F
sncf

// soccer : 2015-03-26 Binky Moon, LLC
soccer

// social : 2013-11-07 Dog Beach, LLC
social

// softbank : 2015-07-02 SoftBank Group Corp.
softbank

// software : 2014-03-20 Dog Beach, LLC
software

// sohu : 2013-12-19 Sohu.com Limited
sohu

// solar : 2013-11-07 Binky Moon, LLC
solar

// solutions : 2013-11-07 Binky Moon, LLC
solutions

// song : 2015-02-26 Amazon Registry Services, Inc.
song

// sony : 2015-01-08 Sony Corporation
sony

// soy : 2014-01-23 Charleston Road Registry Inc.
soy

// spa : 2019-09-19 Asia Spa and Wellness Promotion Council Limited
spa

// space : 2014-04-03 DotSpace Inc.
space

// sport : 2017-11-16 Global Association of International Sports Federations (GAISF)
sport

// spot : 2015-02-26 Amazon Registry Services, Inc.
spot

// spreadbetting : 2014-12-11 Dotspreadbetting Registry Limited
spreadbetting

// srl : 2015-05-07 InterNetX, Corp
srl

// stada : 2014-11-13 STADA Arzneimittel AG
stada

// staples : 2015-07-30 Staples, Inc.
staples

// star : 2015-01-08 Star India Private Limited
star

// statebank : 2015-03-12 STATE BANK OF INDIA
statebank

// statefarm : 2015-07-30 State Farm Mutual Automobile Insurance Company
statefarm

// stc : 2014-10-09 Saudi Telecom Company
stc

// stcgroup : 2014-10-09 Saudi Telecom Company
stcgroup

// stockholm : 2014-12-18 Stockholms kommun
stockholm

// storage : 2014-12-22 XYZ.COM LLC
storage

// store : 2015-04-09 DotStore Inc.
store

// stream : 2016-01-08 dot Stream Limited
stream

// studio : 2015-02-11 Dog Beach, LLC
studio

// study : 2014-12-11 OPEN UNIVERSITIES AUSTRALIA PTY LTD
study

// style : 2014-12-04 Binky Moon, LLC
style

// sucks : 2014-12-22 Vox Populi Registry Ltd.
sucks

// supplies : 2013-12-19 Binky Moon, LLC
supplies

// supply : 2013-12-19 Binky Moon, LLC
supply

// support : 2013-10-24 Binky Moon, LLC
support

// surf : 2014-01-09 Minds + Machines Group Limited
surf

// surgery : 2014-03-20 Binky Moon, LLC
surgery

// suzuki : 2014-02-20 SUZUKI MOTOR CORPORATION
suzuki

// swatch : 2015-01-08 The Swatch Group Ltd
swatch

// swiftcover : 2015-07-23 Swiftcover Insurance Services Limited
swiftcover

// swiss : 2014-10-16 Swiss Confederation
swiss

// sydney : 2014-09-18 State of New South Wales, Department of Premier and Cabinet
sydney

// systems : 2013-11-07 Binky Moon, LLC
systems

// tab : 2014-12-04 Tabcorp Holdings Limited
tab

// taipei : 2014-07-10 Taipei City Government
taipei

// talk : 2015-04-09 Amazon Registry Services, Inc.
talk

// taobao : 2015-01-15 Alibaba Group Holding Limited
taobao

// target : 2015-07-31 Target Domain Holdings, LLC
target

// tatamotors : 2015-03-12 Tata Motors Ltd
tatamotors

// tatar : 2014-04-24 Limited Liability Company "Coordination Center of Regional Domain of Tatarstan Republic"
tatar

// tattoo : 2013-08-30 UNR Corp.
tattoo

// tax : 2014-03-20 Binky Moon, LLC
tax

// taxi : 2015-03-19 Binky Moon, LLC
taxi

// tci : 2014-09-12 Asia Green IT System Bilgisayar San. ve Tic. Ltd. Sti.
tci

// tdk : 2015-06-11 TDK Corporation
tdk

// team : 2015-03-05 Binky Moon, LLC
team

// tech : 2015-01-30 Personals TLD Inc.
tech

// technology : 2013-09-13 Binky Moon, LLC
technology

// temasek : 2014-08-07 Temasek Holdings (Private) Limited
temasek

// tennis : 2014-12-04 Binky Moon, LLC
tennis

// teva : 2015-07-02 Teva Pharmaceutical Industries Limited
teva

// thd : 2015-04-02 Home Depot Product Authority, LLC
thd

// theater : 2015-03-19 Binky Moon, LLC
theater

// theatre : 2015-05-07 XYZ.COM LLC
theatre

// tiaa : 2015-07-23 Teachers Insurance and Annuity Association of America
tiaa

// tickets : 2015-02-05 Accent Media Limited
tickets

// tienda : 2013-11-14 Binky Moon, LLC
tienda

// tiffany : 2015-01-30 Tiffany and Company
tiffany

// tips : 2013-09-20 Binky Moon, LLC
tips

// tires : 2014-11-07 Binky Moon, LLC
tires

// tirol : 2014-04-24 punkt Tirol GmbH
tirol

// tjmaxx : 2015-07-16 The TJX Companies, Inc.
tjmaxx

// tjx : 2015-07-16 The TJX Companies, Inc.
tjx

// tkmaxx : 2015-07-16 The TJX Companies, Inc.
tkmaxx

// tmall : 2015-01-15 Alibaba Group Holding Limited
tmall

// today : 2013-09-20 Binky Moon, LLC
today

// tokyo : 2013-11-13 GMO Registry, Inc.
tokyo

// tools : 2013-11-21 Binky Moon, LLC
tools

// top : 2014-03-20 .TOP Registry
top

// toray : 2014-12-18 Toray Industries, Inc.
toray

// toshiba : 2014-04-10 TOSHIBA Corporation
toshiba

// total : 2015-08-06 Total SA
total

// tours : 2015-01-22 Binky Moon, LLC
tours

// town : 2014-03-06 Binky Moon, LLC
town

// toyota : 2015-04-23 TOYOTA MOTOR CORPORATION
toyota

// toys : 2014-03-06 Binky Moon, LLC
toys

// trade : 2014-01-23 Elite Registry Limited
trade

// trading : 2014-12-11 Dottrading Registry Limited
trading

// training : 2013-11-07 Binky Moon, LLC
training

// travel : 2015-10-09 Dog Beach, LLC
travel

// travelchannel : 2015-07-02 Lifestyle Domain Holdings, Inc.
travelchannel

// travelers : 2015-03-26 Travelers TLD, LLC
travelers

// travelersinsurance : 2015-03-26 Travelers TLD, LLC
travelersinsurance

// trust : 2014-10-16 NCC Group Inc.
trust

// trv : 2015-03-26 Travelers TLD, LLC
trv

// tube : 2015-06-11 Latin American Telecom LLC
tube

// tui : 2014-07-03 TUI AG
tui

// tunes : 2015-02-26 Amazon Registry Services, Inc.
tunes

// tushu : 2014-12-18 Amazon Registry Services, Inc.
tushu

// tvs : 2015-02-19 T V SUNDRAM IYENGAR  & SONS LIMITED
tvs

// ubank : 2015-08-20 National Australia Bank Limited
ubank

// ubs : 2014-12-11 UBS AG
ubs

// unicom : 2015-10-15 China United Network Communications Corporation Limited
unicom

// university : 2014-03-06 Binky Moon, LLC
university

// uno : 2013-09-11 DotSite Inc.
uno

// uol : 2014-05-01 UBN INTERNET LTDA.
uol

// ups : 2015-06-25 UPS Market Driver, Inc.
ups

// vacations : 2013-12-05 Binky Moon, LLC
vacations

// vana : 2014-12-11 Lifestyle Domain Holdings, Inc.
vana

// vanguard : 2015-09-03 The Vanguard Group, Inc.
vanguard

// vegas : 2014-01-16 Dot Vegas, Inc.
vegas

// ventures : 2013-08-27 Binky Moon, LLC
ventures

// verisign : 2015-08-13 VeriSign, Inc.
verisign

// versicherung : 2014-03-20 tldbox GmbH
versicherung

// vet : 2014-03-06 Dog Beach, LLC
vet

// viajes : 2013-10-17 Binky Moon, LLC
viajes

// video : 2014-10-16 Dog Beach, LLC
video

// vig : 2015-05-14 VIENNA INSURANCE GROUP AG Wiener Versicherung Gruppe
vig

// viking : 2015-04-02 Viking River Cruises (Bermuda) Ltd.
viking

// villas : 2013-12-05 Binky Moon, LLC
villas

// vin : 2015-06-18 Binky Moon, LLC
vin

// vip : 2015-01-22 Minds + Machines Group Limited
vip

// virgin : 2014-09-25 Virgin Enterprises Limited
virgin

// visa : 2015-07-30 Visa Worldwide Pte. Limited
visa

// vision : 2013-12-05 Binky Moon, LLC
vision

// viva : 2014-11-07 Saudi Telecom Company
viva

// vivo : 2015-07-31 Telefonica Brasil S.A.
vivo

// vlaanderen : 2014-02-06 DNS.be vzw
vlaanderen

// vodka : 2013-12-19 Minds + Machines Group Limited
vodka

// volkswagen : 2015-05-14 Volkswagen Group of America Inc.
volkswagen

// volvo : 2015-11-12 Volvo Holding Sverige Aktiebolag
volvo

// vote : 2013-11-21 Monolith Registry LLC
vote

// voting : 2013-11-13 Valuetainment Corp.
voting

// voto : 2013-11-21 Monolith Registry LLC
voto

// voyage : 2013-08-27 Binky Moon, LLC
voyage

// vuelos : 2015-03-05 Travel Reservations SRL
vuelos

// wales : 2014-05-08 Nominet UK
wales

// walmart : 2015-07-31 Wal-Mart Stores, Inc.
walmart

// walter : 2014-11-13 Sandvik AB
walter

// wang : 2013-10-24 Zodiac Wang Limited
wang

// wanggou : 2014-12-18 Amazon Registry Services, Inc.
wanggou

// watch : 2013-11-14 Binky Moon, LLC
watch

// watches : 2014-12-22 Richemont DNS Inc.
watches

// weather : 2015-01-08 International Business Machines Corporation
weather

// weatherchannel : 2015-03-12 International Business Machines Corporation
weatherchannel

// webcam : 2014-01-23 dot Webcam Limited
webcam

// weber : 2015-06-04 Saint-Gobain Weber SA
weber

// website : 2014-04-03 DotWebsite Inc.
website

// wed : 2013-10-01 Atgron, Inc.
wed

// wedding : 2014-04-24 Minds + Machines Group Limited
wedding

// weibo : 2015-03-05 Sina Corporation
weibo

// weir : 2015-01-29 Weir Group IP Limited
weir

// whoswho : 2014-02-20 Who's Who Registry
whoswho

// wien : 2013-10-28 punkt.wien GmbH
wien

// wiki : 2013-11-07 Top Level Design, LLC
wiki

// williamhill : 2014-03-13 William Hill Organization Limited
williamhill

// win : 2014-11-20 First Registry Limited
win

// windows : 2014-12-18 Microsoft Corporation
windows

// wine : 2015-06-18 Binky Moon, LLC
wine

// winners : 2015-07-16 The TJX Companies, Inc.
winners

// wme : 2014-02-13 William Morris Endeavor Entertainment, LLC
wme

// wolterskluwer : 2015-08-06 Wolters Kluwer N.V.
wolterskluwer

// woodside : 2015-07-09 Woodside Petroleum Limited
woodside

// work : 2013-12-19 Minds + Machines Group Limited
work

// works : 2013-11-14 Binky Moon, LLC
works

// world : 2014-06-12 Binky Moon, LLC
world

// wow : 2015-10-08 Amazon Registry Services, Inc.
wow

// wtc : 2013-12-19 World Trade Centers Association, Inc.
wtc

// wtf : 2014-03-06 Binky Moon, LLC
wtf

// xbox : 2014-12-18 Microsoft Corporation
xbox

// xerox : 2014-10-24 Xerox DNHC LLC
xerox

// xfinity : 2015-07-09 Comcast IP Holdings I, LLC
xfinity

// xihuan : 2015-01-08 Beijing Qihu Keji Co., Ltd.
xihuan

// xin : 2014-12-11 Elegant Leader Limited
xin

// xn--11b4c3d : 2015-01-15 VeriSign Sarl
कॉम

// xn--1ck2e1b : 2015-02-26 Amazon Registry Services, Inc.
セール

// xn--1qqw23a : 2014-01-09 Guangzhou YU Wei Information Technology Co., Ltd.
佛山

// xn--30rr7y : 2014-06-12 Excellent First Limited
慈善

// xn--3bst00m : 2013-09-13 Eagle Horizon Limited
集团

// xn--3ds443g : 2013-09-08 TLD REGISTRY LIMITED OY
在线

// xn--3oq18vl8pn36a : 2015-07-02 Volkswagen (China) Investment Co., Ltd.
大众汽车

// xn--3pxu8k : 2015-01-15 VeriSign Sarl
点看

// xn--42c2d9a : 2015-01-15 VeriSign Sarl
คอม

// xn--45q11c : 2013-11-21 Zodiac Gemini Ltd
八卦

// xn--4gbrim : 2013-10-04 Fans TLD Limited
موقع

// xn--55qw42g : 2013-11-08 China Organizational Name Administration Center
公益

// xn--55qx5d : 2013-11-14 China Internet Network Information Center (CNNIC)
公司

// xn--5su34j936bgsg : 2015-09-03 Shangri‐La International Hotel Management Limited
香格里拉

// xn--5tzm5g : 2014-12-22 Global Website TLD Asia Limited
网站

// xn--6frz82g : 2013-09-23 Afilias Limited
移动

// xn--6qq986b3xl : 2013-09-13 Tycoon Treasure Limited
我爱你

// xn--80adxhks : 2013-12-19 Foundation for Assistance for Internet Technologies and Infrastructure Development (FAITID)
москва

// xn--80aqecdr1a : 2015-10-21 Pontificium Consilium de Comunicationibus Socialibus (PCCS) (Pontifical Council for Social Communication)
католик

// xn--80asehdb : 2013-07-14 CORE Association
онлайн

// xn--80aswg : 2013-07-14 CORE Association
сайт

// xn--8y0a063a : 2015-03-26 China United Network Communications Corporation Limited
联通

// xn--9dbq2a : 2015-01-15 VeriSign Sarl
קום

// xn--9et52u : 2014-06-12 RISE VICTORY LIMITED
时尚

// xn--9krt00a : 2015-03-12 Sina Corporation
微博

// xn--b4w605ferd : 2014-08-07 Temasek Holdings (Private) Limited
淡马锡

// xn--bck1b9a5dre4c : 2015-02-26 Amazon Registry Services, Inc.
ファッション

// xn--c1avg : 2013-11-14 Public Interest Registry
орг

// xn--c2br7g : 2015-01-15 VeriSign Sarl
नेट

// xn--cck2b3b : 2015-02-26 Amazon Registry Services, Inc.
ストア

// xn--cckwcxetd : 2019-12-19 Amazon Registry Services, Inc.
アマゾン

// xn--cg4bki : 2013-09-27 SAMSUNG SDS CO., LTD
삼성

// xn--czr694b : 2014-01-16 Internet DotTrademark Organisation Limited
商标

// xn--czrs0t : 2013-12-19 Binky Moon, LLC
商店

// xn--czru2d : 2013-11-21 Zodiac Aquarius Limited
商城

// xn--d1acj3b : 2013-11-20 The Foundation for Network Initiatives “The Smart Internet”
дети

// xn--eckvdtc9d : 2014-12-18 Amazon Registry Services, Inc.
ポイント

// xn--efvy88h : 2014-08-22 Guangzhou YU Wei Information Technology Co., Ltd.
新闻

// xn--fct429k : 2015-04-09 Amazon Registry Services, Inc.
家電

// xn--fhbei : 2015-01-15 VeriSign Sarl
كوم

// xn--fiq228c5hs : 2013-09-08 TLD REGISTRY LIMITED OY
中文网

// xn--fiq64b : 2013-10-14 CITIC Group Corporation
中信

// xn--fjq720a : 2014-05-22 Binky Moon, LLC
娱乐

// xn--flw351e : 2014-07-31 Charleston Road Registry Inc.
谷歌

// xn--fzys8d69uvgm : 2015-05-14 PCCW Enterprises Limited
電訊盈科

// xn--g2xx48c : 2015-01-30 Minds + Machines Group Limited
购物

// xn--gckr3f0f : 2015-02-26 Amazon Registry Services, Inc.
クラウド

// xn--gk3at1e : 2015-10-08 Amazon Registry Services, Inc.
通販

// xn--hxt814e : 2014-05-15 Zodiac Taurus Limited
网店

// xn--i1b6b1a6a2e : 2013-11-14 Public Interest Registry
संगठन

// xn--imr513n : 2014-12-11 Internet DotTrademark Organisation Limited
餐厅

// xn--io0a7i : 2013-11-14 China Internet Network Information Center (CNNIC)
网络

// xn--j1aef : 2015-01-15 VeriSign Sarl
ком

// xn--jlq480n2rg : 2019-12-19 Amazon Registry Services, Inc.
亚马逊

// xn--jlq61u9w7b : 2015-01-08 Nokia Corporation
诺基亚

// xn--jvr189m : 2015-02-26 Amazon Registry Services, Inc.
食品

// xn--kcrx77d1x4a : 2014-11-07 Koninklijke Philips N.V.
飞利浦

// xn--kput3i : 2014-02-13 Beijing RITT-Net Technology Development Co., Ltd
手机

// xn--mgba3a3ejt : 2014-11-20 Aramco Services Company
ارامكو

// xn--mgba7c0bbn0a : 2015-05-14 Crescent Holding GmbH
العليان

// xn--mgbaakc7dvf : 2015-09-03 Emirates Telecommunications Corporation (trading as Etisalat)
اتصالات

// xn--mgbab2bd : 2013-10-31 CORE Association
بازار

// xn--mgbca7dzdo : 2015-07-30 Abu Dhabi Systems and Information Centre
ابوظبي

// xn--mgbi4ecexp : 2015-10-21 Pontificium Consilium de Comunicationibus Socialibus (PCCS) (Pontifical Council for Social Communication)
كاثوليك

// xn--mgbt3dhd : 2014-09-04 Asia Green IT System Bilgisayar San. ve Tic. Ltd. Sti.
همراه

// xn--mk1bu44c : 2015-01-15 VeriSign Sarl
닷컴

// xn--mxtq1m : 2014-03-06 Net-Chinese Co., Ltd.
政府

// xn--ngbc5azd : 2013-07-13 International Domain Registry Pty. Ltd.
شبكة

// xn--ngbe9e0a : 2014-12-04 Kuwait Finance House
بيتك

// xn--ngbrx : 2015-11-12 League of Arab States
عرب

// xn--nqv7f : 2013-11-14 Public Interest Registry
机构

// xn--nqv7fs00ema : 2013-11-14 Public Interest Registry
组织机构

// xn--nyqy26a : 2014-11-07 Stable Tone Limited
健康

// xn--otu796d : 2017-08-06 Jiang Yu Liang Cai Technology Company Limited
招聘

// xn--p1acf : 2013-12-12 Rusnames Limited
рус

// xn--pssy2u : 2015-01-15 VeriSign Sarl
大拿

// xn--q9jyb4c : 2013-09-17 Charleston Road Registry Inc.
みんな

// xn--qcka1pmc : 2014-07-31 Charleston Road Registry Inc.
グーグル

// xn--rhqv96g : 2013-09-11 Stable Tone Limited
世界

// xn--rovu88b : 2015-02-26 Amazon Registry Services, Inc.
書籍

// xn--ses554g : 2014-01-16 KNET Co., Ltd.
网址

// xn--t60b56a : 2015-01-15 VeriSign Sarl
닷넷

// xn--tckwe : 2015-01-15 VeriSign Sarl
コム

// xn--tiq49xqyj : 2015-10-21 Pontificium Consilium de Comunicationibus Socialibus (PCCS) (Pontifical Council for Social Communication)
天主教

// xn--unup4y : 2013-07-14 Binky Moon, LLC
游戏

// xn--vermgensberater-ctb : 2014-06-23 Deutsche Vermögensberatung Aktiengesellschaft DVAG
vermögensberater

// xn--vermgensberatung-pwb : 2014-06-23 Deutsche Vermögensberatung Aktiengesellschaft DVAG
vermögensberatung

// xn--vhquv : 2013-08-27 Binky Moon, LLC
企业

// xn--vuq861b : 2014-10-16 Beijing Tele-info Network Technology Co., Ltd.
信息

// xn--w4r85el8fhu5dnra : 2015-04-30 Kerry Trading Co. Limited
嘉里大酒店

// xn--w4rs40l : 2015-07-30 Kerry Trading Co. Limited
嘉里

// xn--xhq521b : 2013-11-14 Guangzhou YU Wei Information Technology Co., Ltd.
广东

// xn--zfr164b : 2013-11-08 China Organizational Name Administration Center
政务

// xyz : 2013-12-05 XYZ.COM LLC
xyz

// yachts : 2014-01-09 DERYachts, LLC
yachts

// yahoo : 2015-04-02 Yahoo! Domain Services Inc.
yahoo

// yamaxun : 2014-12-18 Amazon Registry Services, Inc.
yamaxun

// yandex : 2014-04-10 Yandex Europe B.V.
yandex

// yodobashi : 2014-11-20 YODOBASHI CAMERA CO.,LTD.
yodobashi

// yoga : 2014-05-29 Minds + Machines Group Limited
yoga

// yokohama : 2013-12-12 GMO Registry, Inc.
yokohama

// you : 2015-04-09 Amazon Registry Services, Inc.
you

// youtube : 2014-05-01 Charleston Road Registry Inc.
youtube

// yun : 2015-01-08 Beijing Qihu Keji Co., Ltd.
yun

// zappos : 2015-06-25 Amazon Registry Services, Inc.
zappos

// zara : 2014-11-07 Industria de Diseño Textil, S.A. (INDITEX, S.A.)
zara

// zero : 2014-12-18 Amazon Registry Services, Inc.
zero

// zip : 2014-05-08 Charleston Road Registry Inc.
zip

// zone : 2013-11-14 Binky Moon, LLC
zone

// zuerich : 2014-11-07 Kanton Zürich (Canton of Zurich)
zuerich


// ===END ICANN DOMAINS===
// ===BEGIN PRIVATE DOMAINS===
// (Note: these are in alphabetical order by company name)

// 1GB LLC : https://www.1gb.ua/
// Submitted by 1GB LLC <noc@1gb.com.ua>
cc.ua
inf.ua
ltd.ua

// 611coin : https://611project.org/
611.to

// Adobe : https://www.adobe.com/
// Submitted by Ian Boston <boston@adobe.com>
adobeaemcloud.com
adobeaemcloud.net
*.dev.adobeaemcloud.com

// Agnat sp. z o.o. : https://domena.pl
// Submitted by Przemyslaw Plewa <it-admin@domena.pl>
beep.pl

// alboto.ca : http://alboto.ca
// Submitted by Anton Avramov <avramov@alboto.ca>
barsy.ca

// Alces Software Ltd : http://alces-software.com
// Submitted by Mark J. Titorenko <mark.titorenko@alces-software.com>
*.compute.estate
*.alces.network

// all-inkl.com : https://all-inkl.com
// Submitted by Werner Kaltofen <wk@all-inkl.com>
kasserver.com

// Altervista: https://www.altervista.org
// Submitted by Carlo Cannas <tech_staff@altervista.it>
altervista.org

// alwaysdata : https://www.alwaysdata.com
// Submitted by Cyril <admin@alwaysdata.com>
alwaysdata.net

// Amazon CloudFront : https://aws.amazon.com/cloudfront/
// Submitted by Donavan Miller <donavanm@amazon.com>
cloudfront.net

// Amazon Elastic Compute Cloud : https://aws.amazon.com/ec2/
// Submitted by Luke Wells <psl-maintainers@amazon.com>
*.compute.amazonaws.com
*.compute-1.amazonaws.com
*.compute.amazonaws.com.cn
us-east-1.amazonaws.com

// Amazon Elastic Beanstalk : https://aws.amazon.com/elasticbeanstalk/
// Submitted by Luke Wells <psl-maintainers@amazon.com>
cn-north-1.eb.amazonaws.com.cn
cn-northwest-1.eb.amazonaws.com.cn
elasticbeanstalk.com
ap-northeast-1.elasticbeanstalk.com
ap-northeast-2.elasticbeanstalk.com
ap-northeast-3.elasticbeanstalk.com
ap-south-1.elasticbeanstalk.com
ap-southeast-1.elasticbeanstalk.com
ap-southeast-2.elasticbeanstalk.com
ca-central-1.elasticbeanstalk.com
eu-central-1.elasticbeanstalk.com
eu-west-1.elasticbeanstalk.com
eu-west-2.elasticbeanstalk.com
eu-west-3.elasticbeanstalk.com
sa-east-1.elasticbeanstalk.com
us-east-1.elasticbeanstalk.com
us-east-2.elasticbeanstalk.com
us-gov-west-1.elasticbeanstalk.com
us-west-1.elasticbeanstalk.com
us-west-2.elasticbeanstalk.com

// Amazon Elastic Load Balancing : https://aws.amazon.com/elasticloadbalancing/
// Submitted by Luke Wells <psl-maintainers@amazon.com>
*.elb.amazonaws.com
*.elb.amazonaws.com.cn

// Amazon S3 : https://aws.amazon.com/s3/
// Submitted by Luke Wells <psl-maintainers@amazon.com>
s3.amazonaws.com
s3-ap-northeast-1.amazonaws.com
s3-ap-northeast-2.amazonaws.com
s3-ap-south-1.amazonaws.com
s3-ap-southeast-1.amazonaws.com
s3-ap-southeast-2.amazonaws.com
s3-ca-central-1.amazonaws.com
s3-eu-central-1.amazonaws.com
s3-eu-west-1.amazonaws.com
s3-eu-west-2.amazonaws.com
s3-eu-west-3.amazonaws.com
s3-external-1.amazonaws.com
s3-fips-us-gov-west-1.amazonaws.com
s3-sa-east-1.amazonaws.com
s3-us-gov-west-1.amazonaws.com
s3-us-east-2.amazonaws.com
s3-us-west-1.amazonaws.com
s3-us-west-2.amazonaws.com
s3.ap-northeast-2.amazonaws.com
s3.ap-south-1.amazonaws.com
s3.cn-north-1.amazonaws.com.cn
s3.ca-central-1.amazonaws.com
s3.eu-central-1.amazonaws.com
s3.eu-west-2.amazonaws.com
s3.eu-west-3.amazonaws.com
s3.us-east-2.amazonaws.com
s3.dualstack.ap-northeast-1.amazonaws.com
s3.dualstack.ap-northeast-2.amazonaws.com
s3.dualstack.ap-south-1.amazonaws.com
s3.dualstack.ap-southeast-1.amazonaws.com
s3.dualstack.ap-southeast-2.amazonaws.com
s3.dualstack.ca-central-1.amazonaws.com
s3.dualstack.eu-central-1.amazonaws.com
s3.dualstack.eu-west-1.amazonaws.com
s3.dualstack.eu-west-2.amazonaws.com
s3.dualstack.eu-west-3.amazonaws.com
s3.dualstack.sa-east-1.amazonaws.com
s3.dualstack.us-east-1.amazonaws.com
s3.dualstack.us-east-2.amazonaws.com
s3-website-us-east-1.amazonaws.com
s3-website-us-west-1.amazonaws.com
s3-website-us-west-2.amazonaws.com
s3-website-ap-northeast-1.amazonaws.com
s3-website-ap-southeast-1.amazonaws.com
s3-website-ap-southeast-2.amazonaws.com
s3-website-eu-west-1.amazonaws.com
s3-website-sa-east-1.amazonaws.com
s3-website.ap-northeast-2.amazonaws.com
s3-website.ap-south-1.amazonaws.com
s3-website.ca-central-1.amazonaws.com
s3-website.eu-central-1.amazonaws.com
s3-website.eu-west-2.amazonaws.com
s3-website.eu-west-3.amazonaws.com
s3-website.us-east-2.amazonaws.com

// Amsterdam Wireless: https://www.amsterdamwireless.nl/
// Submitted by Imre Jonk <hostmaster@amsterdamwireless.nl>
amsw.nl

// Amune : https://amune.org/
// Submitted by Team Amune <cert@amune.org>
t3l3p0rt.net
tele.amune.org

// Apigee : https://apigee.com/
// Submitted by Apigee Security Team <security@apigee.com>
apigee.io

// Aptible : https://www.aptible.com/
// Submitted by Thomas Orozco <thomas@aptible.com>
on-aptible.com

// ASEINet : https://www.aseinet.com/
// Submitted by Asei SEKIGUCHI <mail@aseinet.com>
user.aseinet.ne.jp
gv.vc
d.gv.vc

// Asociación Amigos de la Informática "Euskalamiga" : http://encounter.eus/
// Submitted by Hector Martin <marcan@euskalencounter.org>
user.party.eus

// Association potager.org : https://potager.org/
// Submitted by Lunar <jardiniers@potager.org>
pimienta.org
poivron.org
potager.org
sweetpepper.org

// ASUSTOR Inc. : http://www.asustor.com
// Submitted by Vincent Tseng <vincenttseng@asustor.com>
myasustor.com

// AVM : https://avm.de
// Submitted by Andreas Weise <a.weise@avm.de>
myfritz.net

// AW AdvisorWebsites.com Software Inc : https://advisorwebsites.com
// Submitted by James Kennedy <domains@advisorwebsites.com>
*.awdev.ca
*.advisor.ws

// b-data GmbH : https://www.b-data.io
// Submitted by Olivier Benz <olivier.benz@b-data.ch>
b-data.io

// backplane : https://www.backplane.io
// Submitted by Anthony Voutas <anthony@backplane.io>
backplaneapp.io

// Balena : https://www.balena.io
// Submitted by Petros Angelatos <petrosagg@balena.io>
balena-devices.com

// Banzai Cloud
// Submitted by Janos Matyas <info@banzaicloud.com>
*.banzai.cloud
app.banzaicloud.io
*.backyards.banzaicloud.io


// BetaInABox
// Submitted by Adrian <adrian@betainabox.com>
betainabox.com

// BinaryLane : http://www.binarylane.com
// Submitted by Nathan O'Sullivan <nathan@mammoth.com.au>
bnr.la

// Blackbaud, Inc. : https://www.blackbaud.com
// Submitted by Paul Crowder <paul.crowder@blackbaud.com>
blackbaudcdn.net

// Boomla : https://boomla.com
// Submitted by Tibor Halter <thalter@boomla.com>
boomla.net

// Boxfuse : https://boxfuse.com
// Submitted by Axel Fontaine <axel@boxfuse.com>
boxfuse.io

// bplaced : https://www.bplaced.net/
// Submitted by Miroslav Bozic <security@bplaced.net>
square7.ch
bplaced.com
bplaced.de
square7.de
bplaced.net
square7.net

// BrowserSafetyMark
// Submitted by Dave Tharp <browsersafetymark.io@quicinc.com>
browsersafetymark.io

// Bytemark Hosting : https://www.bytemark.co.uk
// Submitted by Paul Cammish <paul.cammish@bytemark.co.uk>
uk0.bigv.io
dh.bytemark.co.uk
vm.bytemark.co.uk

// callidomus : https://www.callidomus.com/
// Submitted by Marcus Popp <admin@callidomus.com>
mycd.eu

// Carrd : https://carrd.co
// Submitted by AJ <aj@carrd.co>
carrd.co
crd.co
uwu.ai

// CentralNic : http://www.centralnic.com/names/domains
// Submitted by registry <gavin.brown@centralnic.com>
ae.org
ar.com
br.com
cn.com
com.de
com.se
de.com
eu.com
gb.com
gb.net
hu.com
hu.net
jp.net
jpn.com
kr.com
mex.com
no.com
qc.com
ru.com
sa.com
se.net
uk.com
uk.net
us.com
uy.com
za.bz
za.com

// Africa.com Web Solutions Ltd : https://registry.africa.com
// Submitted by Gavin Brown <gavin.brown@centralnic.com>
africa.com

// iDOT Services Limited : http://www.domain.gr.com
// Submitted by Gavin Brown <gavin.brown@centralnic.com>
gr.com

// Radix FZC : http://domains.in.net
// Submitted by Gavin Brown <gavin.brown@centralnic.com>
in.net

// US REGISTRY LLC : http://us.org
// Submitted by Gavin Brown <gavin.brown@centralnic.com>
us.org

// co.com Registry, LLC : https://registry.co.com
// Submitted by Gavin Brown <gavin.brown@centralnic.com>
co.com

// c.la : http://www.c.la/
c.la

// certmgr.org : https://certmgr.org
// Submitted by B. Blechschmidt <hostmaster@certmgr.org>
certmgr.org

// Citrix : https://citrix.com
// Submitted by Alex Stoddard <alex.stoddard@citrix.com>
xenapponazure.com

// Civilized Discourse Construction Kit, Inc. : https://www.discourse.org/
// Submitted by Rishabh Nambiar & Michael Brown <team@discourse.org>
discourse.group
discourse.team

// ClearVox : http://www.clearvox.nl/
// Submitted by Leon Rowland <leon@clearvox.nl>
virtueeldomein.nl

// Clever Cloud : https://www.clever-cloud.com/
// Submitted by Quentin Adam <noc@clever-cloud.com>
cleverapps.io

// Clerk : https://www.clerk.dev
// Submitted by Colin Sidoti <colin@clerk.dev>
*.lcl.dev
*.stg.dev

// Clic2000 : https://clic2000.fr
// Submitted by Mathilde Blanchemanche <mathilde@clic2000.fr>
clic2000.net

// Cloud66 : https://www.cloud66.com/
// Submitted by Khash Sajadi <khash@cloud66.com>
c66.me
cloud66.ws
cloud66.zone

// CloudAccess.net : https://www.cloudaccess.net/
// Submitted by Pawel Panek <noc@cloudaccess.net>
jdevcloud.com
wpdevcloud.com
cloudaccess.host
freesite.host
cloudaccess.net

// cloudControl : https://www.cloudcontrol.com/
// Submitted by Tobias Wilken <tw@cloudcontrol.com>
cloudcontrolled.com
cloudcontrolapp.com

// Cloudera, Inc. : https://www.cloudera.com/
// Submitted by Philip Langdale <security@cloudera.com>
cloudera.site

// Cloudflare, Inc. : https://www.cloudflare.com/
// Submitted by Jake Riesterer <publicsuffixlist@cloudflare.com>
trycloudflare.com
workers.dev

// Clovyr : https://clovyr.io
// Submitted by Patrick Nielsen <patrick@clovyr.io>
wnext.app

// co.ca : http://registry.co.ca/
co.ca

// Co & Co : https://co-co.nl/
// Submitted by Govert Versluis <govert@co-co.nl>
*.otap.co

// i-registry s.r.o. : http://www.i-registry.cz/
// Submitted by Martin Semrad <semrad@i-registry.cz>
co.cz

// CDN77.com : http://www.cdn77.com
// Submitted by Jan Krpes <jan.krpes@cdn77.com>
c.cdn77.org
cdn77-ssl.net
r.cdn77.net
rsc.cdn77.org
ssl.origin.cdn77-secure.org

// Cloud DNS Ltd : http://www.cloudns.net
// Submitted by Aleksander Hristov <noc@cloudns.net>
cloudns.asia
cloudns.biz
cloudns.club
cloudns.cc
cloudns.eu
cloudns.in
cloudns.info
cloudns.org
cloudns.pro
cloudns.pw
cloudns.us

// Cloudeity Inc : https://cloudeity.com
// Submitted by Stefan Dimitrov <contact@cloudeity.com>
cloudeity.net

// CNPY : https://cnpy.gdn
// Submitted by Angelo Gladding <angelo@lahacker.net>
cnpy.gdn

// CoDNS B.V.
co.nl
co.no

// Combell.com : https://www.combell.com
// Submitted by Thomas Wouters <thomas.wouters@combellgroup.com>
webhosting.be
hosting-cluster.nl

// Coordination Center for TLD RU and XN--P1AI : https://cctld.ru/en/domains/domens_ru/reserved/
// Submitted by George Georgievsky <gug@cctld.ru>
ac.ru
edu.ru
gov.ru
int.ru
mil.ru
test.ru

// COSIMO GmbH : http://www.cosimo.de
// Submitted by Rene Marticke <rmarticke@cosimo.de>
dyn.cosidns.de
dynamisches-dns.de
dnsupdater.de
internet-dns.de
l-o-g-i-n.de
dynamic-dns.info
feste-ip.net
knx-server.net
static-access.net

// Craynic, s.r.o. : http://www.craynic.com/
// Submitted by Ales Krajnik <ales.krajnik@craynic.com>
realm.cz

// Cryptonomic : https://cryptonomic.net/
// Submitted by Andrew Cady <public-suffix-list@cryptonomic.net>
*.cryptonomic.net

// Cupcake : https://cupcake.io/
// Submitted by Jonathan Rudenberg <jonathan@cupcake.io>
cupcake.is

// Curv UG : https://curv-labs.de/
// Submitted by Marvin Wiesner <Marvin@curv-labs.de>
curv.dev

// Customer OCI - Oracle Dyn https://cloud.oracle.com/home https://dyn.com/dns/
// Submitted by Gregory Drake <support@dyn.com>
// Note: This is intended to also include customer-oci.com due to wildcards implicitly including the current label
*.customer-oci.com
*.oci.customer-oci.com
*.ocp.customer-oci.com
*.ocs.customer-oci.com

// cyon GmbH : https://www.cyon.ch/
// Submitted by Dominic Luechinger <dol@cyon.ch>
cyon.link
cyon.site

// Daplie, Inc : https://daplie.com
// Submitted by AJ ONeal <aj@daplie.com>
daplie.me
localhost.daplie.me

// Datto, Inc. : https://www.datto.com/
// Submitted by Philipp Heckel <ph@datto.com>
dattolocal.com
dattorelay.com
dattoweb.com
mydatto.com
dattolocal.net
mydatto.net

// Dansk.net : http://www.dansk.net/
// Submitted by Anani Voule <digital@digital.co.dk>
biz.dk
co.dk
firm.dk
reg.dk
store.dk

// dappnode.io : https://dappnode.io/
// Submitted by Abel Boldu / DAppNode Team <community@dappnode.io>
dyndns.dappnode.io

// dapps.earth : https://dapps.earth/
// Submitted by Daniil Burdakov <icqkill@gmail.com>
*.dapps.earth
*.bzz.dapps.earth

// Dark, Inc. : https://darklang.com
// Submitted by Paul Biggar <ops@darklang.com>
builtwithdark.com

// Datawire, Inc : https://www.datawire.io
// Submitted by Richard Li <secalert@datawire.io>
edgestack.me

// Debian : https://www.debian.org/
// Submitted by Peter Palfrader / Debian Sysadmin Team <dsa-publicsuffixlist@debian.org>
debian.net

// deSEC : https://desec.io/
// Submitted by Peter Thomassen <peter@desec.io>
dedyn.io

// DNShome : https://www.dnshome.de/
// Submitted by Norbert Auler <mail@dnshome.de>
dnshome.de

// DotArai : https://www.dotarai.com/
// Submitted by Atsadawat Netcharadsang <atsadawat@dotarai.co.th>
online.th
shop.th

// DrayTek Corp. : https://www.draytek.com/
// Submitted by Paul Fang <mis@draytek.com>
drayddns.com

// DreamHost : http://www.dreamhost.com/
// Submitted by Andrew Farmer <andrew.farmer@dreamhost.com>
dreamhosters.com

// Drobo : http://www.drobo.com/
// Submitted by Ricardo Padilha <rpadilha@drobo.com>
mydrobo.com

// Drud Holdings, LLC. : https://www.drud.com/
// Submitted by Kevin Bridges <kevin@drud.com>
drud.io
drud.us

// DuckDNS : http://www.duckdns.org/
// Submitted by Richard Harper <richard@duckdns.org>
duckdns.org

// bitbridge.net : Submitted by Craig Welch, abeliidev@gmail.com
bitbridge.net

// dy.fi : http://dy.fi/
// Submitted by Heikki Hannikainen <hessu@hes.iki.fi>
dy.fi
tunk.org

// DynDNS.com : http://www.dyndns.com/services/dns/dyndns/
dyndns-at-home.com
dyndns-at-work.com
dyndns-blog.com
dyndns-free.com
dyndns-home.com
dyndns-ip.com
dyndns-mail.com
dyndns-office.com
dyndns-pics.com
dyndns-remote.com
dyndns-server.com
dyndns-web.com
dyndns-wiki.com
dyndns-work.com
dyndns.biz
dyndns.info
dyndns.org
dyndns.tv
at-band-camp.net
ath.cx
barrel-of-knowledge.info
barrell-of-knowledge.info
better-than.tv
blogdns.com
blogdns.net
blogdns.org
blogsite.org
boldlygoingnowhere.org
broke-it.net
buyshouses.net
cechire.com
dnsalias.com
dnsalias.net
dnsalias.org
dnsdojo.com
dnsdojo.net
dnsdojo.org
does-it.net
doesntexist.com
doesntexist.org
dontexist.com
dontexist.net
dontexist.org
doomdns.com
doomdns.org
dvrdns.org
dyn-o-saur.com
dynalias.com
dynalias.net
dynalias.org
dynathome.net
dyndns.ws
endofinternet.net
endofinternet.org
endoftheinternet.org
est-a-la-maison.com
est-a-la-masion.com
est-le-patron.com
est-mon-blogueur.com
for-better.biz
for-more.biz
for-our.info
for-some.biz
for-the.biz
forgot.her.name
forgot.his.name
from-ak.com
from-al.com
from-ar.com
from-az.net
from-ca.com
from-co.net
from-ct.com
from-dc.com
from-de.com
from-fl.com
from-ga.com
from-hi.com
from-ia.com
from-id.com
from-il.com
from-in.com
from-ks.com
from-ky.com
from-la.net
from-ma.com
from-md.com
from-me.org
from-mi.com
from-mn.com
from-mo.com
from-ms.com
from-mt.com
from-nc.com
from-nd.com
from-ne.com
from-nh.com
from-nj.com
from-nm.com
from-nv.com
from-ny.net
from-oh.com
from-ok.com
from-or.com
from-pa.com
from-pr.com
from-ri.com
from-sc.com
from-sd.com
from-tn.com
from-tx.com
from-ut.com
from-va.com
from-vt.com
from-wa.com
from-wi.com
from-wv.com
from-wy.com
ftpaccess.cc
fuettertdasnetz.de
game-host.org
game-server.cc
getmyip.com
gets-it.net
go.dyndns.org
gotdns.com
gotdns.org
groks-the.info
groks-this.info
ham-radio-op.net
here-for-more.info
hobby-site.com
hobby-site.org
home.dyndns.org
homedns.org
homeftp.net
homeftp.org
homeip.net
homelinux.com
homelinux.net
homelinux.org
homeunix.com
homeunix.net
homeunix.org
iamallama.com
in-the-band.net
is-a-anarchist.com
is-a-blogger.com
is-a-bookkeeper.com
is-a-bruinsfan.org
is-a-bulls-fan.com
is-a-candidate.org
is-a-caterer.com
is-a-celticsfan.org
is-a-chef.com
is-a-chef.net
is-a-chef.org
is-a-conservative.com
is-a-cpa.com
is-a-cubicle-slave.com
is-a-democrat.com
is-a-designer.com
is-a-doctor.com
is-a-financialadvisor.com
is-a-geek.com
is-a-geek.net
is-a-geek.org
is-a-green.com
is-a-guru.com
is-a-hard-worker.com
is-a-hunter.com
is-a-knight.org
is-a-landscaper.com
is-a-lawyer.com
is-a-liberal.com
is-a-libertarian.com
is-a-linux-user.org
is-a-llama.com
is-a-musician.com
is-a-nascarfan.com
is-a-nurse.com
is-a-painter.com
is-a-patsfan.org
is-a-personaltrainer.com
is-a-photographer.com
is-a-player.com
is-a-republican.com
is-a-rockstar.com
is-a-socialist.com
is-a-soxfan.org
is-a-student.com
is-a-teacher.com
is-a-techie.com
is-a-therapist.com
is-an-accountant.com
is-an-actor.com
is-an-actress.com
is-an-anarchist.com
is-an-artist.com
is-an-engineer.com
is-an-entertainer.com
is-by.us
is-certified.com
is-found.org
is-gone.com
is-into-anime.com
is-into-cars.com
is-into-cartoons.com
is-into-games.com
is-leet.com
is-lost.org
is-not-certified.com
is-saved.org
is-slick.com
is-uberleet.com
is-very-bad.org
is-very-evil.org
is-very-good.org
is-very-nice.org
is-very-sweet.org
is-with-theband.com
isa-geek.com
isa-geek.net
isa-geek.org
isa-hockeynut.com
issmarterthanyou.com
isteingeek.de
istmein.de
kicks-ass.net
kicks-ass.org
knowsitall.info
land-4-sale.us
lebtimnetz.de
leitungsen.de
likes-pie.com
likescandy.com
merseine.nu
mine.nu
misconfused.org
mypets.ws
myphotos.cc
neat-url.com
office-on-the.net
on-the-web.tv
podzone.net
podzone.org
readmyblog.org
saves-the-whales.com
scrapper-site.net
scrapping.cc
selfip.biz
selfip.com
selfip.info
selfip.net
selfip.org
sells-for-less.com
sells-for-u.com
sells-it.net
sellsyourhome.org
servebbs.com
servebbs.net
servebbs.org
serveftp.net
serveftp.org
servegame.org
shacknet.nu
simple-url.com
space-to-rent.com
stuff-4-sale.org
stuff-4-sale.us
teaches-yoga.com
thruhere.net
traeumtgerade.de
webhop.biz
webhop.info
webhop.net
webhop.org
worse-than.tv
writesthisblog.com

// ddnss.de : https://www.ddnss.de/
// Submitted by Robert Niedziela <webmaster@ddnss.de>
ddnss.de
dyn.ddnss.de
dyndns.ddnss.de
dyndns1.de
dyn-ip24.de
home-webserver.de
dyn.home-webserver.de
myhome-server.de
ddnss.org

// Definima : http://www.definima.com/
// Submitted by Maxence Bitterli <maxence@definima.com>
definima.net
definima.io

// dnstrace.pro : https://dnstrace.pro/
// Submitted by Chris Partridge <chris@partridge.tech>
bci.dnstrace.pro

// Dynu.com : https://www.dynu.com/
// Submitted by Sue Ye <sue@dynu.com>
ddnsfree.com
ddnsgeek.com
giize.com
gleeze.com
kozow.com
loseyourip.com
ooguy.com
theworkpc.com
casacam.net
dynu.net
accesscam.org
camdvr.org
freeddns.org
mywire.org
webredirect.org
myddns.rocks
blogsite.xyz

// dynv6 : https://dynv6.com
// Submitted by Dominik Menke <dom@digineo.de>
dynv6.net

// E4YOU spol. s.r.o. : https://e4you.cz/
// Submitted by Vladimir Dudr <info@e4you.cz>
e4.cz

// En root‽ : https://en-root.org
// Submitted by Emmanuel Raviart <emmanuel@raviart.com>
en-root.fr

// Enalean SAS: https://www.enalean.com
// Submitted by Thomas Cottier <thomas.cottier@enalean.com>
mytuleap.com

// ECG Robotics, Inc: https://ecgrobotics.org
// Submitted by <frc1533@ecgrobotics.org>
onred.one
staging.onred.one

// Enonic : http://enonic.com/
// Submitted by Erik Kaareng-Sunde <esu@enonic.com>
enonic.io
customer.enonic.io

// EU.org https://eu.org/
// Submitted by Pierre Beyssac <hostmaster@eu.org>
eu.org
al.eu.org
asso.eu.org
at.eu.org
au.eu.org
be.eu.org
bg.eu.org
ca.eu.org
cd.eu.org
ch.eu.org
cn.eu.org
cy.eu.org
cz.eu.org
de.eu.org
dk.eu.org
edu.eu.org
ee.eu.org
es.eu.org
fi.eu.org
fr.eu.org
gr.eu.org
hr.eu.org
hu.eu.org
ie.eu.org
il.eu.org
in.eu.org
int.eu.org
is.eu.org
it.eu.org
jp.eu.org
kr.eu.org
lt.eu.org
lu.eu.org
lv.eu.org
mc.eu.org
me.eu.org
mk.eu.org
mt.eu.org
my.eu.org
net.eu.org
ng.eu.org
nl.eu.org
no.eu.org
nz.eu.org
paris.eu.org
pl.eu.org
pt.eu.org
q-a.eu.org
ro.eu.org
ru.eu.org
se.eu.org
si.eu.org
sk.eu.org
tr.eu.org
uk.eu.org
us.eu.org

// Evennode : http://www.evennode.com/
// Submitted by Michal Kralik <support@evennode.com>
eu-1.evennode.com
eu-2.evennode.com
eu-3.evennode.com
eu-4.evennode.com
us-1.evennode.com
us-2.evennode.com
us-3.evennode.com
us-4.evennode.com

// eDirect Corp. : https://hosting.url.com.tw/
// Submitted by C.S. chang <cschang@corp.url.com.tw>
twmail.cc
twmail.net
twmail.org
mymailer.com.tw
url.tw

// Fabrica Technologies, Inc. : https://www.fabrica.dev/
// Submitted by Eric Jiang <eric@fabrica.dev>
onfabrica.com

// Facebook, Inc.
// Submitted by Peter Ruibal <public-suffix@fb.com>
apps.fbsbx.com

// FAITID : https://faitid.org/
// Submitted by Maxim Alzoba <tech.contact@faitid.org>
// https://www.flexireg.net/stat_info
ru.net
adygeya.ru
bashkiria.ru
bir.ru
cbg.ru
com.ru
dagestan.ru
grozny.ru
kalmykia.ru
kustanai.ru
marine.ru
mordovia.ru
msk.ru
mytis.ru
nalchik.ru
nov.ru
pyatigorsk.ru
spb.ru
vladikavkaz.ru
vladimir.ru
abkhazia.su
adygeya.su
aktyubinsk.su
arkhangelsk.su
armenia.su
ashgabad.su
azerbaijan.su
balashov.su
bashkiria.su
bryansk.su
bukhara.su
chimkent.su
dagestan.su
east-kazakhstan.su
exnet.su
georgia.su
grozny.su
ivanovo.su
jambyl.su
kalmykia.su
kaluga.su
karacol.su
karaganda.su
karelia.su
khakassia.su
krasnodar.su
kurgan.su
kustanai.su
lenug.su
mangyshlak.su
mordovia.su
msk.su
murmansk.su
nalchik.su
navoi.su
north-kazakhstan.su
nov.su
obninsk.su
penza.su
pokrovsk.su
sochi.su
spb.su
tashkent.su
termez.su
togliatti.su
troitsk.su
tselinograd.su
tula.su
tuva.su
vladikavkaz.su
vladimir.su
vologda.su

// Fancy Bits, LLC : http://getchannels.com
// Submitted by Aman Gupta <aman@getchannels.com>
channelsdvr.net
u.channelsdvr.net

// Fastly Inc. : http://www.fastly.com/
// Submitted by Fastly Security <security@fastly.com>
fastly-terrarium.com
fastlylb.net
map.fastlylb.net
freetls.fastly.net
map.fastly.net
a.prod.fastly.net
global.prod.fastly.net
a.ssl.fastly.net
b.ssl.fastly.net
global.ssl.fastly.net

// FASTVPS EESTI OU : https://fastvps.ru/
// Submitted by Likhachev Vasiliy <lihachev@fastvps.ru>
fastvps-server.com
fastvps.host
myfast.host
fastvps.site
myfast.space

// Featherhead : https://featherhead.xyz/
// Submitted by Simon Menke <simon@featherhead.xyz>
fhapp.xyz

// Fedora : https://fedoraproject.org/
// submitted by Patrick Uiterwijk <puiterwijk@fedoraproject.org>
fedorainfracloud.org
fedorapeople.org
cloud.fedoraproject.org
app.os.fedoraproject.org
app.os.stg.fedoraproject.org

// FearWorks Media Ltd. : https://fearworksmedia.co.uk
// submitted by Keith Fairley <domains@fearworksmedia.co.uk>
conn.uk
copro.uk
couk.me
ukco.me

// Fermax : https://fermax.com/
// submitted by Koen Van Isterdael <k.vanisterdael@fermax.be>
mydobiss.com

// Filegear Inc. : https://www.filegear.com
// Submitted by Jason Zhu <jason@owtware.com>
filegear.me
filegear-au.me
filegear-de.me
filegear-gb.me
filegear-ie.me
filegear-jp.me
filegear-sg.me

// Firebase, Inc.
// Submitted by Chris Raynor <chris@firebase.com>
firebaseapp.com

// fly.io: https://fly.io
// Submitted by Kurt Mackey <kurt@fly.io>
fly.dev
edgeapp.net
shw.io

// Flynn : https://flynn.io
// Submitted by Jonathan Rudenberg <jonathan@flynn.io>
flynnhosting.net

// Frederik Braun https://frederik-braun.com
// Submitted by Frederik Braun <fb@frederik-braun.com>
0e.vc

// Freebox : http://www.freebox.fr
// Submitted by Romain Fliedel <rfliedel@freebox.fr>
freebox-os.com
freeboxos.com
fbx-os.fr
fbxos.fr
freebox-os.fr
freeboxos.fr

// freedesktop.org : https://www.freedesktop.org
// Submitted by Daniel Stone <daniel@fooishbar.org>
freedesktop.org

// FunkFeuer - Verein zur Förderung freier Netze : https://www.funkfeuer.at
// Submitted by Daniel A. Maierhofer <vorstand@funkfeuer.at>
wien.funkfeuer.at

// Futureweb OG : http://www.futureweb.at
// Submitted by Andreas Schnederle-Wagner <schnederle@futureweb.at>
*.futurecms.at
*.ex.futurecms.at
*.in.futurecms.at
futurehosting.at
futuremailing.at
*.ex.ortsinfo.at
*.kunden.ortsinfo.at
*.statics.cloud

// GDS : https://www.gov.uk/service-manual/operations/operating-servicegovuk-subdomains
// Submitted by David Illsley <david.illsley@digital.cabinet-office.gov.uk>
service.gov.uk

// Gehirn Inc. : https://www.gehirn.co.jp/
// Submitted by Kohei YOSHIDA <tech@gehirn.co.jp>
gehirn.ne.jp
usercontent.jp

// Gentlent, Inc. : https://www.gentlent.com
// Submitted by Tom Klein <tom@gentlent.com>
gentapps.com
gentlentapis.com
lab.ms

// GitHub, Inc.
// Submitted by Patrick Toomey <security@github.com>
github.io
githubusercontent.com

// GitLab, Inc.
// Submitted by Alex Hanselka <alex@gitlab.com>
gitlab.io

// Gitplac.si - https://gitplac.si
// Submitted by Aljaž Starc <me@aljaxus.eu>
gitpage.si

// Glitch, Inc : https://glitch.com
// Submitted by Mads Hartmann <mads@glitch.com>
glitch.me

// GMO Pepabo, Inc. : https://pepabo.com/
// Submitted by dojineko <admin@pepabo.com>
lolipop.io

// GOV.UK Platform as a Service : https://www.cloud.service.gov.uk/
// Submitted by Tom Whitwell <tom.whitwell@digital.cabinet-office.gov.uk>
cloudapps.digital
london.cloudapps.digital

// UKHomeOffice : https://www.gov.uk/government/organisations/home-office
// Submitted by Jon Shanks <jon.shanks@digital.homeoffice.gov.uk>
homeoffice.gov.uk

// GlobeHosting, Inc.
// Submitted by Zoltan Egresi <egresi@globehosting.com>
ro.im
shop.ro

// GoIP DNS Services : http://www.goip.de
// Submitted by Christian Poulter <milchstrasse@goip.de>
goip.de

// Google, Inc.
// Submitted by Eduardo Vela <evn@google.com>
run.app
a.run.app
web.app
*.0emm.com
appspot.com
*.r.appspot.com
blogspot.ae
blogspot.al
blogspot.am
blogspot.ba
blogspot.be
blogspot.bg
blogspot.bj
blogspot.ca
blogspot.cf
blogspot.ch
blogspot.cl
blogspot.co.at
blogspot.co.id
blogspot.co.il
blogspot.co.ke
blogspot.co.nz
blogspot.co.uk
blogspot.co.za
blogspot.com
blogspot.com.ar
blogspot.com.au
blogspot.com.br
blogspot.com.by
blogspot.com.co
blogspot.com.cy
blogspot.com.ee
blogspot.com.eg
blogspot.com.es
blogspot.com.mt
blogspot.com.ng
blogspot.com.tr
blogspot.com.uy
blogspot.cv
blogspot.cz
blogspot.de
blogspot.dk
blogspot.fi
blogspot.fr
blogspot.gr
blogspot.hk
blogspot.hr
blogspot.hu
blogspot.ie
blogspot.in
blogspot.is
blogspot.it
blogspot.jp
blogspot.kr
blogspot.li
blogspot.lt
blogspot.lu
blogspot.md
blogspot.mk
blogspot.mr
blogspot.mx
blogspot.my
blogspot.nl
blogspot.no
blogspot.pe
blogspot.pt
blogspot.qa
blogspot.re
blogspot.ro
blogspot.rs
blogspot.ru
blogspot.se
blogspot.sg
blogspot.si
blogspot.sk
blogspot.sn
blogspot.td
blogspot.tw
blogspot.ug
blogspot.vn
cloudfunctions.net
cloud.goog
codespot.com
googleapis.com
googlecode.com
pagespeedmobilizer.com
publishproxy.com
withgoogle.com
withyoutube.com

// Aaron Marais' Gitlab pages: https://lab.aaronleem.co.za
// Submitted by Aaron Marais <its_me@aaronleem.co.za>
graphox.us

// Group 53, LLC : https://www.group53.com
// Submitted by Tyler Todd <noc@nova53.net>
awsmppl.com

// Hakaran group: http://hakaran.cz
// Submited by Arseniy Sokolov <security@hakaran.cz>
fin.ci
free.hr
caa.li
ua.rs
conf.se

// Handshake : https://handshake.org
// Submitted by Mike Damm <md@md.vc>
hs.zone
hs.run

// Hashbang : https://hashbang.sh
hashbang.sh

// Hasura : https://hasura.io
// Submitted by Shahidh K Muhammed <shahidh@hasura.io>
hasura.app
hasura-app.io

// Hepforge : https://www.hepforge.org
// Submitted by David Grellscheid <admin@hepforge.org>
hepforge.org

// Heroku : https://www.heroku.com/
// Submitted by Tom Maher <tmaher@heroku.com>
herokuapp.com
herokussl.com

// Hibernating Rhinos
// Submitted by Oren Eini <oren@ravendb.net>
myravendb.com
ravendb.community
ravendb.me
development.run
ravendb.run

// HOSTBIP REGISTRY : https://www.hostbip.com/
// Submitted by Atanunu Igbunuroghene <publicsuffixlist@hostbip.com>
bpl.biz
orx.biz
ng.city
biz.gl
ng.ink
col.ng
firm.ng
gen.ng
ltd.ng
ngo.ng
ng.school
sch.so

// HostyHosting (hostyhosting.com)
hostyhosting.io

// Häkkinen.fi
// Submitted by Eero Häkkinen <Eero+psl@Häkkinen.fi>
häkkinen.fi

// Ici la Lune : http://www.icilalune.com/
// Submitted by Simon Morvan <simon@icilalune.com>
*.moonscale.io
moonscale.net

// iki.fi
// Submitted by Hannu Aronsson <haa@iki.fi>
iki.fi

// Individual Network Berlin e.V. : https://www.in-berlin.de/
// Submitted by Christian Seitz <chris@in-berlin.de>
dyn-berlin.de
in-berlin.de
in-brb.de
in-butter.de
in-dsl.de
in-dsl.net
in-dsl.org
in-vpn.de
in-vpn.net
in-vpn.org

// info.at : http://www.info.at/
biz.at
info.at

// info.cx : http://info.cx
// Submitted by Jacob Slater <whois@igloo.to>
info.cx

// Interlegis : http://www.interlegis.leg.br
// Submitted by Gabriel Ferreira <registrobr@interlegis.leg.br>
ac.leg.br
al.leg.br
am.leg.br
ap.leg.br
ba.leg.br
ce.leg.br
df.leg.br
es.leg.br
go.leg.br
ma.leg.br
mg.leg.br
ms.leg.br
mt.leg.br
pa.leg.br
pb.leg.br
pe.leg.br
pi.leg.br
pr.leg.br
rj.leg.br
rn.leg.br
ro.leg.br
rr.leg.br
rs.leg.br
sc.leg.br
se.leg.br
sp.leg.br
to.leg.br

// intermetrics GmbH : https://pixolino.com/
// Submitted by Wolfgang Schwarz <admin@intermetrics.de>
pixolino.com

// IPiFony Systems, Inc. : https://www.ipifony.com/
// Submitted by Matthew Hardeman <mhardeman@ipifony.com>
ipifony.net

// IServ GmbH : https://iserv.eu
// Submitted by Kim-Alexander Brodowski <info@iserv.eu>
mein-iserv.de
schulserver.de
test-iserv.de
iserv.dev

// I-O DATA DEVICE, INC. : http://www.iodata.com/
// Submitted by Yuji Minagawa <domains-admin@iodata.jp>
iobb.net

//Jelastic, Inc. : https://jelastic.com/
// Submited by Ihor Kolodyuk <ik@jelastic.com>
jele.cloud
jele.club
dopaas.com
hidora.com
jcloud.ik-server.com
demo.jelastic.com
j.scaleforce.com.cy
jele.host
mircloud.host
jele.io
cloudjiffy.net
jls-sto1.elastx.net
jelastic.saveincloud.net
jelastic.regruhosting.ru
jele.site
jelastic.team
j.layershift.co.uk

// Jino : https://www.jino.ru
// Submitted by Sergey Ulyashin <ulyashin@jino.ru>
myjino.ru
*.hosting.myjino.ru
*.landing.myjino.ru
*.spectrum.myjino.ru
*.vps.myjino.ru

// Joyent : https://www.joyent.com/
// Submitted by Brian Bennett <brian.bennett@joyent.com>
*.triton.zone
*.cns.joyent.com

// JS.ORG : http://dns.js.org
// Submitted by Stefan Keim <admin@js.org>
js.org

// KaasHosting : http://www.kaashosting.nl/
// Submitted by Wouter Bakker <hostmaster@kaashosting.nl>
kaas.gg
khplay.nl

// Keyweb AG : https://www.keyweb.de
// Submitted by Martin Dannehl <postmaster@keymachine.de>
keymachine.de

// KingHost : https://king.host
// Submitted by Felipe Keller Braz <felipebraz@kinghost.com.br>
kinghost.net
uni5.net

// KnightPoint Systems, LLC : http://www.knightpoint.com/
// Submitted by Roy Keene <rkeene@knightpoint.com>
knightpoint.systems

// KUROKU LTD : https://kuroku.ltd/
// Submitted by DisposaBoy <security@oya.to>
oya.to

// .KRD : http://nic.krd/data/krd/Registration%20Policy.pdf
co.krd
edu.krd

// LCube - Professional hosting e.K. : https://www.lcube-webhosting.de
// Submitted by Lars Laehn <info@lcube.de>
git-repos.de
lcube-server.de
svn-repos.de

// Leadpages : https://www.leadpages.net
// Submitted by Greg Dallavalle <domains@leadpages.net>
leadpages.co
lpages.co
lpusercontent.com

// Lelux.fi : https://lelux.fi/
// Submitted by Lelux Admin <publisuffix@lelux.site>
lelux.site

// Lifetime Hosting : https://Lifetime.Hosting/
// Submitted by Mike Fillator <support@lifetime.hosting>
co.business
co.education
co.events
co.financial
co.network
co.place
co.technology

// Lightmaker Property Manager, Inc. : https://app.lmpm.com/
// Submitted by Greg Holland <greg.holland@lmpm.com>
app.lmpm.com

// Linki Tools UG : https://linki.tools
// Submitted by Paulo Matos <pmatos@linki.tools>
linkitools.space

// linkyard ldt: https://www.linkyard.ch/
// Submitted by Mario Siegenthaler <mario.siegenthaler@linkyard.ch>
linkyard.cloud
linkyard-cloud.ch

// Linode : https://linode.com
// Submitted by <security@linode.com>
members.linode.com
*.nodebalancer.linode.com
*.linodeobjects.com

// LiquidNet Ltd : http://www.liquidnetlimited.com/
// Submitted by Victor Velchev <admin@liquidnetlimited.com>
we.bs

// Log'in Line : https://www.loginline.com/
// Submitted by Rémi Mach <remi.mach@loginline.com>
loginline.app
loginline.dev
loginline.io
loginline.services
loginline.site

// LubMAN UMCS Sp. z o.o : https://lubman.pl/
// Submitted by Ireneusz Maliszewski <ireneusz.maliszewski@lubman.pl>
krasnik.pl
leczna.pl
lubartow.pl
lublin.pl
poniatowa.pl
swidnik.pl

// Lug.org.uk : https://lug.org.uk
// Submitted by Jon Spriggs <admin@lug.org.uk>
uklugs.org
glug.org.uk
lug.org.uk
lugs.org.uk

// Lukanet Ltd : https://lukanet.com
// Submitted by Anton Avramov <register@lukanet.com>
barsy.bg
barsy.co.uk
barsyonline.co.uk
barsycenter.com
barsyonline.com
barsy.club
barsy.de
barsy.eu
barsy.in
barsy.info
barsy.io
barsy.me
barsy.menu
barsy.mobi
barsy.net
barsy.online
barsy.org
barsy.pro
barsy.pub
barsy.shop
barsy.site
barsy.support
barsy.uk

// Magento Commerce
// Submitted by Damien Tournoud <dtournoud@magento.cloud>
*.magentosite.cloud

// May First - People Link : https://mayfirst.org/
// Submitted by Jamie McClelland <info@mayfirst.org>
mayfirst.info
mayfirst.org

// Mail.Ru Group : https://hb.cldmail.ru
// Submitted by Ilya Zaretskiy <zaretskiy@corp.mail.ru>
hb.cldmail.ru

// Memset hosting : https://www.memset.com
// Submitted by Tom Whitwell <domains@memset.com>
miniserver.com
memset.net

// MetaCentrum, CESNET z.s.p.o. : https://www.metacentrum.cz/en/
// Submitted by Zdeněk Šustr <zdenek.sustr@cesnet.cz>
cloud.metacentrum.cz
custom.metacentrum.cz

// MetaCentrum, CESNET z.s.p.o. : https://www.metacentrum.cz/en/
// Submitted by Radim Janča <janca@cesnet.cz>
flt.cloud.muni.cz
usr.cloud.muni.cz

// Meteor Development Group : https://www.meteor.com/hosting
// Submitted by Pierre Carrier <pierre@meteor.com>
meteorapp.com
eu.meteorapp.com

// Michau Enterprises Limited : http://www.co.pl/
co.pl

// Microsoft Corporation : http://microsoft.com
// Submitted by Mostafa Elzeiny <moelzein@microsoft.com>
*.azurecontainer.io
azurewebsites.net
azure-mobile.net
cloudapp.net

// minion.systems : http://minion.systems
// Submitted by Robert Böttinger <r@minion.systems>
csx.cc

// Mozilla Corporation : https://mozilla.com
// Submitted by Ben Francis <bfrancis@mozilla.com>
mozilla-iot.org

// Mozilla Foundation : https://mozilla.org/
// Submitted by glob <glob@mozilla.com>
bmoattachments.org

// MSK-IX : https://www.msk-ix.ru/
// Submitted by Khannanov Roman <r.khannanov@msk-ix.ru>
net.ru
org.ru
pp.ru

// Nabu Casa : https://www.nabucasa.com
// Submitted by Paulus Schoutsen <infra@nabucasa.com>
ui.nabu.casa

// Names.of.London : https://names.of.london/
// Submitted by James Stevens <registry@names.of.london> or <james@jrcs.net>
pony.club
of.fashion
on.fashion
of.football
in.london
of.london
for.men
and.mom
for.mom
for.one
for.sale
of.work
to.work

// NCTU.ME : https://nctu.me/
// Submitted by Tocknicsu <admin@nctu.me>
nctu.me

// Netlify : https://www.netlify.com
// Submitted by Jessica Parsons <jessica@netlify.com>
netlify.app

// Neustar Inc.
// Submitted by Trung Tran <Trung.Tran@neustar.biz>
4u.com

// ngrok : https://ngrok.com/
// Submitted by Alan Shreve <alan@ngrok.com>
ngrok.io

// Nimbus Hosting Ltd. : https://www.nimbushosting.co.uk/
// Submitted by Nicholas Ford <nick@nimbushosting.co.uk>
nh-serv.co.uk

// NFSN, Inc. : https://www.NearlyFreeSpeech.NET/
// Submitted by Jeff Wheelhouse <support@nearlyfreespeech.net>
nfshost.com

// Now-DNS : https://now-dns.com
// Submitted by Steve Russell <steve@now-dns.com>
dnsking.ch
mypi.co
n4t.co
001www.com
ddnslive.com
myiphost.com
forumz.info
16-b.it
32-b.it
64-b.it
soundcast.me
tcp4.me
dnsup.net
hicam.net
now-dns.net
ownip.net
vpndns.net
dynserv.org
now-dns.org
x443.pw
now-dns.top
ntdll.top
freeddns.us
crafting.xyz
zapto.xyz

// nsupdate.info : https://www.nsupdate.info/
// Submitted by Thomas Waldmann <info@nsupdate.info>
nsupdate.info
nerdpol.ovh

// No-IP.com : https://noip.com/
// Submitted by Deven Reza <publicsuffixlist@noip.com>
blogsyte.com
brasilia.me
cable-modem.org
ciscofreak.com
collegefan.org
couchpotatofries.org
damnserver.com
ddns.me
ditchyourip.com
dnsfor.me
dnsiskinky.com
dvrcam.info
dynns.com
eating-organic.net
fantasyleague.cc
geekgalaxy.com
golffan.us
health-carereform.com
homesecuritymac.com
homesecuritypc.com
hopto.me
ilovecollege.info
loginto.me
mlbfan.org
mmafan.biz
myactivedirectory.com
mydissent.net
myeffect.net
mymediapc.net
mypsx.net
mysecuritycamera.com
mysecuritycamera.net
mysecuritycamera.org
net-freaks.com
nflfan.org
nhlfan.net
no-ip.ca
no-ip.co.uk
no-ip.net
noip.us
onthewifi.com
pgafan.net
point2this.com
pointto.us
privatizehealthinsurance.net
quicksytes.com
read-books.org
securitytactics.com
serveexchange.com
servehumour.com
servep2p.com
servesarcasm.com
stufftoread.com
ufcfan.org
unusualperson.com
workisboring.com
3utilities.com
bounceme.net
ddns.net
ddnsking.com
gotdns.ch
hopto.org
myftp.biz
myftp.org
myvnc.com
no-ip.biz
no-ip.info
no-ip.org
noip.me
redirectme.net
servebeer.com
serveblog.net
servecounterstrike.com
serveftp.com
servegame.com
servehalflife.com
servehttp.com
serveirc.com
serveminecraft.net
servemp3.com
servepics.com
servequake.com
sytes.net
webhop.me
zapto.org

// NodeArt : https://nodeart.io
// Submitted by Konstantin Nosov <Nosov@nodeart.io>
stage.nodeart.io

// Nodum B.V. : https://nodum.io/
// Submitted by Wietse Wind <hello+publicsuffixlist@nodum.io>
nodum.co
nodum.io

// Nucleos Inc. : https://nucleos.com
// Submitted by Piotr Zduniak <piotr@nucleos.com>
pcloud.host

// NYC.mn : http://www.information.nyc.mn
// Submitted by Matthew Brown <mattbrown@nyc.mn>
nyc.mn

// NymNom : https://nymnom.com/
// Submitted by NymNom <psl@nymnom.com>
nom.ae
nom.af
nom.ai
nom.al
nym.by
nom.bz
nym.bz
nom.cl
nym.ec
nom.gd
nom.ge
nom.gl
nym.gr
nom.gt
nym.gy
nym.hk
nom.hn
nym.ie
nom.im
nom.ke
nym.kz
nym.la
nym.lc
nom.li
nym.li
nym.lt
nym.lu
nom.lv
nym.me
nom.mk
nym.mn
nym.mx
nom.nu
nym.nz
nym.pe
nym.pt
nom.pw
nom.qa
nym.ro
nom.rs
nom.si
nym.sk
nom.st
nym.su
nym.sx
nom.tj
nym.tw
nom.ug
nom.uy
nom.vc
nom.vg

// Observable, Inc. : https://observablehq.com
// Submitted by Mike Bostock <dns@observablehq.com>
static.observableusercontent.com

// Octopodal Solutions, LLC. : https://ulterius.io/
// Submitted by Andrew Sampson <andrew@ulterius.io>
cya.gg

// Omnibond Systems, LLC. : https://www.omnibond.com
// Submitted by Cole Estep <cole@omnibond.com>
cloudycluster.net

// One Fold Media : http://www.onefoldmedia.com/
// Submitted by Eddie Jones <eddie@onefoldmedia.com>
nid.io

// Open Social : https://www.getopensocial.com/
// Submitted by Alexander Varwijk <security@getopensocial.com>
opensocial.site

// OpenCraft GmbH : http://opencraft.com/
// Submitted by Sven Marnach <sven@opencraft.com>
opencraft.hosting

// Opera Software, A.S.A.
// Submitted by Yngve Pettersen <yngve@opera.com>
operaunite.com

// Oursky Limited : https://skygear.io/
// Submited by Skygear Developer <hello@skygear.io>
skygearapp.com

// OutSystems
// Submitted by Duarte Santos <domain-admin@outsystemscloud.com>
outsystemscloud.com

// OwnProvider GmbH: http://www.ownprovider.com
// Submitted by Jan Moennich <jan.moennich@ownprovider.com>
ownprovider.com
own.pm

// OwO : https://whats-th.is/
// Submitted by Dean Sheather <dean@deansheather.com>
*.owo.codes

// OX : http://www.ox.rs
// Submitted by Adam Grand <webmaster@mail.ox.rs>
ox.rs

// oy.lc
// Submitted by Charly Coste <changaco@changaco.oy.lc>
oy.lc

// Pagefog : https://pagefog.com/
// Submitted by Derek Myers <derek@pagefog.com>
pgfog.com

// Pagefront : https://www.pagefronthq.com/
// Submitted by Jason Kriss <jason@pagefronthq.com>
pagefrontapp.com

// PageXL : https://pagexl.com
// Submitted by Yann Guichard <yann@pagexl.com>
pagexl.com

// .pl domains (grandfathered)
art.pl
gliwice.pl
krakow.pl
poznan.pl
wroc.pl
zakopane.pl

// Pantheon Systems, Inc. : https://pantheon.io/
// Submitted by Gary Dylina <gary@pantheon.io>
pantheonsite.io
gotpantheon.com

// Peplink | Pepwave : http://peplink.com/
// Submitted by Steve Leung <steveleung@peplink.com>
mypep.link

// Perspecta : https://perspecta.com/
// Submitted by Kenneth Van Alstyne <kvanalstyne@perspecta.com>
perspecta.cloud

// Planet-Work : https://www.planet-work.com/
// Submitted by Frédéric VANNIÈRE <f.vanniere@planet-work.com>
on-web.fr

// Platform.sh : https://platform.sh
// Submitted by Nikola Kotur <nikola@platform.sh>
bc.platform.sh
ent.platform.sh
eu.platform.sh
us.platform.sh
*.platformsh.site

// Platter: https://platter.dev
// Submitted by Patrick Flor <patrick@platter.dev>
platter-app.com
platter-app.dev
platterp.us

// Plesk : https://www.plesk.com/
// Submitted by Anton Akhtyamov <program-managers@plesk.com>
pdns.page
plesk.page
pleskns.com

// Port53 : https://port53.io/
// Submitted by Maximilian Schieder <maxi@zeug.co>
dyn53.io

// Positive Codes Technology Company : http://co.bn/faq.html
// Submitted by Zulfais <pc@co.bn>
co.bn

// prgmr.com : https://prgmr.com/
// Submitted by Sarah Newman <owner@prgmr.com>
xen.prgmr.com

// priv.at : http://www.nic.priv.at/
// Submitted by registry <lendl@nic.at>
priv.at

// privacytools.io : https://www.privacytools.io/
// Submitted by Jonah Aragon <jonah@privacytools.io>
prvcy.page

// Protocol Labs : https://protocol.ai/
// Submitted by Michael Burns <noc@protocol.ai>
*.dweb.link

// Protonet GmbH : http://protonet.io
// Submitted by Martin Meier <admin@protonet.io>
protonet.io

// Publication Presse Communication SARL : https://ppcom.fr
// Submitted by Yaacov Akiba Slama <admin@chirurgiens-dentistes-en-france.fr>
chirurgiens-dentistes-en-france.fr
byen.site

// pubtls.org: https://www.pubtls.org
// Submitted by Kor Nielsen <kor@pubtls.org>
pubtls.org

// Qualifio : https://qualifio.com/
// Submitted by Xavier De Cock <xdecock@gmail.com>
qualifioapp.com

// QuickBackend: https://www.quickbackend.com
// Submitted by Dani Biro <dani@pymet.com>
qbuser.com

// Redstar Consultants : https://www.redstarconsultants.com/
// Submitted by Jons Slemmer <jons@redstarconsultants.com>
instantcloud.cn

// Russian Academy of Sciences
// Submitted by Tech Support <support@rasnet.ru>
ras.ru

// QA2
// Submitted by Daniel Dent (https://www.danieldent.com/)
qa2.com

// QCX
// Submitted by Cassandra Beelen <cassandra@beelen.one>
qcx.io
*.sys.qcx.io

// QNAP System Inc : https://www.qnap.com
// Submitted by Nick Chang <nickchang@qnap.com>
dev-myqnapcloud.com
alpha-myqnapcloud.com
myqnapcloud.com

// Quip : https://quip.com
// Submitted by Patrick Linehan <plinehan@quip.com>
*.quipelements.com

// Qutheory LLC : http://qutheory.io
// Submitted by Jonas Schwartz <jonas@qutheory.io>
vapor.cloud
vaporcloud.io

// Rackmaze LLC : https://www.rackmaze.com
// Submitted by Kirill Pertsev <kika@rackmaze.com>
rackmaze.com
rackmaze.net

// Rakuten Games, Inc : https://dev.viberplay.io
// Submitted by Joshua Zhang <public-suffix@rgames.jp>
g.vbrplsbx.io

// Rancher Labs, Inc : https://rancher.com
// Submitted by Vincent Fiduccia <domains@rancher.com>
*.on-k3s.io
*.on-rancher.cloud
*.on-rio.io

// Read The Docs, Inc : https://www.readthedocs.org
// Submitted by David Fischer <team@readthedocs.org>
readthedocs.io

// Red Hat, Inc. OpenShift : https://openshift.redhat.com/
// Submitted by Tim Kramer <tkramer@rhcloud.com>
rhcloud.com

// Render : https://render.com
// Submitted by Anurag Goel <dev@render.com>
app.render.com
onrender.com

// Repl.it : https://repl.it
// Submitted by Mason Clayton <mason@repl.it>
repl.co
repl.run

// Resin.io : https://resin.io
// Submitted by Tim Perry <tim@resin.io>
resindevice.io
devices.resinstaging.io

// RethinkDB : https://www.rethinkdb.com/
// Submitted by Chris Kastorff <info@rethinkdb.com>
hzc.io

// Revitalised Limited : http://www.revitalised.co.uk
// Submitted by Jack Price <jack@revitalised.co.uk>
wellbeingzone.eu
ptplus.fit
wellbeingzone.co.uk

// Rochester Institute of Technology : http://www.rit.edu/
// Submitted by Jennifer Herting <jchits@rit.edu>
git-pages.rit.edu

// Sandstorm Development Group, Inc. : https://sandcats.io/
// Submitted by Asheesh Laroia <asheesh@sandstorm.io>
sandcats.io

// SBE network solutions GmbH : https://www.sbe.de/
// Submitted by Norman Meilick <nm@sbe.de>
logoip.de
logoip.com

// schokokeks.org GbR : https://schokokeks.org/
// Submitted by Hanno Böck <hanno@schokokeks.org>
schokokeks.net

// Scottish Government: https://www.gov.scot
// Submitted by Martin Ellis <martin.ellis@gov.scot>
gov.scot

// Scry Security : http://www.scrysec.com
// Submitted by Shante Adam <shante@skyhat.io>
scrysec.com

// Securepoint GmbH : https://www.securepoint.de
// Submitted by Erik Anders <erik.anders@securepoint.de>
firewall-gateway.com
firewall-gateway.de
my-gateway.de
my-router.de
spdns.de
spdns.eu
firewall-gateway.net
my-firewall.org
myfirewall.org
spdns.org

// Seidat : https://www.seidat.com
// Submitted by Artem Kondratev <accounts@seidat.com>
seidat.net

// Senseering GmbH : https://www.senseering.de
// Submitted by Felix Mönckemeyer <f.moenckemeyer@senseering.de>
senseering.net

// Service Online LLC : http://drs.ua/
// Submitted by Serhii Bulakh <support@drs.ua>
biz.ua
co.ua
pp.ua

// ShiftEdit : https://shiftedit.net/
// Submitted by Adam Jimenez <adam@shiftcreate.com>
shiftedit.io

// Shopblocks : http://www.shopblocks.com/
// Submitted by Alex Bowers <alex@shopblocks.com>
myshopblocks.com

// Shopit : https://www.shopitcommerce.com/
// Submitted by Craig McMahon <craig@shopitcommerce.com>
shopitsite.com

// shopware AG : https://shopware.com
// Submitted by Jens Küper <cloud@shopware.com>
shopware.store

// Siemens Mobility GmbH
// Submitted by Oliver Graebner <security@mo-siemens.io>
mo-siemens.io

// SinaAppEngine : http://sae.sina.com.cn/
// Submitted by SinaAppEngine <saesupport@sinacloud.com>
1kapp.com
appchizi.com
applinzi.com
sinaapp.com
vipsinaapp.com

// Siteleaf : https://www.siteleaf.com/
// Submitted by Skylar Challand <support@siteleaf.com>
siteleaf.net

// Skyhat : http://www.skyhat.io
// Submitted by Shante Adam <shante@skyhat.io>
bounty-full.com
alpha.bounty-full.com
beta.bounty-full.com

// Stackhero : https://www.stackhero.io
// Submitted by Adrien Gillon <adrien+public-suffix-list@stackhero.io>
stackhero-network.com

// staticland : https://static.land
// Submitted by Seth Vincent <sethvincent@gmail.com>
static.land
dev.static.land
sites.static.land

// Sony Interactive Entertainment LLC : https://sie.com/
// Submitted by David Coles <david.coles@sony.com>
playstation-cloud.com

// SourceLair PC : https://www.sourcelair.com
// Submitted by Antonis Kalipetis <akalipetis@sourcelair.com>
apps.lair.io
*.stolos.io

// SpaceKit : https://www.spacekit.io/
// Submitted by Reza Akhavan <spacekit.io@gmail.com>
spacekit.io

// SpeedPartner GmbH: https://www.speedpartner.de/
// Submitted by Stefan Neufeind <info@speedpartner.de>
customer.speedpartner.de

// Standard Library : https://stdlib.com
// Submitted by Jacob Lee <jacob@stdlib.com>
api.stdlib.com

// Storj Labs Inc. : https://storj.io/
// Submitted by Philip Hutchins <hostmaster@storj.io>
storj.farm

// Studenten Net Twente : http://www.snt.utwente.nl/
// Submitted by Silke Hofstra <syscom@snt.utwente.nl>
utwente.io

// Student-Run Computing Facility : https://www.srcf.net/
// Submitted by Edwin Balani <sysadmins@srcf.net>
soc.srcf.net
user.srcf.net

// Sub 6 Limited: http://www.sub6.com
// Submitted by Dan Miller <dm@sub6.com>
temp-dns.com

// Swisscom Application Cloud: https://developer.swisscom.com
// Submitted by Matthias.Winzeler <matthias.winzeler@swisscom.com>
applicationcloud.io
scapp.io

// Symfony, SAS : https://symfony.com/
// Submitted by Fabien Potencier <fabien@symfony.com>
*.s5y.io
*.sensiosite.cloud

// Syncloud : https://syncloud.org
// Submitted by Boris Rybalkin <syncloud@syncloud.it>
syncloud.it

// Synology, Inc. : https://www.synology.com/
// Submitted by Rony Weng <ronyweng@synology.com>
diskstation.me
dscloud.biz
dscloud.me
dscloud.mobi
dsmynas.com
dsmynas.net
dsmynas.org
familyds.com
familyds.net
familyds.org
i234.me
myds.me
synology.me
vpnplus.to
direct.quickconnect.to

// TAIFUN Software AG : http://taifun-software.de
// Submitted by Bjoern Henke <dev-server@taifun-software.de>
taifun-dns.de

// TASK geographical domains (www.task.gda.pl/uslugi/dns)
gda.pl
gdansk.pl
gdynia.pl
med.pl
sopot.pl

// Teckids e.V. : https://www.teckids.org
// Submitted by Dominik George <dominik.george@teckids.org>
edugit.org

// Telebit : https://telebit.cloud
// Submitted by AJ ONeal <aj@telebit.cloud>
telebit.app
telebit.io
*.telebit.xyz

// The Gwiddle Foundation : https://gwiddlefoundation.org.uk
// Submitted by Joshua Bayfield <joshua.bayfield@gwiddlefoundation.org.uk>
gwiddle.co.uk

// Thingdust AG : https://thingdust.com/
// Submitted by Adrian Imboden <adi@thingdust.com>
thingdustdata.com
cust.dev.thingdust.io
cust.disrec.thingdust.io
cust.prod.thingdust.io
cust.testing.thingdust.io

// Tlon.io : https://tlon.io
// Submitted by Mark Staarink <mark@tlon.io>
arvo.network
azimuth.network

// TownNews.com : http://www.townnews.com
// Submitted by Dustin Ward <dward@townnews.com>
bloxcms.com
townnews-staging.com

// TrafficPlex GmbH : https://www.trafficplex.de/
// Submitted by Phillipp Röll <phillipp.roell@trafficplex.de>
12hp.at
2ix.at
4lima.at
lima-city.at
12hp.ch
2ix.ch
4lima.ch
lima-city.ch
trafficplex.cloud
de.cool
12hp.de
2ix.de
4lima.de
lima-city.de
1337.pictures
clan.rip
lima-city.rocks
webspace.rocks
lima.zone

// TransIP : https://www.transip.nl
// Submitted by Rory Breuk <rbreuk@transip.nl>
*.transurl.be
*.transurl.eu
*.transurl.nl

// TuxFamily : http://tuxfamily.org
// Submitted by TuxFamily administrators <adm@staff.tuxfamily.org>
tuxfamily.org

// TwoDNS : https://www.twodns.de/
// Submitted by TwoDNS-Support <support@two-dns.de>
dd-dns.de
diskstation.eu
diskstation.org
dray-dns.de
draydns.de
dyn-vpn.de
dynvpn.de
mein-vigor.de
my-vigor.de
my-wan.de
syno-ds.de
synology-diskstation.de
synology-ds.de

// Uberspace : https://uberspace.de
// Submitted by Moritz Werner <mwerner@jonaspasche.com>
uber.space
*.uberspace.de

// UDR Limited : http://www.udr.hk.com
// Submitted by registry <hostmaster@udr.hk.com>
hk.com
hk.org
ltd.hk
inc.hk

// United Gameserver GmbH : https://united-gameserver.de
// Submitted by Stefan Schwarz <sysadm@united-gameserver.de>
virtualuser.de
virtual-user.de

// urown.net : https://urown.net
// Submitted by Hostmaster <hostmaster@urown.net>
urown.cloud
dnsupdate.info

// .US
// Submitted by Ed Moore <Ed.Moore@lib.de.us>
lib.de.us

// VeryPositive SIA : http://very.lv
// Submitted by Danko Aleksejevs <danko@very.lv>
2038.io

// Vercel, Inc : https://vercel.com/
// Submitted by Connor Davis <security@vercel.com>
vercel.app
vercel.dev
now.sh

// Viprinet Europe GmbH : http://www.viprinet.com
// Submitted by Simon Kissel <hostmaster@viprinet.com>
router.management

// Virtual-Info : https://www.virtual-info.info/
// Submitted by Adnan RIHAN <hostmaster@v-info.info>
v-info.info

// Voorloper.com: https://voorloper.com
// Submitted by Nathan van Bakel <info@voorloper.com>
voorloper.cloud

// Voxel.sh DNS : https://voxel.sh/dns/
// Submitted by Mia Rehlinger <dns@voxel.sh>
neko.am
nyaa.am
be.ax
cat.ax
es.ax
eu.ax
gg.ax
mc.ax
us.ax
xy.ax
nl.ci
xx.gl
app.gp
blog.gt
de.gt
to.gt
be.gy
cc.hn
blog.kg
io.kg
jp.kg
tv.kg
uk.kg
us.kg
de.ls
at.md
de.md
jp.md
to.md
uwu.nu
indie.porn
vxl.sh
ch.tc
me.tc
we.tc
nyan.to
at.vg
blog.vu
dev.vu
me.vu

// V.UA Domain Administrator : https://domain.v.ua/
// Submitted by Serhii Rostilo <sergey@rostilo.kiev.ua>
v.ua

// Waffle Computer Inc., Ltd. : https://docs.waffleinfo.com
// Submitted by Masayuki Note <masa@blade.wafflecell.com>
wafflecell.com

// WebHare bv: https://www.webhare.com/
// Submitted by Arnold Hendriks <info@webhare.com>
*.webhare.dev

// WeDeploy by Liferay, Inc. : https://www.wedeploy.com
// Submitted by Henrique Vicente <security@wedeploy.com>
wedeploy.io
wedeploy.me
wedeploy.sh

// Western Digital Technologies, Inc : https://www.wdc.com
// Submitted by Jung Jin <jungseok.jin@wdc.com>
remotewd.com

// WIARD Enterprises : https://wiardweb.com
// Submitted by Kidd Hustle <kiddhustle@wiardweb.com>
pages.wiardweb.com

// Wikimedia Labs : https://wikitech.wikimedia.org
// Submitted by Arturo Borrero Gonzalez <aborrero@wikimedia.org>
wmflabs.org
toolforge.org
wmcloud.org

// WISP : https://wisp.gg
// Submitted by Stepan Fedotov <stepan@wisp.gg>
panel.gg
daemon.panel.gg

// WoltLab GmbH : https://www.woltlab.com
// Submitted by Tim Düsterhus <security@woltlab.cloud>
myforum.community
community-pro.de
diskussionsbereich.de
community-pro.net
meinforum.net

// www.com.vc : http://www.com.vc
// Submitted by Li Hui <lihui@sinopub.com>
cn.vu

// XenonCloud GbR: https://xenoncloud.net
// Submitted by Julian Uphoff <publicsuffixlist@xenoncloud.net>
half.host

// XnBay Technology : http://www.xnbay.com/
// Submitted by XnBay Developer <developer.xncloud@gmail.com>
xnbay.com
u2.xnbay.com
u2-local.xnbay.com

// XS4ALL Internet bv : https://www.xs4all.nl/
// Submitted by Daniel Mostertman <unixbeheer+publicsuffix@xs4all.net>
cistron.nl
demon.nl
xs4all.space

// Yandex.Cloud LLC: https://cloud.yandex.com
// Submitted by Alexander Lodin <security+psl@yandex-team.ru>
yandexcloud.net
storage.yandexcloud.net
website.yandexcloud.net

// YesCourse Pty Ltd : https://yescourse.com
// Submitted by Atul Bhouraskar <atul@yescourse.com>
official.academy

// Yola : https://www.yola.com/
// Submitted by Stefano Rivera <stefano@yola.com>
yolasite.com

// Yombo : https://yombo.net
// Submitted by Mitch Schwenk <mitch@yombo.net>
ybo.faith
yombo.me
homelink.one
ybo.party
ybo.review
ybo.science
ybo.trade

// Yunohost : https://yunohost.org
// Submitted by Valentin Grimaud <security@yunohost.org>
nohost.me
noho.st

// ZaNiC : http://www.za.net/
// Submitted by registry <hostmaster@nic.za.net>
za.net
za.org

// Zine EOOD : https://zine.bg/
// Submitted by Martin Angelov <martin@zine.bg>
bss.design

// Zitcom A/S : https://www.zitcom.dk
// Submitted by Emil Stahl <esp@zitcom.dk>
basicserver.io
virtualserver.io
enterprisecloud.nu

// Mintere : https://mintere.com/
// Submitted by Ben Aubin <security@mintere.com>
mintere.site


// Cityhost LLC  : https://cityhost.ua
// Submitted by Maksym Rivtin <support@cityhost.net.ua>
cx.ua


// WP Engine : https://wpengine.com/
// Submitted by Michael Smith <michael.smith@wpengine.com>
wpenginepowered.com

<<<<<<< HEAD

=======
// Impertrix Solutions : <https://impertrixcdn.com>
// Submitted by Zhixiang Zhao <csuite@impertrix.com>
impertrixcdn.com
impertrix.com
>>>>>>> 97583a85
// ===END PRIVATE DOMAINS===<|MERGE_RESOLUTION|>--- conflicted
+++ resolved
@@ -13271,22 +13271,16 @@
 // Submitted by Ben Aubin <security@mintere.com>
 mintere.site
 
-
 // Cityhost LLC  : https://cityhost.ua
 // Submitted by Maksym Rivtin <support@cityhost.net.ua>
 cx.ua
 
-
 // WP Engine : https://wpengine.com/
 // Submitted by Michael Smith <michael.smith@wpengine.com>
 wpenginepowered.com
 
-<<<<<<< HEAD
-
-=======
 // Impertrix Solutions : <https://impertrixcdn.com>
 // Submitted by Zhixiang Zhao <csuite@impertrix.com>
 impertrixcdn.com
 impertrix.com
->>>>>>> 97583a85
 // ===END PRIVATE DOMAINS===