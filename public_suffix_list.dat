// This Source Code Form is subject to the terms of the Mozilla Public
// License, v. 2.0. If a copy of the MPL was not distributed with this
// file, You can obtain one at https://mozilla.org/MPL/2.0/.

// Please pull this list from, and only from https://publicsuffix.org/list/public_suffix_list.dat,
// rather than any other VCS sites. Pulling from any other URL is not guaranteed to be supported.

// Instructions on pulling and using this list can be found at https://publicsuffix.org/list/.

// ===BEGIN ICANN DOMAINS===

// ac : http://nic.ac/rules.htm
ac
com.ac
edu.ac
gov.ac
net.ac
mil.ac
org.ac

// ad : https://en.wikipedia.org/wiki/.ad
ad
nom.ad

// ae : https://en.wikipedia.org/wiki/.ae
// see also: "Domain Name Eligibility Policy" at http://www.aeda.ae/eng/aepolicy.php
ae
co.ae
net.ae
org.ae
sch.ae
ac.ae
gov.ae
mil.ae

// aero : see https://www.information.aero/index.php?id=66
aero
accident-investigation.aero
accident-prevention.aero
aerobatic.aero
aeroclub.aero
aerodrome.aero
agents.aero
aircraft.aero
airline.aero
airport.aero
air-surveillance.aero
airtraffic.aero
air-traffic-control.aero
ambulance.aero
amusement.aero
association.aero
author.aero
ballooning.aero
broker.aero
caa.aero
cargo.aero
catering.aero
certification.aero
championship.aero
charter.aero
civilaviation.aero
club.aero
conference.aero
consultant.aero
consulting.aero
control.aero
council.aero
crew.aero
design.aero
dgca.aero
educator.aero
emergency.aero
engine.aero
engineer.aero
entertainment.aero
equipment.aero
exchange.aero
express.aero
federation.aero
flight.aero
fuel.aero
gliding.aero
government.aero
groundhandling.aero
group.aero
hanggliding.aero
homebuilt.aero
insurance.aero
journal.aero
journalist.aero
leasing.aero
logistics.aero
magazine.aero
maintenance.aero
media.aero
microlight.aero
modelling.aero
navigation.aero
parachuting.aero
paragliding.aero
passenger-association.aero
pilot.aero
press.aero
production.aero
recreation.aero
repbody.aero
res.aero
research.aero
rotorcraft.aero
safety.aero
scientist.aero
services.aero
show.aero
skydiving.aero
software.aero
student.aero
trader.aero
trading.aero
trainer.aero
union.aero
workinggroup.aero
works.aero

// af : http://www.nic.af/help.jsp
af
gov.af
com.af
org.af
net.af
edu.af

// ag : http://www.nic.ag/prices.htm
ag
com.ag
org.ag
net.ag
co.ag
nom.ag

// ai : http://nic.com.ai/
ai
off.ai
com.ai
net.ai
org.ai

// al : http://www.ert.gov.al/ert_alb/faq_det.html?Id=31
al
com.al
edu.al
gov.al
mil.al
net.al
org.al

// am : https://www.amnic.net/policy/en/Policy_EN.pdf
am
co.am
com.am
commune.am
net.am
org.am

// ao : https://en.wikipedia.org/wiki/.ao
// http://www.dns.ao/REGISTR.DOC
ao
ed.ao
gv.ao
og.ao
co.ao
pb.ao
it.ao

// aq : https://en.wikipedia.org/wiki/.aq
aq

// ar : https://nic.ar/es/nic-argentina/normativa
ar
bet.ar
com.ar
coop.ar
edu.ar
gob.ar
gov.ar
int.ar
mil.ar
musica.ar
mutual.ar
net.ar
org.ar
senasa.ar
tur.ar

// arpa : https://en.wikipedia.org/wiki/.arpa
// Confirmed by registry <iana-questions@icann.org> 2008-06-18
arpa
e164.arpa
in-addr.arpa
ip6.arpa
iris.arpa
uri.arpa
urn.arpa

// as : https://en.wikipedia.org/wiki/.as
as
gov.as

// asia : https://en.wikipedia.org/wiki/.asia
asia

// at : https://en.wikipedia.org/wiki/.at
// Confirmed by registry <it@nic.at> 2008-06-17
at
ac.at
co.at
gv.at
or.at
sth.ac.at

// au : https://en.wikipedia.org/wiki/.au
// http://www.auda.org.au/
au
// 2LDs
com.au
net.au
org.au
edu.au
gov.au
asn.au
id.au
// Historic 2LDs (closed to new registration, but sites still exist)
info.au
conf.au
oz.au
// CGDNs - http://www.cgdn.org.au/
act.au
nsw.au
nt.au
qld.au
sa.au
tas.au
vic.au
wa.au
// 3LDs
act.edu.au
catholic.edu.au
// eq.edu.au - Removed at the request of the Queensland Department of Education
nsw.edu.au
nt.edu.au
qld.edu.au
sa.edu.au
tas.edu.au
vic.edu.au
wa.edu.au
// act.gov.au  Bug 984824 - Removed at request of Greg Tankard
// nsw.gov.au  Bug 547985 - Removed at request of <Shae.Donelan@services.nsw.gov.au>
// nt.gov.au  Bug 940478 - Removed at request of Greg Connors <Greg.Connors@nt.gov.au>
qld.gov.au
sa.gov.au
tas.gov.au
vic.gov.au
wa.gov.au
// 4LDs
// education.tas.edu.au - Removed at the request of the Department of Education Tasmania
schools.nsw.edu.au

// aw : https://en.wikipedia.org/wiki/.aw
aw
com.aw

// ax : https://en.wikipedia.org/wiki/.ax
ax

// az : https://en.wikipedia.org/wiki/.az
az
com.az
net.az
int.az
gov.az
org.az
edu.az
info.az
pp.az
mil.az
name.az
pro.az
biz.az

// ba : http://nic.ba/users_data/files/pravilnik_o_registraciji.pdf
ba
com.ba
edu.ba
gov.ba
mil.ba
net.ba
org.ba

// bb : https://en.wikipedia.org/wiki/.bb
bb
biz.bb
co.bb
com.bb
edu.bb
gov.bb
info.bb
net.bb
org.bb
store.bb
tv.bb

// bd : https://en.wikipedia.org/wiki/.bd
*.bd

// be : https://en.wikipedia.org/wiki/.be
// Confirmed by registry <tech@dns.be> 2008-06-08
be
ac.be

// bf : https://en.wikipedia.org/wiki/.bf
bf
gov.bf

// bg : https://en.wikipedia.org/wiki/.bg
// https://www.register.bg/user/static/rules/en/index.html
bg
a.bg
b.bg
c.bg
d.bg
e.bg
f.bg
g.bg
h.bg
i.bg
j.bg
k.bg
l.bg
m.bg
n.bg
o.bg
p.bg
q.bg
r.bg
s.bg
t.bg
u.bg
v.bg
w.bg
x.bg
y.bg
z.bg
0.bg
1.bg
2.bg
3.bg
4.bg
5.bg
6.bg
7.bg
8.bg
9.bg

// bh : https://en.wikipedia.org/wiki/.bh
bh
com.bh
edu.bh
net.bh
org.bh
gov.bh

// bi : https://en.wikipedia.org/wiki/.bi
// http://whois.nic.bi/
bi
co.bi
com.bi
edu.bi
or.bi
org.bi

// biz : https://en.wikipedia.org/wiki/.biz
biz

// bj : https://en.wikipedia.org/wiki/.bj
bj
asso.bj
barreau.bj
gouv.bj

// bm : http://www.bermudanic.bm/dnr-text.txt
bm
com.bm
edu.bm
gov.bm
net.bm
org.bm

// bn : http://www.bnnic.bn/faqs
bn
com.bn
edu.bn
gov.bn
net.bn
org.bn

// bo : https://nic.bo/delegacion2015.php#h-1.10
bo
com.bo
edu.bo
gob.bo
int.bo
org.bo
net.bo
mil.bo
tv.bo
web.bo
// Social Domains
academia.bo
agro.bo
arte.bo
blog.bo
bolivia.bo
ciencia.bo
cooperativa.bo
democracia.bo
deporte.bo
ecologia.bo
economia.bo
empresa.bo
indigena.bo
industria.bo
info.bo
medicina.bo
movimiento.bo
musica.bo
natural.bo
nombre.bo
noticias.bo
patria.bo
politica.bo
profesional.bo
plurinacional.bo
pueblo.bo
revista.bo
salud.bo
tecnologia.bo
tksat.bo
transporte.bo
wiki.bo

// br : http://registro.br/dominio/categoria.html
// Submitted by registry <fneves@registro.br>
br
9guacu.br
abc.br
adm.br
adv.br
agr.br
aju.br
am.br
anani.br
aparecida.br
app.br
arq.br
art.br
ato.br
b.br
barueri.br
belem.br
bhz.br
bib.br
bio.br
blog.br
bmd.br
boavista.br
bsb.br
campinagrande.br
campinas.br
caxias.br
cim.br
cng.br
cnt.br
com.br
contagem.br
coop.br
coz.br
cri.br
cuiaba.br
curitiba.br
def.br
des.br
det.br
dev.br
ecn.br
eco.br
edu.br
emp.br
enf.br
eng.br
esp.br
etc.br
eti.br
far.br
feira.br
flog.br
floripa.br
fm.br
fnd.br
fortal.br
fot.br
foz.br
fst.br
g12.br
geo.br
ggf.br
goiania.br
gov.br
// gov.br 26 states + df https://en.wikipedia.org/wiki/States_of_Brazil
ac.gov.br
al.gov.br
am.gov.br
ap.gov.br
ba.gov.br
ce.gov.br
df.gov.br
es.gov.br
go.gov.br
ma.gov.br
mg.gov.br
ms.gov.br
mt.gov.br
pa.gov.br
pb.gov.br
pe.gov.br
pi.gov.br
pr.gov.br
rj.gov.br
rn.gov.br
ro.gov.br
rr.gov.br
rs.gov.br
sc.gov.br
se.gov.br
sp.gov.br
to.gov.br
gru.br
imb.br
ind.br
inf.br
jab.br
jampa.br
jdf.br
joinville.br
jor.br
jus.br
leg.br
lel.br
log.br
londrina.br
macapa.br
maceio.br
manaus.br
maringa.br
mat.br
med.br
mil.br
morena.br
mp.br
mus.br
natal.br
net.br
niteroi.br
*.nom.br
not.br
ntr.br
odo.br
ong.br
org.br
osasco.br
palmas.br
poa.br
ppg.br
pro.br
psc.br
psi.br
pvh.br
qsl.br
radio.br
rec.br
recife.br
rep.br
ribeirao.br
rio.br
riobranco.br
riopreto.br
salvador.br
sampa.br
santamaria.br
santoandre.br
saobernardo.br
saogonca.br
seg.br
sjc.br
slg.br
slz.br
sorocaba.br
srv.br
taxi.br
tc.br
tec.br
teo.br
the.br
tmp.br
trd.br
tur.br
tv.br
udi.br
vet.br
vix.br
vlog.br
wiki.br
zlg.br

// bs : http://www.nic.bs/rules.html
bs
com.bs
net.bs
org.bs
edu.bs
gov.bs

// bt : https://en.wikipedia.org/wiki/.bt
bt
com.bt
edu.bt
gov.bt
net.bt
org.bt

// bv : No registrations at this time.
// Submitted by registry <jarle@uninett.no>
bv

// bw : https://en.wikipedia.org/wiki/.bw
// http://www.gobin.info/domainname/bw.doc
// list of other 2nd level tlds ?
bw
co.bw
org.bw

// by : https://en.wikipedia.org/wiki/.by
// http://tld.by/rules_2006_en.html
// list of other 2nd level tlds ?
by
gov.by
mil.by
// Official information does not indicate that com.by is a reserved
// second-level domain, but it's being used as one (see www.google.com.by and
// www.yahoo.com.by, for example), so we list it here for safety's sake.
com.by

// http://hoster.by/
of.by

// bz : https://en.wikipedia.org/wiki/.bz
// http://www.belizenic.bz/
bz
com.bz
net.bz
org.bz
edu.bz
gov.bz

// ca : https://en.wikipedia.org/wiki/.ca
ca
// ca geographical names
ab.ca
bc.ca
mb.ca
nb.ca
nf.ca
nl.ca
ns.ca
nt.ca
nu.ca
on.ca
pe.ca
qc.ca
sk.ca
yk.ca
// gc.ca: https://en.wikipedia.org/wiki/.gc.ca
// see also: http://registry.gc.ca/en/SubdomainFAQ
gc.ca

// cat : https://en.wikipedia.org/wiki/.cat
cat

// cc : https://en.wikipedia.org/wiki/.cc
cc

// cd : https://en.wikipedia.org/wiki/.cd
// see also: https://www.nic.cd/domain/insertDomain_2.jsp?act=1
cd
gov.cd

// cf : https://en.wikipedia.org/wiki/.cf
cf

// cg : https://en.wikipedia.org/wiki/.cg
cg

// ch : https://en.wikipedia.org/wiki/.ch
ch

// ci : https://en.wikipedia.org/wiki/.ci
// http://www.nic.ci/index.php?page=charte
ci
org.ci
or.ci
com.ci
co.ci
edu.ci
ed.ci
ac.ci
net.ci
go.ci
asso.ci
aéroport.ci
int.ci
presse.ci
md.ci
gouv.ci

// ck : https://en.wikipedia.org/wiki/.ck
*.ck
!www.ck

// cl : https://www.nic.cl
// Confirmed by .CL registry <hsalgado@nic.cl>
cl
co.cl
gob.cl
gov.cl
mil.cl

// cm : https://en.wikipedia.org/wiki/.cm plus bug 981927
cm
co.cm
com.cm
gov.cm
net.cm

// cn : https://en.wikipedia.org/wiki/.cn
// Submitted by registry <tanyaling@cnnic.cn>
cn
ac.cn
com.cn
edu.cn
gov.cn
net.cn
org.cn
mil.cn
公司.cn
网络.cn
網絡.cn
// cn geographic names
ah.cn
bj.cn
cq.cn
fj.cn
gd.cn
gs.cn
gz.cn
gx.cn
ha.cn
hb.cn
he.cn
hi.cn
hl.cn
hn.cn
jl.cn
js.cn
jx.cn
ln.cn
nm.cn
nx.cn
qh.cn
sc.cn
sd.cn
sh.cn
sn.cn
sx.cn
tj.cn
xj.cn
xz.cn
yn.cn
zj.cn
hk.cn
mo.cn
tw.cn

// co : https://en.wikipedia.org/wiki/.co
// Submitted by registry <tecnico@uniandes.edu.co>
co
arts.co
com.co
edu.co
firm.co
gov.co
info.co
int.co
mil.co
net.co
nom.co
org.co
rec.co
web.co

// com : https://en.wikipedia.org/wiki/.com
com

// coop : https://en.wikipedia.org/wiki/.coop
coop

// cr : http://www.nic.cr/niccr_publico/showRegistroDominiosScreen.do
cr
ac.cr
co.cr
ed.cr
fi.cr
go.cr
or.cr
sa.cr

// cu : https://en.wikipedia.org/wiki/.cu
cu
com.cu
edu.cu
org.cu
net.cu
gov.cu
inf.cu

// cv : https://en.wikipedia.org/wiki/.cv
// cv : http://www.dns.cv/tldcv_portal/do?com=DS;5446457100;111;+PAGE(4000018)+K-CAT-CODIGO(RDOM)+RCNT(100); <- registration rules
cv
com.cv
edu.cv
int.cv
nome.cv
org.cv

// cw : http://www.una.cw/cw_registry/
// Confirmed by registry <registry@una.net> 2013-03-26
cw
com.cw
edu.cw
net.cw
org.cw

// cx : https://en.wikipedia.org/wiki/.cx
// list of other 2nd level tlds ?
cx
gov.cx

// cy : http://www.nic.cy/
// Submitted by registry Panayiotou Fotia <cydns@ucy.ac.cy>
// namespace policies URL https://www.nic.cy/portal//sites/default/files/symfonia_gia_eggrafi.pdf
cy
ac.cy
biz.cy
com.cy
ekloges.cy
gov.cy
ltd.cy
mil.cy
net.cy
org.cy
press.cy
pro.cy
tm.cy

// cz : https://en.wikipedia.org/wiki/.cz
cz

// de : https://en.wikipedia.org/wiki/.de
// Confirmed by registry <ops@denic.de> (with technical
// reservations) 2008-07-01
de

// dj : https://en.wikipedia.org/wiki/.dj
dj

// dk : https://en.wikipedia.org/wiki/.dk
// Confirmed by registry <robert@dk-hostmaster.dk> 2008-06-17
dk

// dm : https://en.wikipedia.org/wiki/.dm
dm
com.dm
net.dm
org.dm
edu.dm
gov.dm

// do : https://en.wikipedia.org/wiki/.do
do
art.do
com.do
edu.do
gob.do
gov.do
mil.do
net.do
org.do
sld.do
web.do

// dz : http://www.nic.dz/images/pdf_nic/charte.pdf
dz
art.dz
asso.dz
com.dz
edu.dz
gov.dz
org.dz
net.dz
pol.dz
soc.dz
tm.dz

// ec : http://www.nic.ec/reg/paso1.asp
// Submitted by registry <vabboud@nic.ec>
ec
com.ec
info.ec
net.ec
fin.ec
k12.ec
med.ec
pro.ec
org.ec
edu.ec
gov.ec
gob.ec
mil.ec

// edu : https://en.wikipedia.org/wiki/.edu
edu

// ee : http://www.eenet.ee/EENet/dom_reeglid.html#lisa_B
ee
edu.ee
gov.ee
riik.ee
lib.ee
med.ee
com.ee
pri.ee
aip.ee
org.ee
fie.ee

// eg : https://en.wikipedia.org/wiki/.eg
eg
com.eg
edu.eg
eun.eg
gov.eg
mil.eg
name.eg
net.eg
org.eg
sci.eg

// er : https://en.wikipedia.org/wiki/.er
*.er

// es : https://www.nic.es/site_ingles/ingles/dominios/index.html
es
com.es
nom.es
org.es
gob.es
edu.es

// et : https://en.wikipedia.org/wiki/.et
et
com.et
gov.et
org.et
edu.et
biz.et
name.et
info.et
net.et

// eu : https://en.wikipedia.org/wiki/.eu
eu

// fi : https://en.wikipedia.org/wiki/.fi
fi
// aland.fi : https://en.wikipedia.org/wiki/.ax
// This domain is being phased out in favor of .ax. As there are still many
// domains under aland.fi, we still keep it on the list until aland.fi is
// completely removed.
// TODO: Check for updates (expected to be phased out around Q1/2009)
aland.fi

// fj : http://domains.fj/
// Submitted by registry <garth.miller@cocca.org.nz> 2020-02-11
fj
ac.fj
biz.fj
com.fj
gov.fj
info.fj
mil.fj
name.fj
net.fj
org.fj
pro.fj

// fk : https://en.wikipedia.org/wiki/.fk
*.fk

// fm : https://en.wikipedia.org/wiki/.fm
com.fm
edu.fm
net.fm
org.fm
fm

// fo : https://en.wikipedia.org/wiki/.fo
fo

// fr : http://www.afnic.fr/
// domaines descriptifs : https://www.afnic.fr/medias/documents/Cadre_legal/Afnic_Naming_Policy_12122016_VEN.pdf
fr
asso.fr
com.fr
gouv.fr
nom.fr
prd.fr
tm.fr
// domaines sectoriels : https://www.afnic.fr/en/products-and-services/the-fr-tld/sector-based-fr-domains-4.html
aeroport.fr
avocat.fr
avoues.fr
cci.fr
chambagri.fr
chirurgiens-dentistes.fr
experts-comptables.fr
geometre-expert.fr
greta.fr
huissier-justice.fr
medecin.fr
notaires.fr
pharmacien.fr
port.fr
veterinaire.fr

// ga : https://en.wikipedia.org/wiki/.ga
ga

// gb : This registry is effectively dormant
// Submitted by registry <Damien.Shaw@ja.net>
gb

// gd : https://en.wikipedia.org/wiki/.gd
edu.gd
gov.gd
gd

// ge : http://www.nic.net.ge/policy_en.pdf
ge
com.ge
edu.ge
gov.ge
org.ge
mil.ge
net.ge
pvt.ge

// gf : https://en.wikipedia.org/wiki/.gf
gf

// gg : http://www.channelisles.net/register-domains/
// Confirmed by registry <nigel@channelisles.net> 2013-11-28
gg
co.gg
net.gg
org.gg

// gh : https://en.wikipedia.org/wiki/.gh
// see also: http://www.nic.gh/reg_now.php
// Although domains directly at second level are not possible at the moment,
// they have been possible for some time and may come back.
gh
com.gh
edu.gh
gov.gh
org.gh
mil.gh

// gi : http://www.nic.gi/rules.html
gi
com.gi
ltd.gi
gov.gi
mod.gi
edu.gi
org.gi

// gl : https://en.wikipedia.org/wiki/.gl
// http://nic.gl
gl
co.gl
com.gl
edu.gl
net.gl
org.gl

// gm : http://www.nic.gm/htmlpages%5Cgm-policy.htm
gm

// gn : http://psg.com/dns/gn/gn.txt
// Submitted by registry <randy@psg.com>
gn
ac.gn
com.gn
edu.gn
gov.gn
org.gn
net.gn

// gov : https://en.wikipedia.org/wiki/.gov
gov

// gp : http://www.nic.gp/index.php?lang=en
gp
com.gp
net.gp
mobi.gp
edu.gp
org.gp
asso.gp

// gq : https://en.wikipedia.org/wiki/.gq
gq

// gr : https://grweb.ics.forth.gr/english/1617-B-2005.html
// Submitted by registry <segred@ics.forth.gr>
gr
com.gr
edu.gr
net.gr
org.gr
gov.gr

// gs : https://en.wikipedia.org/wiki/.gs
gs

// gt : https://www.gt/sitio/registration_policy.php?lang=en
gt
com.gt
edu.gt
gob.gt
ind.gt
mil.gt
net.gt
org.gt

// gu : http://gadao.gov.gu/register.html
// University of Guam : https://www.uog.edu
// Submitted by uognoc@triton.uog.edu
gu
com.gu
edu.gu
gov.gu
guam.gu
info.gu
net.gu
org.gu
web.gu

// gw : https://en.wikipedia.org/wiki/.gw
// gw : https://nic.gw/regras/
gw

// gy : https://en.wikipedia.org/wiki/.gy
// http://registry.gy/
gy
co.gy
com.gy
edu.gy
gov.gy
net.gy
org.gy

// hk : https://www.hkirc.hk
// Submitted by registry <hk.tech@hkirc.hk>
hk
com.hk
edu.hk
gov.hk
idv.hk
net.hk
org.hk
公司.hk
教育.hk
敎育.hk
政府.hk
個人.hk
个人.hk
箇人.hk
網络.hk
网络.hk
组織.hk
網絡.hk
网絡.hk
组织.hk
組織.hk
組织.hk

// hm : https://en.wikipedia.org/wiki/.hm
hm

// hn : http://www.nic.hn/politicas/ps02,,05.html
hn
com.hn
edu.hn
org.hn
net.hn
mil.hn
gob.hn

// hr : http://www.dns.hr/documents/pdf/HRTLD-regulations.pdf
hr
iz.hr
from.hr
name.hr
com.hr

// ht : http://www.nic.ht/info/charte.cfm
ht
com.ht
shop.ht
firm.ht
info.ht
adult.ht
net.ht
pro.ht
org.ht
med.ht
art.ht
coop.ht
pol.ht
asso.ht
edu.ht
rel.ht
gouv.ht
perso.ht

// hu : http://www.domain.hu/domain/English/sld.html
// Confirmed by registry <pasztor@iszt.hu> 2008-06-12
hu
co.hu
info.hu
org.hu
priv.hu
sport.hu
tm.hu
2000.hu
agrar.hu
bolt.hu
casino.hu
city.hu
erotica.hu
erotika.hu
film.hu
forum.hu
games.hu
hotel.hu
ingatlan.hu
jogasz.hu
konyvelo.hu
lakas.hu
media.hu
news.hu
reklam.hu
sex.hu
shop.hu
suli.hu
szex.hu
tozsde.hu
utazas.hu
video.hu

// id : https://pandi.id/en/domain/registration-requirements/
id
ac.id
biz.id
co.id
desa.id
go.id
mil.id
my.id
net.id
or.id
ponpes.id
sch.id
web.id

// ie : https://en.wikipedia.org/wiki/.ie
ie
gov.ie

// il : http://www.isoc.org.il/domains/
il
ac.il
co.il
gov.il
idf.il
k12.il
muni.il
net.il
org.il

// im : https://www.nic.im/
// Submitted by registry <info@nic.im>
im
ac.im
co.im
com.im
ltd.co.im
net.im
org.im
plc.co.im
tt.im
tv.im

// in : https://en.wikipedia.org/wiki/.in
// see also: https://registry.in/Policies
// Please note, that nic.in is not an official eTLD, but used by most
// government institutions.
in
co.in
firm.in
net.in
org.in
gen.in
ind.in
nic.in
ac.in
edu.in
res.in
gov.in
mil.in

// info : https://en.wikipedia.org/wiki/.info
info

// int : https://en.wikipedia.org/wiki/.int
// Confirmed by registry <iana-questions@icann.org> 2008-06-18
int
eu.int

// io : http://www.nic.io/rules.htm
// list of other 2nd level tlds ?
io
com.io

// iq : http://www.cmc.iq/english/iq/iqregister1.htm
iq
gov.iq
edu.iq
mil.iq
com.iq
org.iq
net.iq

// ir : http://www.nic.ir/Terms_and_Conditions_ir,_Appendix_1_Domain_Rules
// Also see http://www.nic.ir/Internationalized_Domain_Names
// Two <iran>.ir entries added at request of <tech-team@nic.ir>, 2010-04-16
ir
ac.ir
co.ir
gov.ir
id.ir
net.ir
org.ir
sch.ir
// xn--mgba3a4f16a.ir (<iran>.ir, Persian YEH)
ایران.ir
// xn--mgba3a4fra.ir (<iran>.ir, Arabic YEH)
ايران.ir

// is : http://www.isnic.is/domain/rules.php
// Confirmed by registry <marius@isgate.is> 2008-12-06
is
net.is
com.is
edu.is
gov.is
org.is
int.is

// it : https://en.wikipedia.org/wiki/.it
it
gov.it
edu.it
// Reserved geo-names (regions and provinces):
// https://www.nic.it/sites/default/files/archivio/docs/Regulation_assignation_v7.1.pdf
// Regions
abr.it
abruzzo.it
aosta-valley.it
aostavalley.it
bas.it
basilicata.it
cal.it
calabria.it
cam.it
campania.it
emilia-romagna.it
emiliaromagna.it
emr.it
friuli-v-giulia.it
friuli-ve-giulia.it
friuli-vegiulia.it
friuli-venezia-giulia.it
friuli-veneziagiulia.it
friuli-vgiulia.it
friuliv-giulia.it
friulive-giulia.it
friulivegiulia.it
friulivenezia-giulia.it
friuliveneziagiulia.it
friulivgiulia.it
fvg.it
laz.it
lazio.it
lig.it
liguria.it
lom.it
lombardia.it
lombardy.it
lucania.it
mar.it
marche.it
mol.it
molise.it
piedmont.it
piemonte.it
pmn.it
pug.it
puglia.it
sar.it
sardegna.it
sardinia.it
sic.it
sicilia.it
sicily.it
taa.it
tos.it
toscana.it
trentin-sud-tirol.it
trentin-süd-tirol.it
trentin-sudtirol.it
trentin-südtirol.it
trentin-sued-tirol.it
trentin-suedtirol.it
trentino-a-adige.it
trentino-aadige.it
trentino-alto-adige.it
trentino-altoadige.it
trentino-s-tirol.it
trentino-stirol.it
trentino-sud-tirol.it
trentino-süd-tirol.it
trentino-sudtirol.it
trentino-südtirol.it
trentino-sued-tirol.it
trentino-suedtirol.it
trentino.it
trentinoa-adige.it
trentinoaadige.it
trentinoalto-adige.it
trentinoaltoadige.it
trentinos-tirol.it
trentinostirol.it
trentinosud-tirol.it
trentinosüd-tirol.it
trentinosudtirol.it
trentinosüdtirol.it
trentinosued-tirol.it
trentinosuedtirol.it
trentinsud-tirol.it
trentinsüd-tirol.it
trentinsudtirol.it
trentinsüdtirol.it
trentinsued-tirol.it
trentinsuedtirol.it
tuscany.it
umb.it
umbria.it
val-d-aosta.it
val-daosta.it
vald-aosta.it
valdaosta.it
valle-aosta.it
valle-d-aosta.it
valle-daosta.it
valleaosta.it
valled-aosta.it
valledaosta.it
vallee-aoste.it
vallée-aoste.it
vallee-d-aoste.it
vallée-d-aoste.it
valleeaoste.it
valléeaoste.it
valleedaoste.it
valléedaoste.it
vao.it
vda.it
ven.it
veneto.it
// Provinces
ag.it
agrigento.it
al.it
alessandria.it
alto-adige.it
altoadige.it
an.it
ancona.it
andria-barletta-trani.it
andria-trani-barletta.it
andriabarlettatrani.it
andriatranibarletta.it
ao.it
aosta.it
aoste.it
ap.it
aq.it
aquila.it
ar.it
arezzo.it
ascoli-piceno.it
ascolipiceno.it
asti.it
at.it
av.it
avellino.it
ba.it
balsan-sudtirol.it
balsan-südtirol.it
balsan-suedtirol.it
balsan.it
bari.it
barletta-trani-andria.it
barlettatraniandria.it
belluno.it
benevento.it
bergamo.it
bg.it
bi.it
biella.it
bl.it
bn.it
bo.it
bologna.it
bolzano-altoadige.it
bolzano.it
bozen-sudtirol.it
bozen-südtirol.it
bozen-suedtirol.it
bozen.it
br.it
brescia.it
brindisi.it
bs.it
bt.it
bulsan-sudtirol.it
bulsan-südtirol.it
bulsan-suedtirol.it
bulsan.it
bz.it
ca.it
cagliari.it
caltanissetta.it
campidano-medio.it
campidanomedio.it
campobasso.it
carbonia-iglesias.it
carboniaiglesias.it
carrara-massa.it
carraramassa.it
caserta.it
catania.it
catanzaro.it
cb.it
ce.it
cesena-forli.it
cesena-forlì.it
cesenaforli.it
cesenaforlì.it
ch.it
chieti.it
ci.it
cl.it
cn.it
co.it
como.it
cosenza.it
cr.it
cremona.it
crotone.it
cs.it
ct.it
cuneo.it
cz.it
dell-ogliastra.it
dellogliastra.it
en.it
enna.it
fc.it
fe.it
fermo.it
ferrara.it
fg.it
fi.it
firenze.it
florence.it
fm.it
foggia.it
forli-cesena.it
forlì-cesena.it
forlicesena.it
forlìcesena.it
fr.it
frosinone.it
ge.it
genoa.it
genova.it
go.it
gorizia.it
gr.it
grosseto.it
iglesias-carbonia.it
iglesiascarbonia.it
im.it
imperia.it
is.it
isernia.it
kr.it
la-spezia.it
laquila.it
laspezia.it
latina.it
lc.it
le.it
lecce.it
lecco.it
li.it
livorno.it
lo.it
lodi.it
lt.it
lu.it
lucca.it
macerata.it
mantova.it
massa-carrara.it
massacarrara.it
matera.it
mb.it
mc.it
me.it
medio-campidano.it
mediocampidano.it
messina.it
mi.it
milan.it
milano.it
mn.it
mo.it
modena.it
monza-brianza.it
monza-e-della-brianza.it
monza.it
monzabrianza.it
monzaebrianza.it
monzaedellabrianza.it
ms.it
mt.it
na.it
naples.it
napoli.it
no.it
novara.it
nu.it
nuoro.it
og.it
ogliastra.it
olbia-tempio.it
olbiatempio.it
or.it
oristano.it
ot.it
pa.it
padova.it
padua.it
palermo.it
parma.it
pavia.it
pc.it
pd.it
pe.it
perugia.it
pesaro-urbino.it
pesarourbino.it
pescara.it
pg.it
pi.it
piacenza.it
pisa.it
pistoia.it
pn.it
po.it
pordenone.it
potenza.it
pr.it
prato.it
pt.it
pu.it
pv.it
pz.it
ra.it
ragusa.it
ravenna.it
rc.it
re.it
reggio-calabria.it
reggio-emilia.it
reggiocalabria.it
reggioemilia.it
rg.it
ri.it
rieti.it
rimini.it
rm.it
rn.it
ro.it
roma.it
rome.it
rovigo.it
sa.it
salerno.it
sassari.it
savona.it
si.it
siena.it
siracusa.it
so.it
sondrio.it
sp.it
sr.it
ss.it
suedtirol.it
südtirol.it
sv.it
ta.it
taranto.it
te.it
tempio-olbia.it
tempioolbia.it
teramo.it
terni.it
tn.it
to.it
torino.it
tp.it
tr.it
trani-andria-barletta.it
trani-barletta-andria.it
traniandriabarletta.it
tranibarlettaandria.it
trapani.it
trento.it
treviso.it
trieste.it
ts.it
turin.it
tv.it
ud.it
udine.it
urbino-pesaro.it
urbinopesaro.it
va.it
varese.it
vb.it
vc.it
ve.it
venezia.it
venice.it
verbania.it
vercelli.it
verona.it
vi.it
vibo-valentia.it
vibovalentia.it
vicenza.it
viterbo.it
vr.it
vs.it
vt.it
vv.it

// je : http://www.channelisles.net/register-domains/
// Confirmed by registry <nigel@channelisles.net> 2013-11-28
je
co.je
net.je
org.je

// jm : http://www.com.jm/register.html
*.jm

// jo : http://www.dns.jo/Registration_policy.aspx
jo
com.jo
org.jo
net.jo
edu.jo
sch.jo
gov.jo
mil.jo
name.jo

// jobs : https://en.wikipedia.org/wiki/.jobs
jobs

// jp : https://en.wikipedia.org/wiki/.jp
// http://jprs.co.jp/en/jpdomain.html
// Submitted by registry <info@jprs.jp>
jp
// jp organizational type names
ac.jp
ad.jp
co.jp
ed.jp
go.jp
gr.jp
lg.jp
ne.jp
or.jp
// jp prefecture type names
aichi.jp
akita.jp
aomori.jp
chiba.jp
ehime.jp
fukui.jp
fukuoka.jp
fukushima.jp
gifu.jp
gunma.jp
hiroshima.jp
hokkaido.jp
hyogo.jp
ibaraki.jp
ishikawa.jp
iwate.jp
kagawa.jp
kagoshima.jp
kanagawa.jp
kochi.jp
kumamoto.jp
kyoto.jp
mie.jp
miyagi.jp
miyazaki.jp
nagano.jp
nagasaki.jp
nara.jp
niigata.jp
oita.jp
okayama.jp
okinawa.jp
osaka.jp
saga.jp
saitama.jp
shiga.jp
shimane.jp
shizuoka.jp
tochigi.jp
tokushima.jp
tokyo.jp
tottori.jp
toyama.jp
wakayama.jp
yamagata.jp
yamaguchi.jp
yamanashi.jp
栃木.jp
愛知.jp
愛媛.jp
兵庫.jp
熊本.jp
茨城.jp
北海道.jp
千葉.jp
和歌山.jp
長崎.jp
長野.jp
新潟.jp
青森.jp
静岡.jp
東京.jp
石川.jp
埼玉.jp
三重.jp
京都.jp
佐賀.jp
大分.jp
大阪.jp
奈良.jp
宮城.jp
宮崎.jp
富山.jp
山口.jp
山形.jp
山梨.jp
岩手.jp
岐阜.jp
岡山.jp
島根.jp
広島.jp
徳島.jp
沖縄.jp
滋賀.jp
神奈川.jp
福井.jp
福岡.jp
福島.jp
秋田.jp
群馬.jp
香川.jp
高知.jp
鳥取.jp
鹿児島.jp
// jp geographic type names
// http://jprs.jp/doc/rule/saisoku-1.html
*.kawasaki.jp
*.kitakyushu.jp
*.kobe.jp
*.nagoya.jp
*.sapporo.jp
*.sendai.jp
*.yokohama.jp
!city.kawasaki.jp
!city.kitakyushu.jp
!city.kobe.jp
!city.nagoya.jp
!city.sapporo.jp
!city.sendai.jp
!city.yokohama.jp
// 4th level registration
aisai.aichi.jp
ama.aichi.jp
anjo.aichi.jp
asuke.aichi.jp
chiryu.aichi.jp
chita.aichi.jp
fuso.aichi.jp
gamagori.aichi.jp
handa.aichi.jp
hazu.aichi.jp
hekinan.aichi.jp
higashiura.aichi.jp
ichinomiya.aichi.jp
inazawa.aichi.jp
inuyama.aichi.jp
isshiki.aichi.jp
iwakura.aichi.jp
kanie.aichi.jp
kariya.aichi.jp
kasugai.aichi.jp
kira.aichi.jp
kiyosu.aichi.jp
komaki.aichi.jp
konan.aichi.jp
kota.aichi.jp
mihama.aichi.jp
miyoshi.aichi.jp
nishio.aichi.jp
nisshin.aichi.jp
obu.aichi.jp
oguchi.aichi.jp
oharu.aichi.jp
okazaki.aichi.jp
owariasahi.aichi.jp
seto.aichi.jp
shikatsu.aichi.jp
shinshiro.aichi.jp
shitara.aichi.jp
tahara.aichi.jp
takahama.aichi.jp
tobishima.aichi.jp
toei.aichi.jp
togo.aichi.jp
tokai.aichi.jp
tokoname.aichi.jp
toyoake.aichi.jp
toyohashi.aichi.jp
toyokawa.aichi.jp
toyone.aichi.jp
toyota.aichi.jp
tsushima.aichi.jp
yatomi.aichi.jp
akita.akita.jp
daisen.akita.jp
fujisato.akita.jp
gojome.akita.jp
hachirogata.akita.jp
happou.akita.jp
higashinaruse.akita.jp
honjo.akita.jp
honjyo.akita.jp
ikawa.akita.jp
kamikoani.akita.jp
kamioka.akita.jp
katagami.akita.jp
kazuno.akita.jp
kitaakita.akita.jp
kosaka.akita.jp
kyowa.akita.jp
misato.akita.jp
mitane.akita.jp
moriyoshi.akita.jp
nikaho.akita.jp
noshiro.akita.jp
odate.akita.jp
oga.akita.jp
ogata.akita.jp
semboku.akita.jp
yokote.akita.jp
yurihonjo.akita.jp
aomori.aomori.jp
gonohe.aomori.jp
hachinohe.aomori.jp
hashikami.aomori.jp
hiranai.aomori.jp
hirosaki.aomori.jp
itayanagi.aomori.jp
kuroishi.aomori.jp
misawa.aomori.jp
mutsu.aomori.jp
nakadomari.aomori.jp
noheji.aomori.jp
oirase.aomori.jp
owani.aomori.jp
rokunohe.aomori.jp
sannohe.aomori.jp
shichinohe.aomori.jp
shingo.aomori.jp
takko.aomori.jp
towada.aomori.jp
tsugaru.aomori.jp
tsuruta.aomori.jp
abiko.chiba.jp
asahi.chiba.jp
chonan.chiba.jp
chosei.chiba.jp
choshi.chiba.jp
chuo.chiba.jp
funabashi.chiba.jp
futtsu.chiba.jp
hanamigawa.chiba.jp
ichihara.chiba.jp
ichikawa.chiba.jp
ichinomiya.chiba.jp
inzai.chiba.jp
isumi.chiba.jp
kamagaya.chiba.jp
kamogawa.chiba.jp
kashiwa.chiba.jp
katori.chiba.jp
katsuura.chiba.jp
kimitsu.chiba.jp
kisarazu.chiba.jp
kozaki.chiba.jp
kujukuri.chiba.jp
kyonan.chiba.jp
matsudo.chiba.jp
midori.chiba.jp
mihama.chiba.jp
minamiboso.chiba.jp
mobara.chiba.jp
mutsuzawa.chiba.jp
nagara.chiba.jp
nagareyama.chiba.jp
narashino.chiba.jp
narita.chiba.jp
noda.chiba.jp
oamishirasato.chiba.jp
omigawa.chiba.jp
onjuku.chiba.jp
otaki.chiba.jp
sakae.chiba.jp
sakura.chiba.jp
shimofusa.chiba.jp
shirako.chiba.jp
shiroi.chiba.jp
shisui.chiba.jp
sodegaura.chiba.jp
sosa.chiba.jp
tako.chiba.jp
tateyama.chiba.jp
togane.chiba.jp
tohnosho.chiba.jp
tomisato.chiba.jp
urayasu.chiba.jp
yachimata.chiba.jp
yachiyo.chiba.jp
yokaichiba.chiba.jp
yokoshibahikari.chiba.jp
yotsukaido.chiba.jp
ainan.ehime.jp
honai.ehime.jp
ikata.ehime.jp
imabari.ehime.jp
iyo.ehime.jp
kamijima.ehime.jp
kihoku.ehime.jp
kumakogen.ehime.jp
masaki.ehime.jp
matsuno.ehime.jp
matsuyama.ehime.jp
namikata.ehime.jp
niihama.ehime.jp
ozu.ehime.jp
saijo.ehime.jp
seiyo.ehime.jp
shikokuchuo.ehime.jp
tobe.ehime.jp
toon.ehime.jp
uchiko.ehime.jp
uwajima.ehime.jp
yawatahama.ehime.jp
echizen.fukui.jp
eiheiji.fukui.jp
fukui.fukui.jp
ikeda.fukui.jp
katsuyama.fukui.jp
mihama.fukui.jp
minamiechizen.fukui.jp
obama.fukui.jp
ohi.fukui.jp
ono.fukui.jp
sabae.fukui.jp
sakai.fukui.jp
takahama.fukui.jp
tsuruga.fukui.jp
wakasa.fukui.jp
ashiya.fukuoka.jp
buzen.fukuoka.jp
chikugo.fukuoka.jp
chikuho.fukuoka.jp
chikujo.fukuoka.jp
chikushino.fukuoka.jp
chikuzen.fukuoka.jp
chuo.fukuoka.jp
dazaifu.fukuoka.jp
fukuchi.fukuoka.jp
hakata.fukuoka.jp
higashi.fukuoka.jp
hirokawa.fukuoka.jp
hisayama.fukuoka.jp
iizuka.fukuoka.jp
inatsuki.fukuoka.jp
kaho.fukuoka.jp
kasuga.fukuoka.jp
kasuya.fukuoka.jp
kawara.fukuoka.jp
keisen.fukuoka.jp
koga.fukuoka.jp
kurate.fukuoka.jp
kurogi.fukuoka.jp
kurume.fukuoka.jp
minami.fukuoka.jp
miyako.fukuoka.jp
miyama.fukuoka.jp
miyawaka.fukuoka.jp
mizumaki.fukuoka.jp
munakata.fukuoka.jp
nakagawa.fukuoka.jp
nakama.fukuoka.jp
nishi.fukuoka.jp
nogata.fukuoka.jp
ogori.fukuoka.jp
okagaki.fukuoka.jp
okawa.fukuoka.jp
oki.fukuoka.jp
omuta.fukuoka.jp
onga.fukuoka.jp
onojo.fukuoka.jp
oto.fukuoka.jp
saigawa.fukuoka.jp
sasaguri.fukuoka.jp
shingu.fukuoka.jp
shinyoshitomi.fukuoka.jp
shonai.fukuoka.jp
soeda.fukuoka.jp
sue.fukuoka.jp
tachiarai.fukuoka.jp
tagawa.fukuoka.jp
takata.fukuoka.jp
toho.fukuoka.jp
toyotsu.fukuoka.jp
tsuiki.fukuoka.jp
ukiha.fukuoka.jp
umi.fukuoka.jp
usui.fukuoka.jp
yamada.fukuoka.jp
yame.fukuoka.jp
yanagawa.fukuoka.jp
yukuhashi.fukuoka.jp
aizubange.fukushima.jp
aizumisato.fukushima.jp
aizuwakamatsu.fukushima.jp
asakawa.fukushima.jp
bandai.fukushima.jp
date.fukushima.jp
fukushima.fukushima.jp
furudono.fukushima.jp
futaba.fukushima.jp
hanawa.fukushima.jp
higashi.fukushima.jp
hirata.fukushima.jp
hirono.fukushima.jp
iitate.fukushima.jp
inawashiro.fukushima.jp
ishikawa.fukushima.jp
iwaki.fukushima.jp
izumizaki.fukushima.jp
kagamiishi.fukushima.jp
kaneyama.fukushima.jp
kawamata.fukushima.jp
kitakata.fukushima.jp
kitashiobara.fukushima.jp
koori.fukushima.jp
koriyama.fukushima.jp
kunimi.fukushima.jp
miharu.fukushima.jp
mishima.fukushima.jp
namie.fukushima.jp
nango.fukushima.jp
nishiaizu.fukushima.jp
nishigo.fukushima.jp
okuma.fukushima.jp
omotego.fukushima.jp
ono.fukushima.jp
otama.fukushima.jp
samegawa.fukushima.jp
shimogo.fukushima.jp
shirakawa.fukushima.jp
showa.fukushima.jp
soma.fukushima.jp
sukagawa.fukushima.jp
taishin.fukushima.jp
tamakawa.fukushima.jp
tanagura.fukushima.jp
tenei.fukushima.jp
yabuki.fukushima.jp
yamato.fukushima.jp
yamatsuri.fukushima.jp
yanaizu.fukushima.jp
yugawa.fukushima.jp
anpachi.gifu.jp
ena.gifu.jp
gifu.gifu.jp
ginan.gifu.jp
godo.gifu.jp
gujo.gifu.jp
hashima.gifu.jp
hichiso.gifu.jp
hida.gifu.jp
higashishirakawa.gifu.jp
ibigawa.gifu.jp
ikeda.gifu.jp
kakamigahara.gifu.jp
kani.gifu.jp
kasahara.gifu.jp
kasamatsu.gifu.jp
kawaue.gifu.jp
kitagata.gifu.jp
mino.gifu.jp
minokamo.gifu.jp
mitake.gifu.jp
mizunami.gifu.jp
motosu.gifu.jp
nakatsugawa.gifu.jp
ogaki.gifu.jp
sakahogi.gifu.jp
seki.gifu.jp
sekigahara.gifu.jp
shirakawa.gifu.jp
tajimi.gifu.jp
takayama.gifu.jp
tarui.gifu.jp
toki.gifu.jp
tomika.gifu.jp
wanouchi.gifu.jp
yamagata.gifu.jp
yaotsu.gifu.jp
yoro.gifu.jp
annaka.gunma.jp
chiyoda.gunma.jp
fujioka.gunma.jp
higashiagatsuma.gunma.jp
isesaki.gunma.jp
itakura.gunma.jp
kanna.gunma.jp
kanra.gunma.jp
katashina.gunma.jp
kawaba.gunma.jp
kiryu.gunma.jp
kusatsu.gunma.jp
maebashi.gunma.jp
meiwa.gunma.jp
midori.gunma.jp
minakami.gunma.jp
naganohara.gunma.jp
nakanojo.gunma.jp
nanmoku.gunma.jp
numata.gunma.jp
oizumi.gunma.jp
ora.gunma.jp
ota.gunma.jp
shibukawa.gunma.jp
shimonita.gunma.jp
shinto.gunma.jp
showa.gunma.jp
takasaki.gunma.jp
takayama.gunma.jp
tamamura.gunma.jp
tatebayashi.gunma.jp
tomioka.gunma.jp
tsukiyono.gunma.jp
tsumagoi.gunma.jp
ueno.gunma.jp
yoshioka.gunma.jp
asaminami.hiroshima.jp
daiwa.hiroshima.jp
etajima.hiroshima.jp
fuchu.hiroshima.jp
fukuyama.hiroshima.jp
hatsukaichi.hiroshima.jp
higashihiroshima.hiroshima.jp
hongo.hiroshima.jp
jinsekikogen.hiroshima.jp
kaita.hiroshima.jp
kui.hiroshima.jp
kumano.hiroshima.jp
kure.hiroshima.jp
mihara.hiroshima.jp
miyoshi.hiroshima.jp
naka.hiroshima.jp
onomichi.hiroshima.jp
osakikamijima.hiroshima.jp
otake.hiroshima.jp
saka.hiroshima.jp
sera.hiroshima.jp
seranishi.hiroshima.jp
shinichi.hiroshima.jp
shobara.hiroshima.jp
takehara.hiroshima.jp
abashiri.hokkaido.jp
abira.hokkaido.jp
aibetsu.hokkaido.jp
akabira.hokkaido.jp
akkeshi.hokkaido.jp
asahikawa.hokkaido.jp
ashibetsu.hokkaido.jp
ashoro.hokkaido.jp
assabu.hokkaido.jp
atsuma.hokkaido.jp
bibai.hokkaido.jp
biei.hokkaido.jp
bifuka.hokkaido.jp
bihoro.hokkaido.jp
biratori.hokkaido.jp
chippubetsu.hokkaido.jp
chitose.hokkaido.jp
date.hokkaido.jp
ebetsu.hokkaido.jp
embetsu.hokkaido.jp
eniwa.hokkaido.jp
erimo.hokkaido.jp
esan.hokkaido.jp
esashi.hokkaido.jp
fukagawa.hokkaido.jp
fukushima.hokkaido.jp
furano.hokkaido.jp
furubira.hokkaido.jp
haboro.hokkaido.jp
hakodate.hokkaido.jp
hamatonbetsu.hokkaido.jp
hidaka.hokkaido.jp
higashikagura.hokkaido.jp
higashikawa.hokkaido.jp
hiroo.hokkaido.jp
hokuryu.hokkaido.jp
hokuto.hokkaido.jp
honbetsu.hokkaido.jp
horokanai.hokkaido.jp
horonobe.hokkaido.jp
ikeda.hokkaido.jp
imakane.hokkaido.jp
ishikari.hokkaido.jp
iwamizawa.hokkaido.jp
iwanai.hokkaido.jp
kamifurano.hokkaido.jp
kamikawa.hokkaido.jp
kamishihoro.hokkaido.jp
kamisunagawa.hokkaido.jp
kamoenai.hokkaido.jp
kayabe.hokkaido.jp
kembuchi.hokkaido.jp
kikonai.hokkaido.jp
kimobetsu.hokkaido.jp
kitahiroshima.hokkaido.jp
kitami.hokkaido.jp
kiyosato.hokkaido.jp
koshimizu.hokkaido.jp
kunneppu.hokkaido.jp
kuriyama.hokkaido.jp
kuromatsunai.hokkaido.jp
kushiro.hokkaido.jp
kutchan.hokkaido.jp
kyowa.hokkaido.jp
mashike.hokkaido.jp
matsumae.hokkaido.jp
mikasa.hokkaido.jp
minamifurano.hokkaido.jp
mombetsu.hokkaido.jp
moseushi.hokkaido.jp
mukawa.hokkaido.jp
muroran.hokkaido.jp
naie.hokkaido.jp
nakagawa.hokkaido.jp
nakasatsunai.hokkaido.jp
nakatombetsu.hokkaido.jp
nanae.hokkaido.jp
nanporo.hokkaido.jp
nayoro.hokkaido.jp
nemuro.hokkaido.jp
niikappu.hokkaido.jp
niki.hokkaido.jp
nishiokoppe.hokkaido.jp
noboribetsu.hokkaido.jp
numata.hokkaido.jp
obihiro.hokkaido.jp
obira.hokkaido.jp
oketo.hokkaido.jp
okoppe.hokkaido.jp
otaru.hokkaido.jp
otobe.hokkaido.jp
otofuke.hokkaido.jp
otoineppu.hokkaido.jp
oumu.hokkaido.jp
ozora.hokkaido.jp
pippu.hokkaido.jp
rankoshi.hokkaido.jp
rebun.hokkaido.jp
rikubetsu.hokkaido.jp
rishiri.hokkaido.jp
rishirifuji.hokkaido.jp
saroma.hokkaido.jp
sarufutsu.hokkaido.jp
shakotan.hokkaido.jp
shari.hokkaido.jp
shibecha.hokkaido.jp
shibetsu.hokkaido.jp
shikabe.hokkaido.jp
shikaoi.hokkaido.jp
shimamaki.hokkaido.jp
shimizu.hokkaido.jp
shimokawa.hokkaido.jp
shinshinotsu.hokkaido.jp
shintoku.hokkaido.jp
shiranuka.hokkaido.jp
shiraoi.hokkaido.jp
shiriuchi.hokkaido.jp
sobetsu.hokkaido.jp
sunagawa.hokkaido.jp
taiki.hokkaido.jp
takasu.hokkaido.jp
takikawa.hokkaido.jp
takinoue.hokkaido.jp
teshikaga.hokkaido.jp
tobetsu.hokkaido.jp
tohma.hokkaido.jp
tomakomai.hokkaido.jp
tomari.hokkaido.jp
toya.hokkaido.jp
toyako.hokkaido.jp
toyotomi.hokkaido.jp
toyoura.hokkaido.jp
tsubetsu.hokkaido.jp
tsukigata.hokkaido.jp
urakawa.hokkaido.jp
urausu.hokkaido.jp
uryu.hokkaido.jp
utashinai.hokkaido.jp
wakkanai.hokkaido.jp
wassamu.hokkaido.jp
yakumo.hokkaido.jp
yoichi.hokkaido.jp
aioi.hyogo.jp
akashi.hyogo.jp
ako.hyogo.jp
amagasaki.hyogo.jp
aogaki.hyogo.jp
asago.hyogo.jp
ashiya.hyogo.jp
awaji.hyogo.jp
fukusaki.hyogo.jp
goshiki.hyogo.jp
harima.hyogo.jp
himeji.hyogo.jp
ichikawa.hyogo.jp
inagawa.hyogo.jp
itami.hyogo.jp
kakogawa.hyogo.jp
kamigori.hyogo.jp
kamikawa.hyogo.jp
kasai.hyogo.jp
kasuga.hyogo.jp
kawanishi.hyogo.jp
miki.hyogo.jp
minamiawaji.hyogo.jp
nishinomiya.hyogo.jp
nishiwaki.hyogo.jp
ono.hyogo.jp
sanda.hyogo.jp
sannan.hyogo.jp
sasayama.hyogo.jp
sayo.hyogo.jp
shingu.hyogo.jp
shinonsen.hyogo.jp
shiso.hyogo.jp
sumoto.hyogo.jp
taishi.hyogo.jp
taka.hyogo.jp
takarazuka.hyogo.jp
takasago.hyogo.jp
takino.hyogo.jp
tamba.hyogo.jp
tatsuno.hyogo.jp
toyooka.hyogo.jp
yabu.hyogo.jp
yashiro.hyogo.jp
yoka.hyogo.jp
yokawa.hyogo.jp
ami.ibaraki.jp
asahi.ibaraki.jp
bando.ibaraki.jp
chikusei.ibaraki.jp
daigo.ibaraki.jp
fujishiro.ibaraki.jp
hitachi.ibaraki.jp
hitachinaka.ibaraki.jp
hitachiomiya.ibaraki.jp
hitachiota.ibaraki.jp
ibaraki.ibaraki.jp
ina.ibaraki.jp
inashiki.ibaraki.jp
itako.ibaraki.jp
iwama.ibaraki.jp
joso.ibaraki.jp
kamisu.ibaraki.jp
kasama.ibaraki.jp
kashima.ibaraki.jp
kasumigaura.ibaraki.jp
koga.ibaraki.jp
miho.ibaraki.jp
mito.ibaraki.jp
moriya.ibaraki.jp
naka.ibaraki.jp
namegata.ibaraki.jp
oarai.ibaraki.jp
ogawa.ibaraki.jp
omitama.ibaraki.jp
ryugasaki.ibaraki.jp
sakai.ibaraki.jp
sakuragawa.ibaraki.jp
shimodate.ibaraki.jp
shimotsuma.ibaraki.jp
shirosato.ibaraki.jp
sowa.ibaraki.jp
suifu.ibaraki.jp
takahagi.ibaraki.jp
tamatsukuri.ibaraki.jp
tokai.ibaraki.jp
tomobe.ibaraki.jp
tone.ibaraki.jp
toride.ibaraki.jp
tsuchiura.ibaraki.jp
tsukuba.ibaraki.jp
uchihara.ibaraki.jp
ushiku.ibaraki.jp
yachiyo.ibaraki.jp
yamagata.ibaraki.jp
yawara.ibaraki.jp
yuki.ibaraki.jp
anamizu.ishikawa.jp
hakui.ishikawa.jp
hakusan.ishikawa.jp
kaga.ishikawa.jp
kahoku.ishikawa.jp
kanazawa.ishikawa.jp
kawakita.ishikawa.jp
komatsu.ishikawa.jp
nakanoto.ishikawa.jp
nanao.ishikawa.jp
nomi.ishikawa.jp
nonoichi.ishikawa.jp
noto.ishikawa.jp
shika.ishikawa.jp
suzu.ishikawa.jp
tsubata.ishikawa.jp
tsurugi.ishikawa.jp
uchinada.ishikawa.jp
wajima.ishikawa.jp
fudai.iwate.jp
fujisawa.iwate.jp
hanamaki.iwate.jp
hiraizumi.iwate.jp
hirono.iwate.jp
ichinohe.iwate.jp
ichinoseki.iwate.jp
iwaizumi.iwate.jp
iwate.iwate.jp
joboji.iwate.jp
kamaishi.iwate.jp
kanegasaki.iwate.jp
karumai.iwate.jp
kawai.iwate.jp
kitakami.iwate.jp
kuji.iwate.jp
kunohe.iwate.jp
kuzumaki.iwate.jp
miyako.iwate.jp
mizusawa.iwate.jp
morioka.iwate.jp
ninohe.iwate.jp
noda.iwate.jp
ofunato.iwate.jp
oshu.iwate.jp
otsuchi.iwate.jp
rikuzentakata.iwate.jp
shiwa.iwate.jp
shizukuishi.iwate.jp
sumita.iwate.jp
tanohata.iwate.jp
tono.iwate.jp
yahaba.iwate.jp
yamada.iwate.jp
ayagawa.kagawa.jp
higashikagawa.kagawa.jp
kanonji.kagawa.jp
kotohira.kagawa.jp
manno.kagawa.jp
marugame.kagawa.jp
mitoyo.kagawa.jp
naoshima.kagawa.jp
sanuki.kagawa.jp
tadotsu.kagawa.jp
takamatsu.kagawa.jp
tonosho.kagawa.jp
uchinomi.kagawa.jp
utazu.kagawa.jp
zentsuji.kagawa.jp
akune.kagoshima.jp
amami.kagoshima.jp
hioki.kagoshima.jp
isa.kagoshima.jp
isen.kagoshima.jp
izumi.kagoshima.jp
kagoshima.kagoshima.jp
kanoya.kagoshima.jp
kawanabe.kagoshima.jp
kinko.kagoshima.jp
kouyama.kagoshima.jp
makurazaki.kagoshima.jp
matsumoto.kagoshima.jp
minamitane.kagoshima.jp
nakatane.kagoshima.jp
nishinoomote.kagoshima.jp
satsumasendai.kagoshima.jp
soo.kagoshima.jp
tarumizu.kagoshima.jp
yusui.kagoshima.jp
aikawa.kanagawa.jp
atsugi.kanagawa.jp
ayase.kanagawa.jp
chigasaki.kanagawa.jp
ebina.kanagawa.jp
fujisawa.kanagawa.jp
hadano.kanagawa.jp
hakone.kanagawa.jp
hiratsuka.kanagawa.jp
isehara.kanagawa.jp
kaisei.kanagawa.jp
kamakura.kanagawa.jp
kiyokawa.kanagawa.jp
matsuda.kanagawa.jp
minamiashigara.kanagawa.jp
miura.kanagawa.jp
nakai.kanagawa.jp
ninomiya.kanagawa.jp
odawara.kanagawa.jp
oi.kanagawa.jp
oiso.kanagawa.jp
sagamihara.kanagawa.jp
samukawa.kanagawa.jp
tsukui.kanagawa.jp
yamakita.kanagawa.jp
yamato.kanagawa.jp
yokosuka.kanagawa.jp
yugawara.kanagawa.jp
zama.kanagawa.jp
zushi.kanagawa.jp
aki.kochi.jp
geisei.kochi.jp
hidaka.kochi.jp
higashitsuno.kochi.jp
ino.kochi.jp
kagami.kochi.jp
kami.kochi.jp
kitagawa.kochi.jp
kochi.kochi.jp
mihara.kochi.jp
motoyama.kochi.jp
muroto.kochi.jp
nahari.kochi.jp
nakamura.kochi.jp
nankoku.kochi.jp
nishitosa.kochi.jp
niyodogawa.kochi.jp
ochi.kochi.jp
okawa.kochi.jp
otoyo.kochi.jp
otsuki.kochi.jp
sakawa.kochi.jp
sukumo.kochi.jp
susaki.kochi.jp
tosa.kochi.jp
tosashimizu.kochi.jp
toyo.kochi.jp
tsuno.kochi.jp
umaji.kochi.jp
yasuda.kochi.jp
yusuhara.kochi.jp
amakusa.kumamoto.jp
arao.kumamoto.jp
aso.kumamoto.jp
choyo.kumamoto.jp
gyokuto.kumamoto.jp
kamiamakusa.kumamoto.jp
kikuchi.kumamoto.jp
kumamoto.kumamoto.jp
mashiki.kumamoto.jp
mifune.kumamoto.jp
minamata.kumamoto.jp
minamioguni.kumamoto.jp
nagasu.kumamoto.jp
nishihara.kumamoto.jp
oguni.kumamoto.jp
ozu.kumamoto.jp
sumoto.kumamoto.jp
takamori.kumamoto.jp
uki.kumamoto.jp
uto.kumamoto.jp
yamaga.kumamoto.jp
yamato.kumamoto.jp
yatsushiro.kumamoto.jp
ayabe.kyoto.jp
fukuchiyama.kyoto.jp
higashiyama.kyoto.jp
ide.kyoto.jp
ine.kyoto.jp
joyo.kyoto.jp
kameoka.kyoto.jp
kamo.kyoto.jp
kita.kyoto.jp
kizu.kyoto.jp
kumiyama.kyoto.jp
kyotamba.kyoto.jp
kyotanabe.kyoto.jp
kyotango.kyoto.jp
maizuru.kyoto.jp
minami.kyoto.jp
minamiyamashiro.kyoto.jp
miyazu.kyoto.jp
muko.kyoto.jp
nagaokakyo.kyoto.jp
nakagyo.kyoto.jp
nantan.kyoto.jp
oyamazaki.kyoto.jp
sakyo.kyoto.jp
seika.kyoto.jp
tanabe.kyoto.jp
uji.kyoto.jp
ujitawara.kyoto.jp
wazuka.kyoto.jp
yamashina.kyoto.jp
yawata.kyoto.jp
asahi.mie.jp
inabe.mie.jp
ise.mie.jp
kameyama.mie.jp
kawagoe.mie.jp
kiho.mie.jp
kisosaki.mie.jp
kiwa.mie.jp
komono.mie.jp
kumano.mie.jp
kuwana.mie.jp
matsusaka.mie.jp
meiwa.mie.jp
mihama.mie.jp
minamiise.mie.jp
misugi.mie.jp
miyama.mie.jp
nabari.mie.jp
shima.mie.jp
suzuka.mie.jp
tado.mie.jp
taiki.mie.jp
taki.mie.jp
tamaki.mie.jp
toba.mie.jp
tsu.mie.jp
udono.mie.jp
ureshino.mie.jp
watarai.mie.jp
yokkaichi.mie.jp
furukawa.miyagi.jp
higashimatsushima.miyagi.jp
ishinomaki.miyagi.jp
iwanuma.miyagi.jp
kakuda.miyagi.jp
kami.miyagi.jp
kawasaki.miyagi.jp
marumori.miyagi.jp
matsushima.miyagi.jp
minamisanriku.miyagi.jp
misato.miyagi.jp
murata.miyagi.jp
natori.miyagi.jp
ogawara.miyagi.jp
ohira.miyagi.jp
onagawa.miyagi.jp
osaki.miyagi.jp
rifu.miyagi.jp
semine.miyagi.jp
shibata.miyagi.jp
shichikashuku.miyagi.jp
shikama.miyagi.jp
shiogama.miyagi.jp
shiroishi.miyagi.jp
tagajo.miyagi.jp
taiwa.miyagi.jp
tome.miyagi.jp
tomiya.miyagi.jp
wakuya.miyagi.jp
watari.miyagi.jp
yamamoto.miyagi.jp
zao.miyagi.jp
aya.miyazaki.jp
ebino.miyazaki.jp
gokase.miyazaki.jp
hyuga.miyazaki.jp
kadogawa.miyazaki.jp
kawaminami.miyazaki.jp
kijo.miyazaki.jp
kitagawa.miyazaki.jp
kitakata.miyazaki.jp
kitaura.miyazaki.jp
kobayashi.miyazaki.jp
kunitomi.miyazaki.jp
kushima.miyazaki.jp
mimata.miyazaki.jp
miyakonojo.miyazaki.jp
miyazaki.miyazaki.jp
morotsuka.miyazaki.jp
nichinan.miyazaki.jp
nishimera.miyazaki.jp
nobeoka.miyazaki.jp
saito.miyazaki.jp
shiiba.miyazaki.jp
shintomi.miyazaki.jp
takaharu.miyazaki.jp
takanabe.miyazaki.jp
takazaki.miyazaki.jp
tsuno.miyazaki.jp
achi.nagano.jp
agematsu.nagano.jp
anan.nagano.jp
aoki.nagano.jp
asahi.nagano.jp
azumino.nagano.jp
chikuhoku.nagano.jp
chikuma.nagano.jp
chino.nagano.jp
fujimi.nagano.jp
hakuba.nagano.jp
hara.nagano.jp
hiraya.nagano.jp
iida.nagano.jp
iijima.nagano.jp
iiyama.nagano.jp
iizuna.nagano.jp
ikeda.nagano.jp
ikusaka.nagano.jp
ina.nagano.jp
karuizawa.nagano.jp
kawakami.nagano.jp
kiso.nagano.jp
kisofukushima.nagano.jp
kitaaiki.nagano.jp
komagane.nagano.jp
komoro.nagano.jp
matsukawa.nagano.jp
matsumoto.nagano.jp
miasa.nagano.jp
minamiaiki.nagano.jp
minamimaki.nagano.jp
minamiminowa.nagano.jp
minowa.nagano.jp
miyada.nagano.jp
miyota.nagano.jp
mochizuki.nagano.jp
nagano.nagano.jp
nagawa.nagano.jp
nagiso.nagano.jp
nakagawa.nagano.jp
nakano.nagano.jp
nozawaonsen.nagano.jp
obuse.nagano.jp
ogawa.nagano.jp
okaya.nagano.jp
omachi.nagano.jp
omi.nagano.jp
ookuwa.nagano.jp
ooshika.nagano.jp
otaki.nagano.jp
otari.nagano.jp
sakae.nagano.jp
sakaki.nagano.jp
saku.nagano.jp
sakuho.nagano.jp
shimosuwa.nagano.jp
shinanomachi.nagano.jp
shiojiri.nagano.jp
suwa.nagano.jp
suzaka.nagano.jp
takagi.nagano.jp
takamori.nagano.jp
takayama.nagano.jp
tateshina.nagano.jp
tatsuno.nagano.jp
togakushi.nagano.jp
togura.nagano.jp
tomi.nagano.jp
ueda.nagano.jp
wada.nagano.jp
yamagata.nagano.jp
yamanouchi.nagano.jp
yasaka.nagano.jp
yasuoka.nagano.jp
chijiwa.nagasaki.jp
futsu.nagasaki.jp
goto.nagasaki.jp
hasami.nagasaki.jp
hirado.nagasaki.jp
iki.nagasaki.jp
isahaya.nagasaki.jp
kawatana.nagasaki.jp
kuchinotsu.nagasaki.jp
matsuura.nagasaki.jp
nagasaki.nagasaki.jp
obama.nagasaki.jp
omura.nagasaki.jp
oseto.nagasaki.jp
saikai.nagasaki.jp
sasebo.nagasaki.jp
seihi.nagasaki.jp
shimabara.nagasaki.jp
shinkamigoto.nagasaki.jp
togitsu.nagasaki.jp
tsushima.nagasaki.jp
unzen.nagasaki.jp
ando.nara.jp
gose.nara.jp
heguri.nara.jp
higashiyoshino.nara.jp
ikaruga.nara.jp
ikoma.nara.jp
kamikitayama.nara.jp
kanmaki.nara.jp
kashiba.nara.jp
kashihara.nara.jp
katsuragi.nara.jp
kawai.nara.jp
kawakami.nara.jp
kawanishi.nara.jp
koryo.nara.jp
kurotaki.nara.jp
mitsue.nara.jp
miyake.nara.jp
nara.nara.jp
nosegawa.nara.jp
oji.nara.jp
ouda.nara.jp
oyodo.nara.jp
sakurai.nara.jp
sango.nara.jp
shimoichi.nara.jp
shimokitayama.nara.jp
shinjo.nara.jp
soni.nara.jp
takatori.nara.jp
tawaramoto.nara.jp
tenkawa.nara.jp
tenri.nara.jp
uda.nara.jp
yamatokoriyama.nara.jp
yamatotakada.nara.jp
yamazoe.nara.jp
yoshino.nara.jp
aga.niigata.jp
agano.niigata.jp
gosen.niigata.jp
itoigawa.niigata.jp
izumozaki.niigata.jp
joetsu.niigata.jp
kamo.niigata.jp
kariwa.niigata.jp
kashiwazaki.niigata.jp
minamiuonuma.niigata.jp
mitsuke.niigata.jp
muika.niigata.jp
murakami.niigata.jp
myoko.niigata.jp
nagaoka.niigata.jp
niigata.niigata.jp
ojiya.niigata.jp
omi.niigata.jp
sado.niigata.jp
sanjo.niigata.jp
seiro.niigata.jp
seirou.niigata.jp
sekikawa.niigata.jp
shibata.niigata.jp
tagami.niigata.jp
tainai.niigata.jp
tochio.niigata.jp
tokamachi.niigata.jp
tsubame.niigata.jp
tsunan.niigata.jp
uonuma.niigata.jp
yahiko.niigata.jp
yoita.niigata.jp
yuzawa.niigata.jp
beppu.oita.jp
bungoono.oita.jp
bungotakada.oita.jp
hasama.oita.jp
hiji.oita.jp
himeshima.oita.jp
hita.oita.jp
kamitsue.oita.jp
kokonoe.oita.jp
kuju.oita.jp
kunisaki.oita.jp
kusu.oita.jp
oita.oita.jp
saiki.oita.jp
taketa.oita.jp
tsukumi.oita.jp
usa.oita.jp
usuki.oita.jp
yufu.oita.jp
akaiwa.okayama.jp
asakuchi.okayama.jp
bizen.okayama.jp
hayashima.okayama.jp
ibara.okayama.jp
kagamino.okayama.jp
kasaoka.okayama.jp
kibichuo.okayama.jp
kumenan.okayama.jp
kurashiki.okayama.jp
maniwa.okayama.jp
misaki.okayama.jp
nagi.okayama.jp
niimi.okayama.jp
nishiawakura.okayama.jp
okayama.okayama.jp
satosho.okayama.jp
setouchi.okayama.jp
shinjo.okayama.jp
shoo.okayama.jp
soja.okayama.jp
takahashi.okayama.jp
tamano.okayama.jp
tsuyama.okayama.jp
wake.okayama.jp
yakage.okayama.jp
aguni.okinawa.jp
ginowan.okinawa.jp
ginoza.okinawa.jp
gushikami.okinawa.jp
haebaru.okinawa.jp
higashi.okinawa.jp
hirara.okinawa.jp
iheya.okinawa.jp
ishigaki.okinawa.jp
ishikawa.okinawa.jp
itoman.okinawa.jp
izena.okinawa.jp
kadena.okinawa.jp
kin.okinawa.jp
kitadaito.okinawa.jp
kitanakagusuku.okinawa.jp
kumejima.okinawa.jp
kunigami.okinawa.jp
minamidaito.okinawa.jp
motobu.okinawa.jp
nago.okinawa.jp
naha.okinawa.jp
nakagusuku.okinawa.jp
nakijin.okinawa.jp
nanjo.okinawa.jp
nishihara.okinawa.jp
ogimi.okinawa.jp
okinawa.okinawa.jp
onna.okinawa.jp
shimoji.okinawa.jp
taketomi.okinawa.jp
tarama.okinawa.jp
tokashiki.okinawa.jp
tomigusuku.okinawa.jp
tonaki.okinawa.jp
urasoe.okinawa.jp
uruma.okinawa.jp
yaese.okinawa.jp
yomitan.okinawa.jp
yonabaru.okinawa.jp
yonaguni.okinawa.jp
zamami.okinawa.jp
abeno.osaka.jp
chihayaakasaka.osaka.jp
chuo.osaka.jp
daito.osaka.jp
fujiidera.osaka.jp
habikino.osaka.jp
hannan.osaka.jp
higashiosaka.osaka.jp
higashisumiyoshi.osaka.jp
higashiyodogawa.osaka.jp
hirakata.osaka.jp
ibaraki.osaka.jp
ikeda.osaka.jp
izumi.osaka.jp
izumiotsu.osaka.jp
izumisano.osaka.jp
kadoma.osaka.jp
kaizuka.osaka.jp
kanan.osaka.jp
kashiwara.osaka.jp
katano.osaka.jp
kawachinagano.osaka.jp
kishiwada.osaka.jp
kita.osaka.jp
kumatori.osaka.jp
matsubara.osaka.jp
minato.osaka.jp
minoh.osaka.jp
misaki.osaka.jp
moriguchi.osaka.jp
neyagawa.osaka.jp
nishi.osaka.jp
nose.osaka.jp
osakasayama.osaka.jp
sakai.osaka.jp
sayama.osaka.jp
sennan.osaka.jp
settsu.osaka.jp
shijonawate.osaka.jp
shimamoto.osaka.jp
suita.osaka.jp
tadaoka.osaka.jp
taishi.osaka.jp
tajiri.osaka.jp
takaishi.osaka.jp
takatsuki.osaka.jp
tondabayashi.osaka.jp
toyonaka.osaka.jp
toyono.osaka.jp
yao.osaka.jp
ariake.saga.jp
arita.saga.jp
fukudomi.saga.jp
genkai.saga.jp
hamatama.saga.jp
hizen.saga.jp
imari.saga.jp
kamimine.saga.jp
kanzaki.saga.jp
karatsu.saga.jp
kashima.saga.jp
kitagata.saga.jp
kitahata.saga.jp
kiyama.saga.jp
kouhoku.saga.jp
kyuragi.saga.jp
nishiarita.saga.jp
ogi.saga.jp
omachi.saga.jp
ouchi.saga.jp
saga.saga.jp
shiroishi.saga.jp
taku.saga.jp
tara.saga.jp
tosu.saga.jp
yoshinogari.saga.jp
arakawa.saitama.jp
asaka.saitama.jp
chichibu.saitama.jp
fujimi.saitama.jp
fujimino.saitama.jp
fukaya.saitama.jp
hanno.saitama.jp
hanyu.saitama.jp
hasuda.saitama.jp
hatogaya.saitama.jp
hatoyama.saitama.jp
hidaka.saitama.jp
higashichichibu.saitama.jp
higashimatsuyama.saitama.jp
honjo.saitama.jp
ina.saitama.jp
iruma.saitama.jp
iwatsuki.saitama.jp
kamiizumi.saitama.jp
kamikawa.saitama.jp
kamisato.saitama.jp
kasukabe.saitama.jp
kawagoe.saitama.jp
kawaguchi.saitama.jp
kawajima.saitama.jp
kazo.saitama.jp
kitamoto.saitama.jp
koshigaya.saitama.jp
kounosu.saitama.jp
kuki.saitama.jp
kumagaya.saitama.jp
matsubushi.saitama.jp
minano.saitama.jp
misato.saitama.jp
miyashiro.saitama.jp
miyoshi.saitama.jp
moroyama.saitama.jp
nagatoro.saitama.jp
namegawa.saitama.jp
niiza.saitama.jp
ogano.saitama.jp
ogawa.saitama.jp
ogose.saitama.jp
okegawa.saitama.jp
omiya.saitama.jp
otaki.saitama.jp
ranzan.saitama.jp
ryokami.saitama.jp
saitama.saitama.jp
sakado.saitama.jp
satte.saitama.jp
sayama.saitama.jp
shiki.saitama.jp
shiraoka.saitama.jp
soka.saitama.jp
sugito.saitama.jp
toda.saitama.jp
tokigawa.saitama.jp
tokorozawa.saitama.jp
tsurugashima.saitama.jp
urawa.saitama.jp
warabi.saitama.jp
yashio.saitama.jp
yokoze.saitama.jp
yono.saitama.jp
yorii.saitama.jp
yoshida.saitama.jp
yoshikawa.saitama.jp
yoshimi.saitama.jp
aisho.shiga.jp
gamo.shiga.jp
higashiomi.shiga.jp
hikone.shiga.jp
koka.shiga.jp
konan.shiga.jp
kosei.shiga.jp
koto.shiga.jp
kusatsu.shiga.jp
maibara.shiga.jp
moriyama.shiga.jp
nagahama.shiga.jp
nishiazai.shiga.jp
notogawa.shiga.jp
omihachiman.shiga.jp
otsu.shiga.jp
ritto.shiga.jp
ryuoh.shiga.jp
takashima.shiga.jp
takatsuki.shiga.jp
torahime.shiga.jp
toyosato.shiga.jp
yasu.shiga.jp
akagi.shimane.jp
ama.shimane.jp
gotsu.shimane.jp
hamada.shimane.jp
higashiizumo.shimane.jp
hikawa.shimane.jp
hikimi.shimane.jp
izumo.shimane.jp
kakinoki.shimane.jp
masuda.shimane.jp
matsue.shimane.jp
misato.shimane.jp
nishinoshima.shimane.jp
ohda.shimane.jp
okinoshima.shimane.jp
okuizumo.shimane.jp
shimane.shimane.jp
tamayu.shimane.jp
tsuwano.shimane.jp
unnan.shimane.jp
yakumo.shimane.jp
yasugi.shimane.jp
yatsuka.shimane.jp
arai.shizuoka.jp
atami.shizuoka.jp
fuji.shizuoka.jp
fujieda.shizuoka.jp
fujikawa.shizuoka.jp
fujinomiya.shizuoka.jp
fukuroi.shizuoka.jp
gotemba.shizuoka.jp
haibara.shizuoka.jp
hamamatsu.shizuoka.jp
higashiizu.shizuoka.jp
ito.shizuoka.jp
iwata.shizuoka.jp
izu.shizuoka.jp
izunokuni.shizuoka.jp
kakegawa.shizuoka.jp
kannami.shizuoka.jp
kawanehon.shizuoka.jp
kawazu.shizuoka.jp
kikugawa.shizuoka.jp
kosai.shizuoka.jp
makinohara.shizuoka.jp
matsuzaki.shizuoka.jp
minamiizu.shizuoka.jp
mishima.shizuoka.jp
morimachi.shizuoka.jp
nishiizu.shizuoka.jp
numazu.shizuoka.jp
omaezaki.shizuoka.jp
shimada.shizuoka.jp
shimizu.shizuoka.jp
shimoda.shizuoka.jp
shizuoka.shizuoka.jp
susono.shizuoka.jp
yaizu.shizuoka.jp
yoshida.shizuoka.jp
ashikaga.tochigi.jp
bato.tochigi.jp
haga.tochigi.jp
ichikai.tochigi.jp
iwafune.tochigi.jp
kaminokawa.tochigi.jp
kanuma.tochigi.jp
karasuyama.tochigi.jp
kuroiso.tochigi.jp
mashiko.tochigi.jp
mibu.tochigi.jp
moka.tochigi.jp
motegi.tochigi.jp
nasu.tochigi.jp
nasushiobara.tochigi.jp
nikko.tochigi.jp
nishikata.tochigi.jp
nogi.tochigi.jp
ohira.tochigi.jp
ohtawara.tochigi.jp
oyama.tochigi.jp
sakura.tochigi.jp
sano.tochigi.jp
shimotsuke.tochigi.jp
shioya.tochigi.jp
takanezawa.tochigi.jp
tochigi.tochigi.jp
tsuga.tochigi.jp
ujiie.tochigi.jp
utsunomiya.tochigi.jp
yaita.tochigi.jp
aizumi.tokushima.jp
anan.tokushima.jp
ichiba.tokushima.jp
itano.tokushima.jp
kainan.tokushima.jp
komatsushima.tokushima.jp
matsushige.tokushima.jp
mima.tokushima.jp
minami.tokushima.jp
miyoshi.tokushima.jp
mugi.tokushima.jp
nakagawa.tokushima.jp
naruto.tokushima.jp
sanagochi.tokushima.jp
shishikui.tokushima.jp
tokushima.tokushima.jp
wajiki.tokushima.jp
adachi.tokyo.jp
akiruno.tokyo.jp
akishima.tokyo.jp
aogashima.tokyo.jp
arakawa.tokyo.jp
bunkyo.tokyo.jp
chiyoda.tokyo.jp
chofu.tokyo.jp
chuo.tokyo.jp
edogawa.tokyo.jp
fuchu.tokyo.jp
fussa.tokyo.jp
hachijo.tokyo.jp
hachioji.tokyo.jp
hamura.tokyo.jp
higashikurume.tokyo.jp
higashimurayama.tokyo.jp
higashiyamato.tokyo.jp
hino.tokyo.jp
hinode.tokyo.jp
hinohara.tokyo.jp
inagi.tokyo.jp
itabashi.tokyo.jp
katsushika.tokyo.jp
kita.tokyo.jp
kiyose.tokyo.jp
kodaira.tokyo.jp
koganei.tokyo.jp
kokubunji.tokyo.jp
komae.tokyo.jp
koto.tokyo.jp
kouzushima.tokyo.jp
kunitachi.tokyo.jp
machida.tokyo.jp
meguro.tokyo.jp
minato.tokyo.jp
mitaka.tokyo.jp
mizuho.tokyo.jp
musashimurayama.tokyo.jp
musashino.tokyo.jp
nakano.tokyo.jp
nerima.tokyo.jp
ogasawara.tokyo.jp
okutama.tokyo.jp
ome.tokyo.jp
oshima.tokyo.jp
ota.tokyo.jp
setagaya.tokyo.jp
shibuya.tokyo.jp
shinagawa.tokyo.jp
shinjuku.tokyo.jp
suginami.tokyo.jp
sumida.tokyo.jp
tachikawa.tokyo.jp
taito.tokyo.jp
tama.tokyo.jp
toshima.tokyo.jp
chizu.tottori.jp
hino.tottori.jp
kawahara.tottori.jp
koge.tottori.jp
kotoura.tottori.jp
misasa.tottori.jp
nanbu.tottori.jp
nichinan.tottori.jp
sakaiminato.tottori.jp
tottori.tottori.jp
wakasa.tottori.jp
yazu.tottori.jp
yonago.tottori.jp
asahi.toyama.jp
fuchu.toyama.jp
fukumitsu.toyama.jp
funahashi.toyama.jp
himi.toyama.jp
imizu.toyama.jp
inami.toyama.jp
johana.toyama.jp
kamiichi.toyama.jp
kurobe.toyama.jp
nakaniikawa.toyama.jp
namerikawa.toyama.jp
nanto.toyama.jp
nyuzen.toyama.jp
oyabe.toyama.jp
taira.toyama.jp
takaoka.toyama.jp
tateyama.toyama.jp
toga.toyama.jp
tonami.toyama.jp
toyama.toyama.jp
unazuki.toyama.jp
uozu.toyama.jp
yamada.toyama.jp
arida.wakayama.jp
aridagawa.wakayama.jp
gobo.wakayama.jp
hashimoto.wakayama.jp
hidaka.wakayama.jp
hirogawa.wakayama.jp
inami.wakayama.jp
iwade.wakayama.jp
kainan.wakayama.jp
kamitonda.wakayama.jp
katsuragi.wakayama.jp
kimino.wakayama.jp
kinokawa.wakayama.jp
kitayama.wakayama.jp
koya.wakayama.jp
koza.wakayama.jp
kozagawa.wakayama.jp
kudoyama.wakayama.jp
kushimoto.wakayama.jp
mihama.wakayama.jp
misato.wakayama.jp
nachikatsuura.wakayama.jp
shingu.wakayama.jp
shirahama.wakayama.jp
taiji.wakayama.jp
tanabe.wakayama.jp
wakayama.wakayama.jp
yuasa.wakayama.jp
yura.wakayama.jp
asahi.yamagata.jp
funagata.yamagata.jp
higashine.yamagata.jp
iide.yamagata.jp
kahoku.yamagata.jp
kaminoyama.yamagata.jp
kaneyama.yamagata.jp
kawanishi.yamagata.jp
mamurogawa.yamagata.jp
mikawa.yamagata.jp
murayama.yamagata.jp
nagai.yamagata.jp
nakayama.yamagata.jp
nanyo.yamagata.jp
nishikawa.yamagata.jp
obanazawa.yamagata.jp
oe.yamagata.jp
oguni.yamagata.jp
ohkura.yamagata.jp
oishida.yamagata.jp
sagae.yamagata.jp
sakata.yamagata.jp
sakegawa.yamagata.jp
shinjo.yamagata.jp
shirataka.yamagata.jp
shonai.yamagata.jp
takahata.yamagata.jp
tendo.yamagata.jp
tozawa.yamagata.jp
tsuruoka.yamagata.jp
yamagata.yamagata.jp
yamanobe.yamagata.jp
yonezawa.yamagata.jp
yuza.yamagata.jp
abu.yamaguchi.jp
hagi.yamaguchi.jp
hikari.yamaguchi.jp
hofu.yamaguchi.jp
iwakuni.yamaguchi.jp
kudamatsu.yamaguchi.jp
mitou.yamaguchi.jp
nagato.yamaguchi.jp
oshima.yamaguchi.jp
shimonoseki.yamaguchi.jp
shunan.yamaguchi.jp
tabuse.yamaguchi.jp
tokuyama.yamaguchi.jp
toyota.yamaguchi.jp
ube.yamaguchi.jp
yuu.yamaguchi.jp
chuo.yamanashi.jp
doshi.yamanashi.jp
fuefuki.yamanashi.jp
fujikawa.yamanashi.jp
fujikawaguchiko.yamanashi.jp
fujiyoshida.yamanashi.jp
hayakawa.yamanashi.jp
hokuto.yamanashi.jp
ichikawamisato.yamanashi.jp
kai.yamanashi.jp
kofu.yamanashi.jp
koshu.yamanashi.jp
kosuge.yamanashi.jp
minami-alps.yamanashi.jp
minobu.yamanashi.jp
nakamichi.yamanashi.jp
nanbu.yamanashi.jp
narusawa.yamanashi.jp
nirasaki.yamanashi.jp
nishikatsura.yamanashi.jp
oshino.yamanashi.jp
otsuki.yamanashi.jp
showa.yamanashi.jp
tabayama.yamanashi.jp
tsuru.yamanashi.jp
uenohara.yamanashi.jp
yamanakako.yamanashi.jp
yamanashi.yamanashi.jp

// ke : http://www.kenic.or.ke/index.php/en/ke-domains/ke-domains
ke
ac.ke
co.ke
go.ke
info.ke
me.ke
mobi.ke
ne.ke
or.ke
sc.ke

// kg : http://www.domain.kg/dmn_n.html
kg
org.kg
net.kg
com.kg
edu.kg
gov.kg
mil.kg

// kh : http://www.mptc.gov.kh/dns_registration.htm
*.kh

// ki : http://www.ki/dns/index.html
ki
edu.ki
biz.ki
net.ki
org.ki
gov.ki
info.ki
com.ki

// km : https://en.wikipedia.org/wiki/.km
// http://www.domaine.km/documents/charte.doc
km
org.km
nom.km
gov.km
prd.km
tm.km
edu.km
mil.km
ass.km
com.km
// These are only mentioned as proposed suggestions at domaine.km, but
// https://en.wikipedia.org/wiki/.km says they're available for registration:
coop.km
asso.km
presse.km
medecin.km
notaires.km
pharmaciens.km
veterinaire.km
gouv.km

// kn : https://en.wikipedia.org/wiki/.kn
// http://www.dot.kn/domainRules.html
kn
net.kn
org.kn
edu.kn
gov.kn

// kp : http://www.kcce.kp/en_index.php
kp
com.kp
edu.kp
gov.kp
org.kp
rep.kp
tra.kp

// kr : https://en.wikipedia.org/wiki/.kr
// see also: http://domain.nida.or.kr/eng/registration.jsp
kr
ac.kr
co.kr
es.kr
go.kr
hs.kr
kg.kr
mil.kr
ms.kr
ne.kr
or.kr
pe.kr
re.kr
sc.kr
// kr geographical names
busan.kr
chungbuk.kr
chungnam.kr
daegu.kr
daejeon.kr
gangwon.kr
gwangju.kr
gyeongbuk.kr
gyeonggi.kr
gyeongnam.kr
incheon.kr
jeju.kr
jeonbuk.kr
jeonnam.kr
seoul.kr
ulsan.kr

// kw : https://www.nic.kw/policies/
// Confirmed by registry <nic.tech@citra.gov.kw>
kw
com.kw
edu.kw
emb.kw
gov.kw
ind.kw
net.kw
org.kw

// ky : http://www.icta.ky/da_ky_reg_dom.php
// Confirmed by registry <kysupport@perimeterusa.com> 2008-06-17
ky
com.ky
edu.ky
net.ky
org.ky

// kz : https://en.wikipedia.org/wiki/.kz
// see also: http://www.nic.kz/rules/index.jsp
kz
org.kz
edu.kz
net.kz
gov.kz
mil.kz
com.kz

// la : https://en.wikipedia.org/wiki/.la
// Submitted by registry <gavin.brown@nic.la>
la
int.la
net.la
info.la
edu.la
gov.la
per.la
com.la
org.la

// lb : https://en.wikipedia.org/wiki/.lb
// Submitted by registry <randy@psg.com>
lb
com.lb
edu.lb
gov.lb
net.lb
org.lb

// lc : https://en.wikipedia.org/wiki/.lc
// see also: http://www.nic.lc/rules.htm
lc
com.lc
net.lc
co.lc
org.lc
edu.lc
gov.lc

// li : https://en.wikipedia.org/wiki/.li
li

// lk : https://www.nic.lk/index.php/domain-registration/lk-domain-naming-structure
lk
gov.lk
sch.lk
net.lk
int.lk
com.lk
org.lk
edu.lk
ngo.lk
soc.lk
web.lk
ltd.lk
assn.lk
grp.lk
hotel.lk
ac.lk

// lr : http://psg.com/dns/lr/lr.txt
// Submitted by registry <randy@psg.com>
lr
com.lr
edu.lr
gov.lr
org.lr
net.lr

// ls : http://www.nic.ls/
// Confirmed by registry <lsadmin@nic.ls>
ls
ac.ls
biz.ls
co.ls
edu.ls
gov.ls
info.ls
net.ls
org.ls
sc.ls

// lt : https://en.wikipedia.org/wiki/.lt
lt
// gov.lt : http://www.gov.lt/index_en.php
gov.lt

// lu : http://www.dns.lu/en/
lu

// lv : http://www.nic.lv/DNS/En/generic.php
lv
com.lv
edu.lv
gov.lv
org.lv
mil.lv
id.lv
net.lv
asn.lv
conf.lv

// ly : http://www.nic.ly/regulations.php
ly
com.ly
net.ly
gov.ly
plc.ly
edu.ly
sch.ly
med.ly
org.ly
id.ly

// ma : https://en.wikipedia.org/wiki/.ma
// http://www.anrt.ma/fr/admin/download/upload/file_fr782.pdf
ma
co.ma
net.ma
gov.ma
org.ma
ac.ma
press.ma

// mc : http://www.nic.mc/
mc
tm.mc
asso.mc

// md : https://en.wikipedia.org/wiki/.md
md

// me : https://en.wikipedia.org/wiki/.me
me
co.me
net.me
org.me
edu.me
ac.me
gov.me
its.me
priv.me

// mg : http://nic.mg/nicmg/?page_id=39
mg
org.mg
nom.mg
gov.mg
prd.mg
tm.mg
edu.mg
mil.mg
com.mg
co.mg

// mh : https://en.wikipedia.org/wiki/.mh
mh

// mil : https://en.wikipedia.org/wiki/.mil
mil

// mk : https://en.wikipedia.org/wiki/.mk
// see also: http://dns.marnet.net.mk/postapka.php
mk
com.mk
org.mk
net.mk
edu.mk
gov.mk
inf.mk
name.mk

// ml : http://www.gobin.info/domainname/ml-template.doc
// see also: https://en.wikipedia.org/wiki/.ml
ml
com.ml
edu.ml
gouv.ml
gov.ml
net.ml
org.ml
presse.ml

// mm : https://en.wikipedia.org/wiki/.mm
*.mm

// mn : https://en.wikipedia.org/wiki/.mn
mn
gov.mn
edu.mn
org.mn

// mo : http://www.monic.net.mo/
mo
com.mo
net.mo
org.mo
edu.mo
gov.mo

// mobi : https://en.wikipedia.org/wiki/.mobi
mobi

// mp : http://www.dot.mp/
// Confirmed by registry <dcamacho@saipan.com> 2008-06-17
mp

// mq : https://en.wikipedia.org/wiki/.mq
mq

// mr : https://en.wikipedia.org/wiki/.mr
mr
gov.mr

// ms : http://www.nic.ms/pdf/MS_Domain_Name_Rules.pdf
ms
com.ms
edu.ms
gov.ms
net.ms
org.ms

// mt : https://www.nic.org.mt/go/policy
// Submitted by registry <help@nic.org.mt>
mt
com.mt
edu.mt
net.mt
org.mt

// mu : https://en.wikipedia.org/wiki/.mu
mu
com.mu
net.mu
org.mu
gov.mu
ac.mu
co.mu
or.mu

// museum : http://about.museum/naming/
// http://index.museum/
museum
academy.museum
agriculture.museum
air.museum
airguard.museum
alabama.museum
alaska.museum
amber.museum
ambulance.museum
american.museum
americana.museum
americanantiques.museum
americanart.museum
amsterdam.museum
and.museum
annefrank.museum
anthro.museum
anthropology.museum
antiques.museum
aquarium.museum
arboretum.museum
archaeological.museum
archaeology.museum
architecture.museum
art.museum
artanddesign.museum
artcenter.museum
artdeco.museum
arteducation.museum
artgallery.museum
arts.museum
artsandcrafts.museum
asmatart.museum
assassination.museum
assisi.museum
association.museum
astronomy.museum
atlanta.museum
austin.museum
australia.museum
automotive.museum
aviation.museum
axis.museum
badajoz.museum
baghdad.museum
bahn.museum
bale.museum
baltimore.museum
barcelona.museum
baseball.museum
basel.museum
baths.museum
bauern.museum
beauxarts.museum
beeldengeluid.museum
bellevue.museum
bergbau.museum
berkeley.museum
berlin.museum
bern.museum
bible.museum
bilbao.museum
bill.museum
birdart.museum
birthplace.museum
bonn.museum
boston.museum
botanical.museum
botanicalgarden.museum
botanicgarden.museum
botany.museum
brandywinevalley.museum
brasil.museum
bristol.museum
british.museum
britishcolumbia.museum
broadcast.museum
brunel.museum
brussel.museum
brussels.museum
bruxelles.museum
building.museum
burghof.museum
bus.museum
bushey.museum
cadaques.museum
california.museum
cambridge.museum
can.museum
canada.museum
capebreton.museum
carrier.museum
cartoonart.museum
casadelamoneda.museum
castle.museum
castres.museum
celtic.museum
center.museum
chattanooga.museum
cheltenham.museum
chesapeakebay.museum
chicago.museum
children.museum
childrens.museum
childrensgarden.museum
chiropractic.museum
chocolate.museum
christiansburg.museum
cincinnati.museum
cinema.museum
circus.museum
civilisation.museum
civilization.museum
civilwar.museum
clinton.museum
clock.museum
coal.museum
coastaldefence.museum
cody.museum
coldwar.museum
collection.museum
colonialwilliamsburg.museum
coloradoplateau.museum
columbia.museum
columbus.museum
communication.museum
communications.museum
community.museum
computer.museum
computerhistory.museum
comunicações.museum
contemporary.museum
contemporaryart.museum
convent.museum
copenhagen.museum
corporation.museum
correios-e-telecomunicações.museum
corvette.museum
costume.museum
countryestate.museum
county.museum
crafts.museum
cranbrook.museum
creation.museum
cultural.museum
culturalcenter.museum
culture.museum
cyber.museum
cymru.museum
dali.museum
dallas.museum
database.museum
ddr.museum
decorativearts.museum
delaware.museum
delmenhorst.museum
denmark.museum
depot.museum
design.museum
detroit.museum
dinosaur.museum
discovery.museum
dolls.museum
donostia.museum
durham.museum
eastafrica.museum
eastcoast.museum
education.museum
educational.museum
egyptian.museum
eisenbahn.museum
elburg.museum
elvendrell.museum
embroidery.museum
encyclopedic.museum
england.museum
entomology.museum
environment.museum
environmentalconservation.museum
epilepsy.museum
essex.museum
estate.museum
ethnology.museum
exeter.museum
exhibition.museum
family.museum
farm.museum
farmequipment.museum
farmers.museum
farmstead.museum
field.museum
figueres.museum
filatelia.museum
film.museum
fineart.museum
finearts.museum
finland.museum
flanders.museum
florida.museum
force.museum
fortmissoula.museum
fortworth.museum
foundation.museum
francaise.museum
frankfurt.museum
franziskaner.museum
freemasonry.museum
freiburg.museum
fribourg.museum
frog.museum
fundacio.museum
furniture.museum
gallery.museum
garden.museum
gateway.museum
geelvinck.museum
gemological.museum
geology.museum
georgia.museum
giessen.museum
glas.museum
glass.museum
gorge.museum
grandrapids.museum
graz.museum
guernsey.museum
halloffame.museum
hamburg.museum
handson.museum
harvestcelebration.museum
hawaii.museum
health.museum
heimatunduhren.museum
hellas.museum
helsinki.museum
hembygdsforbund.museum
heritage.museum
histoire.museum
historical.museum
historicalsociety.museum
historichouses.museum
historisch.museum
historisches.museum
history.museum
historyofscience.museum
horology.museum
house.museum
humanities.museum
illustration.museum
imageandsound.museum
indian.museum
indiana.museum
indianapolis.museum
indianmarket.museum
intelligence.museum
interactive.museum
iraq.museum
iron.museum
isleofman.museum
jamison.museum
jefferson.museum
jerusalem.museum
jewelry.museum
jewish.museum
jewishart.museum
jfk.museum
journalism.museum
judaica.museum
judygarland.museum
juedisches.museum
juif.museum
karate.museum
karikatur.museum
kids.museum
koebenhavn.museum
koeln.museum
kunst.museum
kunstsammlung.museum
kunstunddesign.museum
labor.museum
labour.museum
lajolla.museum
lancashire.museum
landes.museum
lans.museum
läns.museum
larsson.museum
lewismiller.museum
lincoln.museum
linz.museum
living.museum
livinghistory.museum
localhistory.museum
london.museum
losangeles.museum
louvre.museum
loyalist.museum
lucerne.museum
luxembourg.museum
luzern.museum
mad.museum
madrid.museum
mallorca.museum
manchester.museum
mansion.museum
mansions.museum
manx.museum
marburg.museum
maritime.museum
maritimo.museum
maryland.museum
marylhurst.museum
media.museum
medical.museum
medizinhistorisches.museum
meeres.museum
memorial.museum
mesaverde.museum
michigan.museum
midatlantic.museum
military.museum
mill.museum
miners.museum
mining.museum
minnesota.museum
missile.museum
missoula.museum
modern.museum
moma.museum
money.museum
monmouth.museum
monticello.museum
montreal.museum
moscow.museum
motorcycle.museum
muenchen.museum
muenster.museum
mulhouse.museum
muncie.museum
museet.museum
museumcenter.museum
museumvereniging.museum
music.museum
national.museum
nationalfirearms.museum
nationalheritage.museum
nativeamerican.museum
naturalhistory.museum
naturalhistorymuseum.museum
naturalsciences.museum
nature.museum
naturhistorisches.museum
natuurwetenschappen.museum
naumburg.museum
naval.museum
nebraska.museum
neues.museum
newhampshire.museum
newjersey.museum
newmexico.museum
newport.museum
newspaper.museum
newyork.museum
niepce.museum
norfolk.museum
north.museum
nrw.museum
nyc.museum
nyny.museum
oceanographic.museum
oceanographique.museum
omaha.museum
online.museum
ontario.museum
openair.museum
oregon.museum
oregontrail.museum
otago.museum
oxford.museum
pacific.museum
paderborn.museum
palace.museum
paleo.museum
palmsprings.museum
panama.museum
paris.museum
pasadena.museum
pharmacy.museum
philadelphia.museum
philadelphiaarea.museum
philately.museum
phoenix.museum
photography.museum
pilots.museum
pittsburgh.museum
planetarium.museum
plantation.museum
plants.museum
plaza.museum
portal.museum
portland.museum
portlligat.museum
posts-and-telecommunications.museum
preservation.museum
presidio.museum
press.museum
project.museum
public.museum
pubol.museum
quebec.museum
railroad.museum
railway.museum
research.museum
resistance.museum
riodejaneiro.museum
rochester.museum
rockart.museum
roma.museum
russia.museum
saintlouis.museum
salem.museum
salvadordali.museum
salzburg.museum
sandiego.museum
sanfrancisco.museum
santabarbara.museum
santacruz.museum
santafe.museum
saskatchewan.museum
satx.museum
savannahga.museum
schlesisches.museum
schoenbrunn.museum
schokoladen.museum
school.museum
schweiz.museum
science.museum
scienceandhistory.museum
scienceandindustry.museum
sciencecenter.museum
sciencecenters.museum
science-fiction.museum
sciencehistory.museum
sciences.museum
sciencesnaturelles.museum
scotland.museum
seaport.museum
settlement.museum
settlers.museum
shell.museum
sherbrooke.museum
sibenik.museum
silk.museum
ski.museum
skole.museum
society.museum
sologne.museum
soundandvision.museum
southcarolina.museum
southwest.museum
space.museum
spy.museum
square.museum
stadt.museum
stalbans.museum
starnberg.museum
state.museum
stateofdelaware.museum
station.museum
steam.museum
steiermark.museum
stjohn.museum
stockholm.museum
stpetersburg.museum
stuttgart.museum
suisse.museum
surgeonshall.museum
surrey.museum
svizzera.museum
sweden.museum
sydney.museum
tank.museum
tcm.museum
technology.museum
telekommunikation.museum
television.museum
texas.museum
textile.museum
theater.museum
time.museum
timekeeping.museum
topology.museum
torino.museum
touch.museum
town.museum
transport.museum
tree.museum
trolley.museum
trust.museum
trustee.museum
uhren.museum
ulm.museum
undersea.museum
university.museum
usa.museum
usantiques.museum
usarts.museum
uscountryestate.museum
usculture.museum
usdecorativearts.museum
usgarden.museum
ushistory.museum
ushuaia.museum
uslivinghistory.museum
utah.museum
uvic.museum
valley.museum
vantaa.museum
versailles.museum
viking.museum
village.museum
virginia.museum
virtual.museum
virtuel.museum
vlaanderen.museum
volkenkunde.museum
wales.museum
wallonie.museum
war.museum
washingtondc.museum
watchandclock.museum
watch-and-clock.museum
western.museum
westfalen.museum
whaling.museum
wildlife.museum
williamsburg.museum
windmill.museum
workshop.museum
york.museum
yorkshire.museum
yosemite.museum
youth.museum
zoological.museum
zoology.museum
ירושלים.museum
иком.museum

// mv : https://en.wikipedia.org/wiki/.mv
// "mv" included because, contra Wikipedia, google.mv exists.
mv
aero.mv
biz.mv
com.mv
coop.mv
edu.mv
gov.mv
info.mv
int.mv
mil.mv
museum.mv
name.mv
net.mv
org.mv
pro.mv

// mw : http://www.registrar.mw/
mw
ac.mw
biz.mw
co.mw
com.mw
coop.mw
edu.mw
gov.mw
int.mw
museum.mw
net.mw
org.mw

// mx : http://www.nic.mx/
// Submitted by registry <farias@nic.mx>
mx
com.mx
org.mx
gob.mx
edu.mx
net.mx

// my : http://www.mynic.my/
// Available strings: https://mynic.my/resources/domains/buying-a-domain/
my
biz.my
com.my
edu.my
gov.my
mil.my
name.my
net.my
org.my

// mz : http://www.uem.mz/
// Submitted by registry <antonio@uem.mz>
mz
ac.mz
adv.mz
co.mz
edu.mz
gov.mz
mil.mz
net.mz
org.mz

// na : http://www.na-nic.com.na/
// http://www.info.na/domain/
na
info.na
pro.na
name.na
school.na
or.na
dr.na
us.na
mx.na
ca.na
in.na
cc.na
tv.na
ws.na
mobi.na
co.na
com.na
org.na

// name : has 2nd-level tlds, but there's no list of them
name

// nc : http://www.cctld.nc/
nc
asso.nc
nom.nc

// ne : https://en.wikipedia.org/wiki/.ne
ne

// net : https://en.wikipedia.org/wiki/.net
net

// nf : https://en.wikipedia.org/wiki/.nf
nf
com.nf
net.nf
per.nf
rec.nf
web.nf
arts.nf
firm.nf
info.nf
other.nf
store.nf

// ng : http://www.nira.org.ng/index.php/join-us/register-ng-domain/189-nira-slds
ng
com.ng
edu.ng
gov.ng
i.ng
mil.ng
mobi.ng
name.ng
net.ng
org.ng
sch.ng

// ni : http://www.nic.ni/
ni
ac.ni
biz.ni
co.ni
com.ni
edu.ni
gob.ni
in.ni
info.ni
int.ni
mil.ni
net.ni
nom.ni
org.ni
web.ni

// nl : https://en.wikipedia.org/wiki/.nl
//      https://www.sidn.nl/
//      ccTLD for the Netherlands
nl

// no : https://www.norid.no/en/om-domenenavn/regelverk-for-no/
// Norid geographical second level domains : https://www.norid.no/en/om-domenenavn/regelverk-for-no/vedlegg-b/
// Norid category second level domains : https://www.norid.no/en/om-domenenavn/regelverk-for-no/vedlegg-c/
// Norid category second-level domains managed by parties other than Norid : https://www.norid.no/en/om-domenenavn/regelverk-for-no/vedlegg-d/
// RSS feed: https://teknisk.norid.no/en/feed/
no
// Norid category second level domains : https://www.norid.no/en/om-domenenavn/regelverk-for-no/vedlegg-c/
fhs.no
vgs.no
fylkesbibl.no
folkebibl.no
museum.no
idrett.no
priv.no
// Norid category second-level domains managed by parties other than Norid : https://www.norid.no/en/om-domenenavn/regelverk-for-no/vedlegg-d/
mil.no
stat.no
dep.no
kommune.no
herad.no
// Norid geographical second level domains : https://www.norid.no/en/om-domenenavn/regelverk-for-no/vedlegg-b/
// counties
aa.no
ah.no
bu.no
fm.no
hl.no
hm.no
jan-mayen.no
mr.no
nl.no
nt.no
of.no
ol.no
oslo.no
rl.no
sf.no
st.no
svalbard.no
tm.no
tr.no
va.no
vf.no
// primary and lower secondary schools per county
gs.aa.no
gs.ah.no
gs.bu.no
gs.fm.no
gs.hl.no
gs.hm.no
gs.jan-mayen.no
gs.mr.no
gs.nl.no
gs.nt.no
gs.of.no
gs.ol.no
gs.oslo.no
gs.rl.no
gs.sf.no
gs.st.no
gs.svalbard.no
gs.tm.no
gs.tr.no
gs.va.no
gs.vf.no
// cities
akrehamn.no
åkrehamn.no
algard.no
ålgård.no
arna.no
brumunddal.no
bryne.no
bronnoysund.no
brønnøysund.no
drobak.no
drøbak.no
egersund.no
fetsund.no
floro.no
florø.no
fredrikstad.no
hokksund.no
honefoss.no
hønefoss.no
jessheim.no
jorpeland.no
jørpeland.no
kirkenes.no
kopervik.no
krokstadelva.no
langevag.no
langevåg.no
leirvik.no
mjondalen.no
mjøndalen.no
mo-i-rana.no
mosjoen.no
mosjøen.no
nesoddtangen.no
orkanger.no
osoyro.no
osøyro.no
raholt.no
råholt.no
sandnessjoen.no
sandnessjøen.no
skedsmokorset.no
slattum.no
spjelkavik.no
stathelle.no
stavern.no
stjordalshalsen.no
stjørdalshalsen.no
tananger.no
tranby.no
vossevangen.no
// communities
afjord.no
åfjord.no
agdenes.no
al.no
ål.no
alesund.no
ålesund.no
alstahaug.no
alta.no
áltá.no
alaheadju.no
álaheadju.no
alvdal.no
amli.no
åmli.no
amot.no
åmot.no
andebu.no
andoy.no
andøy.no
andasuolo.no
ardal.no
årdal.no
aremark.no
arendal.no
ås.no
aseral.no
åseral.no
asker.no
askim.no
askvoll.no
askoy.no
askøy.no
asnes.no
åsnes.no
audnedaln.no
aukra.no
aure.no
aurland.no
aurskog-holand.no
aurskog-høland.no
austevoll.no
austrheim.no
averoy.no
averøy.no
balestrand.no
ballangen.no
balat.no
bálát.no
balsfjord.no
bahccavuotna.no
báhccavuotna.no
bamble.no
bardu.no
beardu.no
beiarn.no
bajddar.no
bájddar.no
baidar.no
báidár.no
berg.no
bergen.no
berlevag.no
berlevåg.no
bearalvahki.no
bearalváhki.no
bindal.no
birkenes.no
bjarkoy.no
bjarkøy.no
bjerkreim.no
bjugn.no
bodo.no
bodø.no
badaddja.no
bådåddjå.no
budejju.no
bokn.no
bremanger.no
bronnoy.no
brønnøy.no
bygland.no
bykle.no
barum.no
bærum.no
bo.telemark.no
bø.telemark.no
bo.nordland.no
bø.nordland.no
bievat.no
bievát.no
bomlo.no
bømlo.no
batsfjord.no
båtsfjord.no
bahcavuotna.no
báhcavuotna.no
dovre.no
drammen.no
drangedal.no
dyroy.no
dyrøy.no
donna.no
dønna.no
eid.no
eidfjord.no
eidsberg.no
eidskog.no
eidsvoll.no
eigersund.no
elverum.no
enebakk.no
engerdal.no
etne.no
etnedal.no
evenes.no
evenassi.no
evenášši.no
evje-og-hornnes.no
farsund.no
fauske.no
fuossko.no
fuoisku.no
fedje.no
fet.no
finnoy.no
finnøy.no
fitjar.no
fjaler.no
fjell.no
flakstad.no
flatanger.no
flekkefjord.no
flesberg.no
flora.no
fla.no
flå.no
folldal.no
forsand.no
fosnes.no
frei.no
frogn.no
froland.no
frosta.no
frana.no
fræna.no
froya.no
frøya.no
fusa.no
fyresdal.no
forde.no
førde.no
gamvik.no
gangaviika.no
gáŋgaviika.no
gaular.no
gausdal.no
gildeskal.no
gildeskål.no
giske.no
gjemnes.no
gjerdrum.no
gjerstad.no
gjesdal.no
gjovik.no
gjøvik.no
gloppen.no
gol.no
gran.no
grane.no
granvin.no
gratangen.no
grimstad.no
grong.no
kraanghke.no
kråanghke.no
grue.no
gulen.no
hadsel.no
halden.no
halsa.no
hamar.no
hamaroy.no
habmer.no
hábmer.no
hapmir.no
hápmir.no
hammerfest.no
hammarfeasta.no
hámmárfeasta.no
haram.no
hareid.no
harstad.no
hasvik.no
aknoluokta.no
ákŋoluokta.no
hattfjelldal.no
aarborte.no
haugesund.no
hemne.no
hemnes.no
hemsedal.no
heroy.more-og-romsdal.no
herøy.møre-og-romsdal.no
heroy.nordland.no
herøy.nordland.no
hitra.no
hjartdal.no
hjelmeland.no
hobol.no
hobøl.no
hof.no
hol.no
hole.no
holmestrand.no
holtalen.no
holtålen.no
hornindal.no
horten.no
hurdal.no
hurum.no
hvaler.no
hyllestad.no
hagebostad.no
hægebostad.no
hoyanger.no
høyanger.no
hoylandet.no
høylandet.no
ha.no
hå.no
ibestad.no
inderoy.no
inderøy.no
iveland.no
jevnaker.no
jondal.no
jolster.no
jølster.no
karasjok.no
karasjohka.no
kárášjohka.no
karlsoy.no
galsa.no
gálsá.no
karmoy.no
karmøy.no
kautokeino.no
guovdageaidnu.no
klepp.no
klabu.no
klæbu.no
kongsberg.no
kongsvinger.no
kragero.no
kragerø.no
kristiansand.no
kristiansund.no
krodsherad.no
krødsherad.no
kvalsund.no
rahkkeravju.no
ráhkkerávju.no
kvam.no
kvinesdal.no
kvinnherad.no
kviteseid.no
kvitsoy.no
kvitsøy.no
kvafjord.no
kvæfjord.no
giehtavuoatna.no
kvanangen.no
kvænangen.no
navuotna.no
návuotna.no
kafjord.no
kåfjord.no
gaivuotna.no
gáivuotna.no
larvik.no
lavangen.no
lavagis.no
loabat.no
loabát.no
lebesby.no
davvesiida.no
leikanger.no
leirfjord.no
leka.no
leksvik.no
lenvik.no
leangaviika.no
leaŋgaviika.no
lesja.no
levanger.no
lier.no
lierne.no
lillehammer.no
lillesand.no
lindesnes.no
lindas.no
lindås.no
lom.no
loppa.no
lahppi.no
láhppi.no
lund.no
lunner.no
luroy.no
lurøy.no
luster.no
lyngdal.no
lyngen.no
ivgu.no
lardal.no
lerdal.no
lærdal.no
lodingen.no
lødingen.no
lorenskog.no
lørenskog.no
loten.no
løten.no
malvik.no
masoy.no
måsøy.no
muosat.no
muosát.no
mandal.no
marker.no
marnardal.no
masfjorden.no
meland.no
meldal.no
melhus.no
meloy.no
meløy.no
meraker.no
meråker.no
moareke.no
moåreke.no
midsund.no
midtre-gauldal.no
modalen.no
modum.no
molde.no
moskenes.no
moss.no
mosvik.no
malselv.no
målselv.no
malatvuopmi.no
málatvuopmi.no
namdalseid.no
aejrie.no
namsos.no
namsskogan.no
naamesjevuemie.no
nååmesjevuemie.no
laakesvuemie.no
nannestad.no
narvik.no
narviika.no
naustdal.no
nedre-eiker.no
nes.akershus.no
nes.buskerud.no
nesna.no
nesodden.no
nesseby.no
unjarga.no
unjárga.no
nesset.no
nissedal.no
nittedal.no
nord-aurdal.no
nord-fron.no
nord-odal.no
norddal.no
nordkapp.no
davvenjarga.no
davvenjárga.no
nordre-land.no
nordreisa.no
raisa.no
ráisa.no
nore-og-uvdal.no
notodden.no
naroy.no
nærøy.no
notteroy.no
nøtterøy.no
odda.no
oksnes.no
øksnes.no
oppdal.no
oppegard.no
oppegård.no
orkdal.no
orland.no
ørland.no
orskog.no
ørskog.no
orsta.no
ørsta.no
os.hedmark.no
os.hordaland.no
osen.no
osteroy.no
osterøy.no
ostre-toten.no
østre-toten.no
overhalla.no
ovre-eiker.no
øvre-eiker.no
oyer.no
øyer.no
oygarden.no
øygarden.no
oystre-slidre.no
øystre-slidre.no
porsanger.no
porsangu.no
porsáŋgu.no
porsgrunn.no
radoy.no
radøy.no
rakkestad.no
rana.no
ruovat.no
randaberg.no
rauma.no
rendalen.no
rennebu.no
rennesoy.no
rennesøy.no
rindal.no
ringebu.no
ringerike.no
ringsaker.no
rissa.no
risor.no
risør.no
roan.no
rollag.no
rygge.no
ralingen.no
rælingen.no
rodoy.no
rødøy.no
romskog.no
rømskog.no
roros.no
røros.no
rost.no
røst.no
royken.no
røyken.no
royrvik.no
røyrvik.no
rade.no
råde.no
salangen.no
siellak.no
saltdal.no
salat.no
sálát.no
sálat.no
samnanger.no
sande.more-og-romsdal.no
sande.møre-og-romsdal.no
sande.vestfold.no
sandefjord.no
sandnes.no
sandoy.no
sandøy.no
sarpsborg.no
sauda.no
sauherad.no
sel.no
selbu.no
selje.no
seljord.no
sigdal.no
siljan.no
sirdal.no
skaun.no
skedsmo.no
ski.no
skien.no
skiptvet.no
skjervoy.no
skjervøy.no
skierva.no
skiervá.no
skjak.no
skjåk.no
skodje.no
skanland.no
skånland.no
skanit.no
skánit.no
smola.no
smøla.no
snillfjord.no
snasa.no
snåsa.no
snoasa.no
snaase.no
snåase.no
sogndal.no
sokndal.no
sola.no
solund.no
songdalen.no
sortland.no
spydeberg.no
stange.no
stavanger.no
steigen.no
steinkjer.no
stjordal.no
stjørdal.no
stokke.no
stor-elvdal.no
stord.no
stordal.no
storfjord.no
omasvuotna.no
strand.no
stranda.no
stryn.no
sula.no
suldal.no
sund.no
sunndal.no
surnadal.no
sveio.no
svelvik.no
sykkylven.no
sogne.no
søgne.no
somna.no
sømna.no
sondre-land.no
søndre-land.no
sor-aurdal.no
sør-aurdal.no
sor-fron.no
sør-fron.no
sor-odal.no
sør-odal.no
sor-varanger.no
sør-varanger.no
matta-varjjat.no
mátta-várjjat.no
sorfold.no
sørfold.no
sorreisa.no
sørreisa.no
sorum.no
sørum.no
tana.no
deatnu.no
time.no
tingvoll.no
tinn.no
tjeldsund.no
dielddanuorri.no
tjome.no
tjøme.no
tokke.no
tolga.no
torsken.no
tranoy.no
tranøy.no
tromso.no
tromsø.no
tromsa.no
romsa.no
trondheim.no
troandin.no
trysil.no
trana.no
træna.no
trogstad.no
trøgstad.no
tvedestrand.no
tydal.no
tynset.no
tysfjord.no
divtasvuodna.no
divttasvuotna.no
tysnes.no
tysvar.no
tysvær.no
tonsberg.no
tønsberg.no
ullensaker.no
ullensvang.no
ulvik.no
utsira.no
vadso.no
vadsø.no
cahcesuolo.no
čáhcesuolo.no
vaksdal.no
valle.no
vang.no
vanylven.no
vardo.no
vardø.no
varggat.no
várggát.no
vefsn.no
vaapste.no
vega.no
vegarshei.no
vegårshei.no
vennesla.no
verdal.no
verran.no
vestby.no
vestnes.no
vestre-slidre.no
vestre-toten.no
vestvagoy.no
vestvågøy.no
vevelstad.no
vik.no
vikna.no
vindafjord.no
volda.no
voss.no
varoy.no
værøy.no
vagan.no
vågan.no
voagat.no
vagsoy.no
vågsøy.no
vaga.no
vågå.no
valer.ostfold.no
våler.østfold.no
valer.hedmark.no
våler.hedmark.no

// np : http://www.mos.com.np/register.html
*.np

// nr : http://cenpac.net.nr/dns/index.html
// Submitted by registry <technician@cenpac.net.nr>
nr
biz.nr
info.nr
gov.nr
edu.nr
org.nr
net.nr
com.nr

// nu : https://en.wikipedia.org/wiki/.nu
nu

// nz : https://en.wikipedia.org/wiki/.nz
// Submitted by registry <jay@nzrs.net.nz>
nz
ac.nz
co.nz
cri.nz
geek.nz
gen.nz
govt.nz
health.nz
iwi.nz
kiwi.nz
maori.nz
mil.nz
māori.nz
net.nz
org.nz
parliament.nz
school.nz

// om : https://en.wikipedia.org/wiki/.om
om
co.om
com.om
edu.om
gov.om
med.om
museum.om
net.om
org.om
pro.om

// onion : https://tools.ietf.org/html/rfc7686
onion

// org : https://en.wikipedia.org/wiki/.org
org

// pa : http://www.nic.pa/
// Some additional second level "domains" resolve directly as hostnames, such as
// pannet.pa, so we add a rule for "pa".
pa
ac.pa
gob.pa
com.pa
org.pa
sld.pa
edu.pa
net.pa
ing.pa
abo.pa
med.pa
nom.pa

// pe : https://www.nic.pe/InformeFinalComision.pdf
pe
edu.pe
gob.pe
nom.pe
mil.pe
org.pe
com.pe
net.pe

// pf : http://www.gobin.info/domainname/formulaire-pf.pdf
pf
com.pf
org.pf
edu.pf

// pg : https://en.wikipedia.org/wiki/.pg
*.pg

// ph : http://www.domains.ph/FAQ2.asp
// Submitted by registry <jed@email.com.ph>
ph
com.ph
net.ph
org.ph
gov.ph
edu.ph
ngo.ph
mil.ph
i.ph

// pk : http://pk5.pknic.net.pk/pk5/msgNamepk.PK
pk
com.pk
net.pk
edu.pk
org.pk
fam.pk
biz.pk
web.pk
gov.pk
gob.pk
gok.pk
gon.pk
gop.pk
gos.pk
info.pk

// pl http://www.dns.pl/english/index.html
// Submitted by registry
pl
com.pl
net.pl
org.pl
// pl functional domains (http://www.dns.pl/english/index.html)
aid.pl
agro.pl
atm.pl
auto.pl
biz.pl
edu.pl
gmina.pl
gsm.pl
info.pl
mail.pl
miasta.pl
media.pl
mil.pl
nieruchomosci.pl
nom.pl
pc.pl
powiat.pl
priv.pl
realestate.pl
rel.pl
sex.pl
shop.pl
sklep.pl
sos.pl
szkola.pl
targi.pl
tm.pl
tourism.pl
travel.pl
turystyka.pl
// Government domains
gov.pl
ap.gov.pl
ic.gov.pl
is.gov.pl
us.gov.pl
kmpsp.gov.pl
kppsp.gov.pl
kwpsp.gov.pl
psp.gov.pl
wskr.gov.pl
kwp.gov.pl
mw.gov.pl
ug.gov.pl
um.gov.pl
umig.gov.pl
ugim.gov.pl
upow.gov.pl
uw.gov.pl
starostwo.gov.pl
pa.gov.pl
po.gov.pl
psse.gov.pl
pup.gov.pl
rzgw.gov.pl
sa.gov.pl
so.gov.pl
sr.gov.pl
wsa.gov.pl
sko.gov.pl
uzs.gov.pl
wiih.gov.pl
winb.gov.pl
pinb.gov.pl
wios.gov.pl
witd.gov.pl
wzmiuw.gov.pl
piw.gov.pl
wiw.gov.pl
griw.gov.pl
wif.gov.pl
oum.gov.pl
sdn.gov.pl
zp.gov.pl
uppo.gov.pl
mup.gov.pl
wuoz.gov.pl
konsulat.gov.pl
oirm.gov.pl
// pl regional domains (http://www.dns.pl/english/index.html)
augustow.pl
babia-gora.pl
bedzin.pl
beskidy.pl
bialowieza.pl
bialystok.pl
bielawa.pl
bieszczady.pl
boleslawiec.pl
bydgoszcz.pl
bytom.pl
cieszyn.pl
czeladz.pl
czest.pl
dlugoleka.pl
elblag.pl
elk.pl
glogow.pl
gniezno.pl
gorlice.pl
grajewo.pl
ilawa.pl
jaworzno.pl
jelenia-gora.pl
jgora.pl
kalisz.pl
kazimierz-dolny.pl
karpacz.pl
kartuzy.pl
kaszuby.pl
katowice.pl
kepno.pl
ketrzyn.pl
klodzko.pl
kobierzyce.pl
kolobrzeg.pl
konin.pl
konskowola.pl
kutno.pl
lapy.pl
lebork.pl
legnica.pl
lezajsk.pl
limanowa.pl
lomza.pl
lowicz.pl
lubin.pl
lukow.pl
malbork.pl
malopolska.pl
mazowsze.pl
mazury.pl
mielec.pl
mielno.pl
mragowo.pl
naklo.pl
nowaruda.pl
nysa.pl
olawa.pl
olecko.pl
olkusz.pl
olsztyn.pl
opoczno.pl
opole.pl
ostroda.pl
ostroleka.pl
ostrowiec.pl
ostrowwlkp.pl
pila.pl
pisz.pl
podhale.pl
podlasie.pl
polkowice.pl
pomorze.pl
pomorskie.pl
prochowice.pl
pruszkow.pl
przeworsk.pl
pulawy.pl
radom.pl
rawa-maz.pl
rybnik.pl
rzeszow.pl
sanok.pl
sejny.pl
slask.pl
slupsk.pl
sosnowiec.pl
stalowa-wola.pl
skoczow.pl
starachowice.pl
stargard.pl
suwalki.pl
swidnica.pl
swiebodzin.pl
swinoujscie.pl
szczecin.pl
szczytno.pl
tarnobrzeg.pl
tgory.pl
turek.pl
tychy.pl
ustka.pl
walbrzych.pl
warmia.pl
warszawa.pl
waw.pl
wegrow.pl
wielun.pl
wlocl.pl
wloclawek.pl
wodzislaw.pl
wolomin.pl
wroclaw.pl
zachpomor.pl
zagan.pl
zarow.pl
zgora.pl
zgorzelec.pl

// pm : http://www.afnic.fr/medias/documents/AFNIC-naming-policy2012.pdf
pm

// pn : http://www.government.pn/PnRegistry/policies.htm
pn
gov.pn
co.pn
org.pn
edu.pn
net.pn

// post : https://en.wikipedia.org/wiki/.post
post

// pr : http://www.nic.pr/index.asp?f=1
pr
com.pr
net.pr
org.pr
gov.pr
edu.pr
isla.pr
pro.pr
biz.pr
info.pr
name.pr
// these aren't mentioned on nic.pr, but on https://en.wikipedia.org/wiki/.pr
est.pr
prof.pr
ac.pr

// pro : http://registry.pro/get-pro
pro
aaa.pro
aca.pro
acct.pro
avocat.pro
bar.pro
cpa.pro
eng.pro
jur.pro
law.pro
med.pro
recht.pro

// ps : https://en.wikipedia.org/wiki/.ps
// http://www.nic.ps/registration/policy.html#reg
ps
edu.ps
gov.ps
sec.ps
plo.ps
com.ps
org.ps
net.ps

// pt : https://www.dns.pt/en/domain/pt-terms-and-conditions-registration-rules/
pt
net.pt
gov.pt
org.pt
edu.pt
int.pt
publ.pt
com.pt
nome.pt

// pw : https://en.wikipedia.org/wiki/.pw
pw
co.pw
ne.pw
or.pw
ed.pw
go.pw
belau.pw

// py : http://www.nic.py/pautas.html#seccion_9
// Submitted by registry
py
com.py
coop.py
edu.py
gov.py
mil.py
net.py
org.py

// qa : http://domains.qa/en/
qa
com.qa
edu.qa
gov.qa
mil.qa
name.qa
net.qa
org.qa
sch.qa

// re : http://www.afnic.re/obtenir/chartes/nommage-re/annexe-descriptifs
re
asso.re
com.re
nom.re

// ro : http://www.rotld.ro/
ro
arts.ro
com.ro
firm.ro
info.ro
nom.ro
nt.ro
org.ro
rec.ro
store.ro
tm.ro
www.ro

// rs : https://www.rnids.rs/en/domains/national-domains
rs
ac.rs
co.rs
edu.rs
gov.rs
in.rs
org.rs

// ru : https://cctld.ru/files/pdf/docs/en/rules_ru-rf.pdf
// Submitted by George Georgievsky <gug@cctld.ru>
ru

// rw : https://www.ricta.org.rw/sites/default/files/resources/registry_registrar_contract_0.pdf
rw
ac.rw
co.rw
coop.rw
gov.rw
mil.rw
net.rw
org.rw

// sa : http://www.nic.net.sa/
sa
com.sa
net.sa
org.sa
gov.sa
med.sa
pub.sa
edu.sa
sch.sa

// sb : http://www.sbnic.net.sb/
// Submitted by registry <lee.humphries@telekom.com.sb>
sb
com.sb
edu.sb
gov.sb
net.sb
org.sb

// sc : http://www.nic.sc/
sc
com.sc
gov.sc
net.sc
org.sc
edu.sc

// sd : http://www.isoc.sd/sudanic.isoc.sd/billing_pricing.htm
// Submitted by registry <admin@isoc.sd>
sd
com.sd
net.sd
org.sd
edu.sd
med.sd
tv.sd
gov.sd
info.sd

// se : https://en.wikipedia.org/wiki/.se
// Submitted by registry <patrik.wallstrom@iis.se>
se
a.se
ac.se
b.se
bd.se
brand.se
c.se
d.se
e.se
f.se
fh.se
fhsk.se
fhv.se
g.se
h.se
i.se
k.se
komforb.se
kommunalforbund.se
komvux.se
l.se
lanbib.se
m.se
n.se
naturbruksgymn.se
o.se
org.se
p.se
parti.se
pp.se
press.se
r.se
s.se
t.se
tm.se
u.se
w.se
x.se
y.se
z.se

// sg : http://www.nic.net.sg/page/registration-policies-procedures-and-guidelines
sg
com.sg
net.sg
org.sg
gov.sg
edu.sg
per.sg

// sh : http://nic.sh/rules.htm
sh
com.sh
net.sh
gov.sh
org.sh
mil.sh

// si : https://en.wikipedia.org/wiki/.si
si

// sj : No registrations at this time.
// Submitted by registry <jarle@uninett.no>
sj

// sk : https://en.wikipedia.org/wiki/.sk
// list of 2nd level domains ?
sk

// sl : http://www.nic.sl
// Submitted by registry <adam@neoip.com>
sl
com.sl
net.sl
edu.sl
gov.sl
org.sl

// sm : https://en.wikipedia.org/wiki/.sm
sm

// sn : https://en.wikipedia.org/wiki/.sn
sn
art.sn
com.sn
edu.sn
gouv.sn
org.sn
perso.sn
univ.sn

// so : http://sonic.so/policies/
so
com.so
edu.so
gov.so
me.so
net.so
org.so

// sr : https://en.wikipedia.org/wiki/.sr
sr

// ss : https://registry.nic.ss/
// Submitted by registry <technical@nic.ss>
ss
biz.ss
com.ss
edu.ss
gov.ss
me.ss
net.ss
org.ss
sch.ss

// st : http://www.nic.st/html/policyrules/
st
co.st
com.st
consulado.st
edu.st
embaixada.st
mil.st
net.st
org.st
principe.st
saotome.st
store.st

// su : https://en.wikipedia.org/wiki/.su
su

// sv : http://www.svnet.org.sv/niveldos.pdf
sv
com.sv
edu.sv
gob.sv
org.sv
red.sv

// sx : https://en.wikipedia.org/wiki/.sx
// Submitted by registry <jcvignes@openregistry.com>
sx
gov.sx

// sy : https://en.wikipedia.org/wiki/.sy
// see also: http://www.gobin.info/domainname/sy.doc
sy
edu.sy
gov.sy
net.sy
mil.sy
com.sy
org.sy

// sz : https://en.wikipedia.org/wiki/.sz
// http://www.sispa.org.sz/
sz
co.sz
ac.sz
org.sz

// tc : https://en.wikipedia.org/wiki/.tc
tc

// td : https://en.wikipedia.org/wiki/.td
td

// tel: https://en.wikipedia.org/wiki/.tel
// http://www.telnic.org/
tel

// tf : https://en.wikipedia.org/wiki/.tf
tf

// tg : https://en.wikipedia.org/wiki/.tg
// http://www.nic.tg/
tg

// th : https://en.wikipedia.org/wiki/.th
// Submitted by registry <krit@thains.co.th>
th
ac.th
co.th
go.th
in.th
mi.th
net.th
or.th

// tj : http://www.nic.tj/policy.html
tj
ac.tj
biz.tj
co.tj
com.tj
edu.tj
go.tj
gov.tj
int.tj
mil.tj
name.tj
net.tj
nic.tj
org.tj
test.tj
web.tj

// tk : https://en.wikipedia.org/wiki/.tk
tk

// tl : https://en.wikipedia.org/wiki/.tl
tl
gov.tl

// tm : http://www.nic.tm/local.html
tm
com.tm
co.tm
org.tm
net.tm
nom.tm
gov.tm
mil.tm
edu.tm

// tn : http://www.registre.tn/fr/
// https://whois.ati.tn/
tn
com.tn
ens.tn
fin.tn
gov.tn
ind.tn
info.tn
intl.tn
mincom.tn
nat.tn
net.tn
org.tn
perso.tn
tourism.tn

// to : https://en.wikipedia.org/wiki/.to
// Submitted by registry <egullich@colo.to>
to
com.to
gov.to
net.to
org.to
edu.to
mil.to

// tr : https://nic.tr/
// https://nic.tr/forms/eng/policies.pdf
// https://nic.tr/index.php?USRACTN=PRICELST
tr
av.tr
bbs.tr
bel.tr
biz.tr
com.tr
dr.tr
edu.tr
gen.tr
gov.tr
info.tr
mil.tr
k12.tr
kep.tr
name.tr
net.tr
org.tr
pol.tr
tel.tr
tsk.tr
tv.tr
web.tr
// Used by Northern Cyprus
nc.tr
// Used by government agencies of Northern Cyprus
gov.nc.tr

// tt : http://www.nic.tt/
tt
co.tt
com.tt
org.tt
net.tt
biz.tt
info.tt
pro.tt
int.tt
coop.tt
jobs.tt
mobi.tt
travel.tt
museum.tt
aero.tt
name.tt
gov.tt
edu.tt

// tv : https://en.wikipedia.org/wiki/.tv
// Not listing any 2LDs as reserved since none seem to exist in practice,
// Wikipedia notwithstanding.
tv

// tw : https://en.wikipedia.org/wiki/.tw
tw
edu.tw
gov.tw
mil.tw
com.tw
net.tw
org.tw
idv.tw
game.tw
ebiz.tw
club.tw
網路.tw
組織.tw
商業.tw

// tz : http://www.tznic.or.tz/index.php/domains
// Submitted by registry <manager@tznic.or.tz>
tz
ac.tz
co.tz
go.tz
hotel.tz
info.tz
me.tz
mil.tz
mobi.tz
ne.tz
or.tz
sc.tz
tv.tz

// ua : https://hostmaster.ua/policy/?ua
// Submitted by registry <dk@cctld.ua>
ua
// ua 2LD
com.ua
edu.ua
gov.ua
in.ua
net.ua
org.ua
// ua geographic names
// https://hostmaster.ua/2ld/
cherkassy.ua
cherkasy.ua
chernigov.ua
chernihiv.ua
chernivtsi.ua
chernovtsy.ua
ck.ua
cn.ua
cr.ua
crimea.ua
cv.ua
dn.ua
dnepropetrovsk.ua
dnipropetrovsk.ua
donetsk.ua
dp.ua
if.ua
ivano-frankivsk.ua
kh.ua
kharkiv.ua
kharkov.ua
kherson.ua
khmelnitskiy.ua
khmelnytskyi.ua
kiev.ua
kirovograd.ua
km.ua
kr.ua
krym.ua
ks.ua
kv.ua
kyiv.ua
lg.ua
lt.ua
lugansk.ua
lutsk.ua
lv.ua
lviv.ua
mk.ua
mykolaiv.ua
nikolaev.ua
od.ua
odesa.ua
odessa.ua
pl.ua
poltava.ua
rivne.ua
rovno.ua
rv.ua
sb.ua
sebastopol.ua
sevastopol.ua
sm.ua
sumy.ua
te.ua
ternopil.ua
uz.ua
uzhgorod.ua
vinnica.ua
vinnytsia.ua
vn.ua
volyn.ua
yalta.ua
zaporizhzhe.ua
zaporizhzhia.ua
zhitomir.ua
zhytomyr.ua
zp.ua
zt.ua

// ug : https://www.registry.co.ug/
ug
co.ug
or.ug
ac.ug
sc.ug
go.ug
ne.ug
com.ug
org.ug

// uk : https://en.wikipedia.org/wiki/.uk
// Submitted by registry <Michael.Daly@nominet.org.uk>
uk
ac.uk
co.uk
gov.uk
ltd.uk
me.uk
net.uk
nhs.uk
org.uk
plc.uk
police.uk
*.sch.uk

// us : https://en.wikipedia.org/wiki/.us
us
dni.us
fed.us
isa.us
kids.us
nsn.us
// us geographic names
ak.us
al.us
ar.us
as.us
az.us
ca.us
co.us
ct.us
dc.us
de.us
fl.us
ga.us
gu.us
hi.us
ia.us
id.us
il.us
in.us
ks.us
ky.us
la.us
ma.us
md.us
me.us
mi.us
mn.us
mo.us
ms.us
mt.us
nc.us
nd.us
ne.us
nh.us
nj.us
nm.us
nv.us
ny.us
oh.us
ok.us
or.us
pa.us
pr.us
ri.us
sc.us
sd.us
tn.us
tx.us
ut.us
vi.us
vt.us
va.us
wa.us
wi.us
wv.us
wy.us
// The registrar notes several more specific domains available in each state,
// such as state.*.us, dst.*.us, etc., but resolution of these is somewhat
// haphazard; in some states these domains resolve as addresses, while in others
// only subdomains are available, or even nothing at all. We include the
// most common ones where it's clear that different sites are different
// entities.
k12.ak.us
k12.al.us
k12.ar.us
k12.as.us
k12.az.us
k12.ca.us
k12.co.us
k12.ct.us
k12.dc.us
k12.de.us
k12.fl.us
k12.ga.us
k12.gu.us
// k12.hi.us  Bug 614565 - Hawaii has a state-wide DOE login
k12.ia.us
k12.id.us
k12.il.us
k12.in.us
k12.ks.us
k12.ky.us
k12.la.us
k12.ma.us
k12.md.us
k12.me.us
k12.mi.us
k12.mn.us
k12.mo.us
k12.ms.us
k12.mt.us
k12.nc.us
// k12.nd.us  Bug 1028347 - Removed at request of Travis Rosso <trossow@nd.gov>
k12.ne.us
k12.nh.us
k12.nj.us
k12.nm.us
k12.nv.us
k12.ny.us
k12.oh.us
k12.ok.us
k12.or.us
k12.pa.us
k12.pr.us
// k12.ri.us  Removed at request of Kim Cournoyer <netsupport@staff.ri.net>
k12.sc.us
// k12.sd.us  Bug 934131 - Removed at request of James Booze <James.Booze@k12.sd.us>
k12.tn.us
k12.tx.us
k12.ut.us
k12.vi.us
k12.vt.us
k12.va.us
k12.wa.us
k12.wi.us
// k12.wv.us  Bug 947705 - Removed at request of Verne Britton <verne@wvnet.edu>
k12.wy.us
cc.ak.us
cc.al.us
cc.ar.us
cc.as.us
cc.az.us
cc.ca.us
cc.co.us
cc.ct.us
cc.dc.us
cc.de.us
cc.fl.us
cc.ga.us
cc.gu.us
cc.hi.us
cc.ia.us
cc.id.us
cc.il.us
cc.in.us
cc.ks.us
cc.ky.us
cc.la.us
cc.ma.us
cc.md.us
cc.me.us
cc.mi.us
cc.mn.us
cc.mo.us
cc.ms.us
cc.mt.us
cc.nc.us
cc.nd.us
cc.ne.us
cc.nh.us
cc.nj.us
cc.nm.us
cc.nv.us
cc.ny.us
cc.oh.us
cc.ok.us
cc.or.us
cc.pa.us
cc.pr.us
cc.ri.us
cc.sc.us
cc.sd.us
cc.tn.us
cc.tx.us
cc.ut.us
cc.vi.us
cc.vt.us
cc.va.us
cc.wa.us
cc.wi.us
cc.wv.us
cc.wy.us
lib.ak.us
lib.al.us
lib.ar.us
lib.as.us
lib.az.us
lib.ca.us
lib.co.us
lib.ct.us
lib.dc.us
// lib.de.us  Issue #243 - Moved to Private section at request of Ed Moore <Ed.Moore@lib.de.us>
lib.fl.us
lib.ga.us
lib.gu.us
lib.hi.us
lib.ia.us
lib.id.us
lib.il.us
lib.in.us
lib.ks.us
lib.ky.us
lib.la.us
lib.ma.us
lib.md.us
lib.me.us
lib.mi.us
lib.mn.us
lib.mo.us
lib.ms.us
lib.mt.us
lib.nc.us
lib.nd.us
lib.ne.us
lib.nh.us
lib.nj.us
lib.nm.us
lib.nv.us
lib.ny.us
lib.oh.us
lib.ok.us
lib.or.us
lib.pa.us
lib.pr.us
lib.ri.us
lib.sc.us
lib.sd.us
lib.tn.us
lib.tx.us
lib.ut.us
lib.vi.us
lib.vt.us
lib.va.us
lib.wa.us
lib.wi.us
// lib.wv.us  Bug 941670 - Removed at request of Larry W Arnold <arnold@wvlc.lib.wv.us>
lib.wy.us
// k12.ma.us contains school districts in Massachusetts. The 4LDs are
//  managed independently except for private (PVT), charter (CHTR) and
//  parochial (PAROCH) schools.  Those are delegated directly to the
//  5LD operators.   <k12-ma-hostmaster _ at _ rsuc.gweep.net>
pvt.k12.ma.us
chtr.k12.ma.us
paroch.k12.ma.us
// Merit Network, Inc. maintains the registry for =~ /(k12|cc|lib).mi.us/ and the following
//    see also: http://domreg.merit.edu
//    see also: whois -h whois.domreg.merit.edu help
ann-arbor.mi.us
cog.mi.us
dst.mi.us
eaton.mi.us
gen.mi.us
mus.mi.us
tec.mi.us
washtenaw.mi.us

// uy : http://www.nic.org.uy/
uy
com.uy
edu.uy
gub.uy
mil.uy
net.uy
org.uy

// uz : http://www.reg.uz/
uz
co.uz
com.uz
net.uz
org.uz

// va : https://en.wikipedia.org/wiki/.va
va

// vc : https://en.wikipedia.org/wiki/.vc
// Submitted by registry <kshah@ca.afilias.info>
vc
com.vc
net.vc
org.vc
gov.vc
mil.vc
edu.vc

// ve : https://registro.nic.ve/
// Submitted by registry nic@nic.ve and nicve@conatel.gob.ve
ve
arts.ve
bib.ve
co.ve
com.ve
e12.ve
edu.ve
firm.ve
gob.ve
gov.ve
info.ve
int.ve
mil.ve
net.ve
nom.ve
org.ve
rar.ve
rec.ve
store.ve
tec.ve
web.ve

// vg : https://en.wikipedia.org/wiki/.vg
vg

// vi : http://www.nic.vi/newdomainform.htm
// http://www.nic.vi/Domain_Rules/body_domain_rules.html indicates some other
// TLDs are "reserved", such as edu.vi and gov.vi, but doesn't actually say they
// are available for registration (which they do not seem to be).
vi
co.vi
com.vi
k12.vi
net.vi
org.vi

// vn : https://www.dot.vn/vnnic/vnnic/domainregistration.jsp
vn
com.vn
net.vn
org.vn
edu.vn
gov.vn
int.vn
ac.vn
biz.vn
info.vn
name.vn
pro.vn
health.vn

// vu : https://en.wikipedia.org/wiki/.vu
// http://www.vunic.vu/
vu
com.vu
edu.vu
net.vu
org.vu

// wf : http://www.afnic.fr/medias/documents/AFNIC-naming-policy2012.pdf
wf

// ws : https://en.wikipedia.org/wiki/.ws
// http://samoanic.ws/index.dhtml
ws
com.ws
net.ws
org.ws
gov.ws
edu.ws

// yt : http://www.afnic.fr/medias/documents/AFNIC-naming-policy2012.pdf
yt

// IDN ccTLDs
// When submitting patches, please maintain a sort by ISO 3166 ccTLD, then
// U-label, and follow this format:
// // A-Label ("<Latin renderings>", <language name>[, variant info]) : <ISO 3166 ccTLD>
// // [sponsoring org]
// U-Label

// xn--mgbaam7a8h ("Emerat", Arabic) : AE
// http://nic.ae/english/arabicdomain/rules.jsp
امارات

// xn--y9a3aq ("hye", Armenian) : AM
// ISOC AM (operated by .am Registry)
հայ

// xn--54b7fta0cc ("Bangla", Bangla) : BD
বাংলা

// xn--90ae ("bg", Bulgarian) : BG
бг

// xn--mgbcpq6gpa1a ("albahrain", Arabic) : BH
البحرين

// xn--90ais ("bel", Belarusian/Russian Cyrillic) : BY
// Operated by .by registry
бел

// xn--fiqs8s ("Zhongguo/China", Chinese, Simplified) : CN
// CNNIC
// http://cnnic.cn/html/Dir/2005/10/11/3218.htm
中国

// xn--fiqz9s ("Zhongguo/China", Chinese, Traditional) : CN
// CNNIC
// http://cnnic.cn/html/Dir/2005/10/11/3218.htm
中國

// xn--lgbbat1ad8j ("Algeria/Al Jazair", Arabic) : DZ
الجزائر

// xn--wgbh1c ("Egypt/Masr", Arabic) : EG
// http://www.dotmasr.eg/
مصر

// xn--e1a4c ("eu", Cyrillic) : EU
// https://eurid.eu
ею

// xn--qxa6a ("eu", Greek) : EU
// https://eurid.eu
ευ

// xn--mgbah1a3hjkrd ("Mauritania", Arabic) : MR
موريتانيا

// xn--node ("ge", Georgian Mkhedruli) : GE
გე

// xn--qxam ("el", Greek) : GR
// Hellenic Ministry of Infrastructure, Transport, and Networks
ελ

// xn--j6w193g ("Hong Kong", Chinese) : HK
// https://www.hkirc.hk
// Submitted by registry <hk.tech@hkirc.hk>
// https://www.hkirc.hk/content.jsp?id=30#!/34
香港
公司.香港
教育.香港
政府.香港
個人.香港
網絡.香港
組織.香港

// xn--2scrj9c ("Bharat", Kannada) : IN
// India
ಭಾರತ

// xn--3hcrj9c ("Bharat", Oriya) : IN
// India
ଭାରତ

// xn--45br5cyl ("Bharatam", Assamese) : IN
// India
ভাৰত

// xn--h2breg3eve ("Bharatam", Sanskrit) : IN
// India
भारतम्

// xn--h2brj9c8c ("Bharot", Santali) : IN
// India
भारोत

// xn--mgbgu82a ("Bharat", Sindhi) : IN
// India
ڀارت

// xn--rvc1e0am3e ("Bharatam", Malayalam) : IN
// India
ഭാരതം

// xn--h2brj9c ("Bharat", Devanagari) : IN
// India
भारत

// xn--mgbbh1a ("Bharat", Kashmiri) : IN
// India
بارت

// xn--mgbbh1a71e ("Bharat", Arabic) : IN
// India
بھارت

// xn--fpcrj9c3d ("Bharat", Telugu) : IN
// India
భారత్

// xn--gecrj9c ("Bharat", Gujarati) : IN
// India
ભારત

// xn--s9brj9c ("Bharat", Gurmukhi) : IN
// India
ਭਾਰਤ

// xn--45brj9c ("Bharat", Bengali) : IN
// India
ভারত

// xn--xkc2dl3a5ee0h ("India", Tamil) : IN
// India
இந்தியா

// xn--mgba3a4f16a ("Iran", Persian) : IR
ایران

// xn--mgba3a4fra ("Iran", Arabic) : IR
ايران

// xn--mgbtx2b ("Iraq", Arabic) : IQ
// Communications and Media Commission
عراق

// xn--mgbayh7gpa ("al-Ordon", Arabic) : JO
// National Information Technology Center (NITC)
// Royal Scientific Society, Al-Jubeiha
الاردن

// xn--3e0b707e ("Republic of Korea", Hangul) : KR
한국

// xn--80ao21a ("Kaz", Kazakh) : KZ
қаз

// xn--q7ce6a ("Lao", Lao) : LA
ລາວ

// xn--fzc2c9e2c ("Lanka", Sinhalese-Sinhala) : LK
// https://nic.lk
ලංකා

// xn--xkc2al3hye2a ("Ilangai", Tamil) : LK
// https://nic.lk
இலங்கை

// xn--mgbc0a9azcg ("Morocco/al-Maghrib", Arabic) : MA
المغرب

// xn--d1alf ("mkd", Macedonian) : MK
// MARnet
мкд

// xn--l1acc ("mon", Mongolian) : MN
мон

// xn--mix891f ("Macao", Chinese, Traditional) : MO
// MONIC / HNET Asia (Registry Operator for .mo)
澳門

// xn--mix082f ("Macao", Chinese, Simplified) : MO
澳门

// xn--mgbx4cd0ab ("Malaysia", Malay) : MY
مليسيا

// xn--mgb9awbf ("Oman", Arabic) : OM
عمان

// xn--mgbai9azgqp6j ("Pakistan", Urdu/Arabic) : PK
پاکستان

// xn--mgbai9a5eva00b ("Pakistan", Urdu/Arabic, variant) : PK
پاكستان

// xn--ygbi2ammx ("Falasteen", Arabic) : PS
// The Palestinian National Internet Naming Authority (PNINA)
// http://www.pnina.ps
فلسطين

// xn--90a3ac ("srb", Cyrillic) : RS
// https://www.rnids.rs/en/domains/national-domains
срб
пр.срб
орг.срб
обр.срб
од.срб
упр.срб
ак.срб

// xn--p1ai ("rf", Russian-Cyrillic) : RU
// https://cctld.ru/files/pdf/docs/en/rules_ru-rf.pdf
// Submitted by George Georgievsky <gug@cctld.ru>
рф

// xn--wgbl6a ("Qatar", Arabic) : QA
// http://www.ict.gov.qa/
قطر

// xn--mgberp4a5d4ar ("AlSaudiah", Arabic) : SA
// http://www.nic.net.sa/
السعودية

// xn--mgberp4a5d4a87g ("AlSaudiah", Arabic, variant)  : SA
السعودیة

// xn--mgbqly7c0a67fbc ("AlSaudiah", Arabic, variant) : SA
السعودیۃ

// xn--mgbqly7cvafr ("AlSaudiah", Arabic, variant) : SA
السعوديه

// xn--mgbpl2fh ("sudan", Arabic) : SD
// Operated by .sd registry
سودان

// xn--yfro4i67o Singapore ("Singapore", Chinese) : SG
新加坡

// xn--clchc0ea0b2g2a9gcd ("Singapore", Tamil) : SG
சிங்கப்பூர்

// xn--ogbpf8fl ("Syria", Arabic) : SY
سورية

// xn--mgbtf8fl ("Syria", Arabic, variant) : SY
سوريا

// xn--o3cw4h ("Thai", Thai) : TH
// http://www.thnic.co.th
ไทย
ศึกษา.ไทย
ธุรกิจ.ไทย
รัฐบาล.ไทย
ทหาร.ไทย
เน็ต.ไทย
องค์กร.ไทย

// xn--pgbs0dh ("Tunisia", Arabic) : TN
// http://nic.tn
تونس

// xn--kpry57d ("Taiwan", Chinese, Traditional) : TW
// http://www.twnic.net/english/dn/dn_07a.htm
台灣

// xn--kprw13d ("Taiwan", Chinese, Simplified) : TW
// http://www.twnic.net/english/dn/dn_07a.htm
台湾

// xn--nnx388a ("Taiwan", Chinese, variant) : TW
臺灣

// xn--j1amh ("ukr", Cyrillic) : UA
укр

// xn--mgb2ddes ("AlYemen", Arabic) : YE
اليمن

// xxx : http://icmregistry.com
xxx

// ye : http://www.y.net.ye/services/domain_name.htm
ye
com.ye
edu.ye
gov.ye
net.ye
mil.ye
org.ye

// za : https://www.zadna.org.za/content/page/domain-information/
ac.za
agric.za
alt.za
co.za
edu.za
gov.za
grondar.za
law.za
mil.za
net.za
ngo.za
nic.za
nis.za
nom.za
org.za
school.za
tm.za
web.za

// zm : https://zicta.zm/
// Submitted by registry <info@zicta.zm>
zm
ac.zm
biz.zm
co.zm
com.zm
edu.zm
gov.zm
info.zm
mil.zm
net.zm
org.zm
sch.zm

// zw : https://www.potraz.gov.zw/
// Confirmed by registry <bmtengwa@potraz.gov.zw> 2017-01-25
zw
ac.zw
co.zw
gov.zw
mil.zw
org.zw


// newGTLDs

// List of new gTLDs imported from https://www.icann.org/resources/registries/gtlds/v2/gtlds.json on 2022-02-18T15:13:38Z
// This list is auto-generated, don't edit it manually.
// aaa : 2015-02-26 American Automobile Association, Inc.
aaa

// aarp : 2015-05-21 AARP
aarp

// abarth : 2015-07-30 Fiat Chrysler Automobiles N.V.
abarth

// abb : 2014-10-24 ABB Ltd
abb

// abbott : 2014-07-24 Abbott Laboratories, Inc.
abbott

// abbvie : 2015-07-30 AbbVie Inc.
abbvie

// abc : 2015-07-30 Disney Enterprises, Inc.
abc

// able : 2015-06-25 Able Inc.
able

// abogado : 2014-04-24 Registry Services, LLC
abogado

// abudhabi : 2015-07-30 Abu Dhabi Systems and Information Centre
abudhabi

// academy : 2013-11-07 Binky Moon, LLC
academy

// accenture : 2014-08-15 Accenture plc
accenture

// accountant : 2014-11-20 dot Accountant Limited
accountant

// accountants : 2014-03-20 Binky Moon, LLC
accountants

// aco : 2015-01-08 ACO Severin Ahlmann GmbH & Co. KG
aco

// actor : 2013-12-12 Dog Beach, LLC
actor

// adac : 2015-07-16 Allgemeiner Deutscher Automobil-Club e.V. (ADAC)
adac

// ads : 2014-12-04 Charleston Road Registry Inc.
ads

// adult : 2014-10-16 ICM Registry AD LLC
adult

// aeg : 2015-03-19 Aktiebolaget Electrolux
aeg

// aetna : 2015-05-21 Aetna Life Insurance Company
aetna

// afl : 2014-10-02 Australian Football League
afl

// africa : 2014-03-24 ZA Central Registry NPC trading as Registry.Africa
africa

// agakhan : 2015-04-23 Fondation Aga Khan (Aga Khan Foundation)
agakhan

// agency : 2013-11-14 Binky Moon, LLC
agency

// aig : 2014-12-18 American International Group, Inc.
aig

// airbus : 2015-07-30 Airbus S.A.S.
airbus

// airforce : 2014-03-06 Dog Beach, LLC
airforce

// airtel : 2014-10-24 Bharti Airtel Limited
airtel

// akdn : 2015-04-23 Fondation Aga Khan (Aga Khan Foundation)
akdn

// alfaromeo : 2015-07-31 Fiat Chrysler Automobiles N.V.
alfaromeo

// alibaba : 2015-01-15 Alibaba Group Holding Limited
alibaba

// alipay : 2015-01-15 Alibaba Group Holding Limited
alipay

// allfinanz : 2014-07-03 Allfinanz Deutsche Vermögensberatung Aktiengesellschaft
allfinanz

// allstate : 2015-07-31 Allstate Fire and Casualty Insurance Company
allstate

// ally : 2015-06-18 Ally Financial Inc.
ally

// alsace : 2014-07-02 Region Grand Est
alsace

// alstom : 2015-07-30 ALSTOM
alstom

// amazon : 2019-12-19 Amazon Registry Services, Inc.
amazon

// americanexpress : 2015-07-31 American Express Travel Related Services Company, Inc.
americanexpress

// americanfamily : 2015-07-23 AmFam, Inc.
americanfamily

// amex : 2015-07-31 American Express Travel Related Services Company, Inc.
amex

// amfam : 2015-07-23 AmFam, Inc.
amfam

// amica : 2015-05-28 Amica Mutual Insurance Company
amica

// amsterdam : 2014-07-24 Gemeente Amsterdam
amsterdam

// analytics : 2014-12-18 Campus IP LLC
analytics

// android : 2014-08-07 Charleston Road Registry Inc.
android

// anquan : 2015-01-08 Beijing Qihu Keji Co., Ltd.
anquan

// anz : 2015-07-31 Australia and New Zealand Banking Group Limited
anz

// aol : 2015-09-17 Oath Inc.
aol

// apartments : 2014-12-11 Binky Moon, LLC
apartments

// app : 2015-05-14 Charleston Road Registry Inc.
app

// apple : 2015-05-14 Apple Inc.
apple

// aquarelle : 2014-07-24 Aquarelle.com
aquarelle

// arab : 2015-11-12 League of Arab States
arab

// aramco : 2014-11-20 Aramco Services Company
aramco

// archi : 2014-02-06 Afilias Limited
archi

// army : 2014-03-06 Dog Beach, LLC
army

// art : 2016-03-24 UK Creative Ideas Limited
art

// arte : 2014-12-11 Association Relative à la Télévision Européenne G.E.I.E.
arte

// asda : 2015-07-31 Wal-Mart Stores, Inc.
asda

// associates : 2014-03-06 Binky Moon, LLC
associates

// athleta : 2015-07-30 The Gap, Inc.
athleta

// attorney : 2014-03-20 Dog Beach, LLC
attorney

// auction : 2014-03-20 Dog Beach, LLC
auction

// audi : 2015-05-21 AUDI Aktiengesellschaft
audi

// audible : 2015-06-25 Amazon Registry Services, Inc.
audible

// audio : 2014-03-20 UNR Corp.
audio

// auspost : 2015-08-13 Australian Postal Corporation
auspost

// author : 2014-12-18 Amazon Registry Services, Inc.
author

// auto : 2014-11-13 XYZ.COM LLC
auto

// autos : 2014-01-09 XYZ.COM LLC
autos

// avianca : 2015-01-08 Avianca Holdings S.A.
avianca

// aws : 2015-06-25 AWS Registry LLC
aws

// axa : 2013-12-19 AXA Group Operations SAS
axa

// azure : 2014-12-18 Microsoft Corporation
azure

// baby : 2015-04-09 XYZ.COM LLC
baby

// baidu : 2015-01-08 Baidu, Inc.
baidu

// banamex : 2015-07-30 Citigroup Inc.
banamex

// bananarepublic : 2015-07-31 The Gap, Inc.
bananarepublic

// band : 2014-06-12 Dog Beach, LLC
band

// bank : 2014-09-25 fTLD Registry Services LLC
bank

// bar : 2013-12-12 Punto 2012 Sociedad Anonima Promotora de Inversion de Capital Variable
bar

// barcelona : 2014-07-24 Municipi de Barcelona
barcelona

// barclaycard : 2014-11-20 Barclays Bank PLC
barclaycard

// barclays : 2014-11-20 Barclays Bank PLC
barclays

// barefoot : 2015-06-11 Gallo Vineyards, Inc.
barefoot

// bargains : 2013-11-14 Binky Moon, LLC
bargains

// baseball : 2015-10-29 MLB Advanced Media DH, LLC
baseball

// basketball : 2015-08-20 Fédération Internationale de Basketball (FIBA)
basketball

// bauhaus : 2014-04-17 Werkhaus GmbH
bauhaus

// bayern : 2014-01-23 Bayern Connect GmbH
bayern

// bbc : 2014-12-18 British Broadcasting Corporation
bbc

// bbt : 2015-07-23 BB&T Corporation
bbt

// bbva : 2014-10-02 BANCO BILBAO VIZCAYA ARGENTARIA, S.A.
bbva

// bcg : 2015-04-02 The Boston Consulting Group, Inc.
bcg

// bcn : 2014-07-24 Municipi de Barcelona
bcn

// beats : 2015-05-14 Beats Electronics, LLC
beats

// beauty : 2015-12-03 XYZ.COM LLC
beauty

// beer : 2014-01-09 Registry Services, LLC
beer

// bentley : 2014-12-18 Bentley Motors Limited
bentley

// berlin : 2013-10-31 dotBERLIN GmbH & Co. KG
berlin

// best : 2013-12-19 BestTLD Pty Ltd
best

// bestbuy : 2015-07-31 BBY Solutions, Inc.
bestbuy

// bet : 2015-05-07 Afilias Limited
bet

// bharti : 2014-01-09 Bharti Enterprises (Holding) Private Limited
bharti

// bible : 2014-06-19 American Bible Society
bible

// bid : 2013-12-19 dot Bid Limited
bid

// bike : 2013-08-27 Binky Moon, LLC
bike

// bing : 2014-12-18 Microsoft Corporation
bing

// bingo : 2014-12-04 Binky Moon, LLC
bingo

// bio : 2014-03-06 Afilias Limited
bio

// black : 2014-01-16 Afilias Limited
black

// blackfriday : 2014-01-16 UNR Corp.
blackfriday

// blockbuster : 2015-07-30 Dish DBS Corporation
blockbuster

// blog : 2015-05-14 Knock Knock WHOIS There, LLC
blog

// bloomberg : 2014-07-17 Bloomberg IP Holdings LLC
bloomberg

// blue : 2013-11-07 Afilias Limited
blue

// bms : 2014-10-30 Bristol-Myers Squibb Company
bms

// bmw : 2014-01-09 Bayerische Motoren Werke Aktiengesellschaft
bmw

// bnpparibas : 2014-05-29 BNP Paribas
bnpparibas

// boats : 2014-12-04 XYZ.COM LLC
boats

// boehringer : 2015-07-09 Boehringer Ingelheim International GmbH
boehringer

// bofa : 2015-07-31 Bank of America Corporation
bofa

// bom : 2014-10-16 Núcleo de Informação e Coordenação do Ponto BR - NIC.br
bom

// bond : 2014-06-05 ShortDot SA
bond

// boo : 2014-01-30 Charleston Road Registry Inc.
boo

// book : 2015-08-27 Amazon Registry Services, Inc.
book

// booking : 2015-07-16 Booking.com B.V.
booking

// bosch : 2015-06-18 Robert Bosch GMBH
bosch

// bostik : 2015-05-28 Bostik SA
bostik

// boston : 2015-12-10 Registry Services, LLC
boston

// bot : 2014-12-18 Amazon Registry Services, Inc.
bot

// boutique : 2013-11-14 Binky Moon, LLC
boutique

// box : 2015-11-12 Intercap Registry Inc.
box

// bradesco : 2014-12-18 Banco Bradesco S.A.
bradesco

// bridgestone : 2014-12-18 Bridgestone Corporation
bridgestone

// broadway : 2014-12-22 Celebrate Broadway, Inc.
broadway

// broker : 2014-12-11 Dog Beach, LLC
broker

// brother : 2015-01-29 Brother Industries, Ltd.
brother

// brussels : 2014-02-06 DNS.be vzw
brussels

// bugatti : 2015-07-23 Bugatti International SA
bugatti

// build : 2013-11-07 Plan Bee LLC
build

// builders : 2013-11-07 Binky Moon, LLC
builders

// business : 2013-11-07 Binky Moon, LLC
business

// buy : 2014-12-18 Amazon Registry Services, Inc.
buy

// buzz : 2013-10-02 DOTSTRATEGY CO.
buzz

// bzh : 2014-02-27 Association www.bzh
bzh

// cab : 2013-10-24 Binky Moon, LLC
cab

// cafe : 2015-02-11 Binky Moon, LLC
cafe

// cal : 2014-07-24 Charleston Road Registry Inc.
cal

// call : 2014-12-18 Amazon Registry Services, Inc.
call

// calvinklein : 2015-07-30 PVH gTLD Holdings LLC
calvinklein

// cam : 2016-04-21 Cam Connecting SARL
cam

// camera : 2013-08-27 Binky Moon, LLC
camera

// camp : 2013-11-07 Binky Moon, LLC
camp

// cancerresearch : 2014-05-15 Australian Cancer Research Foundation
cancerresearch

// canon : 2014-09-12 Canon Inc.
canon

// capetown : 2014-03-24 ZA Central Registry NPC trading as ZA Central Registry
capetown

// capital : 2014-03-06 Binky Moon, LLC
capital

// capitalone : 2015-08-06 Capital One Financial Corporation
capitalone

// car : 2015-01-22 XYZ.COM LLC
car

// caravan : 2013-12-12 Caravan International, Inc.
caravan

// cards : 2013-12-05 Binky Moon, LLC
cards

// care : 2014-03-06 Binky Moon, LLC
care

// career : 2013-10-09 dotCareer LLC
career

// careers : 2013-10-02 Binky Moon, LLC
careers

// cars : 2014-11-13 XYZ.COM LLC
cars

// casa : 2013-11-21 Registry Services, LLC
casa

// case : 2015-09-03 Helium TLDs Ltd
case

// cash : 2014-03-06 Binky Moon, LLC
cash

// casino : 2014-12-18 Binky Moon, LLC
casino

// catering : 2013-12-05 Binky Moon, LLC
catering

// catholic : 2015-10-21 Pontificium Consilium de Comunicationibus Socialibus (PCCS) (Pontifical Council for Social Communication)
catholic

// cba : 2014-06-26 COMMONWEALTH BANK OF AUSTRALIA
cba

// cbn : 2014-08-22 The Christian Broadcasting Network, Inc.
cbn

// cbre : 2015-07-02 CBRE, Inc.
cbre

// cbs : 2015-08-06 CBS Domains Inc.
cbs

// center : 2013-11-07 Binky Moon, LLC
center

// ceo : 2013-11-07 CEOTLD Pty Ltd
ceo

// cern : 2014-06-05 European Organization for Nuclear Research ("CERN")
cern

// cfa : 2014-08-28 CFA Institute
cfa

// cfd : 2014-12-11 ShortDot SA
cfd

// chanel : 2015-04-09 Chanel International B.V.
chanel

// channel : 2014-05-08 Charleston Road Registry Inc.
channel

// charity : 2018-04-11 Binky Moon, LLC
charity

// chase : 2015-04-30 JPMorgan Chase Bank, National Association
chase

// chat : 2014-12-04 Binky Moon, LLC
chat

// cheap : 2013-11-14 Binky Moon, LLC
cheap

// chintai : 2015-06-11 CHINTAI Corporation
chintai

// christmas : 2013-11-21 UNR Corp.
christmas

// chrome : 2014-07-24 Charleston Road Registry Inc.
chrome

// church : 2014-02-06 Binky Moon, LLC
church

// cipriani : 2015-02-19 Hotel Cipriani Srl
cipriani

// circle : 2014-12-18 Amazon Registry Services, Inc.
circle

// cisco : 2014-12-22 Cisco Technology, Inc.
cisco

// citadel : 2015-07-23 Citadel Domain LLC
citadel

// citi : 2015-07-30 Citigroup Inc.
citi

// citic : 2014-01-09 CITIC Group Corporation
citic

// city : 2014-05-29 Binky Moon, LLC
city

// cityeats : 2014-12-11 Lifestyle Domain Holdings, Inc.
cityeats

// claims : 2014-03-20 Binky Moon, LLC
claims

// cleaning : 2013-12-05 Binky Moon, LLC
cleaning

// click : 2014-06-05 UNR Corp.
click

// clinic : 2014-03-20 Binky Moon, LLC
clinic

// clinique : 2015-10-01 The Estée Lauder Companies Inc.
clinique

// clothing : 2013-08-27 Binky Moon, LLC
clothing

// cloud : 2015-04-16 Aruba PEC S.p.A.
cloud

// club : 2013-11-08 Registry Services, LLC
club

// clubmed : 2015-06-25 Club Méditerranée S.A.
clubmed

// coach : 2014-10-09 Binky Moon, LLC
coach

// codes : 2013-10-31 Binky Moon, LLC
codes

// coffee : 2013-10-17 Binky Moon, LLC
coffee

// college : 2014-01-16 XYZ.COM LLC
college

// cologne : 2014-02-05 dotKoeln GmbH
cologne

// comcast : 2015-07-23 Comcast IP Holdings I, LLC
comcast

// commbank : 2014-06-26 COMMONWEALTH BANK OF AUSTRALIA
commbank

// community : 2013-12-05 Binky Moon, LLC
community

// company : 2013-11-07 Binky Moon, LLC
company

// compare : 2015-10-08 Registry Services, LLC
compare

// computer : 2013-10-24 Binky Moon, LLC
computer

// comsec : 2015-01-08 VeriSign, Inc.
comsec

// condos : 2013-12-05 Binky Moon, LLC
condos

// construction : 2013-09-16 Binky Moon, LLC
construction

// consulting : 2013-12-05 Dog Beach, LLC
consulting

// contact : 2015-01-08 Dog Beach, LLC
contact

// contractors : 2013-09-10 Binky Moon, LLC
contractors

// cooking : 2013-11-21 Registry Services, LLC
cooking

// cookingchannel : 2015-07-02 Lifestyle Domain Holdings, Inc.
cookingchannel

// cool : 2013-11-14 Binky Moon, LLC
cool

// corsica : 2014-09-25 Collectivité de Corse
corsica

// country : 2013-12-19 DotCountry LLC
country

// coupon : 2015-02-26 Amazon Registry Services, Inc.
coupon

// coupons : 2015-03-26 Binky Moon, LLC
coupons

// courses : 2014-12-04 OPEN UNIVERSITIES AUSTRALIA PTY LTD
courses

// cpa : 2019-06-10 American Institute of Certified Public Accountants
cpa

// credit : 2014-03-20 Binky Moon, LLC
credit

// creditcard : 2014-03-20 Binky Moon, LLC
creditcard

// creditunion : 2015-01-22 DotCooperation LLC
creditunion

// cricket : 2014-10-09 dot Cricket Limited
cricket

// crown : 2014-10-24 Crown Equipment Corporation
crown

// crs : 2014-04-03 Federated Co-operatives Limited
crs

// cruise : 2015-12-10 Viking River Cruises (Bermuda) Ltd.
cruise

// cruises : 2013-12-05 Binky Moon, LLC
cruises

// cuisinella : 2014-04-03 SCHMIDT GROUPE S.A.S.
cuisinella

// cymru : 2014-05-08 Nominet UK
cymru

// cyou : 2015-01-22 ShortDot SA
cyou

// dabur : 2014-02-06 Dabur India Limited
dabur

// dad : 2014-01-23 Charleston Road Registry Inc.
dad

// dance : 2013-10-24 Dog Beach, LLC
dance

// data : 2016-06-02 Dish DBS Corporation
data

// date : 2014-11-20 dot Date Limited
date

// dating : 2013-12-05 Binky Moon, LLC
dating

// datsun : 2014-03-27 NISSAN MOTOR CO., LTD.
datsun

// day : 2014-01-30 Charleston Road Registry Inc.
day

// dclk : 2014-11-20 Charleston Road Registry Inc.
dclk

// dds : 2015-05-07 Registry Services, LLC
dds

// deal : 2015-06-25 Amazon Registry Services, Inc.
deal

// dealer : 2014-12-22 Intercap Registry Inc.
dealer

// deals : 2014-05-22 Binky Moon, LLC
deals

// degree : 2014-03-06 Dog Beach, LLC
degree

// delivery : 2014-09-11 Binky Moon, LLC
delivery

// dell : 2014-10-24 Dell Inc.
dell

// deloitte : 2015-07-31 Deloitte Touche Tohmatsu
deloitte

// delta : 2015-02-19 Delta Air Lines, Inc.
delta

// democrat : 2013-10-24 Dog Beach, LLC
democrat

// dental : 2014-03-20 Binky Moon, LLC
dental

// dentist : 2014-03-20 Dog Beach, LLC
dentist

// desi : 2013-11-14 Desi Networks LLC
desi

// design : 2014-11-07 Registry Services, LLC
design

// dev : 2014-10-16 Charleston Road Registry Inc.
dev

// dhl : 2015-07-23 Deutsche Post AG
dhl

// diamonds : 2013-09-22 Binky Moon, LLC
diamonds

// diet : 2014-06-26 UNR Corp.
diet

// digital : 2014-03-06 Binky Moon, LLC
digital

// direct : 2014-04-10 Binky Moon, LLC
direct

// directory : 2013-09-20 Binky Moon, LLC
directory

// discount : 2014-03-06 Binky Moon, LLC
discount

// discover : 2015-07-23 Discover Financial Services
discover

// dish : 2015-07-30 Dish DBS Corporation
dish

// diy : 2015-11-05 Lifestyle Domain Holdings, Inc.
diy

// dnp : 2013-12-13 Dai Nippon Printing Co., Ltd.
dnp

// docs : 2014-10-16 Charleston Road Registry Inc.
docs

// doctor : 2016-06-02 Binky Moon, LLC
doctor

// dog : 2014-12-04 Binky Moon, LLC
dog

// domains : 2013-10-17 Binky Moon, LLC
domains

// dot : 2015-05-21 Dish DBS Corporation
dot

// download : 2014-11-20 dot Support Limited
download

// drive : 2015-03-05 Charleston Road Registry Inc.
drive

// dtv : 2015-06-04 Dish DBS Corporation
dtv

// dubai : 2015-01-01 Dubai Smart Government Department
dubai

// dunlop : 2015-07-02 The Goodyear Tire & Rubber Company
dunlop

// dupont : 2015-06-25 DuPont Specialty Products USA, LLC
dupont

// durban : 2014-03-24 ZA Central Registry NPC trading as ZA Central Registry
durban

// dvag : 2014-06-23 Deutsche Vermögensberatung Aktiengesellschaft DVAG
dvag

// dvr : 2016-05-26 DISH Technologies L.L.C.
dvr

// earth : 2014-12-04 Interlink Co., Ltd.
earth

// eat : 2014-01-23 Charleston Road Registry Inc.
eat

// eco : 2016-07-08 Big Room Inc.
eco

// edeka : 2014-12-18 EDEKA Verband kaufmännischer Genossenschaften e.V.
edeka

// education : 2013-11-07 Binky Moon, LLC
education

// email : 2013-10-31 Binky Moon, LLC
email

// emerck : 2014-04-03 Merck KGaA
emerck

// energy : 2014-09-11 Binky Moon, LLC
energy

// engineer : 2014-03-06 Dog Beach, LLC
engineer

// engineering : 2014-03-06 Binky Moon, LLC
engineering

// enterprises : 2013-09-20 Binky Moon, LLC
enterprises

// epson : 2014-12-04 Seiko Epson Corporation
epson

// equipment : 2013-08-27 Binky Moon, LLC
equipment

// ericsson : 2015-07-09 Telefonaktiebolaget L M Ericsson
ericsson

// erni : 2014-04-03 ERNI Group Holding AG
erni

// esq : 2014-05-08 Charleston Road Registry Inc.
esq

// estate : 2013-08-27 Binky Moon, LLC
estate

// etisalat : 2015-09-03 Emirates Telecommunications Corporation (trading as Etisalat)
etisalat

// eurovision : 2014-04-24 European Broadcasting Union (EBU)
eurovision

// eus : 2013-12-12 Puntueus Fundazioa
eus

// events : 2013-12-05 Binky Moon, LLC
events

// exchange : 2014-03-06 Binky Moon, LLC
exchange

// expert : 2013-11-21 Binky Moon, LLC
expert

// exposed : 2013-12-05 Binky Moon, LLC
exposed

// express : 2015-02-11 Binky Moon, LLC
express

// extraspace : 2015-05-14 Extra Space Storage LLC
extraspace

// fage : 2014-12-18 Fage International S.A.
fage

// fail : 2014-03-06 Binky Moon, LLC
fail

// fairwinds : 2014-11-13 FairWinds Partners, LLC
fairwinds

// faith : 2014-11-20 dot Faith Limited
faith

// family : 2015-04-02 Dog Beach, LLC
family

// fan : 2014-03-06 Dog Beach, LLC
fan

// fans : 2014-11-07 ZDNS International Limited
fans

// farm : 2013-11-07 Binky Moon, LLC
farm

// farmers : 2015-07-09 Farmers Insurance Exchange
farmers

// fashion : 2014-07-03 Registry Services, LLC
fashion

// fast : 2014-12-18 Amazon Registry Services, Inc.
fast

// fedex : 2015-08-06 Federal Express Corporation
fedex

// feedback : 2013-12-19 Top Level Spectrum, Inc.
feedback

// ferrari : 2015-07-31 Fiat Chrysler Automobiles N.V.
ferrari

// ferrero : 2014-12-18 Ferrero Trading Lux S.A.
ferrero

// fiat : 2015-07-31 Fiat Chrysler Automobiles N.V.
fiat

// fidelity : 2015-07-30 Fidelity Brokerage Services LLC
fidelity

// fido : 2015-08-06 Rogers Communications Canada Inc.
fido

// film : 2015-01-08 Motion Picture Domain Registry Pty Ltd
film

// final : 2014-10-16 Núcleo de Informação e Coordenação do Ponto BR - NIC.br
final

// finance : 2014-03-20 Binky Moon, LLC
finance

// financial : 2014-03-06 Binky Moon, LLC
financial

// fire : 2015-06-25 Amazon Registry Services, Inc.
fire

// firestone : 2014-12-18 Bridgestone Licensing Services, Inc
firestone

// firmdale : 2014-03-27 Firmdale Holdings Limited
firmdale

// fish : 2013-12-12 Binky Moon, LLC
fish

// fishing : 2013-11-21 Registry Services, LLC
fishing

// fit : 2014-11-07 Registry Services, LLC
fit

// fitness : 2014-03-06 Binky Moon, LLC
fitness

// flickr : 2015-04-02 Flickr, Inc.
flickr

// flights : 2013-12-05 Binky Moon, LLC
flights

// flir : 2015-07-23 FLIR Systems, Inc.
flir

// florist : 2013-11-07 Binky Moon, LLC
florist

// flowers : 2014-10-09 UNR Corp.
flowers

// fly : 2014-05-08 Charleston Road Registry Inc.
fly

// foo : 2014-01-23 Charleston Road Registry Inc.
foo

// food : 2016-04-21 Lifestyle Domain Holdings, Inc.
food

// foodnetwork : 2015-07-02 Lifestyle Domain Holdings, Inc.
foodnetwork

// football : 2014-12-18 Binky Moon, LLC
football

// ford : 2014-11-13 Ford Motor Company
ford

// forex : 2014-12-11 Dog Beach, LLC
forex

// forsale : 2014-05-22 Dog Beach, LLC
forsale

// forum : 2015-04-02 Fegistry, LLC
forum

// foundation : 2013-12-05 Binky Moon, LLC
foundation

// fox : 2015-09-11 FOX Registry, LLC
fox

// free : 2015-12-10 Amazon Registry Services, Inc.
free

// fresenius : 2015-07-30 Fresenius Immobilien-Verwaltungs-GmbH
fresenius

// frl : 2014-05-15 FRLregistry B.V.
frl

// frogans : 2013-12-19 OP3FT
frogans

// frontdoor : 2015-07-02 Lifestyle Domain Holdings, Inc.
frontdoor

// frontier : 2015-02-05 Frontier Communications Corporation
frontier

// ftr : 2015-07-16 Frontier Communications Corporation
ftr

// fujitsu : 2015-07-30 Fujitsu Limited
fujitsu

// fun : 2016-01-14 Radix FZC
fun

// fund : 2014-03-20 Binky Moon, LLC
fund

// furniture : 2014-03-20 Binky Moon, LLC
furniture

// futbol : 2013-09-20 Dog Beach, LLC
futbol

// fyi : 2015-04-02 Binky Moon, LLC
fyi

// gal : 2013-11-07 Asociación puntoGAL
gal

// gallery : 2013-09-13 Binky Moon, LLC
gallery

// gallo : 2015-06-11 Gallo Vineyards, Inc.
gallo

// gallup : 2015-02-19 Gallup, Inc.
gallup

// game : 2015-05-28 UNR Corp.
game

// games : 2015-05-28 Dog Beach, LLC
games

// gap : 2015-07-31 The Gap, Inc.
gap

// garden : 2014-06-26 Registry Services, LLC
garden

// gay : 2019-05-23 Top Level Design, LLC
gay

// gbiz : 2014-07-17 Charleston Road Registry Inc.
gbiz

// gdn : 2014-07-31 Joint Stock Company "Navigation-information systems"
gdn

// gea : 2014-12-04 GEA Group Aktiengesellschaft
gea

// gent : 2014-01-23 COMBELL NV
gent

// genting : 2015-03-12 Resorts World Inc Pte. Ltd.
genting

// george : 2015-07-31 Wal-Mart Stores, Inc.
george

// ggee : 2014-01-09 GMO Internet, Inc.
ggee

// gift : 2013-10-17 DotGift, LLC
gift

// gifts : 2014-07-03 Binky Moon, LLC
gifts

// gives : 2014-03-06 Dog Beach, LLC
gives

// giving : 2014-11-13 Giving Limited
giving

// glass : 2013-11-07 Binky Moon, LLC
glass

// gle : 2014-07-24 Charleston Road Registry Inc.
gle

// global : 2014-04-17 Dot Global Domain Registry Limited
global

// globo : 2013-12-19 Globo Comunicação e Participações S.A
globo

// gmail : 2014-05-01 Charleston Road Registry Inc.
gmail

// gmbh : 2016-01-29 Binky Moon, LLC
gmbh

// gmo : 2014-01-09 GMO Internet, Inc.
gmo

// gmx : 2014-04-24 1&1 Mail & Media GmbH
gmx

// godaddy : 2015-07-23 Go Daddy East, LLC
godaddy

// gold : 2015-01-22 Binky Moon, LLC
gold

// goldpoint : 2014-11-20 YODOBASHI CAMERA CO.,LTD.
goldpoint

// golf : 2014-12-18 Binky Moon, LLC
golf

// goo : 2014-12-18 NTT Resonant Inc.
goo

// goodyear : 2015-07-02 The Goodyear Tire & Rubber Company
goodyear

// goog : 2014-11-20 Charleston Road Registry Inc.
goog

// google : 2014-07-24 Charleston Road Registry Inc.
google

// gop : 2014-01-16 Republican State Leadership Committee, Inc.
gop

// got : 2014-12-18 Amazon Registry Services, Inc.
got

// grainger : 2015-05-07 Grainger Registry Services, LLC
grainger

// graphics : 2013-09-13 Binky Moon, LLC
graphics

// gratis : 2014-03-20 Binky Moon, LLC
gratis

// green : 2014-05-08 Afilias Limited
green

// gripe : 2014-03-06 Binky Moon, LLC
gripe

// grocery : 2016-06-16 Wal-Mart Stores, Inc.
grocery

// group : 2014-08-15 Binky Moon, LLC
group

// guardian : 2015-07-30 The Guardian Life Insurance Company of America
guardian

// gucci : 2014-11-13 Guccio Gucci S.p.a.
gucci

// guge : 2014-08-28 Charleston Road Registry Inc.
guge

// guide : 2013-09-13 Binky Moon, LLC
guide

// guitars : 2013-11-14 UNR Corp.
guitars

// guru : 2013-08-27 Binky Moon, LLC
guru

// hair : 2015-12-03 XYZ.COM LLC
hair

// hamburg : 2014-02-20 Hamburg Top-Level-Domain GmbH
hamburg

// hangout : 2014-11-13 Charleston Road Registry Inc.
hangout

// haus : 2013-12-05 Dog Beach, LLC
haus

// hbo : 2015-07-30 HBO Registry Services, Inc.
hbo

// hdfc : 2015-07-30 HOUSING DEVELOPMENT FINANCE CORPORATION LIMITED
hdfc

// hdfcbank : 2015-02-12 HDFC Bank Limited
hdfcbank

// health : 2015-02-11 DotHealth, LLC
health

// healthcare : 2014-06-12 Binky Moon, LLC
healthcare

// help : 2014-06-26 UNR Corp.
help

// helsinki : 2015-02-05 City of Helsinki
helsinki

// here : 2014-02-06 Charleston Road Registry Inc.
here

// hermes : 2014-07-10 HERMES INTERNATIONAL
hermes

// hgtv : 2015-07-02 Lifestyle Domain Holdings, Inc.
hgtv

// hiphop : 2014-03-06 UNR Corp.
hiphop

// hisamitsu : 2015-07-16 Hisamitsu Pharmaceutical Co.,Inc.
hisamitsu

// hitachi : 2014-10-31 Hitachi, Ltd.
hitachi

// hiv : 2014-03-13 UNR Corp.
hiv

// hkt : 2015-05-14 PCCW-HKT DataCom Services Limited
hkt

// hockey : 2015-03-19 Binky Moon, LLC
hockey

// holdings : 2013-08-27 Binky Moon, LLC
holdings

// holiday : 2013-11-07 Binky Moon, LLC
holiday

// homedepot : 2015-04-02 Home Depot Product Authority, LLC
homedepot

// homegoods : 2015-07-16 The TJX Companies, Inc.
homegoods

// homes : 2014-01-09 XYZ.COM LLC
homes

// homesense : 2015-07-16 The TJX Companies, Inc.
homesense

// honda : 2014-12-18 Honda Motor Co., Ltd.
honda

// horse : 2013-11-21 Registry Services, LLC
horse

// hospital : 2016-10-20 Binky Moon, LLC
hospital

// host : 2014-04-17 Radix FZC
host

// hosting : 2014-05-29 UNR Corp.
hosting

// hot : 2015-08-27 Amazon Registry Services, Inc.
hot

// hoteles : 2015-03-05 Travel Reservations SRL
hoteles

// hotels : 2016-04-07 Booking.com B.V.
hotels

// hotmail : 2014-12-18 Microsoft Corporation
hotmail

// house : 2013-11-07 Binky Moon, LLC
house

// how : 2014-01-23 Charleston Road Registry Inc.
how

// hsbc : 2014-10-24 HSBC Global Services (UK) Limited
hsbc

// hughes : 2015-07-30 Hughes Satellite Systems Corporation
hughes

// hyatt : 2015-07-30 Hyatt GTLD, L.L.C.
hyatt

// hyundai : 2015-07-09 Hyundai Motor Company
hyundai

// ibm : 2014-07-31 International Business Machines Corporation
ibm

// icbc : 2015-02-19 Industrial and Commercial Bank of China Limited
icbc

// ice : 2014-10-30 IntercontinentalExchange, Inc.
ice

// icu : 2015-01-08 ShortDot SA
icu

// ieee : 2015-07-23 IEEE Global LLC
ieee

// ifm : 2014-01-30 ifm electronic gmbh
ifm

// ikano : 2015-07-09 Ikano S.A.
ikano

// imamat : 2015-08-06 Fondation Aga Khan (Aga Khan Foundation)
imamat

// imdb : 2015-06-25 Amazon Registry Services, Inc.
imdb

// immo : 2014-07-10 Binky Moon, LLC
immo

// immobilien : 2013-11-07 Dog Beach, LLC
immobilien

// inc : 2018-03-10 Intercap Registry Inc.
inc

// industries : 2013-12-05 Binky Moon, LLC
industries

// infiniti : 2014-03-27 NISSAN MOTOR CO., LTD.
infiniti

// ing : 2014-01-23 Charleston Road Registry Inc.
ing

// ink : 2013-12-05 Top Level Design, LLC
ink

// institute : 2013-11-07 Binky Moon, LLC
institute

// insurance : 2015-02-19 fTLD Registry Services LLC
insurance

// insure : 2014-03-20 Binky Moon, LLC
insure

// international : 2013-11-07 Binky Moon, LLC
international

// intuit : 2015-07-30 Intuit Administrative Services, Inc.
intuit

// investments : 2014-03-20 Binky Moon, LLC
investments

// ipiranga : 2014-08-28 Ipiranga Produtos de Petroleo S.A.
ipiranga

// irish : 2014-08-07 Binky Moon, LLC
irish

// ismaili : 2015-08-06 Fondation Aga Khan (Aga Khan Foundation)
ismaili

// ist : 2014-08-28 Istanbul Metropolitan Municipality
ist

// istanbul : 2014-08-28 Istanbul Metropolitan Municipality
istanbul

// itau : 2014-10-02 Itau Unibanco Holding S.A.
itau

// itv : 2015-07-09 ITV Services Limited
itv

// jaguar : 2014-11-13 Jaguar Land Rover Ltd
jaguar

// java : 2014-06-19 Oracle Corporation
java

// jcb : 2014-11-20 JCB Co., Ltd.
jcb

// jeep : 2015-07-30 FCA US LLC.
jeep

// jetzt : 2014-01-09 Binky Moon, LLC
jetzt

// jewelry : 2015-03-05 Binky Moon, LLC
jewelry

// jio : 2015-04-02 Reliance Industries Limited
jio

// jll : 2015-04-02 Jones Lang LaSalle Incorporated
jll

// jmp : 2015-03-26 Matrix IP LLC
jmp

// jnj : 2015-06-18 Johnson & Johnson Services, Inc.
jnj

// joburg : 2014-03-24 ZA Central Registry NPC trading as ZA Central Registry
joburg

// jot : 2014-12-18 Amazon Registry Services, Inc.
jot

// joy : 2014-12-18 Amazon Registry Services, Inc.
joy

// jpmorgan : 2015-04-30 JPMorgan Chase Bank, National Association
jpmorgan

// jprs : 2014-09-18 Japan Registry Services Co., Ltd.
jprs

// juegos : 2014-03-20 UNR Corp.
juegos

// juniper : 2015-07-30 JUNIPER NETWORKS, INC.
juniper

// kaufen : 2013-11-07 Dog Beach, LLC
kaufen

// kddi : 2014-09-12 KDDI CORPORATION
kddi

// kerryhotels : 2015-04-30 Kerry Trading Co. Limited
kerryhotels

// kerrylogistics : 2015-04-09 Kerry Trading Co. Limited
kerrylogistics

// kerryproperties : 2015-04-09 Kerry Trading Co. Limited
kerryproperties

// kfh : 2014-12-04 Kuwait Finance House
kfh

// kia : 2015-07-09 KIA MOTORS CORPORATION
kia

// kids : 2021-08-13 DotKids Foundation Limited
kids

// kim : 2013-09-23 Afilias Limited
kim

// kinder : 2014-11-07 Ferrero Trading Lux S.A.
kinder

// kindle : 2015-06-25 Amazon Registry Services, Inc.
kindle

// kitchen : 2013-09-20 Binky Moon, LLC
kitchen

// kiwi : 2013-09-20 DOT KIWI LIMITED
kiwi

// koeln : 2014-01-09 dotKoeln GmbH
koeln

// komatsu : 2015-01-08 Komatsu Ltd.
komatsu

// kosher : 2015-08-20 Kosher Marketing Assets LLC
kosher

// kpmg : 2015-04-23 KPMG International Cooperative (KPMG International Genossenschaft)
kpmg

// kpn : 2015-01-08 Koninklijke KPN N.V.
kpn

// krd : 2013-12-05 KRG Department of Information Technology
krd

// kred : 2013-12-19 KredTLD Pty Ltd
kred

// kuokgroup : 2015-04-09 Kerry Trading Co. Limited
kuokgroup

// kyoto : 2014-11-07 Academic Institution: Kyoto Jyoho Gakuen
kyoto

// lacaixa : 2014-01-09 Fundación Bancaria Caixa d’Estalvis i Pensions de Barcelona, “la Caixa”
lacaixa

// lamborghini : 2015-06-04 Automobili Lamborghini S.p.A.
lamborghini

// lamer : 2015-10-01 The Estée Lauder Companies Inc.
lamer

// lancaster : 2015-02-12 LANCASTER
lancaster

// lancia : 2015-07-31 Fiat Chrysler Automobiles N.V.
lancia

// land : 2013-09-10 Binky Moon, LLC
land

// landrover : 2014-11-13 Jaguar Land Rover Ltd
landrover

// lanxess : 2015-07-30 LANXESS Corporation
lanxess

// lasalle : 2015-04-02 Jones Lang LaSalle Incorporated
lasalle

// lat : 2014-10-16 ECOM-LAC Federaciòn de Latinoamèrica y el Caribe para Internet y el Comercio Electrònico
lat

// latino : 2015-07-30 Dish DBS Corporation
latino

// latrobe : 2014-06-16 La Trobe University
latrobe

// law : 2015-01-22 Registry Services, LLC
law

// lawyer : 2014-03-20 Dog Beach, LLC
lawyer

// lds : 2014-03-20 IRI Domain Management, LLC
lds

// lease : 2014-03-06 Binky Moon, LLC
lease

// leclerc : 2014-08-07 A.C.D. LEC Association des Centres Distributeurs Edouard Leclerc
leclerc

// lefrak : 2015-07-16 LeFrak Organization, Inc.
lefrak

// legal : 2014-10-16 Binky Moon, LLC
legal

// lego : 2015-07-16 LEGO Juris A/S
lego

// lexus : 2015-04-23 TOYOTA MOTOR CORPORATION
lexus

// lgbt : 2014-05-08 Afilias Limited
lgbt

// lidl : 2014-09-18 Schwarz Domains und Services GmbH & Co. KG
lidl

// life : 2014-02-06 Binky Moon, LLC
life

// lifeinsurance : 2015-01-15 American Council of Life Insurers
lifeinsurance

// lifestyle : 2014-12-11 Lifestyle Domain Holdings, Inc.
lifestyle

// lighting : 2013-08-27 Binky Moon, LLC
lighting

// like : 2014-12-18 Amazon Registry Services, Inc.
like

// lilly : 2015-07-31 Eli Lilly and Company
lilly

// limited : 2014-03-06 Binky Moon, LLC
limited

// limo : 2013-10-17 Binky Moon, LLC
limo

// lincoln : 2014-11-13 Ford Motor Company
lincoln

// linde : 2014-12-04 Linde Aktiengesellschaft
linde

// link : 2013-11-14 UNR Corp.
link

// lipsy : 2015-06-25 Lipsy Ltd
lipsy

// live : 2014-12-04 Dog Beach, LLC
live

// living : 2015-07-30 Lifestyle Domain Holdings, Inc.
living

// llc : 2017-12-14 Afilias Limited
llc

// llp : 2019-08-26 UNR Corp.
llp

// loan : 2014-11-20 dot Loan Limited
loan

// loans : 2014-03-20 Binky Moon, LLC
loans

// locker : 2015-06-04 Dish DBS Corporation
locker

// locus : 2015-06-25 Locus Analytics LLC
locus

// loft : 2015-07-30 Annco, Inc.
loft

// lol : 2015-01-30 UNR Corp.
lol

// london : 2013-11-14 Dot London Domains Limited
london

// lotte : 2014-11-07 Lotte Holdings Co., Ltd.
lotte

// lotto : 2014-04-10 Afilias Limited
lotto

// love : 2014-12-22 Merchant Law Group LLP
love

// lpl : 2015-07-30 LPL Holdings, Inc.
lpl

// lplfinancial : 2015-07-30 LPL Holdings, Inc.
lplfinancial

// ltd : 2014-09-25 Binky Moon, LLC
ltd

// ltda : 2014-04-17 InterNetX, Corp
ltda

// lundbeck : 2015-08-06 H. Lundbeck A/S
lundbeck

// luxe : 2014-01-09 Registry Services, LLC
luxe

// luxury : 2013-10-17 Luxury Partners, LLC
luxury

// macys : 2015-07-31 Macys, Inc.
macys

// madrid : 2014-05-01 Comunidad de Madrid
madrid

// maif : 2014-10-02 Mutuelle Assurance Instituteur France (MAIF)
maif

// maison : 2013-12-05 Binky Moon, LLC
maison

// makeup : 2015-01-15 XYZ.COM LLC
makeup

// man : 2014-12-04 MAN SE
man

// management : 2013-11-07 Binky Moon, LLC
management

// mango : 2013-10-24 PUNTO FA S.L.
mango

// map : 2016-06-09 Charleston Road Registry Inc.
map

// market : 2014-03-06 Dog Beach, LLC
market

// marketing : 2013-11-07 Binky Moon, LLC
marketing

// markets : 2014-12-11 Dog Beach, LLC
markets

// marriott : 2014-10-09 Marriott Worldwide Corporation
marriott

// marshalls : 2015-07-16 The TJX Companies, Inc.
marshalls

// maserati : 2015-07-31 Fiat Chrysler Automobiles N.V.
maserati

// mattel : 2015-08-06 Mattel Sites, Inc.
mattel

// mba : 2015-04-02 Binky Moon, LLC
mba

// mckinsey : 2015-07-31 McKinsey Holdings, Inc.
mckinsey

// med : 2015-08-06 Medistry LLC
med

// media : 2014-03-06 Binky Moon, LLC
media

// meet : 2014-01-16 Charleston Road Registry Inc.
meet

// melbourne : 2014-05-29 The Crown in right of the State of Victoria, represented by its Department of State Development, Business and Innovation
melbourne

// meme : 2014-01-30 Charleston Road Registry Inc.
meme

// memorial : 2014-10-16 Dog Beach, LLC
memorial

// men : 2015-02-26 Exclusive Registry Limited
men

// menu : 2013-09-11 Dot Menu Registry, LLC
menu

// merckmsd : 2016-07-14 MSD Registry Holdings, Inc.
merckmsd

// miami : 2013-12-19 Registry Services, LLC
miami

// microsoft : 2014-12-18 Microsoft Corporation
microsoft

// mini : 2014-01-09 Bayerische Motoren Werke Aktiengesellschaft
mini

// mint : 2015-07-30 Intuit Administrative Services, Inc.
mint

// mit : 2015-07-02 Massachusetts Institute of Technology
mit

// mitsubishi : 2015-07-23 Mitsubishi Corporation
mitsubishi

// mlb : 2015-05-21 MLB Advanced Media DH, LLC
mlb

// mls : 2015-04-23 The Canadian Real Estate Association
mls

// mma : 2014-11-07 MMA IARD
mma

// mobile : 2016-06-02 Dish DBS Corporation
mobile

// moda : 2013-11-07 Dog Beach, LLC
moda

// moe : 2013-11-13 Interlink Co., Ltd.
moe

// moi : 2014-12-18 Amazon Registry Services, Inc.
moi

// mom : 2015-04-16 UNR Corp.
mom

// monash : 2013-09-30 Monash University
monash

// money : 2014-10-16 Binky Moon, LLC
money

// monster : 2015-09-11 XYZ.COM LLC
monster

// mormon : 2013-12-05 IRI Domain Management, LLC
mormon

// mortgage : 2014-03-20 Dog Beach, LLC
mortgage

// moscow : 2013-12-19 Foundation for Assistance for Internet Technologies and Infrastructure Development (FAITID)
moscow

// moto : 2015-06-04 Motorola Trademark Holdings, LLC
moto

// motorcycles : 2014-01-09 XYZ.COM LLC
motorcycles

// mov : 2014-01-30 Charleston Road Registry Inc.
mov

// movie : 2015-02-05 Binky Moon, LLC
movie

// msd : 2015-07-23 MSD Registry Holdings, Inc.
msd

// mtn : 2014-12-04 MTN Dubai Limited
mtn

// mtr : 2015-03-12 MTR Corporation Limited
mtr

// music : 2021-05-04 DotMusic Limited
music

// mutual : 2015-04-02 Northwestern Mutual MU TLD Registry, LLC
mutual

// nab : 2015-08-20 National Australia Bank Limited
nab

// nagoya : 2013-10-24 GMO Registry, Inc.
nagoya

// natura : 2015-03-12 NATURA COSMÉTICOS S.A.
natura

// navy : 2014-03-06 Dog Beach, LLC
navy

// nba : 2015-07-31 NBA REGISTRY, LLC
nba

// nec : 2015-01-08 NEC Corporation
nec

// netbank : 2014-06-26 COMMONWEALTH BANK OF AUSTRALIA
netbank

// netflix : 2015-06-18 Netflix, Inc.
netflix

// network : 2013-11-14 Binky Moon, LLC
network

// neustar : 2013-12-05 NeuStar, Inc.
neustar

// new : 2014-01-30 Charleston Road Registry Inc.
new

// news : 2014-12-18 Dog Beach, LLC
news

// next : 2015-06-18 Next plc
next

// nextdirect : 2015-06-18 Next plc
nextdirect

// nexus : 2014-07-24 Charleston Road Registry Inc.
nexus

// nfl : 2015-07-23 NFL Reg Ops LLC
nfl

// ngo : 2014-03-06 Public Interest Registry
ngo

// nhk : 2014-02-13 Japan Broadcasting Corporation (NHK)
nhk

// nico : 2014-12-04 DWANGO Co., Ltd.
nico

// nike : 2015-07-23 NIKE, Inc.
nike

// nikon : 2015-05-21 NIKON CORPORATION
nikon

// ninja : 2013-11-07 Dog Beach, LLC
ninja

// nissan : 2014-03-27 NISSAN MOTOR CO., LTD.
nissan

// nissay : 2015-10-29 Nippon Life Insurance Company
nissay

// nokia : 2015-01-08 Nokia Corporation
nokia

// northwesternmutual : 2015-06-18 Northwestern Mutual Registry, LLC
northwesternmutual

// norton : 2014-12-04 NortonLifeLock Inc.
norton

// now : 2015-06-25 Amazon Registry Services, Inc.
now

// nowruz : 2014-09-04 Asia Green IT System Bilgisayar San. ve Tic. Ltd. Sti.
nowruz

// nowtv : 2015-05-14 Starbucks (HK) Limited
nowtv

// nra : 2014-05-22 NRA Holdings Company, INC.
nra

// nrw : 2013-11-21 Minds + Machines GmbH
nrw

// ntt : 2014-10-31 NIPPON TELEGRAPH AND TELEPHONE CORPORATION
ntt

// nyc : 2014-01-23 The City of New York by and through the New York City Department of Information Technology & Telecommunications
nyc

// obi : 2014-09-25 OBI Group Holding SE & Co. KGaA
obi

// observer : 2015-04-30 Dog Beach, LLC
observer

// office : 2015-03-12 Microsoft Corporation
office

// okinawa : 2013-12-05 BRregistry, Inc.
okinawa

// olayan : 2015-05-14 Crescent Holding GmbH
olayan

// olayangroup : 2015-05-14 Crescent Holding GmbH
olayangroup

// oldnavy : 2015-07-31 The Gap, Inc.
oldnavy

// ollo : 2015-06-04 Dish DBS Corporation
ollo

// omega : 2015-01-08 The Swatch Group Ltd
omega

// one : 2014-11-07 One.com A/S
one

// ong : 2014-03-06 Public Interest Registry
ong

// onl : 2013-09-16 iRegistry GmbH
onl

// online : 2015-01-15 Radix FZC
online

// ooo : 2014-01-09 INFIBEAM AVENUES LIMITED
ooo

// open : 2015-07-31 American Express Travel Related Services Company, Inc.
open

// oracle : 2014-06-19 Oracle Corporation
oracle

// orange : 2015-03-12 Orange Brand Services Limited
orange

// organic : 2014-03-27 Afilias Limited
organic

// origins : 2015-10-01 The Estée Lauder Companies Inc.
origins

// osaka : 2014-09-04 Osaka Registry Co., Ltd.
osaka

// otsuka : 2013-10-11 Otsuka Holdings Co., Ltd.
otsuka

// ott : 2015-06-04 Dish DBS Corporation
ott

// ovh : 2014-01-16 MédiaBC
ovh

// page : 2014-12-04 Charleston Road Registry Inc.
page

// panasonic : 2015-07-30 Panasonic Corporation
panasonic

// paris : 2014-01-30 City of Paris
paris

// pars : 2014-09-04 Asia Green IT System Bilgisayar San. ve Tic. Ltd. Sti.
pars

// partners : 2013-12-05 Binky Moon, LLC
partners

// parts : 2013-12-05 Binky Moon, LLC
parts

// party : 2014-09-11 Blue Sky Registry Limited
party

// passagens : 2015-03-05 Travel Reservations SRL
passagens

// pay : 2015-08-27 Amazon Registry Services, Inc.
pay

// pccw : 2015-05-14 PCCW Enterprises Limited
pccw

// pet : 2015-05-07 Afilias Limited
pet

// pfizer : 2015-09-11 Pfizer Inc.
pfizer

// pharmacy : 2014-06-19 National Association of Boards of Pharmacy
pharmacy

// phd : 2016-07-28 Charleston Road Registry Inc.
phd

// philips : 2014-11-07 Koninklijke Philips N.V.
philips

// phone : 2016-06-02 Dish DBS Corporation
phone

// photo : 2013-11-14 UNR Corp.
photo

// photography : 2013-09-20 Binky Moon, LLC
photography

// photos : 2013-10-17 Binky Moon, LLC
photos

// physio : 2014-05-01 PhysBiz Pty Ltd
physio

// pics : 2013-11-14 UNR Corp.
pics

// pictet : 2014-06-26 Pictet Europe S.A.
pictet

// pictures : 2014-03-06 Binky Moon, LLC
pictures

// pid : 2015-01-08 Top Level Spectrum, Inc.
pid

// pin : 2014-12-18 Amazon Registry Services, Inc.
pin

// ping : 2015-06-11 Ping Registry Provider, Inc.
ping

// pink : 2013-10-01 Afilias Limited
pink

// pioneer : 2015-07-16 Pioneer Corporation
pioneer

// pizza : 2014-06-26 Binky Moon, LLC
pizza

// place : 2014-04-24 Binky Moon, LLC
place

// play : 2015-03-05 Charleston Road Registry Inc.
play

// playstation : 2015-07-02 Sony Interactive Entertainment Inc.
playstation

// plumbing : 2013-09-10 Binky Moon, LLC
plumbing

// plus : 2015-02-05 Binky Moon, LLC
plus

// pnc : 2015-07-02 PNC Domain Co., LLC
pnc

// pohl : 2014-06-23 Deutsche Vermögensberatung Aktiengesellschaft DVAG
pohl

// poker : 2014-07-03 Afilias Limited
poker

// politie : 2015-08-20 Politie Nederland
politie

// porn : 2014-10-16 ICM Registry PN LLC
porn

// pramerica : 2015-07-30 Prudential Financial, Inc.
pramerica

// praxi : 2013-12-05 Praxi S.p.A.
praxi

// press : 2014-04-03 Radix FZC
press

// prime : 2015-06-25 Amazon Registry Services, Inc.
prime

// prod : 2014-01-23 Charleston Road Registry Inc.
prod

// productions : 2013-12-05 Binky Moon, LLC
productions

// prof : 2014-07-24 Charleston Road Registry Inc.
prof

// progressive : 2015-07-23 Progressive Casualty Insurance Company
progressive

// promo : 2014-12-18 Afilias Limited
promo

// properties : 2013-12-05 Binky Moon, LLC
properties

// property : 2014-05-22 UNR Corp.
property

// protection : 2015-04-23 XYZ.COM LLC
protection

// pru : 2015-07-30 Prudential Financial, Inc.
pru

// prudential : 2015-07-30 Prudential Financial, Inc.
prudential

// pub : 2013-12-12 Dog Beach, LLC
pub

// pwc : 2015-10-29 PricewaterhouseCoopers LLP
pwc

// qpon : 2013-11-14 dotCOOL, Inc.
qpon

// quebec : 2013-12-19 PointQuébec Inc
quebec

// quest : 2015-03-26 XYZ.COM LLC
quest

// racing : 2014-12-04 Premier Registry Limited
racing

// radio : 2016-07-21 European Broadcasting Union (EBU)
radio

// read : 2014-12-18 Amazon Registry Services, Inc.
read

// realestate : 2015-09-11 dotRealEstate LLC
realestate

// realtor : 2014-05-29 Real Estate Domains LLC
realtor

// realty : 2015-03-19 Dog Beach, LLC
realty

// recipes : 2013-10-17 Binky Moon, LLC
recipes

// red : 2013-11-07 Afilias Limited
red

// redstone : 2014-10-31 Redstone Haute Couture Co., Ltd.
redstone

// redumbrella : 2015-03-26 Travelers TLD, LLC
redumbrella

// rehab : 2014-03-06 Dog Beach, LLC
rehab

// reise : 2014-03-13 Binky Moon, LLC
reise

// reisen : 2014-03-06 Binky Moon, LLC
reisen

// reit : 2014-09-04 National Association of Real Estate Investment Trusts, Inc.
reit

// reliance : 2015-04-02 Reliance Industries Limited
reliance

// ren : 2013-12-12 ZDNS International Limited
ren

// rent : 2014-12-04 XYZ.COM LLC
rent

// rentals : 2013-12-05 Binky Moon, LLC
rentals

// repair : 2013-11-07 Binky Moon, LLC
repair

// report : 2013-12-05 Binky Moon, LLC
report

// republican : 2014-03-20 Dog Beach, LLC
republican

// rest : 2013-12-19 Punto 2012 Sociedad Anonima Promotora de Inversion de Capital Variable
rest

// restaurant : 2014-07-03 Binky Moon, LLC
restaurant

// review : 2014-11-20 dot Review Limited
review

// reviews : 2013-09-13 Dog Beach, LLC
reviews

// rexroth : 2015-06-18 Robert Bosch GMBH
rexroth

// rich : 2013-11-21 iRegistry GmbH
rich

// richardli : 2015-05-14 Pacific Century Asset Management (HK) Limited
richardli

// ricoh : 2014-11-20 Ricoh Company, Ltd.
ricoh

// ril : 2015-04-02 Reliance Industries Limited
ril

// rio : 2014-02-27 Empresa Municipal de Informática SA - IPLANRIO
rio

// rip : 2014-07-10 Dog Beach, LLC
rip

// rocher : 2014-12-18 Ferrero Trading Lux S.A.
rocher

// rocks : 2013-11-14 Dog Beach, LLC
rocks

// rodeo : 2013-12-19 Registry Services, LLC
rodeo

// rogers : 2015-08-06 Rogers Communications Canada Inc.
rogers

// room : 2014-12-18 Amazon Registry Services, Inc.
room

// rsvp : 2014-05-08 Charleston Road Registry Inc.
rsvp

// rugby : 2016-12-15 World Rugby Strategic Developments Limited
rugby

// ruhr : 2013-10-02 regiodot GmbH & Co. KG
ruhr

// run : 2015-03-19 Binky Moon, LLC
run

// rwe : 2015-04-02 RWE AG
rwe

// ryukyu : 2014-01-09 BRregistry, Inc.
ryukyu

// saarland : 2013-12-12 dotSaarland GmbH
saarland

// safe : 2014-12-18 Amazon Registry Services, Inc.
safe

// safety : 2015-01-08 Safety Registry Services, LLC.
safety

// sakura : 2014-12-18 SAKURA Internet Inc.
sakura

// sale : 2014-10-16 Dog Beach, LLC
sale

// salon : 2014-12-11 Binky Moon, LLC
salon

// samsclub : 2015-07-31 Wal-Mart Stores, Inc.
samsclub

// samsung : 2014-04-03 SAMSUNG SDS CO., LTD
samsung

// sandvik : 2014-11-13 Sandvik AB
sandvik

// sandvikcoromant : 2014-11-07 Sandvik AB
sandvikcoromant

// sanofi : 2014-10-09 Sanofi
sanofi

// sap : 2014-03-27 SAP AG
sap

// sarl : 2014-07-03 Binky Moon, LLC
sarl

// sas : 2015-04-02 Research IP LLC
sas

// save : 2015-06-25 Amazon Registry Services, Inc.
save

// saxo : 2014-10-31 Saxo Bank A/S
saxo

// sbi : 2015-03-12 STATE BANK OF INDIA
sbi

// sbs : 2014-11-07 ShortDot SA
sbs

// sca : 2014-03-13 SVENSKA CELLULOSA AKTIEBOLAGET SCA (publ)
sca

// scb : 2014-02-20 The Siam Commercial Bank Public Company Limited ("SCB")
scb

// schaeffler : 2015-08-06 Schaeffler Technologies AG & Co. KG
schaeffler

// schmidt : 2014-04-03 SCHMIDT GROUPE S.A.S.
schmidt

// scholarships : 2014-04-24 Scholarships.com, LLC
scholarships

// school : 2014-12-18 Binky Moon, LLC
school

// schule : 2014-03-06 Binky Moon, LLC
schule

// schwarz : 2014-09-18 Schwarz Domains und Services GmbH & Co. KG
schwarz

// science : 2014-09-11 dot Science Limited
science

// scot : 2014-01-23 Dot Scot Registry Limited
scot

// search : 2016-06-09 Charleston Road Registry Inc.
search

// seat : 2014-05-22 SEAT, S.A. (Sociedad Unipersonal)
seat

// secure : 2015-08-27 Amazon Registry Services, Inc.
secure

// security : 2015-05-14 XYZ.COM LLC
security

// seek : 2014-12-04 Seek Limited
seek

// select : 2015-10-08 Registry Services, LLC
select

// sener : 2014-10-24 Sener Ingeniería y Sistemas, S.A.
sener

// services : 2014-02-27 Binky Moon, LLC
services

// ses : 2015-07-23 SES
ses

// seven : 2015-08-06 Seven West Media Ltd
seven

// sew : 2014-07-17 SEW-EURODRIVE GmbH & Co KG
sew

// sex : 2014-11-13 ICM Registry SX LLC
sex

// sexy : 2013-09-11 UNR Corp.
sexy

// sfr : 2015-08-13 Societe Francaise du Radiotelephone - SFR
sfr

// shangrila : 2015-09-03 Shangri‐La International Hotel Management Limited
shangrila

// sharp : 2014-05-01 Sharp Corporation
sharp

// shaw : 2015-04-23 Shaw Cablesystems G.P.
shaw

// shell : 2015-07-30 Shell Information Technology International Inc
shell

// shia : 2014-09-04 Asia Green IT System Bilgisayar San. ve Tic. Ltd. Sti.
shia

// shiksha : 2013-11-14 Afilias Limited
shiksha

// shoes : 2013-10-02 Binky Moon, LLC
shoes

// shop : 2016-04-08 GMO Registry, Inc.
shop

// shopping : 2016-03-31 Binky Moon, LLC
shopping

// shouji : 2015-01-08 Beijing Qihu Keji Co., Ltd.
shouji

// show : 2015-03-05 Binky Moon, LLC
show

// showtime : 2015-08-06 CBS Domains Inc.
showtime

// silk : 2015-06-25 Amazon Registry Services, Inc.
silk

// sina : 2015-03-12 Sina Corporation
sina

// singles : 2013-08-27 Binky Moon, LLC
singles

// site : 2015-01-15 Radix FZC
site

// ski : 2015-04-09 Afilias Limited
ski

// skin : 2015-01-15 XYZ.COM LLC
skin

// sky : 2014-06-19 Sky International AG
sky

// skype : 2014-12-18 Microsoft Corporation
skype

// sling : 2015-07-30 DISH Technologies L.L.C.
sling

// smart : 2015-07-09 Smart Communications, Inc. (SMART)
smart

// smile : 2014-12-18 Amazon Registry Services, Inc.
smile

// sncf : 2015-02-19 Société Nationale des Chemins de fer Francais S N C F
sncf

// soccer : 2015-03-26 Binky Moon, LLC
soccer

// social : 2013-11-07 Dog Beach, LLC
social

// softbank : 2015-07-02 SoftBank Group Corp.
softbank

// software : 2014-03-20 Dog Beach, LLC
software

// sohu : 2013-12-19 Sohu.com Limited
sohu

// solar : 2013-11-07 Binky Moon, LLC
solar

// solutions : 2013-11-07 Binky Moon, LLC
solutions

// song : 2015-02-26 Amazon Registry Services, Inc.
song

// sony : 2015-01-08 Sony Corporation
sony

// soy : 2014-01-23 Charleston Road Registry Inc.
soy

// spa : 2019-09-19 Asia Spa and Wellness Promotion Council Limited
spa

// space : 2014-04-03 Radix FZC
space

// sport : 2017-11-16 Global Association of International Sports Federations (GAISF)
sport

// spot : 2015-02-26 Amazon Registry Services, Inc.
spot

// srl : 2015-05-07 InterNetX, Corp
srl

// stada : 2014-11-13 STADA Arzneimittel AG
stada

// staples : 2015-07-30 Staples, Inc.
staples

// star : 2015-01-08 Star India Private Limited
star

// statebank : 2015-03-12 STATE BANK OF INDIA
statebank

// statefarm : 2015-07-30 State Farm Mutual Automobile Insurance Company
statefarm

// stc : 2014-10-09 Saudi Telecom Company
stc

// stcgroup : 2014-10-09 Saudi Telecom Company
stcgroup

// stockholm : 2014-12-18 Stockholms kommun
stockholm

// storage : 2014-12-22 XYZ.COM LLC
storage

// store : 2015-04-09 Radix FZC
store

// stream : 2016-01-08 dot Stream Limited
stream

// studio : 2015-02-11 Dog Beach, LLC
studio

// study : 2014-12-11 OPEN UNIVERSITIES AUSTRALIA PTY LTD
study

// style : 2014-12-04 Binky Moon, LLC
style

// sucks : 2014-12-22 Vox Populi Registry Ltd.
sucks

// supplies : 2013-12-19 Binky Moon, LLC
supplies

// supply : 2013-12-19 Binky Moon, LLC
supply

// support : 2013-10-24 Binky Moon, LLC
support

// surf : 2014-01-09 Registry Services, LLC
surf

// surgery : 2014-03-20 Binky Moon, LLC
surgery

// suzuki : 2014-02-20 SUZUKI MOTOR CORPORATION
suzuki

// swatch : 2015-01-08 The Swatch Group Ltd
swatch

// swiss : 2014-10-16 Swiss Confederation
swiss

// sydney : 2014-09-18 State of New South Wales, Department of Premier and Cabinet
sydney

// systems : 2013-11-07 Binky Moon, LLC
systems

// tab : 2014-12-04 Tabcorp Holdings Limited
tab

// taipei : 2014-07-10 Taipei City Government
taipei

// talk : 2015-04-09 Amazon Registry Services, Inc.
talk

// taobao : 2015-01-15 Alibaba Group Holding Limited
taobao

// target : 2015-07-31 Target Domain Holdings, LLC
target

// tatamotors : 2015-03-12 Tata Motors Ltd
tatamotors

// tatar : 2014-04-24 Limited Liability Company "Coordination Center of Regional Domain of Tatarstan Republic"
tatar

// tattoo : 2013-08-30 UNR Corp.
tattoo

// tax : 2014-03-20 Binky Moon, LLC
tax

// taxi : 2015-03-19 Binky Moon, LLC
taxi

// tci : 2014-09-12 Asia Green IT System Bilgisayar San. ve Tic. Ltd. Sti.
tci

// tdk : 2015-06-11 TDK Corporation
tdk

// team : 2015-03-05 Binky Moon, LLC
team

// tech : 2015-01-30 Radix FZC
tech

// technology : 2013-09-13 Binky Moon, LLC
technology

// temasek : 2014-08-07 Temasek Holdings (Private) Limited
temasek

// tennis : 2014-12-04 Binky Moon, LLC
tennis

// teva : 2015-07-02 Teva Pharmaceutical Industries Limited
teva

// thd : 2015-04-02 Home Depot Product Authority, LLC
thd

// theater : 2015-03-19 Binky Moon, LLC
theater

// theatre : 2015-05-07 XYZ.COM LLC
theatre

// tiaa : 2015-07-23 Teachers Insurance and Annuity Association of America
tiaa

// tickets : 2015-02-05 XYZ.COM LLC
tickets

// tienda : 2013-11-14 Binky Moon, LLC
tienda

// tiffany : 2015-01-30 Tiffany and Company
tiffany

// tips : 2013-09-20 Binky Moon, LLC
tips

// tires : 2014-11-07 Binky Moon, LLC
tires

// tirol : 2014-04-24 punkt Tirol GmbH
tirol

// tjmaxx : 2015-07-16 The TJX Companies, Inc.
tjmaxx

// tjx : 2015-07-16 The TJX Companies, Inc.
tjx

// tkmaxx : 2015-07-16 The TJX Companies, Inc.
tkmaxx

// tmall : 2015-01-15 Alibaba Group Holding Limited
tmall

// today : 2013-09-20 Binky Moon, LLC
today

// tokyo : 2013-11-13 GMO Registry, Inc.
tokyo

// tools : 2013-11-21 Binky Moon, LLC
tools

// top : 2014-03-20 .TOP Registry
top

// toray : 2014-12-18 Toray Industries, Inc.
toray

// toshiba : 2014-04-10 TOSHIBA Corporation
toshiba

// total : 2015-08-06 Total SA
total

// tours : 2015-01-22 Binky Moon, LLC
tours

// town : 2014-03-06 Binky Moon, LLC
town

// toyota : 2015-04-23 TOYOTA MOTOR CORPORATION
toyota

// toys : 2014-03-06 Binky Moon, LLC
toys

// trade : 2014-01-23 Elite Registry Limited
trade

// trading : 2014-12-11 Dog Beach, LLC
trading

// training : 2013-11-07 Binky Moon, LLC
training

// travel : 2015-10-09 Dog Beach, LLC
travel

// travelchannel : 2015-07-02 Lifestyle Domain Holdings, Inc.
travelchannel

// travelers : 2015-03-26 Travelers TLD, LLC
travelers

// travelersinsurance : 2015-03-26 Travelers TLD, LLC
travelersinsurance

// trust : 2014-10-16 UNR Corp.
trust

// trv : 2015-03-26 Travelers TLD, LLC
trv

// tube : 2015-06-11 Latin American Telecom LLC
tube

// tui : 2014-07-03 TUI AG
tui

// tunes : 2015-02-26 Amazon Registry Services, Inc.
tunes

// tushu : 2014-12-18 Amazon Registry Services, Inc.
tushu

// tvs : 2015-02-19 T V SUNDRAM IYENGAR  & SONS LIMITED
tvs

// ubank : 2015-08-20 National Australia Bank Limited
ubank

// ubs : 2014-12-11 UBS AG
ubs

// unicom : 2015-10-15 China United Network Communications Corporation Limited
unicom

// university : 2014-03-06 Binky Moon, LLC
university

// uno : 2013-09-11 Radix FZC
uno

// uol : 2014-05-01 UBN INTERNET LTDA.
uol

// ups : 2015-06-25 UPS Market Driver, Inc.
ups

// vacations : 2013-12-05 Binky Moon, LLC
vacations

// vana : 2014-12-11 Lifestyle Domain Holdings, Inc.
vana

// vanguard : 2015-09-03 The Vanguard Group, Inc.
vanguard

// vegas : 2014-01-16 Dot Vegas, Inc.
vegas

// ventures : 2013-08-27 Binky Moon, LLC
ventures

// verisign : 2015-08-13 VeriSign, Inc.
verisign

// versicherung : 2014-03-20 tldbox GmbH
versicherung

// vet : 2014-03-06 Dog Beach, LLC
vet

// viajes : 2013-10-17 Binky Moon, LLC
viajes

// video : 2014-10-16 Dog Beach, LLC
video

// vig : 2015-05-14 VIENNA INSURANCE GROUP AG Wiener Versicherung Gruppe
vig

// viking : 2015-04-02 Viking River Cruises (Bermuda) Ltd.
viking

// villas : 2013-12-05 Binky Moon, LLC
villas

// vin : 2015-06-18 Binky Moon, LLC
vin

// vip : 2015-01-22 Registry Services, LLC
vip

// virgin : 2014-09-25 Virgin Enterprises Limited
virgin

// visa : 2015-07-30 Visa Worldwide Pte. Limited
visa

// vision : 2013-12-05 Binky Moon, LLC
vision

// viva : 2014-11-07 Saudi Telecom Company
viva

// vivo : 2015-07-31 Telefonica Brasil S.A.
vivo

// vlaanderen : 2014-02-06 DNS.be vzw
vlaanderen

// vodka : 2013-12-19 Registry Services, LLC
vodka

// volkswagen : 2015-05-14 Volkswagen Group of America Inc.
volkswagen

// volvo : 2015-11-12 Volvo Holding Sverige Aktiebolag
volvo

// vote : 2013-11-21 Monolith Registry LLC
vote

// voting : 2013-11-13 Valuetainment Corp.
voting

// voto : 2013-11-21 Monolith Registry LLC
voto

// voyage : 2013-08-27 Binky Moon, LLC
voyage

// vuelos : 2015-03-05 Travel Reservations SRL
vuelos

// wales : 2014-05-08 Nominet UK
wales

// walmart : 2015-07-31 Wal-Mart Stores, Inc.
walmart

// walter : 2014-11-13 Sandvik AB
walter

// wang : 2013-10-24 Zodiac Wang Limited
wang

// wanggou : 2014-12-18 Amazon Registry Services, Inc.
wanggou

// watch : 2013-11-14 Binky Moon, LLC
watch

// watches : 2014-12-22 Afilias Limited
watches

// weather : 2015-01-08 International Business Machines Corporation
weather

// weatherchannel : 2015-03-12 International Business Machines Corporation
weatherchannel

// webcam : 2014-01-23 dot Webcam Limited
webcam

// weber : 2015-06-04 Saint-Gobain Weber SA
weber

// website : 2014-04-03 Radix FZC
website

// wedding : 2014-04-24 Registry Services, LLC
wedding

// weibo : 2015-03-05 Sina Corporation
weibo

// weir : 2015-01-29 Weir Group IP Limited
weir

// whoswho : 2014-02-20 Who's Who Registry
whoswho

// wien : 2013-10-28 punkt.wien GmbH
wien

// wiki : 2013-11-07 Top Level Design, LLC
wiki

// williamhill : 2014-03-13 William Hill Organization Limited
williamhill

// win : 2014-11-20 First Registry Limited
win

// windows : 2014-12-18 Microsoft Corporation
windows

// wine : 2015-06-18 Binky Moon, LLC
wine

// winners : 2015-07-16 The TJX Companies, Inc.
winners

// wme : 2014-02-13 William Morris Endeavor Entertainment, LLC
wme

// wolterskluwer : 2015-08-06 Wolters Kluwer N.V.
wolterskluwer

// woodside : 2015-07-09 Woodside Petroleum Limited
woodside

// work : 2013-12-19 Registry Services, LLC
work

// works : 2013-11-14 Binky Moon, LLC
works

// world : 2014-06-12 Binky Moon, LLC
world

// wow : 2015-10-08 Amazon Registry Services, Inc.
wow

// wtc : 2013-12-19 World Trade Centers Association, Inc.
wtc

// wtf : 2014-03-06 Binky Moon, LLC
wtf

// xbox : 2014-12-18 Microsoft Corporation
xbox

// xerox : 2014-10-24 Xerox DNHC LLC
xerox

// xfinity : 2015-07-09 Comcast IP Holdings I, LLC
xfinity

// xihuan : 2015-01-08 Beijing Qihu Keji Co., Ltd.
xihuan

// xin : 2014-12-11 Elegant Leader Limited
xin

// xn--11b4c3d : 2015-01-15 VeriSign Sarl
कॉम

// xn--1ck2e1b : 2015-02-26 Amazon Registry Services, Inc.
セール

// xn--1qqw23a : 2014-01-09 Guangzhou YU Wei Information Technology Co., Ltd.
佛山

// xn--30rr7y : 2014-06-12 Excellent First Limited
慈善

// xn--3bst00m : 2013-09-13 Eagle Horizon Limited
集团

// xn--3ds443g : 2013-09-08 TLD REGISTRY LIMITED OY
在线

// xn--3pxu8k : 2015-01-15 VeriSign Sarl
点看

// xn--42c2d9a : 2015-01-15 VeriSign Sarl
คอม

// xn--45q11c : 2013-11-21 Zodiac Gemini Ltd
八卦

// xn--4gbrim : 2013-10-04 Helium TLDs Ltd
موقع

// xn--55qw42g : 2013-11-08 China Organizational Name Administration Center
公益

// xn--55qx5d : 2013-11-14 China Internet Network Information Center (CNNIC)
公司

// xn--5su34j936bgsg : 2015-09-03 Shangri‐La International Hotel Management Limited
香格里拉

// xn--5tzm5g : 2014-12-22 Global Website TLD Asia Limited
网站

// xn--6frz82g : 2013-09-23 Afilias Limited
移动

// xn--6qq986b3xl : 2013-09-13 Tycoon Treasure Limited
我爱你

// xn--80adxhks : 2013-12-19 Foundation for Assistance for Internet Technologies and Infrastructure Development (FAITID)
москва

// xn--80aqecdr1a : 2015-10-21 Pontificium Consilium de Comunicationibus Socialibus (PCCS) (Pontifical Council for Social Communication)
католик

// xn--80asehdb : 2013-07-14 CORE Association
онлайн

// xn--80aswg : 2013-07-14 CORE Association
сайт

// xn--8y0a063a : 2015-03-26 China United Network Communications Corporation Limited
联通

// xn--9dbq2a : 2015-01-15 VeriSign Sarl
קום

// xn--9et52u : 2014-06-12 RISE VICTORY LIMITED
时尚

// xn--9krt00a : 2015-03-12 Sina Corporation
微博

// xn--b4w605ferd : 2014-08-07 Temasek Holdings (Private) Limited
淡马锡

// xn--bck1b9a5dre4c : 2015-02-26 Amazon Registry Services, Inc.
ファッション

// xn--c1avg : 2013-11-14 Public Interest Registry
орг

// xn--c2br7g : 2015-01-15 VeriSign Sarl
नेट

// xn--cck2b3b : 2015-02-26 Amazon Registry Services, Inc.
ストア

// xn--cckwcxetd : 2019-12-19 Amazon Registry Services, Inc.
アマゾン

// xn--cg4bki : 2013-09-27 SAMSUNG SDS CO., LTD
삼성

// xn--czr694b : 2014-01-16 Internet DotTrademark Organisation Limited
商标

// xn--czrs0t : 2013-12-19 Binky Moon, LLC
商店

// xn--czru2d : 2013-11-21 Zodiac Aquarius Limited
商城

// xn--d1acj3b : 2013-11-20 The Foundation for Network Initiatives “The Smart Internet”
дети

// xn--eckvdtc9d : 2014-12-18 Amazon Registry Services, Inc.
ポイント

// xn--efvy88h : 2014-08-22 Guangzhou YU Wei Information Technology Co., Ltd.
新闻

// xn--fct429k : 2015-04-09 Amazon Registry Services, Inc.
家電

// xn--fhbei : 2015-01-15 VeriSign Sarl
كوم

// xn--fiq228c5hs : 2013-09-08 TLD REGISTRY LIMITED OY
中文网

// xn--fiq64b : 2013-10-14 CITIC Group Corporation
中信

// xn--fjq720a : 2014-05-22 Binky Moon, LLC
娱乐

// xn--flw351e : 2014-07-31 Charleston Road Registry Inc.
谷歌

// xn--fzys8d69uvgm : 2015-05-14 PCCW Enterprises Limited
電訊盈科

// xn--g2xx48c : 2015-01-30 Nawang Heli(Xiamen) Network Service Co., LTD.
购物

// xn--gckr3f0f : 2015-02-26 Amazon Registry Services, Inc.
クラウド

// xn--gk3at1e : 2015-10-08 Amazon Registry Services, Inc.
通販

// xn--hxt814e : 2014-05-15 Zodiac Taurus Limited
网店

// xn--i1b6b1a6a2e : 2013-11-14 Public Interest Registry
संगठन

// xn--imr513n : 2014-12-11 Internet DotTrademark Organisation Limited
餐厅

// xn--io0a7i : 2013-11-14 China Internet Network Information Center (CNNIC)
网络

// xn--j1aef : 2015-01-15 VeriSign Sarl
ком

// xn--jlq480n2rg : 2019-12-19 Amazon Registry Services, Inc.
亚马逊

// xn--jlq61u9w7b : 2015-01-08 Nokia Corporation
诺基亚

// xn--jvr189m : 2015-02-26 Amazon Registry Services, Inc.
食品

// xn--kcrx77d1x4a : 2014-11-07 Koninklijke Philips N.V.
飞利浦

// xn--kput3i : 2014-02-13 Beijing RITT-Net Technology Development Co., Ltd
手机

// xn--mgba3a3ejt : 2014-11-20 Aramco Services Company
ارامكو

// xn--mgba7c0bbn0a : 2015-05-14 Crescent Holding GmbH
العليان

// xn--mgbaakc7dvf : 2015-09-03 Emirates Telecommunications Corporation (trading as Etisalat)
اتصالات

// xn--mgbab2bd : 2013-10-31 CORE Association
بازار

// xn--mgbca7dzdo : 2015-07-30 Abu Dhabi Systems and Information Centre
ابوظبي

// xn--mgbi4ecexp : 2015-10-21 Pontificium Consilium de Comunicationibus Socialibus (PCCS) (Pontifical Council for Social Communication)
كاثوليك

// xn--mgbt3dhd : 2014-09-04 Asia Green IT System Bilgisayar San. ve Tic. Ltd. Sti.
همراه

// xn--mk1bu44c : 2015-01-15 VeriSign Sarl
닷컴

// xn--mxtq1m : 2014-03-06 Net-Chinese Co., Ltd.
政府

// xn--ngbc5azd : 2013-07-13 International Domain Registry Pty. Ltd.
شبكة

// xn--ngbe9e0a : 2014-12-04 Kuwait Finance House
بيتك

// xn--ngbrx : 2015-11-12 League of Arab States
عرب

// xn--nqv7f : 2013-11-14 Public Interest Registry
机构

// xn--nqv7fs00ema : 2013-11-14 Public Interest Registry
组织机构

// xn--nyqy26a : 2014-11-07 Stable Tone Limited
健康

// xn--otu796d : 2017-08-06 Jiang Yu Liang Cai Technology Company Limited
招聘

// xn--p1acf : 2013-12-12 Rusnames Limited
рус

// xn--pssy2u : 2015-01-15 VeriSign Sarl
大拿

// xn--q9jyb4c : 2013-09-17 Charleston Road Registry Inc.
みんな

// xn--qcka1pmc : 2014-07-31 Charleston Road Registry Inc.
グーグル

// xn--rhqv96g : 2013-09-11 Stable Tone Limited
世界

// xn--rovu88b : 2015-02-26 Amazon Registry Services, Inc.
書籍

// xn--ses554g : 2014-01-16 KNET Co., Ltd.
网址

// xn--t60b56a : 2015-01-15 VeriSign Sarl
닷넷

// xn--tckwe : 2015-01-15 VeriSign Sarl
コム

// xn--tiq49xqyj : 2015-10-21 Pontificium Consilium de Comunicationibus Socialibus (PCCS) (Pontifical Council for Social Communication)
天主教

// xn--unup4y : 2013-07-14 Binky Moon, LLC
游戏

// xn--vermgensberater-ctb : 2014-06-23 Deutsche Vermögensberatung Aktiengesellschaft DVAG
vermögensberater

// xn--vermgensberatung-pwb : 2014-06-23 Deutsche Vermögensberatung Aktiengesellschaft DVAG
vermögensberatung

// xn--vhquv : 2013-08-27 Binky Moon, LLC
企业

// xn--vuq861b : 2014-10-16 Beijing Tele-info Network Technology Co., Ltd.
信息

// xn--w4r85el8fhu5dnra : 2015-04-30 Kerry Trading Co. Limited
嘉里大酒店

// xn--w4rs40l : 2015-07-30 Kerry Trading Co. Limited
嘉里

// xn--xhq521b : 2013-11-14 Guangzhou YU Wei Information Technology Co., Ltd.
广东

// xn--zfr164b : 2013-11-08 China Organizational Name Administration Center
政务

// xyz : 2013-12-05 XYZ.COM LLC
xyz

// yachts : 2014-01-09 XYZ.COM LLC
yachts

// yahoo : 2015-04-02 Oath Inc.
yahoo

// yamaxun : 2014-12-18 Amazon Registry Services, Inc.
yamaxun

// yandex : 2014-04-10 Yandex Europe B.V.
yandex

// yodobashi : 2014-11-20 YODOBASHI CAMERA CO.,LTD.
yodobashi

// yoga : 2014-05-29 Registry Services, LLC
yoga

// yokohama : 2013-12-12 GMO Registry, Inc.
yokohama

// you : 2015-04-09 Amazon Registry Services, Inc.
you

// youtube : 2014-05-01 Charleston Road Registry Inc.
youtube

// yun : 2015-01-08 Beijing Qihu Keji Co., Ltd.
yun

// zappos : 2015-06-25 Amazon Registry Services, Inc.
zappos

// zara : 2014-11-07 Industria de Diseño Textil, S.A. (INDITEX, S.A.)
zara

// zero : 2014-12-18 Amazon Registry Services, Inc.
zero

// zip : 2014-05-08 Charleston Road Registry Inc.
zip

// zone : 2013-11-14 Binky Moon, LLC
zone

// zuerich : 2014-11-07 Kanton Zürich (Canton of Zurich)
zuerich


// ===END ICANN DOMAINS===
// ===BEGIN PRIVATE DOMAINS===
// (Note: these are in alphabetical order by company name)

// 1GB LLC : https://www.1gb.ua/
// Submitted by 1GB LLC <noc@1gb.com.ua>
cc.ua
inf.ua
ltd.ua

// 611coin : https://611project.org/
611.to

// Aaron Marais' Gitlab pages: https://lab.aaronleem.co.za
// Submitted by Aaron Marais <its_me@aaronleem.co.za>
graphox.us

// accesso Technology Group, plc. : https://accesso.com/
// Submitted by accesso Team <accessoecommerce@accesso.com>
*.devcdnaccesso.com

// Adobe : https://www.adobe.com/
// Submitted by Ian Boston <boston@adobe.com> and Lars Trieloff <trieloff@adobe.com>
adobeaemcloud.com
*.dev.adobeaemcloud.com
hlx.live
adobeaemcloud.net
hlx.page
hlx3.page

// Agnat sp. z o.o. : https://domena.pl
// Submitted by Przemyslaw Plewa <it-admin@domena.pl>
beep.pl

<<<<<<< HEAD
// Airkit : https://www.airkit.com/
// Submitted by Grant Cooksey <security@airkit.com>
airkitapps.com
airkitapps-au.com
airkitapps.eu
=======
// Aiven: https://aiven.io/
// Submitted by Etienne Stalmans <security@aiven.io>
aivencloud.com
>>>>>>> 68b67d3c

// alboto.ca : http://alboto.ca
// Submitted by Anton Avramov <avramov@alboto.ca>
barsy.ca

// Alces Software Ltd : http://alces-software.com
// Submitted by Mark J. Titorenko <mark.titorenko@alces-software.com>
*.compute.estate
*.alces.network

// all-inkl.com : https://all-inkl.com
// Submitted by Werner Kaltofen <wk@all-inkl.com>
kasserver.com

// Altervista: https://www.altervista.org
// Submitted by Carlo Cannas <tech_staff@altervista.it>
altervista.org

// alwaysdata : https://www.alwaysdata.com
// Submitted by Cyril <admin@alwaysdata.com>
alwaysdata.net

// Amazon CloudFront : https://aws.amazon.com/cloudfront/
// Submitted by Donavan Miller <donavanm@amazon.com>
cloudfront.net

// Amazon Elastic Compute Cloud : https://aws.amazon.com/ec2/
// Submitted by Luke Wells <psl-maintainers@amazon.com>
*.compute.amazonaws.com
*.compute-1.amazonaws.com
*.compute.amazonaws.com.cn
us-east-1.amazonaws.com

// Amazon Elastic Beanstalk : https://aws.amazon.com/elasticbeanstalk/
// Submitted by Luke Wells <psl-maintainers@amazon.com>
cn-north-1.eb.amazonaws.com.cn
cn-northwest-1.eb.amazonaws.com.cn
elasticbeanstalk.com
ap-northeast-1.elasticbeanstalk.com
ap-northeast-2.elasticbeanstalk.com
ap-northeast-3.elasticbeanstalk.com
ap-south-1.elasticbeanstalk.com
ap-southeast-1.elasticbeanstalk.com
ap-southeast-2.elasticbeanstalk.com
ca-central-1.elasticbeanstalk.com
eu-central-1.elasticbeanstalk.com
eu-west-1.elasticbeanstalk.com
eu-west-2.elasticbeanstalk.com
eu-west-3.elasticbeanstalk.com
sa-east-1.elasticbeanstalk.com
us-east-1.elasticbeanstalk.com
us-east-2.elasticbeanstalk.com
us-gov-west-1.elasticbeanstalk.com
us-west-1.elasticbeanstalk.com
us-west-2.elasticbeanstalk.com

// Amazon Elastic Load Balancing : https://aws.amazon.com/elasticloadbalancing/
// Submitted by Luke Wells <psl-maintainers@amazon.com>
*.elb.amazonaws.com
*.elb.amazonaws.com.cn

// Amazon Global Accelerator : https://aws.amazon.com/global-accelerator/
// Submitted by Daniel Massaguer <psl-maintainers@amazon.com>
awsglobalaccelerator.com

// Amazon S3 : https://aws.amazon.com/s3/
// Submitted by Luke Wells <psl-maintainers@amazon.com>
s3.amazonaws.com
s3-ap-northeast-1.amazonaws.com
s3-ap-northeast-2.amazonaws.com
s3-ap-south-1.amazonaws.com
s3-ap-southeast-1.amazonaws.com
s3-ap-southeast-2.amazonaws.com
s3-ca-central-1.amazonaws.com
s3-eu-central-1.amazonaws.com
s3-eu-west-1.amazonaws.com
s3-eu-west-2.amazonaws.com
s3-eu-west-3.amazonaws.com
s3-external-1.amazonaws.com
s3-fips-us-gov-west-1.amazonaws.com
s3-sa-east-1.amazonaws.com
s3-us-gov-west-1.amazonaws.com
s3-us-east-2.amazonaws.com
s3-us-west-1.amazonaws.com
s3-us-west-2.amazonaws.com
s3.ap-northeast-2.amazonaws.com
s3.ap-south-1.amazonaws.com
s3.cn-north-1.amazonaws.com.cn
s3.ca-central-1.amazonaws.com
s3.eu-central-1.amazonaws.com
s3.eu-west-2.amazonaws.com
s3.eu-west-3.amazonaws.com
s3.us-east-2.amazonaws.com
s3.dualstack.ap-northeast-1.amazonaws.com
s3.dualstack.ap-northeast-2.amazonaws.com
s3.dualstack.ap-south-1.amazonaws.com
s3.dualstack.ap-southeast-1.amazonaws.com
s3.dualstack.ap-southeast-2.amazonaws.com
s3.dualstack.ca-central-1.amazonaws.com
s3.dualstack.eu-central-1.amazonaws.com
s3.dualstack.eu-west-1.amazonaws.com
s3.dualstack.eu-west-2.amazonaws.com
s3.dualstack.eu-west-3.amazonaws.com
s3.dualstack.sa-east-1.amazonaws.com
s3.dualstack.us-east-1.amazonaws.com
s3.dualstack.us-east-2.amazonaws.com
s3-website-us-east-1.amazonaws.com
s3-website-us-west-1.amazonaws.com
s3-website-us-west-2.amazonaws.com
s3-website-ap-northeast-1.amazonaws.com
s3-website-ap-southeast-1.amazonaws.com
s3-website-ap-southeast-2.amazonaws.com
s3-website-eu-west-1.amazonaws.com
s3-website-sa-east-1.amazonaws.com
s3-website.ap-northeast-2.amazonaws.com
s3-website.ap-south-1.amazonaws.com
s3-website.ca-central-1.amazonaws.com
s3-website.eu-central-1.amazonaws.com
s3-website.eu-west-2.amazonaws.com
s3-website.eu-west-3.amazonaws.com
s3-website.us-east-2.amazonaws.com

// Amune : https://amune.org/
// Submitted by Team Amune <cert@amune.org>
t3l3p0rt.net
tele.amune.org

// Apigee : https://apigee.com/
// Submitted by Apigee Security Team <security@apigee.com>
apigee.io

// Apphud : https://apphud.com
// Submitted by Alexander Selivanov <alex@apphud.com>
siiites.com

// Appspace : https://www.appspace.com
// Submitted by Appspace Security Team <security@appspace.com>
appspacehosted.com
appspaceusercontent.com

// Appudo UG (haftungsbeschränkt) : https://www.appudo.com
// Submitted by Alexander Hochbaum <admin@appudo.com>
appudo.net

// Aptible : https://www.aptible.com/
// Submitted by Thomas Orozco <thomas@aptible.com>
on-aptible.com

// ASEINet : https://www.aseinet.com/
// Submitted by Asei SEKIGUCHI <mail@aseinet.com>
user.aseinet.ne.jp
gv.vc
d.gv.vc

// Asociación Amigos de la Informática "Euskalamiga" : http://encounter.eus/
// Submitted by Hector Martin <marcan@euskalencounter.org>
user.party.eus

// Association potager.org : https://potager.org/
// Submitted by Lunar <jardiniers@potager.org>
pimienta.org
poivron.org
potager.org
sweetpepper.org

// ASUSTOR Inc. : http://www.asustor.com
// Submitted by Vincent Tseng <vincenttseng@asustor.com>
myasustor.com

// Atlassian : https://atlassian.com
// Submitted by Sam Smyth <devloop@atlassian.com>
cdn.prod.atlassian-dev.net

// Authentick UG (haftungsbeschränkt) : https://authentick.net
// Submitted by Lukas Reschke <lukas@authentick.net>
translated.page

// AVM : https://avm.de
// Submitted by Andreas Weise <a.weise@avm.de>
myfritz.net

// AVStack Pte. Ltd. : https://avstack.io
// Submitted by Jasper Hugo <jasper@avstack.io>
onavstack.net

// AW AdvisorWebsites.com Software Inc : https://advisorwebsites.com
// Submitted by James Kennedy <domains@advisorwebsites.com>
*.awdev.ca
*.advisor.ws

// AZ.pl sp. z.o.o: https://az.pl
// Submited by Krzysztof Wolski <krzysztof.wolski@home.eu>
ecommerce-shop.pl

// b-data GmbH : https://www.b-data.io
// Submitted by Olivier Benz <olivier.benz@b-data.ch>
b-data.io

// backplane : https://www.backplane.io
// Submitted by Anthony Voutas <anthony@backplane.io>
backplaneapp.io

// Balena : https://www.balena.io
// Submitted by Petros Angelatos <petrosagg@balena.io>
balena-devices.com

// University of Banja Luka : https://unibl.org
// Domains for Republic of Srpska administrative entity.
// Submitted by Marko Ivanovic <kormang@hotmail.rs>
rs.ba

// Banzai Cloud
// Submitted by Janos Matyas <info@banzaicloud.com>
*.banzai.cloud
app.banzaicloud.io
*.backyards.banzaicloud.io

// BASE, Inc. : https://binc.jp
// Submitted by Yuya NAGASAWA <public-suffix-list@binc.jp>
base.ec
official.ec
buyshop.jp
fashionstore.jp
handcrafted.jp
kawaiishop.jp
supersale.jp
theshop.jp
shopselect.net
base.shop

// Beget Ltd
// Submitted by Lev Nekrasov <lnekrasov@beget.com>
*.beget.app

// BetaInABox
// Submitted by Adrian <adrian@betainabox.com>
betainabox.com

// BinaryLane : http://www.binarylane.com
// Submitted by Nathan O'Sullivan <nathan@mammoth.com.au>
bnr.la

// Bitbucket : http://bitbucket.org
// Submitted by Andy Ortlieb <aortlieb@atlassian.com>
bitbucket.io

// Blackbaud, Inc. : https://www.blackbaud.com
// Submitted by Paul Crowder <paul.crowder@blackbaud.com>
blackbaudcdn.net

// Blatech : http://www.blatech.net
// Submitted by Luke Bratch <luke@bratch.co.uk>
of.je

// Blue Bite, LLC : https://bluebite.com
// Submitted by Joshua Weiss <admin.engineering@bluebite.com>
bluebite.io

// Boomla : https://boomla.com
// Submitted by Tibor Halter <thalter@boomla.com>
boomla.net

// Boutir : https://www.boutir.com
// Submitted by Eric Ng Ka Ka <ngkaka@boutir.com>
boutir.com

// Boxfuse : https://boxfuse.com
// Submitted by Axel Fontaine <axel@boxfuse.com>
boxfuse.io

// bplaced : https://www.bplaced.net/
// Submitted by Miroslav Bozic <security@bplaced.net>
square7.ch
bplaced.com
bplaced.de
square7.de
bplaced.net
square7.net

// Brendly : https://brendly.rs
// Submitted by Dusan Radovanovic <dusan.radovanovic@brendly.rs>
shop.brendly.rs

// BrowserSafetyMark
// Submitted by Dave Tharp <browsersafetymark.io@quicinc.com>
browsersafetymark.io

// Bytemark Hosting : https://www.bytemark.co.uk
// Submitted by Paul Cammish <paul.cammish@bytemark.co.uk>
uk0.bigv.io
dh.bytemark.co.uk
vm.bytemark.co.uk

// Caf.js Labs LLC : https://www.cafjs.com
// Submitted by Antonio Lain <antlai@cafjs.com>
cafjs.com

// callidomus : https://www.callidomus.com/
// Submitted by Marcus Popp <admin@callidomus.com>
mycd.eu

// Carrd : https://carrd.co
// Submitted by AJ <aj@carrd.co>
drr.ac
uwu.ai
carrd.co
crd.co
ju.mp

// CentralNic : http://www.centralnic.com/names/domains
// Submitted by registry <gavin.brown@centralnic.com>
ae.org
br.com
cn.com
com.de
com.se
de.com
eu.com
gb.net
hu.net
jp.net
jpn.com
mex.com
ru.com
sa.com
se.net
uk.com
uk.net
us.com
za.bz
za.com

// No longer operated by CentralNic, these entries should be adopted and/or removed by current operators
// Submitted by Gavin Brown <gavin.brown@centralnic.com>
ar.com
hu.com
kr.com
no.com
qc.com
uy.com

// Africa.com Web Solutions Ltd : https://registry.africa.com
// Submitted by Gavin Brown <gavin.brown@centralnic.com>
africa.com

// iDOT Services Limited : http://www.domain.gr.com
// Submitted by Gavin Brown <gavin.brown@centralnic.com>
gr.com

// Radix FZC : http://domains.in.net
// Submitted by Gavin Brown <gavin.brown@centralnic.com>
in.net
web.in

// US REGISTRY LLC : http://us.org
// Submitted by Gavin Brown <gavin.brown@centralnic.com>
us.org

// co.com Registry, LLC : https://registry.co.com
// Submitted by Gavin Brown <gavin.brown@centralnic.com>
co.com

// Roar Domains LLC : https://roar.basketball/
// Submitted by Gavin Brown <gavin.brown@centralnic.com>
aus.basketball
nz.basketball

// BRS Media : https://brsmedia.com/
// Submitted by Gavin Brown <gavin.brown@centralnic.com>
radio.am
radio.fm

// c.la : http://www.c.la/
c.la

// certmgr.org : https://certmgr.org
// Submitted by B. Blechschmidt <hostmaster@certmgr.org>
certmgr.org

// Cityhost LLC  : https://cityhost.ua
// Submitted by Maksym Rivtin <support@cityhost.net.ua>
cx.ua

// Civilized Discourse Construction Kit, Inc. : https://www.discourse.org/
// Submitted by Rishabh Nambiar & Michael Brown <team@discourse.org>
discourse.group
discourse.team

// Clever Cloud : https://www.clever-cloud.com/
// Submitted by Quentin Adam <noc@clever-cloud.com>
cleverapps.io

// Clerk : https://www.clerk.dev
// Submitted by Colin Sidoti <systems@clerk.dev>
clerk.app
clerkstage.app
*.lcl.dev
*.lclstage.dev
*.stg.dev
*.stgstage.dev

// ClickRising : https://clickrising.com/
// Submitted by Umut Gumeli <infrastructure-publicsuffixlist@clickrising.com>
clickrising.net

// Cloud66 : https://www.cloud66.com/
// Submitted by Khash Sajadi <khash@cloud66.com>
c66.me
cloud66.ws
cloud66.zone

// CloudAccess.net : https://www.cloudaccess.net/
// Submitted by Pawel Panek <noc@cloudaccess.net>
jdevcloud.com
wpdevcloud.com
cloudaccess.host
freesite.host
cloudaccess.net

// cloudControl : https://www.cloudcontrol.com/
// Submitted by Tobias Wilken <tw@cloudcontrol.com>
cloudcontrolled.com
cloudcontrolapp.com

// Cloudera, Inc. : https://www.cloudera.com/
// Submitted by Kedarnath Waikar <security@cloudera.com>
*.cloudera.site

// Cloudflare, Inc. : https://www.cloudflare.com/
// Submitted by Cloudflare Team <publicsuffixlist@cloudflare.com>
pages.dev
trycloudflare.com
workers.dev

// Clovyr : https://clovyr.io
// Submitted by Patrick Nielsen <patrick@clovyr.io>
wnext.app

// co.ca : http://registry.co.ca/
co.ca

// Co & Co : https://co-co.nl/
// Submitted by Govert Versluis <govert@co-co.nl>
*.otap.co

// i-registry s.r.o. : http://www.i-registry.cz/
// Submitted by Martin Semrad <semrad@i-registry.cz>
co.cz

// CDN77.com : http://www.cdn77.com
// Submitted by Jan Krpes <jan.krpes@cdn77.com>
c.cdn77.org
cdn77-ssl.net
r.cdn77.net
rsc.cdn77.org
ssl.origin.cdn77-secure.org

// Cloud DNS Ltd : http://www.cloudns.net
// Submitted by Aleksander Hristov <noc@cloudns.net>
cloudns.asia
cloudns.biz
cloudns.club
cloudns.cc
cloudns.eu
cloudns.in
cloudns.info
cloudns.org
cloudns.pro
cloudns.pw
cloudns.us

// CNPY : https://cnpy.gdn
// Submitted by Angelo Gladding <angelo@lahacker.net>
cnpy.gdn

// Codeberg e. V. : https://codeberg.org
// Submitted by Moritz Marquardt <git@momar.de>
codeberg.page

// CoDNS B.V.
co.nl
co.no

// Combell.com : https://www.combell.com
// Submitted by Thomas Wouters <thomas.wouters@combellgroup.com>
webhosting.be
hosting-cluster.nl

// Coordination Center for TLD RU and XN--P1AI : https://cctld.ru/en/domains/domens_ru/reserved/
// Submitted by George Georgievsky <gug@cctld.ru>
ac.ru
edu.ru
gov.ru
int.ru
mil.ru
test.ru

// COSIMO GmbH : http://www.cosimo.de
// Submitted by Rene Marticke <rmarticke@cosimo.de>
dyn.cosidns.de
dynamisches-dns.de
dnsupdater.de
internet-dns.de
l-o-g-i-n.de
dynamic-dns.info
feste-ip.net
knx-server.net
static-access.net

// Craynic, s.r.o. : http://www.craynic.com/
// Submitted by Ales Krajnik <ales.krajnik@craynic.com>
realm.cz

// Cryptonomic : https://cryptonomic.net/
// Submitted by Andrew Cady <public-suffix-list@cryptonomic.net>
*.cryptonomic.net

// Cupcake : https://cupcake.io/
// Submitted by Jonathan Rudenberg <jonathan@cupcake.io>
cupcake.is

// Curv UG : https://curv-labs.de/
// Submitted by Marvin Wiesner <Marvin@curv-labs.de>
curv.dev

// Customer OCI - Oracle Dyn https://cloud.oracle.com/home https://dyn.com/dns/
// Submitted by Gregory Drake <support@dyn.com>
// Note: This is intended to also include customer-oci.com due to wildcards implicitly including the current label
*.customer-oci.com
*.oci.customer-oci.com
*.ocp.customer-oci.com
*.ocs.customer-oci.com

// cyon GmbH : https://www.cyon.ch/
// Submitted by Dominic Luechinger <dol@cyon.ch>
cyon.link
cyon.site

// Danger Science Group: https://dangerscience.com/
// Submitted by Skylar MacDonald <skylar@dangerscience.com>
fnwk.site
folionetwork.site
platform0.app

// Daplie, Inc : https://daplie.com
// Submitted by AJ ONeal <aj@daplie.com>
daplie.me
localhost.daplie.me

// Datto, Inc. : https://www.datto.com/
// Submitted by Philipp Heckel <ph@datto.com>
dattolocal.com
dattorelay.com
dattoweb.com
mydatto.com
dattolocal.net
mydatto.net

// Dansk.net : http://www.dansk.net/
// Submitted by Anani Voule <digital@digital.co.dk>
biz.dk
co.dk
firm.dk
reg.dk
store.dk

// dappnode.io : https://dappnode.io/
// Submitted by Abel Boldu / DAppNode Team <community@dappnode.io>
dyndns.dappnode.io

// dapps.earth : https://dapps.earth/
// Submitted by Daniil Burdakov <icqkill@gmail.com>
*.dapps.earth
*.bzz.dapps.earth

// Dark, Inc. : https://darklang.com
// Submitted by Paul Biggar <ops@darklang.com>
builtwithdark.com

// DataDetect, LLC. : https://datadetect.com
// Submitted by Andrew Banchich <abanchich@sceven.com>
demo.datadetect.com
instance.datadetect.com

// Datawire, Inc : https://www.datawire.io
// Submitted by Richard Li <secalert@datawire.io>
edgestack.me

// DDNS5 : https://ddns5.com
// Submitted by Cameron Elliott <cameron@cameronelliott.com>
ddns5.com

// Debian : https://www.debian.org/
// Submitted by Peter Palfrader / Debian Sysadmin Team <dsa-publicsuffixlist@debian.org>
debian.net

// Deno Land Inc : https://deno.com/
// Submitted by Luca Casonato <hostmaster@deno.com>
deno.dev
deno-staging.dev

// deSEC : https://desec.io/
// Submitted by Peter Thomassen <peter@desec.io>
dedyn.io

// Deta: https://www.deta.sh/
// Submitted by Aavash Shrestha <aavash@deta.sh>
deta.app
deta.dev

// Diher Solutions : https://diher.solutions
// Submitted by Didi Hermawan <mail@diher.solutions>
*.rss.my.id
*.diher.solutions

// Discord Inc : https://discord.com
// Submitted by Sahn Lam <slam@discordapp.com>
discordsays.com
discordsez.com

// DNS Africa Ltd https://dns.business
// Submitted by Calvin Browne <calvin@dns.business>
jozi.biz

// DNShome : https://www.dnshome.de/
// Submitted by Norbert Auler <mail@dnshome.de>
dnshome.de

// DotArai : https://www.dotarai.com/
// Submitted by Atsadawat Netcharadsang <atsadawat@dotarai.co.th>
online.th
shop.th

// DrayTek Corp. : https://www.draytek.com/
// Submitted by Paul Fang <mis@draytek.com>
drayddns.com

// DreamCommerce : https://shoper.pl/
// Submitted by Konrad Kotarba <konrad.kotarba@dreamcommerce.com>
shoparena.pl

// DreamHost : http://www.dreamhost.com/
// Submitted by Andrew Farmer <andrew.farmer@dreamhost.com>
dreamhosters.com

// Drobo : http://www.drobo.com/
// Submitted by Ricardo Padilha <rpadilha@drobo.com>
mydrobo.com

// Drud Holdings, LLC. : https://www.drud.com/
// Submitted by Kevin Bridges <kevin@drud.com>
drud.io
drud.us

// DuckDNS : http://www.duckdns.org/
// Submitted by Richard Harper <richard@duckdns.org>
duckdns.org

// Bip : https://bip.sh
// Submitted by Joel Kennedy <joel@bip.sh>
bip.sh

// bitbridge.net : Submitted by Craig Welch, abeliidev@gmail.com
bitbridge.net

// dy.fi : http://dy.fi/
// Submitted by Heikki Hannikainen <hessu@hes.iki.fi>
dy.fi
tunk.org

// DynDNS.com : http://www.dyndns.com/services/dns/dyndns/
dyndns-at-home.com
dyndns-at-work.com
dyndns-blog.com
dyndns-free.com
dyndns-home.com
dyndns-ip.com
dyndns-mail.com
dyndns-office.com
dyndns-pics.com
dyndns-remote.com
dyndns-server.com
dyndns-web.com
dyndns-wiki.com
dyndns-work.com
dyndns.biz
dyndns.info
dyndns.org
dyndns.tv
at-band-camp.net
ath.cx
barrel-of-knowledge.info
barrell-of-knowledge.info
better-than.tv
blogdns.com
blogdns.net
blogdns.org
blogsite.org
boldlygoingnowhere.org
broke-it.net
buyshouses.net
cechire.com
dnsalias.com
dnsalias.net
dnsalias.org
dnsdojo.com
dnsdojo.net
dnsdojo.org
does-it.net
doesntexist.com
doesntexist.org
dontexist.com
dontexist.net
dontexist.org
doomdns.com
doomdns.org
dvrdns.org
dyn-o-saur.com
dynalias.com
dynalias.net
dynalias.org
dynathome.net
dyndns.ws
endofinternet.net
endofinternet.org
endoftheinternet.org
est-a-la-maison.com
est-a-la-masion.com
est-le-patron.com
est-mon-blogueur.com
for-better.biz
for-more.biz
for-our.info
for-some.biz
for-the.biz
forgot.her.name
forgot.his.name
from-ak.com
from-al.com
from-ar.com
from-az.net
from-ca.com
from-co.net
from-ct.com
from-dc.com
from-de.com
from-fl.com
from-ga.com
from-hi.com
from-ia.com
from-id.com
from-il.com
from-in.com
from-ks.com
from-ky.com
from-la.net
from-ma.com
from-md.com
from-me.org
from-mi.com
from-mn.com
from-mo.com
from-ms.com
from-mt.com
from-nc.com
from-nd.com
from-ne.com
from-nh.com
from-nj.com
from-nm.com
from-nv.com
from-ny.net
from-oh.com
from-ok.com
from-or.com
from-pa.com
from-pr.com
from-ri.com
from-sc.com
from-sd.com
from-tn.com
from-tx.com
from-ut.com
from-va.com
from-vt.com
from-wa.com
from-wi.com
from-wv.com
from-wy.com
ftpaccess.cc
fuettertdasnetz.de
game-host.org
game-server.cc
getmyip.com
gets-it.net
go.dyndns.org
gotdns.com
gotdns.org
groks-the.info
groks-this.info
ham-radio-op.net
here-for-more.info
hobby-site.com
hobby-site.org
home.dyndns.org
homedns.org
homeftp.net
homeftp.org
homeip.net
homelinux.com
homelinux.net
homelinux.org
homeunix.com
homeunix.net
homeunix.org
iamallama.com
in-the-band.net
is-a-anarchist.com
is-a-blogger.com
is-a-bookkeeper.com
is-a-bruinsfan.org
is-a-bulls-fan.com
is-a-candidate.org
is-a-caterer.com
is-a-celticsfan.org
is-a-chef.com
is-a-chef.net
is-a-chef.org
is-a-conservative.com
is-a-cpa.com
is-a-cubicle-slave.com
is-a-democrat.com
is-a-designer.com
is-a-doctor.com
is-a-financialadvisor.com
is-a-geek.com
is-a-geek.net
is-a-geek.org
is-a-green.com
is-a-guru.com
is-a-hard-worker.com
is-a-hunter.com
is-a-knight.org
is-a-landscaper.com
is-a-lawyer.com
is-a-liberal.com
is-a-libertarian.com
is-a-linux-user.org
is-a-llama.com
is-a-musician.com
is-a-nascarfan.com
is-a-nurse.com
is-a-painter.com
is-a-patsfan.org
is-a-personaltrainer.com
is-a-photographer.com
is-a-player.com
is-a-republican.com
is-a-rockstar.com
is-a-socialist.com
is-a-soxfan.org
is-a-student.com
is-a-teacher.com
is-a-techie.com
is-a-therapist.com
is-an-accountant.com
is-an-actor.com
is-an-actress.com
is-an-anarchist.com
is-an-artist.com
is-an-engineer.com
is-an-entertainer.com
is-by.us
is-certified.com
is-found.org
is-gone.com
is-into-anime.com
is-into-cars.com
is-into-cartoons.com
is-into-games.com
is-leet.com
is-lost.org
is-not-certified.com
is-saved.org
is-slick.com
is-uberleet.com
is-very-bad.org
is-very-evil.org
is-very-good.org
is-very-nice.org
is-very-sweet.org
is-with-theband.com
isa-geek.com
isa-geek.net
isa-geek.org
isa-hockeynut.com
issmarterthanyou.com
isteingeek.de
istmein.de
kicks-ass.net
kicks-ass.org
knowsitall.info
land-4-sale.us
lebtimnetz.de
leitungsen.de
likes-pie.com
likescandy.com
merseine.nu
mine.nu
misconfused.org
mypets.ws
myphotos.cc
neat-url.com
office-on-the.net
on-the-web.tv
podzone.net
podzone.org
readmyblog.org
saves-the-whales.com
scrapper-site.net
scrapping.cc
selfip.biz
selfip.com
selfip.info
selfip.net
selfip.org
sells-for-less.com
sells-for-u.com
sells-it.net
sellsyourhome.org
servebbs.com
servebbs.net
servebbs.org
serveftp.net
serveftp.org
servegame.org
shacknet.nu
simple-url.com
space-to-rent.com
stuff-4-sale.org
stuff-4-sale.us
teaches-yoga.com
thruhere.net
traeumtgerade.de
webhop.biz
webhop.info
webhop.net
webhop.org
worse-than.tv
writesthisblog.com

// ddnss.de : https://www.ddnss.de/
// Submitted by Robert Niedziela <webmaster@ddnss.de>
ddnss.de
dyn.ddnss.de
dyndns.ddnss.de
dyndns1.de
dyn-ip24.de
home-webserver.de
dyn.home-webserver.de
myhome-server.de
ddnss.org

// Definima : http://www.definima.com/
// Submitted by Maxence Bitterli <maxence@definima.com>
definima.net
definima.io

// DigitalOcean App Platform : https://www.digitalocean.com/products/app-platform/
// Submitted by Braxton Huggins <psl-maintainers@digitalocean.com>
ondigitalocean.app

// DigitalOcean Spaces : https://www.digitalocean.com/products/spaces/
// Submitted by Robin H. Johnson <psl-maintainers@digitalocean.com>
*.digitaloceanspaces.com

// dnstrace.pro : https://dnstrace.pro/
// Submitted by Chris Partridge <chris@partridge.tech>
bci.dnstrace.pro

// Dynu.com : https://www.dynu.com/
// Submitted by Sue Ye <sue@dynu.com>
ddnsfree.com
ddnsgeek.com
giize.com
gleeze.com
kozow.com
loseyourip.com
ooguy.com
theworkpc.com
casacam.net
dynu.net
accesscam.org
camdvr.org
freeddns.org
mywire.org
webredirect.org
myddns.rocks
blogsite.xyz

// dynv6 : https://dynv6.com
// Submitted by Dominik Menke <dom@digineo.de>
dynv6.net

// E4YOU spol. s.r.o. : https://e4you.cz/
// Submitted by Vladimir Dudr <info@e4you.cz>
e4.cz

// eero : https://eero.com/
// Submitted by Yue Kang <eero-dynamic-dns@amazon.com>
eero.online
eero-stage.online

// Elementor : Elementor Ltd.
// Submitted by Anton Barkan <antonb@elementor.com>
elementor.cloud
elementor.cool

// En root‽ : https://en-root.org
// Submitted by Emmanuel Raviart <emmanuel@raviart.com>
en-root.fr

// Enalean SAS: https://www.enalean.com
// Submitted by Thomas Cottier <thomas.cottier@enalean.com>
mytuleap.com
tuleap-partners.com

// ECG Robotics, Inc: https://ecgrobotics.org
// Submitted by <frc1533@ecgrobotics.org>
onred.one
staging.onred.one

// encoway GmbH : https://www.encoway.de
// Submitted by Marcel Daus <cloudops@encoway.de>
eu.encoway.cloud

// EU.org https://eu.org/
// Submitted by Pierre Beyssac <hostmaster@eu.org>
eu.org
al.eu.org
asso.eu.org
at.eu.org
au.eu.org
be.eu.org
bg.eu.org
ca.eu.org
cd.eu.org
ch.eu.org
cn.eu.org
cy.eu.org
cz.eu.org
de.eu.org
dk.eu.org
edu.eu.org
ee.eu.org
es.eu.org
fi.eu.org
fr.eu.org
gr.eu.org
hr.eu.org
hu.eu.org
ie.eu.org
il.eu.org
in.eu.org
int.eu.org
is.eu.org
it.eu.org
jp.eu.org
kr.eu.org
lt.eu.org
lu.eu.org
lv.eu.org
mc.eu.org
me.eu.org
mk.eu.org
mt.eu.org
my.eu.org
net.eu.org
ng.eu.org
nl.eu.org
no.eu.org
nz.eu.org
paris.eu.org
pl.eu.org
pt.eu.org
q-a.eu.org
ro.eu.org
ru.eu.org
se.eu.org
si.eu.org
sk.eu.org
tr.eu.org
uk.eu.org
us.eu.org

// Eurobyte : https://eurobyte.ru
// Submitted by Evgeniy Subbotin <e.subbotin@eurobyte.ru>
eurodir.ru

// Evennode : http://www.evennode.com/
// Submitted by Michal Kralik <support@evennode.com>
eu-1.evennode.com
eu-2.evennode.com
eu-3.evennode.com
eu-4.evennode.com
us-1.evennode.com
us-2.evennode.com
us-3.evennode.com
us-4.evennode.com

// eDirect Corp. : https://hosting.url.com.tw/
// Submitted by C.S. chang <cschang@corp.url.com.tw>
twmail.cc
twmail.net
twmail.org
mymailer.com.tw
url.tw

// Fabrica Technologies, Inc. : https://www.fabrica.dev/
// Submitted by Eric Jiang <eric@fabrica.dev>
onfabrica.com

// Facebook, Inc.
// Submitted by Peter Ruibal <public-suffix@fb.com>
apps.fbsbx.com

// FAITID : https://faitid.org/
// Submitted by Maxim Alzoba <tech.contact@faitid.org>
// https://www.flexireg.net/stat_info
ru.net
adygeya.ru
bashkiria.ru
bir.ru
cbg.ru
com.ru
dagestan.ru
grozny.ru
kalmykia.ru
kustanai.ru
marine.ru
mordovia.ru
msk.ru
mytis.ru
nalchik.ru
nov.ru
pyatigorsk.ru
spb.ru
vladikavkaz.ru
vladimir.ru
abkhazia.su
adygeya.su
aktyubinsk.su
arkhangelsk.su
armenia.su
ashgabad.su
azerbaijan.su
balashov.su
bashkiria.su
bryansk.su
bukhara.su
chimkent.su
dagestan.su
east-kazakhstan.su
exnet.su
georgia.su
grozny.su
ivanovo.su
jambyl.su
kalmykia.su
kaluga.su
karacol.su
karaganda.su
karelia.su
khakassia.su
krasnodar.su
kurgan.su
kustanai.su
lenug.su
mangyshlak.su
mordovia.su
msk.su
murmansk.su
nalchik.su
navoi.su
north-kazakhstan.su
nov.su
obninsk.su
penza.su
pokrovsk.su
sochi.su
spb.su
tashkent.su
termez.su
togliatti.su
troitsk.su
tselinograd.su
tula.su
tuva.su
vladikavkaz.su
vladimir.su
vologda.su

// Fancy Bits, LLC : http://getchannels.com
// Submitted by Aman Gupta <aman@getchannels.com>
channelsdvr.net
u.channelsdvr.net

// Fastly Inc. : http://www.fastly.com/
// Submitted by Fastly Security <security@fastly.com>
edgecompute.app
fastly-terrarium.com
fastlylb.net
map.fastlylb.net
freetls.fastly.net
map.fastly.net
a.prod.fastly.net
global.prod.fastly.net
a.ssl.fastly.net
b.ssl.fastly.net
global.ssl.fastly.net

// FASTVPS EESTI OU : https://fastvps.ru/
// Submitted by Likhachev Vasiliy <lihachev@fastvps.ru>
fastvps-server.com
fastvps.host
myfast.host
fastvps.site
myfast.space

// Fedora : https://fedoraproject.org/
// submitted by Patrick Uiterwijk <puiterwijk@fedoraproject.org>
fedorainfracloud.org
fedorapeople.org
cloud.fedoraproject.org
app.os.fedoraproject.org
app.os.stg.fedoraproject.org

// FearWorks Media Ltd. : https://fearworksmedia.co.uk
// submitted by Keith Fairley <domains@fearworksmedia.co.uk>
conn.uk
copro.uk
hosp.uk

// Fermax : https://fermax.com/
// submitted by Koen Van Isterdael <k.vanisterdael@fermax.be>
mydobiss.com

// FH Muenster : https://www.fh-muenster.de
// Submitted by Robin Naundorf <r.naundorf@fh-muenster.de>
fh-muenster.io

// Filegear Inc. : https://www.filegear.com
// Submitted by Jason Zhu <jason@owtware.com>
filegear.me
filegear-au.me
filegear-de.me
filegear-gb.me
filegear-ie.me
filegear-jp.me
filegear-sg.me

// Firebase, Inc.
// Submitted by Chris Raynor <chris@firebase.com>
firebaseapp.com

// Firewebkit : https://www.firewebkit.com
// Submitted by Majid Qureshi <mqureshi@amrayn.com>
fireweb.app

// FLAP : https://www.flap.cloud
// Submitted by Louis Chemineau <louis@chmn.me>
flap.id

// FlashDrive : https://flashdrive.io
// Submitted by Eric Chan <support@flashdrive.io>
onflashdrive.app
fldrv.com

// fly.io: https://fly.io
// Submitted by Kurt Mackey <kurt@fly.io>
fly.dev
edgeapp.net
shw.io

// Flynn : https://flynn.io
// Submitted by Jonathan Rudenberg <jonathan@flynn.io>
flynnhosting.net

// Forgerock : https://www.forgerock.com
// Submitted by Roderick Parr <roderick.parr@forgerock.com>
forgeblocks.com
id.forgerock.io

// Framer : https://www.framer.com
// Submitted by Koen Rouwhorst <koenrh@framer.com>
framer.app
framercanvas.com

// Frusky MEDIA&PR : https://www.frusky.de
// Submitted by Victor Pupynin <hallo@frusky.de>
*.frusky.de

// RavPage : https://www.ravpage.co.il
// Submitted by Roni Horowitz <roni@responder.co.il>
ravpage.co.il

// Frederik Braun https://frederik-braun.com
// Submitted by Frederik Braun <fb@frederik-braun.com>
0e.vc

// Freebox : http://www.freebox.fr
// Submitted by Romain Fliedel <rfliedel@freebox.fr>
freebox-os.com
freeboxos.com
fbx-os.fr
fbxos.fr
freebox-os.fr
freeboxos.fr

// freedesktop.org : https://www.freedesktop.org
// Submitted by Daniel Stone <daniel@fooishbar.org>
freedesktop.org

// freemyip.com : https://freemyip.com
// Submitted by Cadence <contact@freemyip.com>
freemyip.com

// FunkFeuer - Verein zur Förderung freier Netze : https://www.funkfeuer.at
// Submitted by Daniel A. Maierhofer <vorstand@funkfeuer.at>
wien.funkfeuer.at

// Futureweb OG : http://www.futureweb.at
// Submitted by Andreas Schnederle-Wagner <schnederle@futureweb.at>
*.futurecms.at
*.ex.futurecms.at
*.in.futurecms.at
futurehosting.at
futuremailing.at
*.ex.ortsinfo.at
*.kunden.ortsinfo.at
*.statics.cloud

// GDS : https://www.gov.uk/service-manual/technology/managing-domain-names
// Submitted by Stephen Ford <hostmaster@digital.cabinet-office.gov.uk>
independent-commission.uk
independent-inquest.uk
independent-inquiry.uk
independent-panel.uk
independent-review.uk
public-inquiry.uk
royal-commission.uk
service.gov.uk

// CDDO : https://www.gov.uk/guidance/get-an-api-domain-on-govuk
// Submitted by Jamie Tanna <jamie.tanna@digital.cabinet-office.gov.uk>
api.gov.uk

// Gehirn Inc. : https://www.gehirn.co.jp/
// Submitted by Kohei YOSHIDA <tech@gehirn.co.jp>
gehirn.ne.jp
usercontent.jp

// Gentlent, Inc. : https://www.gentlent.com
// Submitted by Tom Klein <tom@gentlent.com>
gentapps.com
gentlentapis.com
lab.ms
cdn-edges.net

// Ghost Foundation : https://ghost.org
// Submitted by Matt Hanley <security@ghost.org>
ghost.io

// GignoSystemJapan: http://gsj.bz
// Submitted by GignoSystemJapan <kakutou-ec@gsj.bz>
gsj.bz

// GitHub, Inc.
// Submitted by Patrick Toomey <security@github.com>
githubusercontent.com
githubpreview.dev
github.io

// GitLab, Inc.
// Submitted by Alex Hanselka <alex@gitlab.com>
gitlab.io

// Gitplac.si - https://gitplac.si
// Submitted by Aljaž Starc <me@aljaxus.eu>
gitapp.si
gitpage.si

// Glitch, Inc : https://glitch.com
// Submitted by Mads Hartmann <mads@glitch.com>
glitch.me

// Global NOG Alliance : https://nogalliance.org/
// Submitted by Sander Steffann <sander@nogalliance.org>
nog.community

// Globe Hosting SRL : https://www.globehosting.com/
// Submitted by Gavin Brown <gavin.brown@centralnic.com>
co.ro
shop.ro

// GMO Pepabo, Inc. : https://pepabo.com/
// Submitted by Hosting Div <admin@pepabo.com>
lolipop.io
angry.jp
babyblue.jp
babymilk.jp
backdrop.jp
bambina.jp
bitter.jp
blush.jp
boo.jp
boy.jp
boyfriend.jp
but.jp
candypop.jp
capoo.jp
catfood.jp
cheap.jp
chicappa.jp
chillout.jp
chips.jp
chowder.jp
chu.jp
ciao.jp
cocotte.jp
coolblog.jp
cranky.jp
cutegirl.jp
daa.jp
deca.jp
deci.jp
digick.jp
egoism.jp
fakefur.jp
fem.jp
flier.jp
floppy.jp
fool.jp
frenchkiss.jp
girlfriend.jp
girly.jp
gloomy.jp
gonna.jp
greater.jp
hacca.jp
heavy.jp
her.jp
hiho.jp
hippy.jp
holy.jp
hungry.jp
icurus.jp
itigo.jp
jellybean.jp
kikirara.jp
kill.jp
kilo.jp
kuron.jp
littlestar.jp
lolitapunk.jp
lomo.jp
lovepop.jp
lovesick.jp
main.jp
mods.jp
mond.jp
mongolian.jp
moo.jp
namaste.jp
nikita.jp
nobushi.jp
noor.jp
oops.jp
parallel.jp
parasite.jp
pecori.jp
peewee.jp
penne.jp
pepper.jp
perma.jp
pigboat.jp
pinoko.jp
punyu.jp
pupu.jp
pussycat.jp
pya.jp
raindrop.jp
readymade.jp
sadist.jp
schoolbus.jp
secret.jp
staba.jp
stripper.jp
sub.jp
sunnyday.jp
thick.jp
tonkotsu.jp
under.jp
upper.jp
velvet.jp
verse.jp
versus.jp
vivian.jp
watson.jp
weblike.jp
whitesnow.jp
zombie.jp
heteml.net

// GOV.UK Platform as a Service : https://www.cloud.service.gov.uk/
// Submitted by Tom Whitwell <gov-uk-paas-support@digital.cabinet-office.gov.uk>
cloudapps.digital
london.cloudapps.digital

// GOV.UK Pay : https://www.payments.service.gov.uk/
// Submitted by Richard Baker <richard.baker@digital.cabinet-office.gov.uk>
pymnt.uk

// UKHomeOffice : https://www.gov.uk/government/organisations/home-office
// Submitted by Jon Shanks <jon.shanks@digital.homeoffice.gov.uk>
homeoffice.gov.uk

// GlobeHosting, Inc.
// Submitted by Zoltan Egresi <egresi@globehosting.com>
ro.im

// GoIP DNS Services : http://www.goip.de
// Submitted by Christian Poulter <milchstrasse@goip.de>
goip.de

// Google, Inc.
// Submitted by Eduardo Vela <evn@google.com>
run.app
a.run.app
web.app
*.0emm.com
appspot.com
*.r.appspot.com
codespot.com
googleapis.com
googlecode.com
pagespeedmobilizer.com
publishproxy.com
withgoogle.com
withyoutube.com
*.gateway.dev
cloud.goog
translate.goog
*.usercontent.goog
cloudfunctions.net
blogspot.ae
blogspot.al
blogspot.am
blogspot.ba
blogspot.be
blogspot.bg
blogspot.bj
blogspot.ca
blogspot.cf
blogspot.ch
blogspot.cl
blogspot.co.at
blogspot.co.id
blogspot.co.il
blogspot.co.ke
blogspot.co.nz
blogspot.co.uk
blogspot.co.za
blogspot.com
blogspot.com.ar
blogspot.com.au
blogspot.com.br
blogspot.com.by
blogspot.com.co
blogspot.com.cy
blogspot.com.ee
blogspot.com.eg
blogspot.com.es
blogspot.com.mt
blogspot.com.ng
blogspot.com.tr
blogspot.com.uy
blogspot.cv
blogspot.cz
blogspot.de
blogspot.dk
blogspot.fi
blogspot.fr
blogspot.gr
blogspot.hk
blogspot.hr
blogspot.hu
blogspot.ie
blogspot.in
blogspot.is
blogspot.it
blogspot.jp
blogspot.kr
blogspot.li
blogspot.lt
blogspot.lu
blogspot.md
blogspot.mk
blogspot.mr
blogspot.mx
blogspot.my
blogspot.nl
blogspot.no
blogspot.pe
blogspot.pt
blogspot.qa
blogspot.re
blogspot.ro
blogspot.rs
blogspot.ru
blogspot.se
blogspot.sg
blogspot.si
blogspot.sk
blogspot.sn
blogspot.td
blogspot.tw
blogspot.ug
blogspot.vn

// Goupile : https://goupile.fr
// Submitted by Niels Martignene <hello@goupile.fr>
goupile.fr

// Group 53, LLC : https://www.group53.com
// Submitted by Tyler Todd <noc@nova53.net>
awsmppl.com

// GünstigBestellen : https://günstigbestellen.de
// Submitted by Furkan Akkoc <info@hendelzon.de>
günstigbestellen.de
günstigliefern.de

// Hakaran group: http://hakaran.cz
// Submited by Arseniy Sokolov <security@hakaran.cz>
fin.ci
free.hr
caa.li
ua.rs
conf.se

// Handshake : https://handshake.org
// Submitted by Mike Damm <md@md.vc>
hs.zone
hs.run

// Hashbang : https://hashbang.sh
hashbang.sh

// Hasura : https://hasura.io
// Submitted by Shahidh K Muhammed <shahidh@hasura.io>
hasura.app
hasura-app.io

// Heilbronn University of Applied Sciences - Faculty Informatics (GitLab Pages): https://www.hs-heilbronn.de
// Submitted by Richard Zowalla <mi-admin@hs-heilbronn.de>
pages.it.hs-heilbronn.de

// Hepforge : https://www.hepforge.org
// Submitted by David Grellscheid <admin@hepforge.org>
hepforge.org

// Heroku : https://www.heroku.com/
// Submitted by Tom Maher <tmaher@heroku.com>
herokuapp.com
herokussl.com

// Hibernating Rhinos
// Submitted by Oren Eini <oren@ravendb.net>
ravendb.cloud
myravendb.com
ravendb.community
ravendb.me
development.run
ravendb.run

// home.pl S.A.: https://home.pl
// Submited by Krzysztof Wolski <krzysztof.wolski@home.eu>
homesklep.pl

// Hong Kong Productivity Council: https://www.hkpc.org/
// Submitted by SECaaS Team <summchan@hkpc.org>
secaas.hk

// Hoplix : https://www.hoplix.com
// Submitted by Danilo De Franco<info@hoplix.shop>
hoplix.shop


// HOSTBIP REGISTRY : https://www.hostbip.com/
// Submitted by Atanunu Igbunuroghene <publicsuffixlist@hostbip.com>
orx.biz
biz.gl
col.ng
firm.ng
gen.ng
ltd.ng
ngo.ng
edu.scot
sch.so
org.yt

// HostyHosting (hostyhosting.com)
hostyhosting.io

// Häkkinen.fi
// Submitted by Eero Häkkinen <Eero+psl@Häkkinen.fi>
häkkinen.fi

// Ici la Lune : http://www.icilalune.com/
// Submitted by Simon Morvan <simon@icilalune.com>
*.moonscale.io
moonscale.net

// iki.fi
// Submitted by Hannu Aronsson <haa@iki.fi>
iki.fi

// Impertrix Solutions : <https://impertrixcdn.com>
// Submitted by Zhixiang Zhao <csuite@impertrix.com>
impertrixcdn.com
impertrix.com

// Incsub, LLC: https://incsub.com/
// Submitted by Aaron Edwards <sysadmins@incsub.com>
smushcdn.com
wphostedmail.com
wpmucdn.com
tempurl.host
wpmudev.host

// Individual Network Berlin e.V. : https://www.in-berlin.de/
// Submitted by Christian Seitz <chris@in-berlin.de>
dyn-berlin.de
in-berlin.de
in-brb.de
in-butter.de
in-dsl.de
in-dsl.net
in-dsl.org
in-vpn.de
in-vpn.net
in-vpn.org

// info.at : http://www.info.at/
biz.at
info.at

// info.cx : http://info.cx
// Submitted by Jacob Slater <whois@igloo.to>
info.cx

// Interlegis : http://www.interlegis.leg.br
// Submitted by Gabriel Ferreira <registrobr@interlegis.leg.br>
ac.leg.br
al.leg.br
am.leg.br
ap.leg.br
ba.leg.br
ce.leg.br
df.leg.br
es.leg.br
go.leg.br
ma.leg.br
mg.leg.br
ms.leg.br
mt.leg.br
pa.leg.br
pb.leg.br
pe.leg.br
pi.leg.br
pr.leg.br
rj.leg.br
rn.leg.br
ro.leg.br
rr.leg.br
rs.leg.br
sc.leg.br
se.leg.br
sp.leg.br
to.leg.br

// intermetrics GmbH : https://pixolino.com/
// Submitted by Wolfgang Schwarz <admin@intermetrics.de>
pixolino.com

// Internet-Pro, LLP: https://netangels.ru/
// Submited by Vasiliy Sheredeko <piphon@gmail.com>
na4u.ru

// iopsys software solutions AB : https://iopsys.eu/
// Submitted by Roman Azarenko <roman.azarenko@iopsys.eu>
iopsys.se

// IPiFony Systems, Inc. : https://www.ipifony.com/
// Submitted by Matthew Hardeman <mhardeman@ipifony.com>
ipifony.net

// IServ GmbH : https://iserv.eu
// Submitted by Kim-Alexander Brodowski <info@iserv.eu>
mein-iserv.de
schulserver.de
test-iserv.de
iserv.dev

// I-O DATA DEVICE, INC. : http://www.iodata.com/
// Submitted by Yuji Minagawa <domains-admin@iodata.jp>
iobb.net

// Jelastic, Inc. : https://jelastic.com/
// Submited by Ihor Kolodyuk <ik@jelastic.com>
mel.cloudlets.com.au
cloud.interhostsolutions.be
users.scale.virtualcloud.com.br
mycloud.by
alp1.ae.flow.ch
appengine.flow.ch
es-1.axarnet.cloud
diadem.cloud
vip.jelastic.cloud
jele.cloud
it1.eur.aruba.jenv-aruba.cloud
it1.jenv-aruba.cloud
keliweb.cloud
cs.keliweb.cloud
oxa.cloud
tn.oxa.cloud
uk.oxa.cloud
primetel.cloud
uk.primetel.cloud
ca.reclaim.cloud
uk.reclaim.cloud
us.reclaim.cloud
ch.trendhosting.cloud
de.trendhosting.cloud
jele.club
amscompute.com
clicketcloud.com
dopaas.com
hidora.com
paas.hosted-by-previder.com
rag-cloud.hosteur.com
rag-cloud-ch.hosteur.com
jcloud.ik-server.com
jcloud-ver-jpc.ik-server.com
demo.jelastic.com
kilatiron.com
paas.massivegrid.com
jed.wafaicloud.com
lon.wafaicloud.com
ryd.wafaicloud.com
j.scaleforce.com.cy
jelastic.dogado.eu
fi.cloudplatform.fi
demo.datacenter.fi
paas.datacenter.fi
jele.host
mircloud.host
paas.beebyte.io
sekd1.beebyteapp.io
jele.io
cloud-fr1.unispace.io
jc.neen.it
cloud.jelastic.open.tim.it
jcloud.kz
upaas.kazteleport.kz
cloudjiffy.net
fra1-de.cloudjiffy.net
west1-us.cloudjiffy.net
jls-sto1.elastx.net
jls-sto2.elastx.net
jls-sto3.elastx.net
faststacks.net
fr-1.paas.massivegrid.net
lon-1.paas.massivegrid.net
lon-2.paas.massivegrid.net
ny-1.paas.massivegrid.net
ny-2.paas.massivegrid.net
sg-1.paas.massivegrid.net
jelastic.saveincloud.net
nordeste-idc.saveincloud.net
j.scaleforce.net
jelastic.tsukaeru.net
sdscloud.pl
unicloud.pl
mircloud.ru
jelastic.regruhosting.ru
enscaled.sg
jele.site
jelastic.team
orangecloud.tn
j.layershift.co.uk
phx.enscaled.us
mircloud.us

// Jino : https://www.jino.ru
// Submitted by Sergey Ulyashin <ulyashin@jino.ru>
myjino.ru
*.hosting.myjino.ru
*.landing.myjino.ru
*.spectrum.myjino.ru
*.vps.myjino.ru

// Jotelulu S.L. : https://jotelulu.com
// Submitted by Daniel Fariña <ingenieria@jotelulu.com>
jotelulu.cloud

// Joyent : https://www.joyent.com/
// Submitted by Brian Bennett <brian.bennett@joyent.com>
*.triton.zone
*.cns.joyent.com

// JS.ORG : http://dns.js.org
// Submitted by Stefan Keim <admin@js.org>
js.org

// KaasHosting : http://www.kaashosting.nl/
// Submitted by Wouter Bakker <hostmaster@kaashosting.nl>
kaas.gg
khplay.nl

// Kakao : https://www.kakaocorp.com/
// Submitted by JaeYoong Lee <cec@kakaocorp.com>
ktistory.com

// Kapsi : https://kapsi.fi
// Submitted by Tomi Juntunen <erani@kapsi.fi>
kapsi.fi

// Keyweb AG : https://www.keyweb.de
// Submitted by Martin Dannehl <postmaster@keymachine.de>
keymachine.de

// KingHost : https://king.host
// Submitted by Felipe Keller Braz <felipebraz@kinghost.com.br>
kinghost.net
uni5.net

// KnightPoint Systems, LLC : http://www.knightpoint.com/
// Submitted by Roy Keene <rkeene@knightpoint.com>
knightpoint.systems

// KoobinEvent, SL: https://www.koobin.com
// Submitted by Iván Oliva <ivan.oliva@koobin.com>
koobin.events

// KUROKU LTD : https://kuroku.ltd/
// Submitted by DisposaBoy <security@oya.to>
oya.to

// Katholieke Universiteit Leuven: https://www.kuleuven.be
// Submitted by Abuse KU Leuven <abuse@kuleuven.be>
kuleuven.cloud
ezproxy.kuleuven.be

// .KRD : http://nic.krd/data/krd/Registration%20Policy.pdf
co.krd
edu.krd

// Krellian Ltd. : https://krellian.com
// Submitted by Ben Francis <ben@krellian.com>
krellian.net
webthings.io

// LCube - Professional hosting e.K. : https://www.lcube-webhosting.de
// Submitted by Lars Laehn <info@lcube.de>
git-repos.de
lcube-server.de
svn-repos.de

// Leadpages : https://www.leadpages.net
// Submitted by Greg Dallavalle <domains@leadpages.net>
leadpages.co
lpages.co
lpusercontent.com

// Lelux.fi : https://lelux.fi/
// Submitted by Lelux Admin <publisuffix@lelux.site>
lelux.site

// Lifetime Hosting : https://Lifetime.Hosting/
// Submitted by Mike Fillator <support@lifetime.hosting>
co.business
co.education
co.events
co.financial
co.network
co.place
co.technology

// Lightmaker Property Manager, Inc. : https://app.lmpm.com/
// Submitted by Greg Holland <greg.holland@lmpm.com>
app.lmpm.com

// linkyard ldt: https://www.linkyard.ch/
// Submitted by Mario Siegenthaler <mario.siegenthaler@linkyard.ch>
linkyard.cloud
linkyard-cloud.ch

// Linode : https://linode.com
// Submitted by <security@linode.com>
members.linode.com
*.nodebalancer.linode.com
*.linodeobjects.com
ip.linodeusercontent.com

// LiquidNet Ltd : http://www.liquidnetlimited.com/
// Submitted by Victor Velchev <admin@liquidnetlimited.com>
we.bs

// localzone.xyz
// Submitted by Kenny Niehage <hello@yahe.sh>
localzone.xyz

// Log'in Line : https://www.loginline.com/
// Submitted by Rémi Mach <remi.mach@loginline.com>
loginline.app
loginline.dev
loginline.io
loginline.services
loginline.site

// Lokalized : https://lokalized.nl
// Submitted by Noah Taheij <noah@lokalized.nl>
servers.run

// Lõhmus Family, The
// Submitted by Heiki Lõhmus <hostmaster at lohmus dot me>
lohmus.me

// LubMAN UMCS Sp. z o.o : https://lubman.pl/
// Submitted by Ireneusz Maliszewski <ireneusz.maliszewski@lubman.pl>
krasnik.pl
leczna.pl
lubartow.pl
lublin.pl
poniatowa.pl
swidnik.pl

// Lug.org.uk : https://lug.org.uk
// Submitted by Jon Spriggs <admin@lug.org.uk>
glug.org.uk
lug.org.uk
lugs.org.uk

// Lukanet Ltd : https://lukanet.com
// Submitted by Anton Avramov <register@lukanet.com>
barsy.bg
barsy.co.uk
barsyonline.co.uk
barsycenter.com
barsyonline.com
barsy.club
barsy.de
barsy.eu
barsy.in
barsy.info
barsy.io
barsy.me
barsy.menu
barsy.mobi
barsy.net
barsy.online
barsy.org
barsy.pro
barsy.pub
barsy.ro
barsy.shop
barsy.site
barsy.support
barsy.uk

// Magento Commerce
// Submitted by Damien Tournoud <dtournoud@magento.cloud>
*.magentosite.cloud

// May First - People Link : https://mayfirst.org/
// Submitted by Jamie McClelland <info@mayfirst.org>
mayfirst.info
mayfirst.org

// Mail.Ru Group : https://hb.cldmail.ru
// Submitted by Ilya Zaretskiy <zaretskiy@corp.mail.ru>
hb.cldmail.ru

// Mail Transfer Platform : https://www.neupeer.com
// Submitted by Li Hui <lihui@neupeer.com>
cn.vu

// Maze Play: https://www.mazeplay.com
// Submitted by Adam Humpherys <adam@mws.dev>
mazeplay.com

// mcpe.me : https://mcpe.me
// Submitted by Noa Heyl <hi@noa.dev>
mcpe.me

// McHost : https://mchost.ru
// Submitted by Evgeniy Subbotin <e.subbotin@mchost.ru>
mcdir.me
mcdir.ru
mcpre.ru
vps.mcdir.ru

// Mediatech : https://mediatech.by
// Submitted by Evgeniy Kozhuhovskiy <ugenk@mediatech.by>
mediatech.by
mediatech.dev

// Medicom Health : https://medicomhealth.com
// Submitted by Michael Olson <molson@medicomhealth.com>
hra.health

// Memset hosting : https://www.memset.com
// Submitted by Tom Whitwell <domains@memset.com>
miniserver.com
memset.net

// MetaCentrum, CESNET z.s.p.o. : https://www.metacentrum.cz/en/
// Submitted by Zdeněk Šustr <zdenek.sustr@cesnet.cz>
*.cloud.metacentrum.cz
custom.metacentrum.cz

// MetaCentrum, CESNET z.s.p.o. : https://www.metacentrum.cz/en/
// Submitted by Radim Janča <janca@cesnet.cz>
flt.cloud.muni.cz
usr.cloud.muni.cz

// Meteor Development Group : https://www.meteor.com/hosting
// Submitted by Pierre Carrier <pierre@meteor.com>
meteorapp.com
eu.meteorapp.com

// Michau Enterprises Limited : http://www.co.pl/
co.pl

// Microsoft Corporation : http://microsoft.com
// Submitted by Mitch Webster <miwebst@microsoft.com>
*.azurecontainer.io
azurewebsites.net
azure-mobile.net
cloudapp.net
azurestaticapps.net
centralus.azurestaticapps.net
eastasia.azurestaticapps.net
eastus2.azurestaticapps.net
westeurope.azurestaticapps.net
westus2.azurestaticapps.net

// minion.systems : http://minion.systems
// Submitted by Robert Böttinger <r@minion.systems>
csx.cc

// Mintere : https://mintere.com/
// Submitted by Ben Aubin <security@mintere.com>
mintere.site

// MobileEducation, LLC : https://joinforte.com
// Submitted by Grayson Martin <grayson.martin@mobileeducation.us>
forte.id

// Mozilla Corporation : https://mozilla.com
// Submitted by Ben Francis <bfrancis@mozilla.com>
mozilla-iot.org

// Mozilla Foundation : https://mozilla.org/
// Submitted by glob <glob@mozilla.com>
bmoattachments.org

// MSK-IX : https://www.msk-ix.ru/
// Submitted by Khannanov Roman <r.khannanov@msk-ix.ru>
net.ru
org.ru
pp.ru

// Mythic Beasts : https://www.mythic-beasts.com
// Submitted by Paul Cammish <kelduum@mythic-beasts.com>
hostedpi.com
customer.mythic-beasts.com
caracal.mythic-beasts.com
fentiger.mythic-beasts.com
lynx.mythic-beasts.com
ocelot.mythic-beasts.com
oncilla.mythic-beasts.com
onza.mythic-beasts.com
sphinx.mythic-beasts.com
vs.mythic-beasts.com
x.mythic-beasts.com
yali.mythic-beasts.com
cust.retrosnub.co.uk

// Nabu Casa : https://www.nabucasa.com
// Submitted by Paulus Schoutsen <infra@nabucasa.com>
ui.nabu.casa

// Names.of.London : https://names.of.london/
// Submitted by James Stevens <registry[at]names.of.london> or <publiclist[at]jrcs.net>
pony.club
of.fashion
in.london
of.london
from.marketing
with.marketing
for.men
repair.men
and.mom
for.mom
for.one
under.one
for.sale
that.win
from.work
to.work

// Net at Work Gmbh : https://www.netatwork.de
// Submitted by Jan Jaeschke <jan.jaeschke@netatwork.de>
cloud.nospamproxy.com

// Netlify : https://www.netlify.com
// Submitted by Jessica Parsons <jessica@netlify.com>
netlify.app

// Neustar Inc.
// Submitted by Trung Tran <Trung.Tran@neustar.biz>
4u.com

// ngrok : https://ngrok.com/
// Submitted by Alan Shreve <alan@ngrok.com>
ngrok.io

// Nimbus Hosting Ltd. : https://www.nimbushosting.co.uk/
// Submitted by Nicholas Ford <nick@nimbushosting.co.uk>
nh-serv.co.uk

// NFSN, Inc. : https://www.NearlyFreeSpeech.NET/
// Submitted by Jeff Wheelhouse <support@nearlyfreespeech.net>
nfshost.com

// Noop : https://noop.app
// Submitted by Nathaniel Schweinberg <noop@rearc.io>
*.developer.app
noop.app

// Northflank Ltd. : https://northflank.com/
// Submitted by Marco Suter <marco@northflank.com>
*.northflank.app
*.build.run
*.code.run
*.database.run
*.migration.run

// Noticeable : https://noticeable.io
// Submitted by Laurent Pellegrino <security@noticeable.io>
noticeable.news

// Now-DNS : https://now-dns.com
// Submitted by Steve Russell <steve@now-dns.com>
dnsking.ch
mypi.co
n4t.co
001www.com
ddnslive.com
myiphost.com
forumz.info
16-b.it
32-b.it
64-b.it
soundcast.me
tcp4.me
dnsup.net
hicam.net
now-dns.net
ownip.net
vpndns.net
dynserv.org
now-dns.org
x443.pw
now-dns.top
ntdll.top
freeddns.us
crafting.xyz
zapto.xyz

// nsupdate.info : https://www.nsupdate.info/
// Submitted by Thomas Waldmann <info@nsupdate.info>
nsupdate.info
nerdpol.ovh

// No-IP.com : https://noip.com/
// Submitted by Deven Reza <publicsuffixlist@noip.com>
blogsyte.com
brasilia.me
cable-modem.org
ciscofreak.com
collegefan.org
couchpotatofries.org
damnserver.com
ddns.me
ditchyourip.com
dnsfor.me
dnsiskinky.com
dvrcam.info
dynns.com
eating-organic.net
fantasyleague.cc
geekgalaxy.com
golffan.us
health-carereform.com
homesecuritymac.com
homesecuritypc.com
hopto.me
ilovecollege.info
loginto.me
mlbfan.org
mmafan.biz
myactivedirectory.com
mydissent.net
myeffect.net
mymediapc.net
mypsx.net
mysecuritycamera.com
mysecuritycamera.net
mysecuritycamera.org
net-freaks.com
nflfan.org
nhlfan.net
no-ip.ca
no-ip.co.uk
no-ip.net
noip.us
onthewifi.com
pgafan.net
point2this.com
pointto.us
privatizehealthinsurance.net
quicksytes.com
read-books.org
securitytactics.com
serveexchange.com
servehumour.com
servep2p.com
servesarcasm.com
stufftoread.com
ufcfan.org
unusualperson.com
workisboring.com
3utilities.com
bounceme.net
ddns.net
ddnsking.com
gotdns.ch
hopto.org
myftp.biz
myftp.org
myvnc.com
no-ip.biz
no-ip.info
no-ip.org
noip.me
redirectme.net
servebeer.com
serveblog.net
servecounterstrike.com
serveftp.com
servegame.com
servehalflife.com
servehttp.com
serveirc.com
serveminecraft.net
servemp3.com
servepics.com
servequake.com
sytes.net
webhop.me
zapto.org

// NodeArt : https://nodeart.io
// Submitted by Konstantin Nosov <Nosov@nodeart.io>
stage.nodeart.io

// Nucleos Inc. : https://nucleos.com
// Submitted by Piotr Zduniak <piotr@nucleos.com>
pcloud.host

// NYC.mn : http://www.information.nyc.mn
// Submitted by Matthew Brown <mattbrown@nyc.mn>
nyc.mn

// Observable, Inc. : https://observablehq.com
// Submitted by Mike Bostock <dns@observablehq.com>
static.observableusercontent.com

// Octopodal Solutions, LLC. : https://ulterius.io/
// Submitted by Andrew Sampson <andrew@ulterius.io>
cya.gg

// OMG.LOL : <https://omg.lol>
// Submitted by Adam Newbold <adam@omg.lol>
omg.lol

// Omnibond Systems, LLC. : https://www.omnibond.com
// Submitted by Cole Estep <cole@omnibond.com>
cloudycluster.net

// OmniWe Limited: https://omniwe.com
// Submitted by Vicary Archangel <vicary@omniwe.com>
omniwe.site

// One.com: https://www.one.com/
// Submitted by Jacob Bunk Nielsen <jbn@one.com>
service.one

// One Fold Media : http://www.onefoldmedia.com/
// Submitted by Eddie Jones <eddie@onefoldmedia.com>
nid.io

// Open Social : https://www.getopensocial.com/
// Submitted by Alexander Varwijk <security@getopensocial.com>
opensocial.site

// OpenCraft GmbH : http://opencraft.com/
// Submitted by Sven Marnach <sven@opencraft.com>
opencraft.hosting

// OpenResearch GmbH: https://openresearch.com/
// Submitted by Philipp Schmid <ops@openresearch.com>
orsites.com

// Opera Software, A.S.A.
// Submitted by Yngve Pettersen <yngve@opera.com>
operaunite.com

// Orange : https://www.orange.com
// Submitted by Alexandre Linte <alexandre.linte@orange.com>
tech.orange

// Oursky Limited : https://authgear.com/, https://skygear.io/
// Submited by Authgear Team <hello@authgear.com>, Skygear Developer <hello@skygear.io>
authgear-staging.com
authgearapps.com
skygearapp.com

// OutSystems
// Submitted by Duarte Santos <domain-admin@outsystemscloud.com>
outsystemscloud.com

// OVHcloud: https://ovhcloud.com
// Submitted by Vincent Cassé <vincent.casse@ovhcloud.com>
*.webpaas.ovh.net
*.hosting.ovh.net

// OwnProvider GmbH: http://www.ownprovider.com
// Submitted by Jan Moennich <jan.moennich@ownprovider.com>
ownprovider.com
own.pm

// OwO : https://whats-th.is/
// Submitted by Dean Sheather <dean@deansheather.com>
*.owo.codes

// OX : http://www.ox.rs
// Submitted by Adam Grand <webmaster@mail.ox.rs>
ox.rs

// oy.lc
// Submitted by Charly Coste <changaco@changaco.oy.lc>
oy.lc

// Pagefog : https://pagefog.com/
// Submitted by Derek Myers <derek@pagefog.com>
pgfog.com

// Pagefront : https://www.pagefronthq.com/
// Submitted by Jason Kriss <jason@pagefronthq.com>
pagefrontapp.com

// PageXL : https://pagexl.com
// Submitted by Yann Guichard <yann@pagexl.com>
pagexl.com

// Paywhirl, Inc : https://paywhirl.com/
// Submitted by Daniel Netzer <dan@paywhirl.com>
*.paywhirl.com

// pcarrier.ca Software Inc: https://pcarrier.ca/
// Submitted by Pierre Carrier <pc@rrier.ca>
bar0.net
bar1.net
bar2.net
rdv.to

// .pl domains (grandfathered)
art.pl
gliwice.pl
krakow.pl
poznan.pl
wroc.pl
zakopane.pl

// Pantheon Systems, Inc. : https://pantheon.io/
// Submitted by Gary Dylina <gary@pantheon.io>
pantheonsite.io
gotpantheon.com

// Peplink | Pepwave : http://peplink.com/
// Submitted by Steve Leung <steveleung@peplink.com>
mypep.link

// Perspecta : https://perspecta.com/
// Submitted by Kenneth Van Alstyne <kvanalstyne@perspecta.com>
perspecta.cloud

// PE Ulyanov Kirill Sergeevich : https://airy.host
// Submitted by Kirill Ulyanov <k.ulyanov@airy.host>
lk3.ru

// Planet-Work : https://www.planet-work.com/
// Submitted by Frédéric VANNIÈRE <f.vanniere@planet-work.com>
on-web.fr

// Platform.sh : https://platform.sh
// Submitted by Nikola Kotur <nikola@platform.sh>
bc.platform.sh
ent.platform.sh
eu.platform.sh
us.platform.sh
*.platformsh.site
*.tst.site

// Platter: https://platter.dev
// Submitted by Patrick Flor <patrick@platter.dev>
platter-app.com
platter-app.dev
platterp.us

// Plesk : https://www.plesk.com/
// Submitted by Anton Akhtyamov <program-managers@plesk.com>
pdns.page
plesk.page
pleskns.com

// Port53 : https://port53.io/
// Submitted by Maximilian Schieder <maxi@zeug.co>
dyn53.io

// Porter : https://porter.run/
// Submitted by Rudraksh MK <rudi@porter.run>
onporter.run

// Positive Codes Technology Company : http://co.bn/faq.html
// Submitted by Zulfais <pc@co.bn>
co.bn

// Postman, Inc : https://postman.com
// Submitted by Rahul Dhawan <security@postman.com>
postman-echo.com
pstmn.io
mock.pstmn.io
httpbin.org

//prequalifyme.today : https://prequalifyme.today
//Submitted by DeepakTiwari deepak@ivylead.io
prequalifyme.today

// prgmr.com : https://prgmr.com/
// Submitted by Sarah Newman <owner@prgmr.com>
xen.prgmr.com

// priv.at : http://www.nic.priv.at/
// Submitted by registry <lendl@nic.at>
priv.at

// privacytools.io : https://www.privacytools.io/
// Submitted by Jonah Aragon <jonah@privacytools.io>
prvcy.page

// Protocol Labs : https://protocol.ai/
// Submitted by Michael Burns <noc@protocol.ai>
*.dweb.link

// Protonet GmbH : http://protonet.io
// Submitted by Martin Meier <admin@protonet.io>
protonet.io

// Publication Presse Communication SARL : https://ppcom.fr
// Submitted by Yaacov Akiba Slama <admin@chirurgiens-dentistes-en-france.fr>
chirurgiens-dentistes-en-france.fr
byen.site

// pubtls.org: https://www.pubtls.org
// Submitted by Kor Nielsen <kor@pubtls.org>
pubtls.org

// PythonAnywhere LLP: https://www.pythonanywhere.com
// Submitted by Giles Thomas <giles@pythonanywhere.com>
pythonanywhere.com
eu.pythonanywhere.com

// QOTO, Org.
// Submitted by Jeffrey Phillips Freeman <jeffrey.freeman@qoto.org>
qoto.io

// Qualifio : https://qualifio.com/
// Submitted by Xavier De Cock <xdecock@gmail.com>
qualifioapp.com

// QuickBackend: https://www.quickbackend.com
// Submitted by Dani Biro <dani@pymet.com>
qbuser.com

// Rad Web Hosting: https://radwebhosting.com
// Submitted by Scott Claeys <s.claeys@radwebhosting.com>
cloudsite.builders

// Redgate Software: https://red-gate.com
// Submitted by Andrew Farries <andrew.farries@red-gate.com>
instances.spawn.cc

// Redstar Consultants : https://www.redstarconsultants.com/
// Submitted by Jons Slemmer <jons@redstarconsultants.com>
instantcloud.cn

// Russian Academy of Sciences
// Submitted by Tech Support <support@rasnet.ru>
ras.ru

// QA2
// Submitted by Daniel Dent (https://www.danieldent.com/)
qa2.com

// QCX
// Submitted by Cassandra Beelen <cassandra@beelen.one>
qcx.io
*.sys.qcx.io

// QNAP System Inc : https://www.qnap.com
// Submitted by Nick Chang <nickchang@qnap.com>
dev-myqnapcloud.com
alpha-myqnapcloud.com
myqnapcloud.com

// Quip : https://quip.com
// Submitted by Patrick Linehan <plinehan@quip.com>
*.quipelements.com

// Qutheory LLC : http://qutheory.io
// Submitted by Jonas Schwartz <jonas@qutheory.io>
vapor.cloud
vaporcloud.io

// Rackmaze LLC : https://www.rackmaze.com
// Submitted by Kirill Pertsev <kika@rackmaze.com>
rackmaze.com
rackmaze.net

// Rakuten Games, Inc : https://dev.viberplay.io
// Submitted by Joshua Zhang <public-suffix@rgames.jp>
g.vbrplsbx.io

// Rancher Labs, Inc : https://rancher.com
// Submitted by Vincent Fiduccia <domains@rancher.com>
*.on-k3s.io
*.on-rancher.cloud
*.on-rio.io

// Read The Docs, Inc : https://www.readthedocs.org
// Submitted by David Fischer <team@readthedocs.org>
readthedocs.io

// Red Hat, Inc. OpenShift : https://openshift.redhat.com/
// Submitted by Tim Kramer <tkramer@rhcloud.com>
rhcloud.com

// Render : https://render.com
// Submitted by Anurag Goel <dev@render.com>
app.render.com
onrender.com

// Repl.it : https://repl.it
// Submitted by Mason Clayton <mason@repl.it>
repl.co
id.repl.co
repl.run

// Resin.io : https://resin.io
// Submitted by Tim Perry <tim@resin.io>
resindevice.io
devices.resinstaging.io

// RethinkDB : https://www.rethinkdb.com/
// Submitted by Chris Kastorff <info@rethinkdb.com>
hzc.io

// Revitalised Limited : http://www.revitalised.co.uk
// Submitted by Jack Price <jack@revitalised.co.uk>
wellbeingzone.eu
wellbeingzone.co.uk

// Rico Developments Limited : https://adimo.co
// Submitted by Colin Brown <hello@adimo.co>
adimo.co.uk

// Riseup Networks : https://riseup.net
// Submitted by Micah Anderson <micah@riseup.net>
itcouldbewor.se

// Rochester Institute of Technology : http://www.rit.edu/
// Submitted by Jennifer Herting <jchits@rit.edu>
git-pages.rit.edu

// Rocky Enterprise Software Foundation : https://resf.org
// Submitted by Neil Hanlon <neil@resf.org>
rocky.page

// Rusnames Limited: http://rusnames.ru/
// Submitted by Sergey Zotov <admin@rusnames.ru>
биз.рус
ком.рус
крым.рус
мир.рус
мск.рус
орг.рус
самара.рус
сочи.рус
спб.рус
я.рус

// Sandstorm Development Group, Inc. : https://sandcats.io/
// Submitted by Asheesh Laroia <asheesh@sandstorm.io>
sandcats.io

// SBE network solutions GmbH : https://www.sbe.de/
// Submitted by Norman Meilick <nm@sbe.de>
logoip.de
logoip.com

// schokokeks.org GbR : https://schokokeks.org/
// Submitted by Hanno Böck <hanno@schokokeks.org>
schokokeks.net

// Scottish Government: https://www.gov.scot
// Submitted by Martin Ellis <martin.ellis@gov.scot>
gov.scot
service.gov.scot

// Scry Security : http://www.scrysec.com
// Submitted by Shante Adam <shante@skyhat.io>
scrysec.com

// Securepoint GmbH : https://www.securepoint.de
// Submitted by Erik Anders <erik.anders@securepoint.de>
firewall-gateway.com
firewall-gateway.de
my-gateway.de
my-router.de
spdns.de
spdns.eu
firewall-gateway.net
my-firewall.org
myfirewall.org
spdns.org

// Seidat : https://www.seidat.com
// Submitted by Artem Kondratev <accounts@seidat.com>
seidat.net

// Sellfy : https://sellfy.com
// Submitted by Yuriy Romadin <contact@sellfy.com>
sellfy.store

// Senseering GmbH : https://www.senseering.de
// Submitted by Felix Mönckemeyer <f.moenckemeyer@senseering.de>
senseering.net

// Sendmsg: https://www.sendmsg.co.il
// Submitted by Assaf Stern <domains@comstar.co.il>
minisite.ms

// Service Magnet : https://myservicemagnet.com
// Submitted by Dave Sanders <dave@myservicemagnet.com>
magnet.page

// Service Online LLC : http://drs.ua/
// Submitted by Serhii Bulakh <support@drs.ua>
biz.ua
co.ua
pp.ua

// Shift Crypto AG : https://shiftcrypto.ch
// Submitted by alex <alex@shiftcrypto.ch>
shiftcrypto.dev
shiftcrypto.io

// ShiftEdit : https://shiftedit.net/
// Submitted by Adam Jimenez <adam@shiftcreate.com>
shiftedit.io

// Shopblocks : http://www.shopblocks.com/
// Submitted by Alex Bowers <alex@shopblocks.com>
myshopblocks.com

// Shopify : https://www.shopify.com
// Submitted by Alex Richter <alex.richter@shopify.com>
myshopify.com

// Shopit : https://www.shopitcommerce.com/
// Submitted by Craig McMahon <craig@shopitcommerce.com>
shopitsite.com

// shopware AG : https://shopware.com
// Submitted by Jens Küper <cloud@shopware.com>
shopware.store

// Siemens Mobility GmbH
// Submitted by Oliver Graebner <security@mo-siemens.io>
mo-siemens.io

// SinaAppEngine : http://sae.sina.com.cn/
// Submitted by SinaAppEngine <saesupport@sinacloud.com>
1kapp.com
appchizi.com
applinzi.com
sinaapp.com
vipsinaapp.com

// Siteleaf : https://www.siteleaf.com/
// Submitted by Skylar Challand <support@siteleaf.com>
siteleaf.net

// Skyhat : http://www.skyhat.io
// Submitted by Shante Adam <shante@skyhat.io>
bounty-full.com
alpha.bounty-full.com
beta.bounty-full.com

// Small Technology Foundation : https://small-tech.org
// Submitted by Aral Balkan <aral@small-tech.org>
small-web.org

// Smoove.io : https://www.smoove.io/
// Submitted by Dan Kozak <dan@smoove.io>
vp4.me

// Snowplow Analytics : https://snowplowanalytics.com/
// Submitted by Ian Streeter <ian@snowplowanalytics.com>
try-snowplow.com

// SourceHut : https://sourcehut.org
// Submitted by Drew DeVault <sir@cmpwn.com>
srht.site

// Stackhero : https://www.stackhero.io
// Submitted by Adrien Gillon <adrien+public-suffix-list@stackhero.io>
stackhero-network.com

// Staclar : https://staclar.com
// Submitted by Q Misell <q@staclar.com>
musician.io
// Submitted by Matthias Merkel <matthias.merkel@staclar.com>
novecore.site

// staticland : https://static.land
// Submitted by Seth Vincent <sethvincent@gmail.com>
static.land
dev.static.land
sites.static.land

// Storebase : https://www.storebase.io
// Submitted by Tony Schirmer <tony@storebase.io>
storebase.store

// Strategic System Consulting (eApps Hosting): https://www.eapps.com/
// Submitted by Alex Oancea <aoancea@cloudscale365.com>
vps-host.net
atl.jelastic.vps-host.net
njs.jelastic.vps-host.net
ric.jelastic.vps-host.net

// Sony Interactive Entertainment LLC : https://sie.com/
// Submitted by David Coles <david.coles@sony.com>
playstation-cloud.com

// SourceLair PC : https://www.sourcelair.com
// Submitted by Antonis Kalipetis <akalipetis@sourcelair.com>
apps.lair.io
*.stolos.io

// SpaceKit : https://www.spacekit.io/
// Submitted by Reza Akhavan <spacekit.io@gmail.com>
spacekit.io

// SpeedPartner GmbH: https://www.speedpartner.de/
// Submitted by Stefan Neufeind <info@speedpartner.de>
customer.speedpartner.de

// Spreadshop (sprd.net AG) : https://www.spreadshop.com/
// Submitted by Martin Breest <security@spreadshop.com>
myspreadshop.at
myspreadshop.com.au
myspreadshop.be
myspreadshop.ca
myspreadshop.ch
myspreadshop.com
myspreadshop.de
myspreadshop.dk
myspreadshop.es
myspreadshop.fi
myspreadshop.fr
myspreadshop.ie
myspreadshop.it
myspreadshop.net
myspreadshop.nl
myspreadshop.no
myspreadshop.pl
myspreadshop.se
myspreadshop.co.uk

// Standard Library : https://stdlib.com
// Submitted by Jacob Lee <jacob@stdlib.com>
api.stdlib.com

// Storj Labs Inc. : https://storj.io/
// Submitted by Philip Hutchins <hostmaster@storj.io>
storj.farm

// Studenten Net Twente : http://www.snt.utwente.nl/
// Submitted by Silke Hofstra <syscom@snt.utwente.nl>
utwente.io

// Student-Run Computing Facility : https://www.srcf.net/
// Submitted by Edwin Balani <sysadmins@srcf.net>
soc.srcf.net
user.srcf.net

// Sub 6 Limited: http://www.sub6.com
// Submitted by Dan Miller <dm@sub6.com>
temp-dns.com

// Supabase : https://supabase.io
// Submitted by Inian Parameshwaran <security@supabase.io>
supabase.co
supabase.in
supabase.net
su.paba.se

// Symfony, SAS : https://symfony.com/
// Submitted by Fabien Potencier <fabien@symfony.com>
*.s5y.io
*.sensiosite.cloud

// Syncloud : https://syncloud.org
// Submitted by Boris Rybalkin <syncloud@syncloud.it>
syncloud.it

// Synology, Inc. : https://www.synology.com/
// Submitted by Rony Weng <ronyweng@synology.com>
diskstation.me
dscloud.biz
dscloud.me
dscloud.mobi
dsmynas.com
dsmynas.net
dsmynas.org
familyds.com
familyds.net
familyds.org
i234.me
myds.me
synology.me
vpnplus.to
direct.quickconnect.to

// Tabit Technologies Ltd. : https://tabit.cloud/
// Submitted by Oren Agiv <oren@tabit.cloud>
tabitorder.co.il

// TAIFUN Software AG : http://taifun-software.de
// Submitted by Bjoern Henke <dev-server@taifun-software.de>
taifun-dns.de

// Tailscale Inc. : https://www.tailscale.com
// Submitted by David Anderson <danderson@tailscale.com>
beta.tailscale.net
ts.net

// TASK geographical domains (www.task.gda.pl/uslugi/dns)
gda.pl
gdansk.pl
gdynia.pl
med.pl
sopot.pl

// team.blue https://team.blue
// Submitted by Cedric Dubois <cedric.dubois@team.blue>
site.tb-hosting.com

// Teckids e.V. : https://www.teckids.org
// Submitted by Dominik George <dominik.george@teckids.org>
edugit.io
s3.teckids.org

// Telebit : https://telebit.cloud
// Submitted by AJ ONeal <aj@telebit.cloud>
telebit.app
telebit.io
*.telebit.xyz

// The Gwiddle Foundation : https://gwiddlefoundation.org.uk
// Submitted by Joshua Bayfield <joshua.bayfield@gwiddlefoundation.org.uk>
gwiddle.co.uk

// Thingdust AG : https://thingdust.com/
// Submitted by Adrian Imboden <adi@thingdust.com>
*.firenet.ch
*.svc.firenet.ch
reservd.com
thingdustdata.com
cust.dev.thingdust.io
cust.disrec.thingdust.io
cust.prod.thingdust.io
cust.testing.thingdust.io
reservd.dev.thingdust.io
reservd.disrec.thingdust.io
reservd.testing.thingdust.io

// ticket i/O GmbH : https://ticket.io
// Submitted by Christian Franke <it@ticket.io>
tickets.io

// Tlon.io : https://tlon.io
// Submitted by Mark Staarink <mark@tlon.io>
arvo.network
azimuth.network
tlon.network

// Tor Project, Inc. : https://torproject.org
// Submitted by Antoine Beaupré <anarcat@torproject.org
torproject.net
pages.torproject.net

// TownNews.com : http://www.townnews.com
// Submitted by Dustin Ward <dward@townnews.com>
bloxcms.com
townnews-staging.com

// TradableBits: https://tradablebits.com
// Submitted by Dmitry Khrisanov dmitry@tradablebits.com
tbits.me

// TrafficPlex GmbH : https://www.trafficplex.de/
// Submitted by Phillipp Röll <phillipp.roell@trafficplex.de>
12hp.at
2ix.at
4lima.at
lima-city.at
12hp.ch
2ix.ch
4lima.ch
lima-city.ch
trafficplex.cloud
de.cool
12hp.de
2ix.de
4lima.de
lima-city.de
1337.pictures
clan.rip
lima-city.rocks
webspace.rocks
lima.zone

// TransIP : https://www.transip.nl
// Submitted by Rory Breuk <rbreuk@transip.nl>
*.transurl.be
*.transurl.eu
*.transurl.nl

// TransIP: https://www.transip.nl
// Submitted by Cedric Dubois <cedric.dubois@team.blue>
site.transip.me

// TuxFamily : http://tuxfamily.org
// Submitted by TuxFamily administrators <adm@staff.tuxfamily.org>
tuxfamily.org

// TwoDNS : https://www.twodns.de/
// Submitted by TwoDNS-Support <support@two-dns.de>
dd-dns.de
diskstation.eu
diskstation.org
dray-dns.de
draydns.de
dyn-vpn.de
dynvpn.de
mein-vigor.de
my-vigor.de
my-wan.de
syno-ds.de
synology-diskstation.de
synology-ds.de

// Typedream : https://typedream.com
// Submitted by Putri Karunia <putri@typedream.com>
typedream.app

// Typeform : https://www.typeform.com
// Submitted by Sergi Ferriz <sergi.ferriz@typeform.com>
pro.typeform.com

// Uberspace : https://uberspace.de
// Submitted by Moritz Werner <mwerner@jonaspasche.com>
uber.space
*.uberspace.de

// UDR Limited : http://www.udr.hk.com
// Submitted by registry <hostmaster@udr.hk.com>
hk.com
hk.org
ltd.hk
inc.hk

// United Gameserver GmbH : https://united-gameserver.de
// Submitted by Stefan Schwarz <sysadm@united-gameserver.de>
virtualuser.de
virtual-user.de

// Upli : https://upli.io
// Submitted by Lenny Bakkalian <lenny.bakkalian@gmail.com>
upli.io

// urown.net : https://urown.net
// Submitted by Hostmaster <hostmaster@urown.net>
urown.cloud
dnsupdate.info

// .US
// Submitted by Ed Moore <Ed.Moore@lib.de.us>
lib.de.us

// VeryPositive SIA : http://very.lv
// Submitted by Danko Aleksejevs <danko@very.lv>
2038.io

// Vercel, Inc : https://vercel.com/
// Submitted by Connor Davis <security@vercel.com>
vercel.app
vercel.dev
now.sh

// Viprinet Europe GmbH : http://www.viprinet.com
// Submitted by Simon Kissel <hostmaster@viprinet.com>
router.management

// Virtual-Info : https://www.virtual-info.info/
// Submitted by Adnan RIHAN <hostmaster@v-info.info>
v-info.info

// Voorloper.com: https://voorloper.com
// Submitted by Nathan van Bakel <info@voorloper.com>
voorloper.cloud

// Voxel.sh DNS : https://voxel.sh/dns/
// Submitted by Mia Rehlinger <dns@voxel.sh>
neko.am
nyaa.am
be.ax
cat.ax
es.ax
eu.ax
gg.ax
mc.ax
us.ax
xy.ax
nl.ci
xx.gl
app.gp
blog.gt
de.gt
to.gt
be.gy
cc.hn
blog.kg
io.kg
jp.kg
tv.kg
uk.kg
us.kg
de.ls
at.md
de.md
jp.md
to.md
indie.porn
vxl.sh
ch.tc
me.tc
we.tc
nyan.to
at.vg
blog.vu
dev.vu
me.vu

// V.UA Domain Administrator : https://domain.v.ua/
// Submitted by Serhii Rostilo <sergey@rostilo.kiev.ua>
v.ua

// Vultr Objects : https://www.vultr.com/products/object-storage/
// Submitted by Niels Maumenee <storage@vultr.com>
*.vultrobjects.com

// Waffle Computer Inc., Ltd. : https://docs.waffleinfo.com
// Submitted by Masayuki Note <masa@blade.wafflecell.com>
wafflecell.com

// WebHare bv: https://www.webhare.com/
// Submitted by Arnold Hendriks <info@webhare.com>
*.webhare.dev

// WebHotelier Technologies Ltd: https://www.webhotelier.net/
// Submitted by Apostolos Tsakpinis <apostolos.tsakpinis@gmail.com>
reserve-online.net
reserve-online.com
bookonline.app
hotelwithflight.com

// WeDeploy by Liferay, Inc. : https://www.wedeploy.com
// Submitted by Henrique Vicente <security@wedeploy.com>
wedeploy.io
wedeploy.me
wedeploy.sh

// Western Digital Technologies, Inc : https://www.wdc.com
// Submitted by Jung Jin <jungseok.jin@wdc.com>
remotewd.com

// WIARD Enterprises : https://wiardweb.com
// Submitted by Kidd Hustle <kiddhustle@wiardweb.com>
pages.wiardweb.com

// Wikimedia Labs : https://wikitech.wikimedia.org
// Submitted by Arturo Borrero Gonzalez <aborrero@wikimedia.org>
wmflabs.org
toolforge.org
wmcloud.org

// WISP : https://wisp.gg
// Submitted by Stepan Fedotov <stepan@wisp.gg>
panel.gg
daemon.panel.gg

// Wizard Zines : https://wizardzines.com
// Submitted by Julia Evans <julia@wizardzines.com>
messwithdns.com

// WoltLab GmbH : https://www.woltlab.com
// Submitted by Tim Düsterhus <security@woltlab.cloud>
woltlab-demo.com
myforum.community
community-pro.de
diskussionsbereich.de
community-pro.net
meinforum.net

// Woods Valldata : https://www.woodsvalldata.co.uk/
// Submitted by Chris Whittle <chris.whittle@woodsvalldata.co.uk>
affinitylottery.org.uk
raffleentry.org.uk
weeklylottery.org.uk

// WP Engine : https://wpengine.com/
// Submitted by Michael Smith <michael.smith@wpengine.com>
// Submitted by Brandon DuRette <brandon.durette@wpengine.com>
wpenginepowered.com
js.wpenginepowered.com

// Wix.com, Inc. : https://www.wix.com
// Submitted by Shahar Talmi <shahar@wix.com>
wixsite.com
editorx.io

// XenonCloud GbR: https://xenoncloud.net
// Submitted by Julian Uphoff <publicsuffixlist@xenoncloud.net>
half.host

// XnBay Technology : http://www.xnbay.com/
// Submitted by XnBay Developer <developer.xncloud@gmail.com>
xnbay.com
u2.xnbay.com
u2-local.xnbay.com

// XS4ALL Internet bv : https://www.xs4all.nl/
// Submitted by Daniel Mostertman <unixbeheer+publicsuffix@xs4all.net>
cistron.nl
demon.nl
xs4all.space

// Yandex.Cloud LLC: https://cloud.yandex.com
// Submitted by Alexander Lodin <security+psl@yandex-team.ru>
yandexcloud.net
storage.yandexcloud.net
website.yandexcloud.net

// YesCourse Pty Ltd : https://yescourse.com
// Submitted by Atul Bhouraskar <atul@yescourse.com>
official.academy

// Yola : https://www.yola.com/
// Submitted by Stefano Rivera <stefano@yola.com>
yolasite.com

// Yombo : https://yombo.net
// Submitted by Mitch Schwenk <mitch@yombo.net>
ybo.faith
yombo.me
homelink.one
ybo.party
ybo.review
ybo.science
ybo.trade

// Yunohost : https://yunohost.org
// Submitted by Valentin Grimaud <security@yunohost.org>
ynh.fr
nohost.me
noho.st

// ZaNiC : http://www.za.net/
// Submitted by registry <hostmaster@nic.za.net>
za.net
za.org

// Zine EOOD : https://zine.bg/
// Submitted by Martin Angelov <martin@zine.bg>
bss.design

// Zitcom A/S : https://www.zitcom.dk
// Submitted by Emil Stahl <esp@zitcom.dk>
basicserver.io
virtualserver.io
enterprisecloud.nu

// ===END PRIVATE DOMAINS===<|MERGE_RESOLUTION|>--- conflicted
+++ resolved
@@ -10633,17 +10633,15 @@
 // Submitted by Przemyslaw Plewa <it-admin@domena.pl>
 beep.pl
 
-<<<<<<< HEAD
 // Airkit : https://www.airkit.com/
 // Submitted by Grant Cooksey <security@airkit.com>
 airkitapps.com
 airkitapps-au.com
 airkitapps.eu
-=======
+
 // Aiven: https://aiven.io/
 // Submitted by Etienne Stalmans <security@aiven.io>
 aivencloud.com
->>>>>>> 68b67d3c
 
 // alboto.ca : http://alboto.ca
 // Submitted by Anton Avramov <avramov@alboto.ca>
