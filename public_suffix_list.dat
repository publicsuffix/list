--- conflicted
+++ resolved
@@ -13662,9 +13662,6 @@
 спб.рус
 я.рус
 
-<<<<<<< HEAD
-// ===END PRIVATE DOMAINS===
-=======
 // Strategic System Consulting (eApps Hosting): https://www.eapps.com/
 // Submitted by Alex Oancea <aoancea@cloudscale365.com>
 vps-host.net
@@ -13672,4 +13669,3 @@
 njs.jelastic.vps-host.net
 ric.jelastic.vps-host.net
 // ===END PRIVATE DOMAINS===
->>>>>>> e6e28617
