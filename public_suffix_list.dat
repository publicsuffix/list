// This Source Code Form is subject to the terms of the Mozilla Public
// License, v. 2.0. If a copy of the MPL was not distributed with this
// file, You can obtain one at https://mozilla.org/MPL/2.0/.

// Please pull this list from, and only from https://publicsuffix.org/list/public_suffix_list.dat,
// rather than any other VCS sites. Pulling from any other URL is not guaranteed to be supported.

// Instructions on pulling and using this list can be found at https://publicsuffix.org/list/.

// ===BEGIN ICANN DOMAINS===

// ac : https://en.wikipedia.org/wiki/.ac
ac
com.ac
edu.ac
gov.ac
net.ac
mil.ac
org.ac

// ad : https://en.wikipedia.org/wiki/.ad
ad
nom.ad

// ae : https://en.wikipedia.org/wiki/.ae
// see also: "Domain Name Eligibility Policy" at http://www.aeda.ae/eng/aepolicy.php
ae
co.ae
net.ae
org.ae
sch.ae
ac.ae
gov.ae
mil.ae

// aero : see https://www.information.aero/index.php?id=66
aero
accident-investigation.aero
accident-prevention.aero
aerobatic.aero
aeroclub.aero
aerodrome.aero
agents.aero
aircraft.aero
airline.aero
airport.aero
air-surveillance.aero
airtraffic.aero
air-traffic-control.aero
ambulance.aero
amusement.aero
association.aero
author.aero
ballooning.aero
broker.aero
caa.aero
cargo.aero
catering.aero
certification.aero
championship.aero
charter.aero
civilaviation.aero
club.aero
conference.aero
consultant.aero
consulting.aero
control.aero
council.aero
crew.aero
design.aero
dgca.aero
educator.aero
emergency.aero
engine.aero
engineer.aero
entertainment.aero
equipment.aero
exchange.aero
express.aero
federation.aero
flight.aero
freight.aero
fuel.aero
gliding.aero
government.aero
groundhandling.aero
group.aero
hanggliding.aero
homebuilt.aero
insurance.aero
journal.aero
journalist.aero
leasing.aero
logistics.aero
magazine.aero
maintenance.aero
media.aero
microlight.aero
modelling.aero
navigation.aero
parachuting.aero
paragliding.aero
passenger-association.aero
pilot.aero
press.aero
production.aero
recreation.aero
repbody.aero
res.aero
research.aero
rotorcraft.aero
safety.aero
scientist.aero
services.aero
show.aero
skydiving.aero
software.aero
student.aero
trader.aero
trading.aero
trainer.aero
union.aero
workinggroup.aero
works.aero

// af : http://www.nic.af/help.jsp
af
gov.af
com.af
org.af
net.af
edu.af

// ag : http://www.nic.ag/prices.htm
ag
com.ag
org.ag
net.ag
co.ag
nom.ag

// ai : http://nic.com.ai/
ai
off.ai
com.ai
net.ai
org.ai

// al : http://www.ert.gov.al/ert_alb/faq_det.html?Id=31
al
com.al
edu.al
gov.al
mil.al
net.al
org.al

// am : https://en.wikipedia.org/wiki/.am
am

// ao : https://en.wikipedia.org/wiki/.ao
// http://www.dns.ao/REGISTR.DOC
ao
ed.ao
gv.ao
og.ao
co.ao
pb.ao
it.ao

// aq : https://en.wikipedia.org/wiki/.aq
aq

// ar : https://nic.ar/nic-argentina/normativa-vigente
ar
com.ar
edu.ar
gob.ar
gov.ar
int.ar
mil.ar
musica.ar
net.ar
org.ar
tur.ar

// arpa : https://en.wikipedia.org/wiki/.arpa
// Confirmed by registry <iana-questions@icann.org> 2008-06-18
arpa
e164.arpa
in-addr.arpa
ip6.arpa
iris.arpa
uri.arpa
urn.arpa

// as : https://en.wikipedia.org/wiki/.as
as
gov.as

// asia : https://en.wikipedia.org/wiki/.asia
asia

// at : https://en.wikipedia.org/wiki/.at
// Confirmed by registry <it@nic.at> 2008-06-17
at
ac.at
co.at
gv.at
or.at

// au : https://en.wikipedia.org/wiki/.au
// http://www.auda.org.au/
au
// 2LDs
com.au
net.au
org.au
edu.au
gov.au
asn.au
id.au
// Historic 2LDs (closed to new registration, but sites still exist)
info.au
conf.au
oz.au
// CGDNs - http://www.cgdn.org.au/
act.au
nsw.au
nt.au
qld.au
sa.au
tas.au
vic.au
wa.au
// 3LDs
act.edu.au
nsw.edu.au
nt.edu.au
qld.edu.au
sa.edu.au
tas.edu.au
vic.edu.au
wa.edu.au
// act.gov.au  Bug 984824 - Removed at request of Greg Tankard
// nsw.gov.au  Bug 547985 - Removed at request of <Shae.Donelan@services.nsw.gov.au>
// nt.gov.au  Bug 940478 - Removed at request of Greg Connors <Greg.Connors@nt.gov.au>
qld.gov.au
sa.gov.au
tas.gov.au
vic.gov.au
wa.gov.au

// aw : https://en.wikipedia.org/wiki/.aw
aw
com.aw

// ax : https://en.wikipedia.org/wiki/.ax
ax

// az : https://en.wikipedia.org/wiki/.az
az
com.az
net.az
int.az
gov.az
org.az
edu.az
info.az
pp.az
mil.az
name.az
pro.az
biz.az

// ba : http://nic.ba/users_data/files/pravilnik_o_registraciji.pdf
ba
com.ba
edu.ba
gov.ba
mil.ba
net.ba
org.ba

// bb : https://en.wikipedia.org/wiki/.bb
bb
biz.bb
co.bb
com.bb
edu.bb
gov.bb
info.bb
net.bb
org.bb
store.bb
tv.bb

// bd : https://en.wikipedia.org/wiki/.bd
*.bd

// be : https://en.wikipedia.org/wiki/.be
// Confirmed by registry <tech@dns.be> 2008-06-08
be
ac.be

// bf : https://en.wikipedia.org/wiki/.bf
bf
gov.bf

// bg : https://en.wikipedia.org/wiki/.bg
// https://www.register.bg/user/static/rules/en/index.html
bg
a.bg
b.bg
c.bg
d.bg
e.bg
f.bg
g.bg
h.bg
i.bg
j.bg
k.bg
l.bg
m.bg
n.bg
o.bg
p.bg
q.bg
r.bg
s.bg
t.bg
u.bg
v.bg
w.bg
x.bg
y.bg
z.bg
0.bg
1.bg
2.bg
3.bg
4.bg
5.bg
6.bg
7.bg
8.bg
9.bg

// bh : https://en.wikipedia.org/wiki/.bh
bh
com.bh
edu.bh
net.bh
org.bh
gov.bh

// bi : https://en.wikipedia.org/wiki/.bi
// http://whois.nic.bi/
bi
co.bi
com.bi
edu.bi
or.bi
org.bi

// biz : https://en.wikipedia.org/wiki/.biz
biz

// bj : https://en.wikipedia.org/wiki/.bj
bj
asso.bj
barreau.bj
gouv.bj

// bm : http://www.bermudanic.bm/dnr-text.txt
bm
com.bm
edu.bm
gov.bm
net.bm
org.bm

// bn : https://en.wikipedia.org/wiki/.bn
*.bn

// bo : http://www.nic.bo/
bo
com.bo
edu.bo
gov.bo
gob.bo
int.bo
org.bo
net.bo
mil.bo
tv.bo

// br : http://registro.br/dominio/categoria.html
// Submitted by registry <fneves@registro.br>
br
adm.br
adv.br
agr.br
am.br
arq.br
art.br
ato.br
b.br
belem.br
bio.br
blog.br
bmd.br
cim.br
cng.br
cnt.br
com.br
coop.br
cri.br
def.br
ecn.br
eco.br
edu.br
emp.br
eng.br
esp.br
etc.br
eti.br
far.br
flog.br
floripa.br
fm.br
fnd.br
fot.br
fst.br
g12.br
ggf.br
gov.br
// gov.br 26 states + df https://en.wikipedia.org/wiki/States_of_Brazil
ac.gov.br
al.gov.br
am.gov.br
ap.gov.br
ba.gov.br
ce.gov.br
df.gov.br
es.gov.br
go.gov.br
ma.gov.br
mg.gov.br
ms.gov.br
mt.gov.br
pa.gov.br
pb.gov.br
pe.gov.br
pi.gov.br
pr.gov.br
rj.gov.br
rn.gov.br
ro.gov.br
rr.gov.br
rs.gov.br
sc.gov.br
se.gov.br
sp.gov.br
to.gov.br
imb.br
ind.br
inf.br
jampa.br
jor.br
jus.br
leg.br
lel.br
mat.br
med.br
mil.br
mp.br
mus.br
net.br
*.nom.br
not.br
ntr.br
odo.br
org.br
poa.br
ppg.br
pro.br
psc.br
psi.br
qsl.br
radio.br
rec.br
recife.br
slg.br
srv.br
taxi.br
teo.br
tmp.br
trd.br
tur.br
tv.br
vet.br
vix.br
vlog.br
wiki.br
zlg.br

// bs : http://www.nic.bs/rules.html
bs
com.bs
net.bs
org.bs
edu.bs
gov.bs

// bt : https://en.wikipedia.org/wiki/.bt
bt
com.bt
edu.bt
gov.bt
net.bt
org.bt

// bv : No registrations at this time.
// Submitted by registry <jarle@uninett.no>
bv

// bw : https://en.wikipedia.org/wiki/.bw
// http://www.gobin.info/domainname/bw.doc
// list of other 2nd level tlds ?
bw
co.bw
org.bw

// by : https://en.wikipedia.org/wiki/.by
// http://tld.by/rules_2006_en.html
// list of other 2nd level tlds ?
by
gov.by
mil.by
// Official information does not indicate that com.by is a reserved
// second-level domain, but it's being used as one (see www.google.com.by and
// www.yahoo.com.by, for example), so we list it here for safety's sake.
com.by

// http://hoster.by/
of.by

// bz : https://en.wikipedia.org/wiki/.bz
// http://www.belizenic.bz/
bz
com.bz
net.bz
org.bz
edu.bz
gov.bz

// ca : https://en.wikipedia.org/wiki/.ca
ca
// ca geographical names
ab.ca
bc.ca
mb.ca
nb.ca
nf.ca
nl.ca
ns.ca
nt.ca
nu.ca
on.ca
pe.ca
qc.ca
sk.ca
yk.ca
// gc.ca: https://en.wikipedia.org/wiki/.gc.ca
// see also: http://registry.gc.ca/en/SubdomainFAQ
gc.ca

// cat : https://en.wikipedia.org/wiki/.cat
cat

// cc : https://en.wikipedia.org/wiki/.cc
cc

// cd : https://en.wikipedia.org/wiki/.cd
// see also: https://www.nic.cd/domain/insertDomain_2.jsp?act=1
cd
gov.cd

// cf : https://en.wikipedia.org/wiki/.cf
cf

// cg : https://en.wikipedia.org/wiki/.cg
cg

// ch : https://en.wikipedia.org/wiki/.ch
ch

// ci : https://en.wikipedia.org/wiki/.ci
// http://www.nic.ci/index.php?page=charte
ci
org.ci
or.ci
com.ci
co.ci
edu.ci
ed.ci
ac.ci
net.ci
go.ci
asso.ci
aéroport.ci
int.ci
presse.ci
md.ci
gouv.ci

// ck : https://en.wikipedia.org/wiki/.ck
*.ck
!www.ck

// cl : https://en.wikipedia.org/wiki/.cl
cl
gov.cl
gob.cl
co.cl
mil.cl

// cm : https://en.wikipedia.org/wiki/.cm plus bug 981927
cm
co.cm
com.cm
gov.cm
net.cm

// cn : https://en.wikipedia.org/wiki/.cn
// Submitted by registry <tanyaling@cnnic.cn>
cn
ac.cn
com.cn
edu.cn
gov.cn
net.cn
org.cn
mil.cn
公司.cn
网络.cn
網絡.cn
// cn geographic names
ah.cn
bj.cn
cq.cn
fj.cn
gd.cn
gs.cn
gz.cn
gx.cn
ha.cn
hb.cn
he.cn
hi.cn
hl.cn
hn.cn
jl.cn
js.cn
jx.cn
ln.cn
nm.cn
nx.cn
qh.cn
sc.cn
sd.cn
sh.cn
sn.cn
sx.cn
tj.cn
xj.cn
xz.cn
yn.cn
zj.cn
hk.cn
mo.cn
tw.cn

// co : https://en.wikipedia.org/wiki/.co
// Submitted by registry <tecnico@uniandes.edu.co>
co
arts.co
com.co
edu.co
firm.co
gov.co
info.co
int.co
mil.co
net.co
nom.co
org.co
rec.co
web.co

// com : https://en.wikipedia.org/wiki/.com
com

// coop : https://en.wikipedia.org/wiki/.coop
coop

// cr : http://www.nic.cr/niccr_publico/showRegistroDominiosScreen.do
cr
ac.cr
co.cr
ed.cr
fi.cr
go.cr
or.cr
sa.cr

// cu : https://en.wikipedia.org/wiki/.cu
cu
com.cu
edu.cu
org.cu
net.cu
gov.cu
inf.cu

// cv : https://en.wikipedia.org/wiki/.cv
cv

// cw : http://www.una.cw/cw_registry/
// Confirmed by registry <registry@una.net> 2013-03-26
cw
com.cw
edu.cw
net.cw
org.cw

// cx : https://en.wikipedia.org/wiki/.cx
// list of other 2nd level tlds ?
cx
gov.cx

// cy : http://www.nic.cy/
// Submitted by registry Panayiotou Fotia <cydns@ucy.ac.cy>
cy
ac.cy
biz.cy
com.cy
ekloges.cy
gov.cy
ltd.cy
name.cy
net.cy
org.cy
parliament.cy
press.cy
pro.cy
tm.cy

// cz : https://en.wikipedia.org/wiki/.cz
cz

// de : https://en.wikipedia.org/wiki/.de
// Confirmed by registry <ops@denic.de> (with technical
// reservations) 2008-07-01
de

// dj : https://en.wikipedia.org/wiki/.dj
dj

// dk : https://en.wikipedia.org/wiki/.dk
// Confirmed by registry <robert@dk-hostmaster.dk> 2008-06-17
dk

// dm : https://en.wikipedia.org/wiki/.dm
dm
com.dm
net.dm
org.dm
edu.dm
gov.dm

// do : https://en.wikipedia.org/wiki/.do
do
art.do
com.do
edu.do
gob.do
gov.do
mil.do
net.do
org.do
sld.do
web.do

// dz : https://en.wikipedia.org/wiki/.dz
dz
com.dz
org.dz
net.dz
gov.dz
edu.dz
asso.dz
pol.dz
art.dz

// ec : http://www.nic.ec/reg/paso1.asp
// Submitted by registry <vabboud@nic.ec>
ec
com.ec
info.ec
net.ec
fin.ec
k12.ec
med.ec
pro.ec
org.ec
edu.ec
gov.ec
gob.ec
mil.ec

// edu : https://en.wikipedia.org/wiki/.edu
edu

// ee : http://www.eenet.ee/EENet/dom_reeglid.html#lisa_B
ee
edu.ee
gov.ee
riik.ee
lib.ee
med.ee
com.ee
pri.ee
aip.ee
org.ee
fie.ee

// eg : https://en.wikipedia.org/wiki/.eg
eg
com.eg
edu.eg
eun.eg
gov.eg
mil.eg
name.eg
net.eg
org.eg
sci.eg

// er : https://en.wikipedia.org/wiki/.er
*.er

// es : https://www.nic.es/site_ingles/ingles/dominios/index.html
es
com.es
nom.es
org.es
gob.es
edu.es

// et : https://en.wikipedia.org/wiki/.et
et
com.et
gov.et
org.et
edu.et
biz.et
name.et
info.et
net.et

// eu : https://en.wikipedia.org/wiki/.eu
eu

// fi : https://en.wikipedia.org/wiki/.fi
fi
// aland.fi : https://en.wikipedia.org/wiki/.ax
// This domain is being phased out in favor of .ax. As there are still many
// domains under aland.fi, we still keep it on the list until aland.fi is
// completely removed.
// TODO: Check for updates (expected to be phased out around Q1/2009)
aland.fi

// fj : https://en.wikipedia.org/wiki/.fj
*.fj

// fk : https://en.wikipedia.org/wiki/.fk
*.fk

// fm : https://en.wikipedia.org/wiki/.fm
fm

// fo : https://en.wikipedia.org/wiki/.fo
fo

// fr : http://www.afnic.fr/
// domaines descriptifs : http://www.afnic.fr/obtenir/chartes/nommage-fr/annexe-descriptifs
fr
com.fr
asso.fr
nom.fr
prd.fr
presse.fr
tm.fr
// domaines sectoriels : http://www.afnic.fr/obtenir/chartes/nommage-fr/annexe-sectoriels
aeroport.fr
assedic.fr
avocat.fr
avoues.fr
cci.fr
chambagri.fr
chirurgiens-dentistes.fr
experts-comptables.fr
geometre-expert.fr
gouv.fr
greta.fr
huissier-justice.fr
medecin.fr
notaires.fr
pharmacien.fr
port.fr
veterinaire.fr

// ga : https://en.wikipedia.org/wiki/.ga
ga

// gb : This registry is effectively dormant
// Submitted by registry <Damien.Shaw@ja.net>
gb

// gd : https://en.wikipedia.org/wiki/.gd
gd

// ge : http://www.nic.net.ge/policy_en.pdf
ge
com.ge
edu.ge
gov.ge
org.ge
mil.ge
net.ge
pvt.ge

// gf : https://en.wikipedia.org/wiki/.gf
gf

// gg : http://www.channelisles.net/register-domains/
// Confirmed by registry <nigel@channelisles.net> 2013-11-28
gg
co.gg
net.gg
org.gg

// gh : https://en.wikipedia.org/wiki/.gh
// see also: http://www.nic.gh/reg_now.php
// Although domains directly at second level are not possible at the moment,
// they have been possible for some time and may come back.
gh
com.gh
edu.gh
gov.gh
org.gh
mil.gh

// gi : http://www.nic.gi/rules.html
gi
com.gi
ltd.gi
gov.gi
mod.gi
edu.gi
org.gi

// gl : https://en.wikipedia.org/wiki/.gl
// http://nic.gl
gl
co.gl
com.gl
edu.gl
net.gl
org.gl

// gm : http://www.nic.gm/htmlpages%5Cgm-policy.htm
gm

// gn : http://psg.com/dns/gn/gn.txt
// Submitted by registry <randy@psg.com>
gn
ac.gn
com.gn
edu.gn
gov.gn
org.gn
net.gn

// gov : https://en.wikipedia.org/wiki/.gov
gov

// gp : http://www.nic.gp/index.php?lang=en
gp
com.gp
net.gp
mobi.gp
edu.gp
org.gp
asso.gp

// gq : https://en.wikipedia.org/wiki/.gq
gq

// gr : https://grweb.ics.forth.gr/english/1617-B-2005.html
// Submitted by registry <segred@ics.forth.gr>
gr
com.gr
edu.gr
net.gr
org.gr
gov.gr

// gs : https://en.wikipedia.org/wiki/.gs
gs

// gt : http://www.gt/politicas_de_registro.html
gt
com.gt
edu.gt
gob.gt
ind.gt
mil.gt
net.gt
org.gt

// gu : http://gadao.gov.gu/registration.txt
*.gu

// gw : https://en.wikipedia.org/wiki/.gw
gw

// gy : https://en.wikipedia.org/wiki/.gy
// http://registry.gy/
gy
co.gy
com.gy
edu.gy
gov.gy
net.gy
org.gy

// hk : https://www.hkdnr.hk
// Submitted by registry <hk.tech@hkirc.hk>
hk
com.hk
edu.hk
gov.hk
idv.hk
net.hk
org.hk
公司.hk
教育.hk
敎育.hk
政府.hk
個人.hk
个人.hk
箇人.hk
網络.hk
网络.hk
组織.hk
網絡.hk
网絡.hk
组织.hk
組織.hk
組织.hk

// hm : https://en.wikipedia.org/wiki/.hm
hm

// hn : http://www.nic.hn/politicas/ps02,,05.html
hn
com.hn
edu.hn
org.hn
net.hn
mil.hn
gob.hn

// hr : http://www.dns.hr/documents/pdf/HRTLD-regulations.pdf
hr
iz.hr
from.hr
name.hr
com.hr

// ht : http://www.nic.ht/info/charte.cfm
ht
com.ht
shop.ht
firm.ht
info.ht
adult.ht
net.ht
pro.ht
org.ht
med.ht
art.ht
coop.ht
pol.ht
asso.ht
edu.ht
rel.ht
gouv.ht
perso.ht

// hu : http://www.domain.hu/domain/English/sld.html
// Confirmed by registry <pasztor@iszt.hu> 2008-06-12
hu
co.hu
info.hu
org.hu
priv.hu
sport.hu
tm.hu
2000.hu
agrar.hu
bolt.hu
casino.hu
city.hu
erotica.hu
erotika.hu
film.hu
forum.hu
games.hu
hotel.hu
ingatlan.hu
jogasz.hu
konyvelo.hu
lakas.hu
media.hu
news.hu
reklam.hu
sex.hu
shop.hu
suli.hu
szex.hu
tozsde.hu
utazas.hu
video.hu

// id : https://register.pandi.or.id/
id
ac.id
biz.id
co.id
desa.id
go.id
mil.id
my.id
net.id
or.id
sch.id
web.id

// ie : https://en.wikipedia.org/wiki/.ie
ie
gov.ie

// il : http://www.isoc.org.il/domains/
il
ac.il
co.il
gov.il
idf.il
k12.il
muni.il
net.il
org.il

// im : https://www.nic.im/
// Submitted by registry <info@nic.im>
im
ac.im
co.im
com.im
ltd.co.im
net.im
org.im
plc.co.im
tt.im
tv.im

// in : https://en.wikipedia.org/wiki/.in
// see also: https://registry.in/Policies
// Please note, that nic.in is not an official eTLD, but used by most
// government institutions.
in
co.in
firm.in
net.in
org.in
gen.in
ind.in
nic.in
ac.in
edu.in
res.in
gov.in
mil.in

// info : https://en.wikipedia.org/wiki/.info
info

// int : https://en.wikipedia.org/wiki/.int
// Confirmed by registry <iana-questions@icann.org> 2008-06-18
int
eu.int

// io : http://www.nic.io/rules.html
// list of other 2nd level tlds ?
io
com.io

// iq : http://www.cmc.iq/english/iq/iqregister1.htm
iq
gov.iq
edu.iq
mil.iq
com.iq
org.iq
net.iq

// ir : http://www.nic.ir/Terms_and_Conditions_ir,_Appendix_1_Domain_Rules
// Also see http://www.nic.ir/Internationalized_Domain_Names
// Two <iran>.ir entries added at request of <tech-team@nic.ir>, 2010-04-16
ir
ac.ir
co.ir
gov.ir
id.ir
net.ir
org.ir
sch.ir
// xn--mgba3a4f16a.ir (<iran>.ir, Persian YEH)
ایران.ir
// xn--mgba3a4fra.ir (<iran>.ir, Arabic YEH)
ايران.ir

// is : http://www.isnic.is/domain/rules.php
// Confirmed by registry <marius@isgate.is> 2008-12-06
is
net.is
com.is
edu.is
gov.is
org.is
int.is

// it : https://en.wikipedia.org/wiki/.it
it
gov.it
edu.it
// Reserved geo-names:
// http://www.nic.it/documenti/regolamenti-e-linee-guida/regolamento-assegnazione-versione-6.0.pdf
// There is also a list of reserved geo-names corresponding to Italian municipalities
// http://www.nic.it/documenti/appendice-c.pdf, but it is not included here.
// Regions
abr.it
abruzzo.it
aosta-valley.it
aostavalley.it
bas.it
basilicata.it
cal.it
calabria.it
cam.it
campania.it
emilia-romagna.it
emiliaromagna.it
emr.it
friuli-v-giulia.it
friuli-ve-giulia.it
friuli-vegiulia.it
friuli-venezia-giulia.it
friuli-veneziagiulia.it
friuli-vgiulia.it
friuliv-giulia.it
friulive-giulia.it
friulivegiulia.it
friulivenezia-giulia.it
friuliveneziagiulia.it
friulivgiulia.it
fvg.it
laz.it
lazio.it
lig.it
liguria.it
lom.it
lombardia.it
lombardy.it
lucania.it
mar.it
marche.it
mol.it
molise.it
piedmont.it
piemonte.it
pmn.it
pug.it
puglia.it
sar.it
sardegna.it
sardinia.it
sic.it
sicilia.it
sicily.it
taa.it
tos.it
toscana.it
trentino-a-adige.it
trentino-aadige.it
trentino-alto-adige.it
trentino-altoadige.it
trentino-s-tirol.it
trentino-stirol.it
trentino-sud-tirol.it
trentino-sudtirol.it
trentino-sued-tirol.it
trentino-suedtirol.it
trentinoa-adige.it
trentinoaadige.it
trentinoalto-adige.it
trentinoaltoadige.it
trentinos-tirol.it
trentinostirol.it
trentinosud-tirol.it
trentinosudtirol.it
trentinosued-tirol.it
trentinosuedtirol.it
tuscany.it
umb.it
umbria.it
val-d-aosta.it
val-daosta.it
vald-aosta.it
valdaosta.it
valle-aosta.it
valle-d-aosta.it
valle-daosta.it
valleaosta.it
valled-aosta.it
valledaosta.it
vallee-aoste.it
valleeaoste.it
vao.it
vda.it
ven.it
veneto.it
// Provinces
ag.it
agrigento.it
al.it
alessandria.it
alto-adige.it
altoadige.it
an.it
ancona.it
andria-barletta-trani.it
andria-trani-barletta.it
andriabarlettatrani.it
andriatranibarletta.it
ao.it
aosta.it
aoste.it
ap.it
aq.it
aquila.it
ar.it
arezzo.it
ascoli-piceno.it
ascolipiceno.it
asti.it
at.it
av.it
avellino.it
ba.it
balsan.it
bari.it
barletta-trani-andria.it
barlettatraniandria.it
belluno.it
benevento.it
bergamo.it
bg.it
bi.it
biella.it
bl.it
bn.it
bo.it
bologna.it
bolzano.it
bozen.it
br.it
brescia.it
brindisi.it
bs.it
bt.it
bz.it
ca.it
cagliari.it
caltanissetta.it
campidano-medio.it
campidanomedio.it
campobasso.it
carbonia-iglesias.it
carboniaiglesias.it
carrara-massa.it
carraramassa.it
caserta.it
catania.it
catanzaro.it
cb.it
ce.it
cesena-forli.it
cesenaforli.it
ch.it
chieti.it
ci.it
cl.it
cn.it
co.it
como.it
cosenza.it
cr.it
cremona.it
crotone.it
cs.it
ct.it
cuneo.it
cz.it
dell-ogliastra.it
dellogliastra.it
en.it
enna.it
fc.it
fe.it
fermo.it
ferrara.it
fg.it
fi.it
firenze.it
florence.it
fm.it
foggia.it
forli-cesena.it
forlicesena.it
fr.it
frosinone.it
ge.it
genoa.it
genova.it
go.it
gorizia.it
gr.it
grosseto.it
iglesias-carbonia.it
iglesiascarbonia.it
im.it
imperia.it
is.it
isernia.it
kr.it
la-spezia.it
laquila.it
laspezia.it
latina.it
lc.it
le.it
lecce.it
lecco.it
li.it
livorno.it
lo.it
lodi.it
lt.it
lu.it
lucca.it
macerata.it
mantova.it
massa-carrara.it
massacarrara.it
matera.it
mb.it
mc.it
me.it
medio-campidano.it
mediocampidano.it
messina.it
mi.it
milan.it
milano.it
mn.it
mo.it
modena.it
monza-brianza.it
monza-e-della-brianza.it
monza.it
monzabrianza.it
monzaebrianza.it
monzaedellabrianza.it
ms.it
mt.it
na.it
naples.it
napoli.it
no.it
novara.it
nu.it
nuoro.it
og.it
ogliastra.it
olbia-tempio.it
olbiatempio.it
or.it
oristano.it
ot.it
pa.it
padova.it
padua.it
palermo.it
parma.it
pavia.it
pc.it
pd.it
pe.it
perugia.it
pesaro-urbino.it
pesarourbino.it
pescara.it
pg.it
pi.it
piacenza.it
pisa.it
pistoia.it
pn.it
po.it
pordenone.it
potenza.it
pr.it
prato.it
pt.it
pu.it
pv.it
pz.it
ra.it
ragusa.it
ravenna.it
rc.it
re.it
reggio-calabria.it
reggio-emilia.it
reggiocalabria.it
reggioemilia.it
rg.it
ri.it
rieti.it
rimini.it
rm.it
rn.it
ro.it
roma.it
rome.it
rovigo.it
sa.it
salerno.it
sassari.it
savona.it
si.it
siena.it
siracusa.it
so.it
sondrio.it
sp.it
sr.it
ss.it
suedtirol.it
sv.it
ta.it
taranto.it
te.it
tempio-olbia.it
tempioolbia.it
teramo.it
terni.it
tn.it
to.it
torino.it
tp.it
tr.it
trani-andria-barletta.it
trani-barletta-andria.it
traniandriabarletta.it
tranibarlettaandria.it
trapani.it
trentino.it
trento.it
treviso.it
trieste.it
ts.it
turin.it
tv.it
ud.it
udine.it
urbino-pesaro.it
urbinopesaro.it
va.it
varese.it
vb.it
vc.it
ve.it
venezia.it
venice.it
verbania.it
vercelli.it
verona.it
vi.it
vibo-valentia.it
vibovalentia.it
vicenza.it
viterbo.it
vr.it
vs.it
vt.it
vv.it

// je : http://www.channelisles.net/register-domains/
// Confirmed by registry <nigel@channelisles.net> 2013-11-28
je
co.je
net.je
org.je

// jm : http://www.com.jm/register.html
*.jm

// jo : http://www.dns.jo/Registration_policy.aspx
jo
com.jo
org.jo
net.jo
edu.jo
sch.jo
gov.jo
mil.jo
name.jo

// jobs : https://en.wikipedia.org/wiki/.jobs
jobs

// jp : https://en.wikipedia.org/wiki/.jp
// http://jprs.co.jp/en/jpdomain.html
// Submitted by registry <info@jprs.jp>
jp
// jp organizational type names
ac.jp
ad.jp
co.jp
ed.jp
go.jp
gr.jp
lg.jp
ne.jp
or.jp
// jp prefecture type names
aichi.jp
akita.jp
aomori.jp
chiba.jp
ehime.jp
fukui.jp
fukuoka.jp
fukushima.jp
gifu.jp
gunma.jp
hiroshima.jp
hokkaido.jp
hyogo.jp
ibaraki.jp
ishikawa.jp
iwate.jp
kagawa.jp
kagoshima.jp
kanagawa.jp
kochi.jp
kumamoto.jp
kyoto.jp
mie.jp
miyagi.jp
miyazaki.jp
nagano.jp
nagasaki.jp
nara.jp
niigata.jp
oita.jp
okayama.jp
okinawa.jp
osaka.jp
saga.jp
saitama.jp
shiga.jp
shimane.jp
shizuoka.jp
tochigi.jp
tokushima.jp
tokyo.jp
tottori.jp
toyama.jp
wakayama.jp
yamagata.jp
yamaguchi.jp
yamanashi.jp
栃木.jp
愛知.jp
愛媛.jp
兵庫.jp
熊本.jp
茨城.jp
北海道.jp
千葉.jp
和歌山.jp
長崎.jp
長野.jp
新潟.jp
青森.jp
静岡.jp
東京.jp
石川.jp
埼玉.jp
三重.jp
京都.jp
佐賀.jp
大分.jp
大阪.jp
奈良.jp
宮城.jp
宮崎.jp
富山.jp
山口.jp
山形.jp
山梨.jp
岩手.jp
岐阜.jp
岡山.jp
島根.jp
広島.jp
徳島.jp
沖縄.jp
滋賀.jp
神奈川.jp
福井.jp
福岡.jp
福島.jp
秋田.jp
群馬.jp
香川.jp
高知.jp
鳥取.jp
鹿児島.jp
// jp geographic type names
// http://jprs.jp/doc/rule/saisoku-1.html
*.kawasaki.jp
*.kitakyushu.jp
*.kobe.jp
*.nagoya.jp
*.sapporo.jp
*.sendai.jp
*.yokohama.jp
!city.kawasaki.jp
!city.kitakyushu.jp
!city.kobe.jp
!city.nagoya.jp
!city.sapporo.jp
!city.sendai.jp
!city.yokohama.jp
// 4th level registration
aisai.aichi.jp
ama.aichi.jp
anjo.aichi.jp
asuke.aichi.jp
chiryu.aichi.jp
chita.aichi.jp
fuso.aichi.jp
gamagori.aichi.jp
handa.aichi.jp
hazu.aichi.jp
hekinan.aichi.jp
higashiura.aichi.jp
ichinomiya.aichi.jp
inazawa.aichi.jp
inuyama.aichi.jp
isshiki.aichi.jp
iwakura.aichi.jp
kanie.aichi.jp
kariya.aichi.jp
kasugai.aichi.jp
kira.aichi.jp
kiyosu.aichi.jp
komaki.aichi.jp
konan.aichi.jp
kota.aichi.jp
mihama.aichi.jp
miyoshi.aichi.jp
nishio.aichi.jp
nisshin.aichi.jp
obu.aichi.jp
oguchi.aichi.jp
oharu.aichi.jp
okazaki.aichi.jp
owariasahi.aichi.jp
seto.aichi.jp
shikatsu.aichi.jp
shinshiro.aichi.jp
shitara.aichi.jp
tahara.aichi.jp
takahama.aichi.jp
tobishima.aichi.jp
toei.aichi.jp
togo.aichi.jp
tokai.aichi.jp
tokoname.aichi.jp
toyoake.aichi.jp
toyohashi.aichi.jp
toyokawa.aichi.jp
toyone.aichi.jp
toyota.aichi.jp
tsushima.aichi.jp
yatomi.aichi.jp
akita.akita.jp
daisen.akita.jp
fujisato.akita.jp
gojome.akita.jp
hachirogata.akita.jp
happou.akita.jp
higashinaruse.akita.jp
honjo.akita.jp
honjyo.akita.jp
ikawa.akita.jp
kamikoani.akita.jp
kamioka.akita.jp
katagami.akita.jp
kazuno.akita.jp
kitaakita.akita.jp
kosaka.akita.jp
kyowa.akita.jp
misato.akita.jp
mitane.akita.jp
moriyoshi.akita.jp
nikaho.akita.jp
noshiro.akita.jp
odate.akita.jp
oga.akita.jp
ogata.akita.jp
semboku.akita.jp
yokote.akita.jp
yurihonjo.akita.jp
aomori.aomori.jp
gonohe.aomori.jp
hachinohe.aomori.jp
hashikami.aomori.jp
hiranai.aomori.jp
hirosaki.aomori.jp
itayanagi.aomori.jp
kuroishi.aomori.jp
misawa.aomori.jp
mutsu.aomori.jp
nakadomari.aomori.jp
noheji.aomori.jp
oirase.aomori.jp
owani.aomori.jp
rokunohe.aomori.jp
sannohe.aomori.jp
shichinohe.aomori.jp
shingo.aomori.jp
takko.aomori.jp
towada.aomori.jp
tsugaru.aomori.jp
tsuruta.aomori.jp
abiko.chiba.jp
asahi.chiba.jp
chonan.chiba.jp
chosei.chiba.jp
choshi.chiba.jp
chuo.chiba.jp
funabashi.chiba.jp
futtsu.chiba.jp
hanamigawa.chiba.jp
ichihara.chiba.jp
ichikawa.chiba.jp
ichinomiya.chiba.jp
inzai.chiba.jp
isumi.chiba.jp
kamagaya.chiba.jp
kamogawa.chiba.jp
kashiwa.chiba.jp
katori.chiba.jp
katsuura.chiba.jp
kimitsu.chiba.jp
kisarazu.chiba.jp
kozaki.chiba.jp
kujukuri.chiba.jp
kyonan.chiba.jp
matsudo.chiba.jp
midori.chiba.jp
mihama.chiba.jp
minamiboso.chiba.jp
mobara.chiba.jp
mutsuzawa.chiba.jp
nagara.chiba.jp
nagareyama.chiba.jp
narashino.chiba.jp
narita.chiba.jp
noda.chiba.jp
oamishirasato.chiba.jp
omigawa.chiba.jp
onjuku.chiba.jp
otaki.chiba.jp
sakae.chiba.jp
sakura.chiba.jp
shimofusa.chiba.jp
shirako.chiba.jp
shiroi.chiba.jp
shisui.chiba.jp
sodegaura.chiba.jp
sosa.chiba.jp
tako.chiba.jp
tateyama.chiba.jp
togane.chiba.jp
tohnosho.chiba.jp
tomisato.chiba.jp
urayasu.chiba.jp
yachimata.chiba.jp
yachiyo.chiba.jp
yokaichiba.chiba.jp
yokoshibahikari.chiba.jp
yotsukaido.chiba.jp
ainan.ehime.jp
honai.ehime.jp
ikata.ehime.jp
imabari.ehime.jp
iyo.ehime.jp
kamijima.ehime.jp
kihoku.ehime.jp
kumakogen.ehime.jp
masaki.ehime.jp
matsuno.ehime.jp
matsuyama.ehime.jp
namikata.ehime.jp
niihama.ehime.jp
ozu.ehime.jp
saijo.ehime.jp
seiyo.ehime.jp
shikokuchuo.ehime.jp
tobe.ehime.jp
toon.ehime.jp
uchiko.ehime.jp
uwajima.ehime.jp
yawatahama.ehime.jp
echizen.fukui.jp
eiheiji.fukui.jp
fukui.fukui.jp
ikeda.fukui.jp
katsuyama.fukui.jp
mihama.fukui.jp
minamiechizen.fukui.jp
obama.fukui.jp
ohi.fukui.jp
ono.fukui.jp
sabae.fukui.jp
sakai.fukui.jp
takahama.fukui.jp
tsuruga.fukui.jp
wakasa.fukui.jp
ashiya.fukuoka.jp
buzen.fukuoka.jp
chikugo.fukuoka.jp
chikuho.fukuoka.jp
chikujo.fukuoka.jp
chikushino.fukuoka.jp
chikuzen.fukuoka.jp
chuo.fukuoka.jp
dazaifu.fukuoka.jp
fukuchi.fukuoka.jp
hakata.fukuoka.jp
higashi.fukuoka.jp
hirokawa.fukuoka.jp
hisayama.fukuoka.jp
iizuka.fukuoka.jp
inatsuki.fukuoka.jp
kaho.fukuoka.jp
kasuga.fukuoka.jp
kasuya.fukuoka.jp
kawara.fukuoka.jp
keisen.fukuoka.jp
koga.fukuoka.jp
kurate.fukuoka.jp
kurogi.fukuoka.jp
kurume.fukuoka.jp
minami.fukuoka.jp
miyako.fukuoka.jp
miyama.fukuoka.jp
miyawaka.fukuoka.jp
mizumaki.fukuoka.jp
munakata.fukuoka.jp
nakagawa.fukuoka.jp
nakama.fukuoka.jp
nishi.fukuoka.jp
nogata.fukuoka.jp
ogori.fukuoka.jp
okagaki.fukuoka.jp
okawa.fukuoka.jp
oki.fukuoka.jp
omuta.fukuoka.jp
onga.fukuoka.jp
onojo.fukuoka.jp
oto.fukuoka.jp
saigawa.fukuoka.jp
sasaguri.fukuoka.jp
shingu.fukuoka.jp
shinyoshitomi.fukuoka.jp
shonai.fukuoka.jp
soeda.fukuoka.jp
sue.fukuoka.jp
tachiarai.fukuoka.jp
tagawa.fukuoka.jp
takata.fukuoka.jp
toho.fukuoka.jp
toyotsu.fukuoka.jp
tsuiki.fukuoka.jp
ukiha.fukuoka.jp
umi.fukuoka.jp
usui.fukuoka.jp
yamada.fukuoka.jp
yame.fukuoka.jp
yanagawa.fukuoka.jp
yukuhashi.fukuoka.jp
aizubange.fukushima.jp
aizumisato.fukushima.jp
aizuwakamatsu.fukushima.jp
asakawa.fukushima.jp
bandai.fukushima.jp
date.fukushima.jp
fukushima.fukushima.jp
furudono.fukushima.jp
futaba.fukushima.jp
hanawa.fukushima.jp
higashi.fukushima.jp
hirata.fukushima.jp
hirono.fukushima.jp
iitate.fukushima.jp
inawashiro.fukushima.jp
ishikawa.fukushima.jp
iwaki.fukushima.jp
izumizaki.fukushima.jp
kagamiishi.fukushima.jp
kaneyama.fukushima.jp
kawamata.fukushima.jp
kitakata.fukushima.jp
kitashiobara.fukushima.jp
koori.fukushima.jp
koriyama.fukushima.jp
kunimi.fukushima.jp
miharu.fukushima.jp
mishima.fukushima.jp
namie.fukushima.jp
nango.fukushima.jp
nishiaizu.fukushima.jp
nishigo.fukushima.jp
okuma.fukushima.jp
omotego.fukushima.jp
ono.fukushima.jp
otama.fukushima.jp
samegawa.fukushima.jp
shimogo.fukushima.jp
shirakawa.fukushima.jp
showa.fukushima.jp
soma.fukushima.jp
sukagawa.fukushima.jp
taishin.fukushima.jp
tamakawa.fukushima.jp
tanagura.fukushima.jp
tenei.fukushima.jp
yabuki.fukushima.jp
yamato.fukushima.jp
yamatsuri.fukushima.jp
yanaizu.fukushima.jp
yugawa.fukushima.jp
anpachi.gifu.jp
ena.gifu.jp
gifu.gifu.jp
ginan.gifu.jp
godo.gifu.jp
gujo.gifu.jp
hashima.gifu.jp
hichiso.gifu.jp
hida.gifu.jp
higashishirakawa.gifu.jp
ibigawa.gifu.jp
ikeda.gifu.jp
kakamigahara.gifu.jp
kani.gifu.jp
kasahara.gifu.jp
kasamatsu.gifu.jp
kawaue.gifu.jp
kitagata.gifu.jp
mino.gifu.jp
minokamo.gifu.jp
mitake.gifu.jp
mizunami.gifu.jp
motosu.gifu.jp
nakatsugawa.gifu.jp
ogaki.gifu.jp
sakahogi.gifu.jp
seki.gifu.jp
sekigahara.gifu.jp
shirakawa.gifu.jp
tajimi.gifu.jp
takayama.gifu.jp
tarui.gifu.jp
toki.gifu.jp
tomika.gifu.jp
wanouchi.gifu.jp
yamagata.gifu.jp
yaotsu.gifu.jp
yoro.gifu.jp
annaka.gunma.jp
chiyoda.gunma.jp
fujioka.gunma.jp
higashiagatsuma.gunma.jp
isesaki.gunma.jp
itakura.gunma.jp
kanna.gunma.jp
kanra.gunma.jp
katashina.gunma.jp
kawaba.gunma.jp
kiryu.gunma.jp
kusatsu.gunma.jp
maebashi.gunma.jp
meiwa.gunma.jp
midori.gunma.jp
minakami.gunma.jp
naganohara.gunma.jp
nakanojo.gunma.jp
nanmoku.gunma.jp
numata.gunma.jp
oizumi.gunma.jp
ora.gunma.jp
ota.gunma.jp
shibukawa.gunma.jp
shimonita.gunma.jp
shinto.gunma.jp
showa.gunma.jp
takasaki.gunma.jp
takayama.gunma.jp
tamamura.gunma.jp
tatebayashi.gunma.jp
tomioka.gunma.jp
tsukiyono.gunma.jp
tsumagoi.gunma.jp
ueno.gunma.jp
yoshioka.gunma.jp
asaminami.hiroshima.jp
daiwa.hiroshima.jp
etajima.hiroshima.jp
fuchu.hiroshima.jp
fukuyama.hiroshima.jp
hatsukaichi.hiroshima.jp
higashihiroshima.hiroshima.jp
hongo.hiroshima.jp
jinsekikogen.hiroshima.jp
kaita.hiroshima.jp
kui.hiroshima.jp
kumano.hiroshima.jp
kure.hiroshima.jp
mihara.hiroshima.jp
miyoshi.hiroshima.jp
naka.hiroshima.jp
onomichi.hiroshima.jp
osakikamijima.hiroshima.jp
otake.hiroshima.jp
saka.hiroshima.jp
sera.hiroshima.jp
seranishi.hiroshima.jp
shinichi.hiroshima.jp
shobara.hiroshima.jp
takehara.hiroshima.jp
abashiri.hokkaido.jp
abira.hokkaido.jp
aibetsu.hokkaido.jp
akabira.hokkaido.jp
akkeshi.hokkaido.jp
asahikawa.hokkaido.jp
ashibetsu.hokkaido.jp
ashoro.hokkaido.jp
assabu.hokkaido.jp
atsuma.hokkaido.jp
bibai.hokkaido.jp
biei.hokkaido.jp
bifuka.hokkaido.jp
bihoro.hokkaido.jp
biratori.hokkaido.jp
chippubetsu.hokkaido.jp
chitose.hokkaido.jp
date.hokkaido.jp
ebetsu.hokkaido.jp
embetsu.hokkaido.jp
eniwa.hokkaido.jp
erimo.hokkaido.jp
esan.hokkaido.jp
esashi.hokkaido.jp
fukagawa.hokkaido.jp
fukushima.hokkaido.jp
furano.hokkaido.jp
furubira.hokkaido.jp
haboro.hokkaido.jp
hakodate.hokkaido.jp
hamatonbetsu.hokkaido.jp
hidaka.hokkaido.jp
higashikagura.hokkaido.jp
higashikawa.hokkaido.jp
hiroo.hokkaido.jp
hokuryu.hokkaido.jp
hokuto.hokkaido.jp
honbetsu.hokkaido.jp
horokanai.hokkaido.jp
horonobe.hokkaido.jp
ikeda.hokkaido.jp
imakane.hokkaido.jp
ishikari.hokkaido.jp
iwamizawa.hokkaido.jp
iwanai.hokkaido.jp
kamifurano.hokkaido.jp
kamikawa.hokkaido.jp
kamishihoro.hokkaido.jp
kamisunagawa.hokkaido.jp
kamoenai.hokkaido.jp
kayabe.hokkaido.jp
kembuchi.hokkaido.jp
kikonai.hokkaido.jp
kimobetsu.hokkaido.jp
kitahiroshima.hokkaido.jp
kitami.hokkaido.jp
kiyosato.hokkaido.jp
koshimizu.hokkaido.jp
kunneppu.hokkaido.jp
kuriyama.hokkaido.jp
kuromatsunai.hokkaido.jp
kushiro.hokkaido.jp
kutchan.hokkaido.jp
kyowa.hokkaido.jp
mashike.hokkaido.jp
matsumae.hokkaido.jp
mikasa.hokkaido.jp
minamifurano.hokkaido.jp
mombetsu.hokkaido.jp
moseushi.hokkaido.jp
mukawa.hokkaido.jp
muroran.hokkaido.jp
naie.hokkaido.jp
nakagawa.hokkaido.jp
nakasatsunai.hokkaido.jp
nakatombetsu.hokkaido.jp
nanae.hokkaido.jp
nanporo.hokkaido.jp
nayoro.hokkaido.jp
nemuro.hokkaido.jp
niikappu.hokkaido.jp
niki.hokkaido.jp
nishiokoppe.hokkaido.jp
noboribetsu.hokkaido.jp
numata.hokkaido.jp
obihiro.hokkaido.jp
obira.hokkaido.jp
oketo.hokkaido.jp
okoppe.hokkaido.jp
otaru.hokkaido.jp
otobe.hokkaido.jp
otofuke.hokkaido.jp
otoineppu.hokkaido.jp
oumu.hokkaido.jp
ozora.hokkaido.jp
pippu.hokkaido.jp
rankoshi.hokkaido.jp
rebun.hokkaido.jp
rikubetsu.hokkaido.jp
rishiri.hokkaido.jp
rishirifuji.hokkaido.jp
saroma.hokkaido.jp
sarufutsu.hokkaido.jp
shakotan.hokkaido.jp
shari.hokkaido.jp
shibecha.hokkaido.jp
shibetsu.hokkaido.jp
shikabe.hokkaido.jp
shikaoi.hokkaido.jp
shimamaki.hokkaido.jp
shimizu.hokkaido.jp
shimokawa.hokkaido.jp
shinshinotsu.hokkaido.jp
shintoku.hokkaido.jp
shiranuka.hokkaido.jp
shiraoi.hokkaido.jp
shiriuchi.hokkaido.jp
sobetsu.hokkaido.jp
sunagawa.hokkaido.jp
taiki.hokkaido.jp
takasu.hokkaido.jp
takikawa.hokkaido.jp
takinoue.hokkaido.jp
teshikaga.hokkaido.jp
tobetsu.hokkaido.jp
tohma.hokkaido.jp
tomakomai.hokkaido.jp
tomari.hokkaido.jp
toya.hokkaido.jp
toyako.hokkaido.jp
toyotomi.hokkaido.jp
toyoura.hokkaido.jp
tsubetsu.hokkaido.jp
tsukigata.hokkaido.jp
urakawa.hokkaido.jp
urausu.hokkaido.jp
uryu.hokkaido.jp
utashinai.hokkaido.jp
wakkanai.hokkaido.jp
wassamu.hokkaido.jp
yakumo.hokkaido.jp
yoichi.hokkaido.jp
aioi.hyogo.jp
akashi.hyogo.jp
ako.hyogo.jp
amagasaki.hyogo.jp
aogaki.hyogo.jp
asago.hyogo.jp
ashiya.hyogo.jp
awaji.hyogo.jp
fukusaki.hyogo.jp
goshiki.hyogo.jp
harima.hyogo.jp
himeji.hyogo.jp
ichikawa.hyogo.jp
inagawa.hyogo.jp
itami.hyogo.jp
kakogawa.hyogo.jp
kamigori.hyogo.jp
kamikawa.hyogo.jp
kasai.hyogo.jp
kasuga.hyogo.jp
kawanishi.hyogo.jp
miki.hyogo.jp
minamiawaji.hyogo.jp
nishinomiya.hyogo.jp
nishiwaki.hyogo.jp
ono.hyogo.jp
sanda.hyogo.jp
sannan.hyogo.jp
sasayama.hyogo.jp
sayo.hyogo.jp
shingu.hyogo.jp
shinonsen.hyogo.jp
shiso.hyogo.jp
sumoto.hyogo.jp
taishi.hyogo.jp
taka.hyogo.jp
takarazuka.hyogo.jp
takasago.hyogo.jp
takino.hyogo.jp
tamba.hyogo.jp
tatsuno.hyogo.jp
toyooka.hyogo.jp
yabu.hyogo.jp
yashiro.hyogo.jp
yoka.hyogo.jp
yokawa.hyogo.jp
ami.ibaraki.jp
asahi.ibaraki.jp
bando.ibaraki.jp
chikusei.ibaraki.jp
daigo.ibaraki.jp
fujishiro.ibaraki.jp
hitachi.ibaraki.jp
hitachinaka.ibaraki.jp
hitachiomiya.ibaraki.jp
hitachiota.ibaraki.jp
ibaraki.ibaraki.jp
ina.ibaraki.jp
inashiki.ibaraki.jp
itako.ibaraki.jp
iwama.ibaraki.jp
joso.ibaraki.jp
kamisu.ibaraki.jp
kasama.ibaraki.jp
kashima.ibaraki.jp
kasumigaura.ibaraki.jp
koga.ibaraki.jp
miho.ibaraki.jp
mito.ibaraki.jp
moriya.ibaraki.jp
naka.ibaraki.jp
namegata.ibaraki.jp
oarai.ibaraki.jp
ogawa.ibaraki.jp
omitama.ibaraki.jp
ryugasaki.ibaraki.jp
sakai.ibaraki.jp
sakuragawa.ibaraki.jp
shimodate.ibaraki.jp
shimotsuma.ibaraki.jp
shirosato.ibaraki.jp
sowa.ibaraki.jp
suifu.ibaraki.jp
takahagi.ibaraki.jp
tamatsukuri.ibaraki.jp
tokai.ibaraki.jp
tomobe.ibaraki.jp
tone.ibaraki.jp
toride.ibaraki.jp
tsuchiura.ibaraki.jp
tsukuba.ibaraki.jp
uchihara.ibaraki.jp
ushiku.ibaraki.jp
yachiyo.ibaraki.jp
yamagata.ibaraki.jp
yawara.ibaraki.jp
yuki.ibaraki.jp
anamizu.ishikawa.jp
hakui.ishikawa.jp
hakusan.ishikawa.jp
kaga.ishikawa.jp
kahoku.ishikawa.jp
kanazawa.ishikawa.jp
kawakita.ishikawa.jp
komatsu.ishikawa.jp
nakanoto.ishikawa.jp
nanao.ishikawa.jp
nomi.ishikawa.jp
nonoichi.ishikawa.jp
noto.ishikawa.jp
shika.ishikawa.jp
suzu.ishikawa.jp
tsubata.ishikawa.jp
tsurugi.ishikawa.jp
uchinada.ishikawa.jp
wajima.ishikawa.jp
fudai.iwate.jp
fujisawa.iwate.jp
hanamaki.iwate.jp
hiraizumi.iwate.jp
hirono.iwate.jp
ichinohe.iwate.jp
ichinoseki.iwate.jp
iwaizumi.iwate.jp
iwate.iwate.jp
joboji.iwate.jp
kamaishi.iwate.jp
kanegasaki.iwate.jp
karumai.iwate.jp
kawai.iwate.jp
kitakami.iwate.jp
kuji.iwate.jp
kunohe.iwate.jp
kuzumaki.iwate.jp
miyako.iwate.jp
mizusawa.iwate.jp
morioka.iwate.jp
ninohe.iwate.jp
noda.iwate.jp
ofunato.iwate.jp
oshu.iwate.jp
otsuchi.iwate.jp
rikuzentakata.iwate.jp
shiwa.iwate.jp
shizukuishi.iwate.jp
sumita.iwate.jp
tanohata.iwate.jp
tono.iwate.jp
yahaba.iwate.jp
yamada.iwate.jp
ayagawa.kagawa.jp
higashikagawa.kagawa.jp
kanonji.kagawa.jp
kotohira.kagawa.jp
manno.kagawa.jp
marugame.kagawa.jp
mitoyo.kagawa.jp
naoshima.kagawa.jp
sanuki.kagawa.jp
tadotsu.kagawa.jp
takamatsu.kagawa.jp
tonosho.kagawa.jp
uchinomi.kagawa.jp
utazu.kagawa.jp
zentsuji.kagawa.jp
akune.kagoshima.jp
amami.kagoshima.jp
hioki.kagoshima.jp
isa.kagoshima.jp
isen.kagoshima.jp
izumi.kagoshima.jp
kagoshima.kagoshima.jp
kanoya.kagoshima.jp
kawanabe.kagoshima.jp
kinko.kagoshima.jp
kouyama.kagoshima.jp
makurazaki.kagoshima.jp
matsumoto.kagoshima.jp
minamitane.kagoshima.jp
nakatane.kagoshima.jp
nishinoomote.kagoshima.jp
satsumasendai.kagoshima.jp
soo.kagoshima.jp
tarumizu.kagoshima.jp
yusui.kagoshima.jp
aikawa.kanagawa.jp
atsugi.kanagawa.jp
ayase.kanagawa.jp
chigasaki.kanagawa.jp
ebina.kanagawa.jp
fujisawa.kanagawa.jp
hadano.kanagawa.jp
hakone.kanagawa.jp
hiratsuka.kanagawa.jp
isehara.kanagawa.jp
kaisei.kanagawa.jp
kamakura.kanagawa.jp
kiyokawa.kanagawa.jp
matsuda.kanagawa.jp
minamiashigara.kanagawa.jp
miura.kanagawa.jp
nakai.kanagawa.jp
ninomiya.kanagawa.jp
odawara.kanagawa.jp
oi.kanagawa.jp
oiso.kanagawa.jp
sagamihara.kanagawa.jp
samukawa.kanagawa.jp
tsukui.kanagawa.jp
yamakita.kanagawa.jp
yamato.kanagawa.jp
yokosuka.kanagawa.jp
yugawara.kanagawa.jp
zama.kanagawa.jp
zushi.kanagawa.jp
aki.kochi.jp
geisei.kochi.jp
hidaka.kochi.jp
higashitsuno.kochi.jp
ino.kochi.jp
kagami.kochi.jp
kami.kochi.jp
kitagawa.kochi.jp
kochi.kochi.jp
mihara.kochi.jp
motoyama.kochi.jp
muroto.kochi.jp
nahari.kochi.jp
nakamura.kochi.jp
nankoku.kochi.jp
nishitosa.kochi.jp
niyodogawa.kochi.jp
ochi.kochi.jp
okawa.kochi.jp
otoyo.kochi.jp
otsuki.kochi.jp
sakawa.kochi.jp
sukumo.kochi.jp
susaki.kochi.jp
tosa.kochi.jp
tosashimizu.kochi.jp
toyo.kochi.jp
tsuno.kochi.jp
umaji.kochi.jp
yasuda.kochi.jp
yusuhara.kochi.jp
amakusa.kumamoto.jp
arao.kumamoto.jp
aso.kumamoto.jp
choyo.kumamoto.jp
gyokuto.kumamoto.jp
kamiamakusa.kumamoto.jp
kikuchi.kumamoto.jp
kumamoto.kumamoto.jp
mashiki.kumamoto.jp
mifune.kumamoto.jp
minamata.kumamoto.jp
minamioguni.kumamoto.jp
nagasu.kumamoto.jp
nishihara.kumamoto.jp
oguni.kumamoto.jp
ozu.kumamoto.jp
sumoto.kumamoto.jp
takamori.kumamoto.jp
uki.kumamoto.jp
uto.kumamoto.jp
yamaga.kumamoto.jp
yamato.kumamoto.jp
yatsushiro.kumamoto.jp
ayabe.kyoto.jp
fukuchiyama.kyoto.jp
higashiyama.kyoto.jp
ide.kyoto.jp
ine.kyoto.jp
joyo.kyoto.jp
kameoka.kyoto.jp
kamo.kyoto.jp
kita.kyoto.jp
kizu.kyoto.jp
kumiyama.kyoto.jp
kyotamba.kyoto.jp
kyotanabe.kyoto.jp
kyotango.kyoto.jp
maizuru.kyoto.jp
minami.kyoto.jp
minamiyamashiro.kyoto.jp
miyazu.kyoto.jp
muko.kyoto.jp
nagaokakyo.kyoto.jp
nakagyo.kyoto.jp
nantan.kyoto.jp
oyamazaki.kyoto.jp
sakyo.kyoto.jp
seika.kyoto.jp
tanabe.kyoto.jp
uji.kyoto.jp
ujitawara.kyoto.jp
wazuka.kyoto.jp
yamashina.kyoto.jp
yawata.kyoto.jp
asahi.mie.jp
inabe.mie.jp
ise.mie.jp
kameyama.mie.jp
kawagoe.mie.jp
kiho.mie.jp
kisosaki.mie.jp
kiwa.mie.jp
komono.mie.jp
kumano.mie.jp
kuwana.mie.jp
matsusaka.mie.jp
meiwa.mie.jp
mihama.mie.jp
minamiise.mie.jp
misugi.mie.jp
miyama.mie.jp
nabari.mie.jp
shima.mie.jp
suzuka.mie.jp
tado.mie.jp
taiki.mie.jp
taki.mie.jp
tamaki.mie.jp
toba.mie.jp
tsu.mie.jp
udono.mie.jp
ureshino.mie.jp
watarai.mie.jp
yokkaichi.mie.jp
furukawa.miyagi.jp
higashimatsushima.miyagi.jp
ishinomaki.miyagi.jp
iwanuma.miyagi.jp
kakuda.miyagi.jp
kami.miyagi.jp
kawasaki.miyagi.jp
marumori.miyagi.jp
matsushima.miyagi.jp
minamisanriku.miyagi.jp
misato.miyagi.jp
murata.miyagi.jp
natori.miyagi.jp
ogawara.miyagi.jp
ohira.miyagi.jp
onagawa.miyagi.jp
osaki.miyagi.jp
rifu.miyagi.jp
semine.miyagi.jp
shibata.miyagi.jp
shichikashuku.miyagi.jp
shikama.miyagi.jp
shiogama.miyagi.jp
shiroishi.miyagi.jp
tagajo.miyagi.jp
taiwa.miyagi.jp
tome.miyagi.jp
tomiya.miyagi.jp
wakuya.miyagi.jp
watari.miyagi.jp
yamamoto.miyagi.jp
zao.miyagi.jp
aya.miyazaki.jp
ebino.miyazaki.jp
gokase.miyazaki.jp
hyuga.miyazaki.jp
kadogawa.miyazaki.jp
kawaminami.miyazaki.jp
kijo.miyazaki.jp
kitagawa.miyazaki.jp
kitakata.miyazaki.jp
kitaura.miyazaki.jp
kobayashi.miyazaki.jp
kunitomi.miyazaki.jp
kushima.miyazaki.jp
mimata.miyazaki.jp
miyakonojo.miyazaki.jp
miyazaki.miyazaki.jp
morotsuka.miyazaki.jp
nichinan.miyazaki.jp
nishimera.miyazaki.jp
nobeoka.miyazaki.jp
saito.miyazaki.jp
shiiba.miyazaki.jp
shintomi.miyazaki.jp
takaharu.miyazaki.jp
takanabe.miyazaki.jp
takazaki.miyazaki.jp
tsuno.miyazaki.jp
achi.nagano.jp
agematsu.nagano.jp
anan.nagano.jp
aoki.nagano.jp
asahi.nagano.jp
azumino.nagano.jp
chikuhoku.nagano.jp
chikuma.nagano.jp
chino.nagano.jp
fujimi.nagano.jp
hakuba.nagano.jp
hara.nagano.jp
hiraya.nagano.jp
iida.nagano.jp
iijima.nagano.jp
iiyama.nagano.jp
iizuna.nagano.jp
ikeda.nagano.jp
ikusaka.nagano.jp
ina.nagano.jp
karuizawa.nagano.jp
kawakami.nagano.jp
kiso.nagano.jp
kisofukushima.nagano.jp
kitaaiki.nagano.jp
komagane.nagano.jp
komoro.nagano.jp
matsukawa.nagano.jp
matsumoto.nagano.jp
miasa.nagano.jp
minamiaiki.nagano.jp
minamimaki.nagano.jp
minamiminowa.nagano.jp
minowa.nagano.jp
miyada.nagano.jp
miyota.nagano.jp
mochizuki.nagano.jp
nagano.nagano.jp
nagawa.nagano.jp
nagiso.nagano.jp
nakagawa.nagano.jp
nakano.nagano.jp
nozawaonsen.nagano.jp
obuse.nagano.jp
ogawa.nagano.jp
okaya.nagano.jp
omachi.nagano.jp
omi.nagano.jp
ookuwa.nagano.jp
ooshika.nagano.jp
otaki.nagano.jp
otari.nagano.jp
sakae.nagano.jp
sakaki.nagano.jp
saku.nagano.jp
sakuho.nagano.jp
shimosuwa.nagano.jp
shinanomachi.nagano.jp
shiojiri.nagano.jp
suwa.nagano.jp
suzaka.nagano.jp
takagi.nagano.jp
takamori.nagano.jp
takayama.nagano.jp
tateshina.nagano.jp
tatsuno.nagano.jp
togakushi.nagano.jp
togura.nagano.jp
tomi.nagano.jp
ueda.nagano.jp
wada.nagano.jp
yamagata.nagano.jp
yamanouchi.nagano.jp
yasaka.nagano.jp
yasuoka.nagano.jp
chijiwa.nagasaki.jp
futsu.nagasaki.jp
goto.nagasaki.jp
hasami.nagasaki.jp
hirado.nagasaki.jp
iki.nagasaki.jp
isahaya.nagasaki.jp
kawatana.nagasaki.jp
kuchinotsu.nagasaki.jp
matsuura.nagasaki.jp
nagasaki.nagasaki.jp
obama.nagasaki.jp
omura.nagasaki.jp
oseto.nagasaki.jp
saikai.nagasaki.jp
sasebo.nagasaki.jp
seihi.nagasaki.jp
shimabara.nagasaki.jp
shinkamigoto.nagasaki.jp
togitsu.nagasaki.jp
tsushima.nagasaki.jp
unzen.nagasaki.jp
ando.nara.jp
gose.nara.jp
heguri.nara.jp
higashiyoshino.nara.jp
ikaruga.nara.jp
ikoma.nara.jp
kamikitayama.nara.jp
kanmaki.nara.jp
kashiba.nara.jp
kashihara.nara.jp
katsuragi.nara.jp
kawai.nara.jp
kawakami.nara.jp
kawanishi.nara.jp
koryo.nara.jp
kurotaki.nara.jp
mitsue.nara.jp
miyake.nara.jp
nara.nara.jp
nosegawa.nara.jp
oji.nara.jp
ouda.nara.jp
oyodo.nara.jp
sakurai.nara.jp
sango.nara.jp
shimoichi.nara.jp
shimokitayama.nara.jp
shinjo.nara.jp
soni.nara.jp
takatori.nara.jp
tawaramoto.nara.jp
tenkawa.nara.jp
tenri.nara.jp
uda.nara.jp
yamatokoriyama.nara.jp
yamatotakada.nara.jp
yamazoe.nara.jp
yoshino.nara.jp
aga.niigata.jp
agano.niigata.jp
gosen.niigata.jp
itoigawa.niigata.jp
izumozaki.niigata.jp
joetsu.niigata.jp
kamo.niigata.jp
kariwa.niigata.jp
kashiwazaki.niigata.jp
minamiuonuma.niigata.jp
mitsuke.niigata.jp
muika.niigata.jp
murakami.niigata.jp
myoko.niigata.jp
nagaoka.niigata.jp
niigata.niigata.jp
ojiya.niigata.jp
omi.niigata.jp
sado.niigata.jp
sanjo.niigata.jp
seiro.niigata.jp
seirou.niigata.jp
sekikawa.niigata.jp
shibata.niigata.jp
tagami.niigata.jp
tainai.niigata.jp
tochio.niigata.jp
tokamachi.niigata.jp
tsubame.niigata.jp
tsunan.niigata.jp
uonuma.niigata.jp
yahiko.niigata.jp
yoita.niigata.jp
yuzawa.niigata.jp
beppu.oita.jp
bungoono.oita.jp
bungotakada.oita.jp
hasama.oita.jp
hiji.oita.jp
himeshima.oita.jp
hita.oita.jp
kamitsue.oita.jp
kokonoe.oita.jp
kuju.oita.jp
kunisaki.oita.jp
kusu.oita.jp
oita.oita.jp
saiki.oita.jp
taketa.oita.jp
tsukumi.oita.jp
usa.oita.jp
usuki.oita.jp
yufu.oita.jp
akaiwa.okayama.jp
asakuchi.okayama.jp
bizen.okayama.jp
hayashima.okayama.jp
ibara.okayama.jp
kagamino.okayama.jp
kasaoka.okayama.jp
kibichuo.okayama.jp
kumenan.okayama.jp
kurashiki.okayama.jp
maniwa.okayama.jp
misaki.okayama.jp
nagi.okayama.jp
niimi.okayama.jp
nishiawakura.okayama.jp
okayama.okayama.jp
satosho.okayama.jp
setouchi.okayama.jp
shinjo.okayama.jp
shoo.okayama.jp
soja.okayama.jp
takahashi.okayama.jp
tamano.okayama.jp
tsuyama.okayama.jp
wake.okayama.jp
yakage.okayama.jp
aguni.okinawa.jp
ginowan.okinawa.jp
ginoza.okinawa.jp
gushikami.okinawa.jp
haebaru.okinawa.jp
higashi.okinawa.jp
hirara.okinawa.jp
iheya.okinawa.jp
ishigaki.okinawa.jp
ishikawa.okinawa.jp
itoman.okinawa.jp
izena.okinawa.jp
kadena.okinawa.jp
kin.okinawa.jp
kitadaito.okinawa.jp
kitanakagusuku.okinawa.jp
kumejima.okinawa.jp
kunigami.okinawa.jp
minamidaito.okinawa.jp
motobu.okinawa.jp
nago.okinawa.jp
naha.okinawa.jp
nakagusuku.okinawa.jp
nakijin.okinawa.jp
nanjo.okinawa.jp
nishihara.okinawa.jp
ogimi.okinawa.jp
okinawa.okinawa.jp
onna.okinawa.jp
shimoji.okinawa.jp
taketomi.okinawa.jp
tarama.okinawa.jp
tokashiki.okinawa.jp
tomigusuku.okinawa.jp
tonaki.okinawa.jp
urasoe.okinawa.jp
uruma.okinawa.jp
yaese.okinawa.jp
yomitan.okinawa.jp
yonabaru.okinawa.jp
yonaguni.okinawa.jp
zamami.okinawa.jp
abeno.osaka.jp
chihayaakasaka.osaka.jp
chuo.osaka.jp
daito.osaka.jp
fujiidera.osaka.jp
habikino.osaka.jp
hannan.osaka.jp
higashiosaka.osaka.jp
higashisumiyoshi.osaka.jp
higashiyodogawa.osaka.jp
hirakata.osaka.jp
ibaraki.osaka.jp
ikeda.osaka.jp
izumi.osaka.jp
izumiotsu.osaka.jp
izumisano.osaka.jp
kadoma.osaka.jp
kaizuka.osaka.jp
kanan.osaka.jp
kashiwara.osaka.jp
katano.osaka.jp
kawachinagano.osaka.jp
kishiwada.osaka.jp
kita.osaka.jp
kumatori.osaka.jp
matsubara.osaka.jp
minato.osaka.jp
minoh.osaka.jp
misaki.osaka.jp
moriguchi.osaka.jp
neyagawa.osaka.jp
nishi.osaka.jp
nose.osaka.jp
osakasayama.osaka.jp
sakai.osaka.jp
sayama.osaka.jp
sennan.osaka.jp
settsu.osaka.jp
shijonawate.osaka.jp
shimamoto.osaka.jp
suita.osaka.jp
tadaoka.osaka.jp
taishi.osaka.jp
tajiri.osaka.jp
takaishi.osaka.jp
takatsuki.osaka.jp
tondabayashi.osaka.jp
toyonaka.osaka.jp
toyono.osaka.jp
yao.osaka.jp
ariake.saga.jp
arita.saga.jp
fukudomi.saga.jp
genkai.saga.jp
hamatama.saga.jp
hizen.saga.jp
imari.saga.jp
kamimine.saga.jp
kanzaki.saga.jp
karatsu.saga.jp
kashima.saga.jp
kitagata.saga.jp
kitahata.saga.jp
kiyama.saga.jp
kouhoku.saga.jp
kyuragi.saga.jp
nishiarita.saga.jp
ogi.saga.jp
omachi.saga.jp
ouchi.saga.jp
saga.saga.jp
shiroishi.saga.jp
taku.saga.jp
tara.saga.jp
tosu.saga.jp
yoshinogari.saga.jp
arakawa.saitama.jp
asaka.saitama.jp
chichibu.saitama.jp
fujimi.saitama.jp
fujimino.saitama.jp
fukaya.saitama.jp
hanno.saitama.jp
hanyu.saitama.jp
hasuda.saitama.jp
hatogaya.saitama.jp
hatoyama.saitama.jp
hidaka.saitama.jp
higashichichibu.saitama.jp
higashimatsuyama.saitama.jp
honjo.saitama.jp
ina.saitama.jp
iruma.saitama.jp
iwatsuki.saitama.jp
kamiizumi.saitama.jp
kamikawa.saitama.jp
kamisato.saitama.jp
kasukabe.saitama.jp
kawagoe.saitama.jp
kawaguchi.saitama.jp
kawajima.saitama.jp
kazo.saitama.jp
kitamoto.saitama.jp
koshigaya.saitama.jp
kounosu.saitama.jp
kuki.saitama.jp
kumagaya.saitama.jp
matsubushi.saitama.jp
minano.saitama.jp
misato.saitama.jp
miyashiro.saitama.jp
miyoshi.saitama.jp
moroyama.saitama.jp
nagatoro.saitama.jp
namegawa.saitama.jp
niiza.saitama.jp
ogano.saitama.jp
ogawa.saitama.jp
ogose.saitama.jp
okegawa.saitama.jp
omiya.saitama.jp
otaki.saitama.jp
ranzan.saitama.jp
ryokami.saitama.jp
saitama.saitama.jp
sakado.saitama.jp
satte.saitama.jp
sayama.saitama.jp
shiki.saitama.jp
shiraoka.saitama.jp
soka.saitama.jp
sugito.saitama.jp
toda.saitama.jp
tokigawa.saitama.jp
tokorozawa.saitama.jp
tsurugashima.saitama.jp
urawa.saitama.jp
warabi.saitama.jp
yashio.saitama.jp
yokoze.saitama.jp
yono.saitama.jp
yorii.saitama.jp
yoshida.saitama.jp
yoshikawa.saitama.jp
yoshimi.saitama.jp
aisho.shiga.jp
gamo.shiga.jp
higashiomi.shiga.jp
hikone.shiga.jp
koka.shiga.jp
konan.shiga.jp
kosei.shiga.jp
koto.shiga.jp
kusatsu.shiga.jp
maibara.shiga.jp
moriyama.shiga.jp
nagahama.shiga.jp
nishiazai.shiga.jp
notogawa.shiga.jp
omihachiman.shiga.jp
otsu.shiga.jp
ritto.shiga.jp
ryuoh.shiga.jp
takashima.shiga.jp
takatsuki.shiga.jp
torahime.shiga.jp
toyosato.shiga.jp
yasu.shiga.jp
akagi.shimane.jp
ama.shimane.jp
gotsu.shimane.jp
hamada.shimane.jp
higashiizumo.shimane.jp
hikawa.shimane.jp
hikimi.shimane.jp
izumo.shimane.jp
kakinoki.shimane.jp
masuda.shimane.jp
matsue.shimane.jp
misato.shimane.jp
nishinoshima.shimane.jp
ohda.shimane.jp
okinoshima.shimane.jp
okuizumo.shimane.jp
shimane.shimane.jp
tamayu.shimane.jp
tsuwano.shimane.jp
unnan.shimane.jp
yakumo.shimane.jp
yasugi.shimane.jp
yatsuka.shimane.jp
arai.shizuoka.jp
atami.shizuoka.jp
fuji.shizuoka.jp
fujieda.shizuoka.jp
fujikawa.shizuoka.jp
fujinomiya.shizuoka.jp
fukuroi.shizuoka.jp
gotemba.shizuoka.jp
haibara.shizuoka.jp
hamamatsu.shizuoka.jp
higashiizu.shizuoka.jp
ito.shizuoka.jp
iwata.shizuoka.jp
izu.shizuoka.jp
izunokuni.shizuoka.jp
kakegawa.shizuoka.jp
kannami.shizuoka.jp
kawanehon.shizuoka.jp
kawazu.shizuoka.jp
kikugawa.shizuoka.jp
kosai.shizuoka.jp
makinohara.shizuoka.jp
matsuzaki.shizuoka.jp
minamiizu.shizuoka.jp
mishima.shizuoka.jp
morimachi.shizuoka.jp
nishiizu.shizuoka.jp
numazu.shizuoka.jp
omaezaki.shizuoka.jp
shimada.shizuoka.jp
shimizu.shizuoka.jp
shimoda.shizuoka.jp
shizuoka.shizuoka.jp
susono.shizuoka.jp
yaizu.shizuoka.jp
yoshida.shizuoka.jp
ashikaga.tochigi.jp
bato.tochigi.jp
haga.tochigi.jp
ichikai.tochigi.jp
iwafune.tochigi.jp
kaminokawa.tochigi.jp
kanuma.tochigi.jp
karasuyama.tochigi.jp
kuroiso.tochigi.jp
mashiko.tochigi.jp
mibu.tochigi.jp
moka.tochigi.jp
motegi.tochigi.jp
nasu.tochigi.jp
nasushiobara.tochigi.jp
nikko.tochigi.jp
nishikata.tochigi.jp
nogi.tochigi.jp
ohira.tochigi.jp
ohtawara.tochigi.jp
oyama.tochigi.jp
sakura.tochigi.jp
sano.tochigi.jp
shimotsuke.tochigi.jp
shioya.tochigi.jp
takanezawa.tochigi.jp
tochigi.tochigi.jp
tsuga.tochigi.jp
ujiie.tochigi.jp
utsunomiya.tochigi.jp
yaita.tochigi.jp
aizumi.tokushima.jp
anan.tokushima.jp
ichiba.tokushima.jp
itano.tokushima.jp
kainan.tokushima.jp
komatsushima.tokushima.jp
matsushige.tokushima.jp
mima.tokushima.jp
minami.tokushima.jp
miyoshi.tokushima.jp
mugi.tokushima.jp
nakagawa.tokushima.jp
naruto.tokushima.jp
sanagochi.tokushima.jp
shishikui.tokushima.jp
tokushima.tokushima.jp
wajiki.tokushima.jp
adachi.tokyo.jp
akiruno.tokyo.jp
akishima.tokyo.jp
aogashima.tokyo.jp
arakawa.tokyo.jp
bunkyo.tokyo.jp
chiyoda.tokyo.jp
chofu.tokyo.jp
chuo.tokyo.jp
edogawa.tokyo.jp
fuchu.tokyo.jp
fussa.tokyo.jp
hachijo.tokyo.jp
hachioji.tokyo.jp
hamura.tokyo.jp
higashikurume.tokyo.jp
higashimurayama.tokyo.jp
higashiyamato.tokyo.jp
hino.tokyo.jp
hinode.tokyo.jp
hinohara.tokyo.jp
inagi.tokyo.jp
itabashi.tokyo.jp
katsushika.tokyo.jp
kita.tokyo.jp
kiyose.tokyo.jp
kodaira.tokyo.jp
koganei.tokyo.jp
kokubunji.tokyo.jp
komae.tokyo.jp
koto.tokyo.jp
kouzushima.tokyo.jp
kunitachi.tokyo.jp
machida.tokyo.jp
meguro.tokyo.jp
minato.tokyo.jp
mitaka.tokyo.jp
mizuho.tokyo.jp
musashimurayama.tokyo.jp
musashino.tokyo.jp
nakano.tokyo.jp
nerima.tokyo.jp
ogasawara.tokyo.jp
okutama.tokyo.jp
ome.tokyo.jp
oshima.tokyo.jp
ota.tokyo.jp
setagaya.tokyo.jp
shibuya.tokyo.jp
shinagawa.tokyo.jp
shinjuku.tokyo.jp
suginami.tokyo.jp
sumida.tokyo.jp
tachikawa.tokyo.jp
taito.tokyo.jp
tama.tokyo.jp
toshima.tokyo.jp
chizu.tottori.jp
hino.tottori.jp
kawahara.tottori.jp
koge.tottori.jp
kotoura.tottori.jp
misasa.tottori.jp
nanbu.tottori.jp
nichinan.tottori.jp
sakaiminato.tottori.jp
tottori.tottori.jp
wakasa.tottori.jp
yazu.tottori.jp
yonago.tottori.jp
asahi.toyama.jp
fuchu.toyama.jp
fukumitsu.toyama.jp
funahashi.toyama.jp
himi.toyama.jp
imizu.toyama.jp
inami.toyama.jp
johana.toyama.jp
kamiichi.toyama.jp
kurobe.toyama.jp
nakaniikawa.toyama.jp
namerikawa.toyama.jp
nanto.toyama.jp
nyuzen.toyama.jp
oyabe.toyama.jp
taira.toyama.jp
takaoka.toyama.jp
tateyama.toyama.jp
toga.toyama.jp
tonami.toyama.jp
toyama.toyama.jp
unazuki.toyama.jp
uozu.toyama.jp
yamada.toyama.jp
arida.wakayama.jp
aridagawa.wakayama.jp
gobo.wakayama.jp
hashimoto.wakayama.jp
hidaka.wakayama.jp
hirogawa.wakayama.jp
inami.wakayama.jp
iwade.wakayama.jp
kainan.wakayama.jp
kamitonda.wakayama.jp
katsuragi.wakayama.jp
kimino.wakayama.jp
kinokawa.wakayama.jp
kitayama.wakayama.jp
koya.wakayama.jp
koza.wakayama.jp
kozagawa.wakayama.jp
kudoyama.wakayama.jp
kushimoto.wakayama.jp
mihama.wakayama.jp
misato.wakayama.jp
nachikatsuura.wakayama.jp
shingu.wakayama.jp
shirahama.wakayama.jp
taiji.wakayama.jp
tanabe.wakayama.jp
wakayama.wakayama.jp
yuasa.wakayama.jp
yura.wakayama.jp
asahi.yamagata.jp
funagata.yamagata.jp
higashine.yamagata.jp
iide.yamagata.jp
kahoku.yamagata.jp
kaminoyama.yamagata.jp
kaneyama.yamagata.jp
kawanishi.yamagata.jp
mamurogawa.yamagata.jp
mikawa.yamagata.jp
murayama.yamagata.jp
nagai.yamagata.jp
nakayama.yamagata.jp
nanyo.yamagata.jp
nishikawa.yamagata.jp
obanazawa.yamagata.jp
oe.yamagata.jp
oguni.yamagata.jp
ohkura.yamagata.jp
oishida.yamagata.jp
sagae.yamagata.jp
sakata.yamagata.jp
sakegawa.yamagata.jp
shinjo.yamagata.jp
shirataka.yamagata.jp
shonai.yamagata.jp
takahata.yamagata.jp
tendo.yamagata.jp
tozawa.yamagata.jp
tsuruoka.yamagata.jp
yamagata.yamagata.jp
yamanobe.yamagata.jp
yonezawa.yamagata.jp
yuza.yamagata.jp
abu.yamaguchi.jp
hagi.yamaguchi.jp
hikari.yamaguchi.jp
hofu.yamaguchi.jp
iwakuni.yamaguchi.jp
kudamatsu.yamaguchi.jp
mitou.yamaguchi.jp
nagato.yamaguchi.jp
oshima.yamaguchi.jp
shimonoseki.yamaguchi.jp
shunan.yamaguchi.jp
tabuse.yamaguchi.jp
tokuyama.yamaguchi.jp
toyota.yamaguchi.jp
ube.yamaguchi.jp
yuu.yamaguchi.jp
chuo.yamanashi.jp
doshi.yamanashi.jp
fuefuki.yamanashi.jp
fujikawa.yamanashi.jp
fujikawaguchiko.yamanashi.jp
fujiyoshida.yamanashi.jp
hayakawa.yamanashi.jp
hokuto.yamanashi.jp
ichikawamisato.yamanashi.jp
kai.yamanashi.jp
kofu.yamanashi.jp
koshu.yamanashi.jp
kosuge.yamanashi.jp
minami-alps.yamanashi.jp
minobu.yamanashi.jp
nakamichi.yamanashi.jp
nanbu.yamanashi.jp
narusawa.yamanashi.jp
nirasaki.yamanashi.jp
nishikatsura.yamanashi.jp
oshino.yamanashi.jp
otsuki.yamanashi.jp
showa.yamanashi.jp
tabayama.yamanashi.jp
tsuru.yamanashi.jp
uenohara.yamanashi.jp
yamanakako.yamanashi.jp
yamanashi.yamanashi.jp

// ke : http://www.kenic.or.ke/index.php?option=com_content&task=view&id=117&Itemid=145
*.ke

// kg : http://www.domain.kg/dmn_n.html
kg
org.kg
net.kg
com.kg
edu.kg
gov.kg
mil.kg

// kh : http://www.mptc.gov.kh/dns_registration.htm
*.kh

// ki : http://www.ki/dns/index.html
ki
edu.ki
biz.ki
net.ki
org.ki
gov.ki
info.ki
com.ki

// km : https://en.wikipedia.org/wiki/.km
// http://www.domaine.km/documents/charte.doc
km
org.km
nom.km
gov.km
prd.km
tm.km
edu.km
mil.km
ass.km
com.km
// These are only mentioned as proposed suggestions at domaine.km, but
// https://en.wikipedia.org/wiki/.km says they're available for registration:
coop.km
asso.km
presse.km
medecin.km
notaires.km
pharmaciens.km
veterinaire.km
gouv.km

// kn : https://en.wikipedia.org/wiki/.kn
// http://www.dot.kn/domainRules.html
kn
net.kn
org.kn
edu.kn
gov.kn

// kp : http://www.kcce.kp/en_index.php
kp
com.kp
edu.kp
gov.kp
org.kp
rep.kp
tra.kp

// kr : https://en.wikipedia.org/wiki/.kr
// see also: http://domain.nida.or.kr/eng/registration.jsp
kr
ac.kr
co.kr
es.kr
go.kr
hs.kr
kg.kr
mil.kr
ms.kr
ne.kr
or.kr
pe.kr
re.kr
sc.kr
// kr geographical names
busan.kr
chungbuk.kr
chungnam.kr
daegu.kr
daejeon.kr
gangwon.kr
gwangju.kr
gyeongbuk.kr
gyeonggi.kr
gyeongnam.kr
incheon.kr
jeju.kr
jeonbuk.kr
jeonnam.kr
seoul.kr
ulsan.kr

// kw : https://en.wikipedia.org/wiki/.kw
*.kw

// ky : http://www.icta.ky/da_ky_reg_dom.php
// Confirmed by registry <kysupport@perimeterusa.com> 2008-06-17
ky
edu.ky
gov.ky
com.ky
org.ky
net.ky

// kz : https://en.wikipedia.org/wiki/.kz
// see also: http://www.nic.kz/rules/index.jsp
kz
org.kz
edu.kz
net.kz
gov.kz
mil.kz
com.kz

// la : https://en.wikipedia.org/wiki/.la
// Submitted by registry <gavin.brown@nic.la>
la
int.la
net.la
info.la
edu.la
gov.la
per.la
com.la
org.la

// lb : https://en.wikipedia.org/wiki/.lb
// Submitted by registry <randy@psg.com>
lb
com.lb
edu.lb
gov.lb
net.lb
org.lb

// lc : https://en.wikipedia.org/wiki/.lc
// see also: http://www.nic.lc/rules.htm
lc
com.lc
net.lc
co.lc
org.lc
edu.lc
gov.lc

// li : https://en.wikipedia.org/wiki/.li
li

// lk : http://www.nic.lk/seclevpr.html
lk
gov.lk
sch.lk
net.lk
int.lk
com.lk
org.lk
edu.lk
ngo.lk
soc.lk
web.lk
ltd.lk
assn.lk
grp.lk
hotel.lk
ac.lk

// lr : http://psg.com/dns/lr/lr.txt
// Submitted by registry <randy@psg.com>
lr
com.lr
edu.lr
gov.lr
org.lr
net.lr

// ls : https://en.wikipedia.org/wiki/.ls
ls
co.ls
org.ls

// lt : https://en.wikipedia.org/wiki/.lt
lt
// gov.lt : http://www.gov.lt/index_en.php
gov.lt

// lu : http://www.dns.lu/en/
lu

// lv : http://www.nic.lv/DNS/En/generic.php
lv
com.lv
edu.lv
gov.lv
org.lv
mil.lv
id.lv
net.lv
asn.lv
conf.lv

// ly : http://www.nic.ly/regulations.php
ly
com.ly
net.ly
gov.ly
plc.ly
edu.ly
sch.ly
med.ly
org.ly
id.ly

// ma : https://en.wikipedia.org/wiki/.ma
// http://www.anrt.ma/fr/admin/download/upload/file_fr782.pdf
ma
co.ma
net.ma
gov.ma
org.ma
ac.ma
press.ma

// mc : http://www.nic.mc/
mc
tm.mc
asso.mc

// md : https://en.wikipedia.org/wiki/.md
md

// me : https://en.wikipedia.org/wiki/.me
me
co.me
net.me
org.me
edu.me
ac.me
gov.me
its.me
priv.me

// mg : http://nic.mg/nicmg/?page_id=39
mg
org.mg
nom.mg
gov.mg
prd.mg
tm.mg
edu.mg
mil.mg
com.mg
co.mg

// mh : https://en.wikipedia.org/wiki/.mh
mh

// mil : https://en.wikipedia.org/wiki/.mil
mil

// mk : https://en.wikipedia.org/wiki/.mk
// see also: http://dns.marnet.net.mk/postapka.php
mk
com.mk
org.mk
net.mk
edu.mk
gov.mk
inf.mk
name.mk

// ml : http://www.gobin.info/domainname/ml-template.doc
// see also: https://en.wikipedia.org/wiki/.ml
ml
com.ml
edu.ml
gouv.ml
gov.ml
net.ml
org.ml
presse.ml

// mm : https://en.wikipedia.org/wiki/.mm
*.mm

// mn : https://en.wikipedia.org/wiki/.mn
mn
gov.mn
edu.mn
org.mn

// mo : http://www.monic.net.mo/
mo
com.mo
net.mo
org.mo
edu.mo
gov.mo

// mobi : https://en.wikipedia.org/wiki/.mobi
mobi

// mp : http://www.dot.mp/
// Confirmed by registry <dcamacho@saipan.com> 2008-06-17
mp

// mq : https://en.wikipedia.org/wiki/.mq
mq

// mr : https://en.wikipedia.org/wiki/.mr
mr
gov.mr

// ms : http://www.nic.ms/pdf/MS_Domain_Name_Rules.pdf
ms
com.ms
edu.ms
gov.ms
net.ms
org.ms

// mt : https://www.nic.org.mt/go/policy
// Submitted by registry <help@nic.org.mt>
mt
com.mt
edu.mt
net.mt
org.mt

// mu : https://en.wikipedia.org/wiki/.mu
mu
com.mu
net.mu
org.mu
gov.mu
ac.mu
co.mu
or.mu

// museum : http://about.museum/naming/
// http://index.museum/
museum
academy.museum
agriculture.museum
air.museum
airguard.museum
alabama.museum
alaska.museum
amber.museum
ambulance.museum
american.museum
americana.museum
americanantiques.museum
americanart.museum
amsterdam.museum
and.museum
annefrank.museum
anthro.museum
anthropology.museum
antiques.museum
aquarium.museum
arboretum.museum
archaeological.museum
archaeology.museum
architecture.museum
art.museum
artanddesign.museum
artcenter.museum
artdeco.museum
arteducation.museum
artgallery.museum
arts.museum
artsandcrafts.museum
asmatart.museum
assassination.museum
assisi.museum
association.museum
astronomy.museum
atlanta.museum
austin.museum
australia.museum
automotive.museum
aviation.museum
axis.museum
badajoz.museum
baghdad.museum
bahn.museum
bale.museum
baltimore.museum
barcelona.museum
baseball.museum
basel.museum
baths.museum
bauern.museum
beauxarts.museum
beeldengeluid.museum
bellevue.museum
bergbau.museum
berkeley.museum
berlin.museum
bern.museum
bible.museum
bilbao.museum
bill.museum
birdart.museum
birthplace.museum
bonn.museum
boston.museum
botanical.museum
botanicalgarden.museum
botanicgarden.museum
botany.museum
brandywinevalley.museum
brasil.museum
bristol.museum
british.museum
britishcolumbia.museum
broadcast.museum
brunel.museum
brussel.museum
brussels.museum
bruxelles.museum
building.museum
burghof.museum
bus.museum
bushey.museum
cadaques.museum
california.museum
cambridge.museum
can.museum
canada.museum
capebreton.museum
carrier.museum
cartoonart.museum
casadelamoneda.museum
castle.museum
castres.museum
celtic.museum
center.museum
chattanooga.museum
cheltenham.museum
chesapeakebay.museum
chicago.museum
children.museum
childrens.museum
childrensgarden.museum
chiropractic.museum
chocolate.museum
christiansburg.museum
cincinnati.museum
cinema.museum
circus.museum
civilisation.museum
civilization.museum
civilwar.museum
clinton.museum
clock.museum
coal.museum
coastaldefence.museum
cody.museum
coldwar.museum
collection.museum
colonialwilliamsburg.museum
coloradoplateau.museum
columbia.museum
columbus.museum
communication.museum
communications.museum
community.museum
computer.museum
computerhistory.museum
comunicações.museum
contemporary.museum
contemporaryart.museum
convent.museum
copenhagen.museum
corporation.museum
correios-e-telecomunicações.museum
corvette.museum
costume.museum
countryestate.museum
county.museum
crafts.museum
cranbrook.museum
creation.museum
cultural.museum
culturalcenter.museum
culture.museum
cyber.museum
cymru.museum
dali.museum
dallas.museum
database.museum
ddr.museum
decorativearts.museum
delaware.museum
delmenhorst.museum
denmark.museum
depot.museum
design.museum
detroit.museum
dinosaur.museum
discovery.museum
dolls.museum
donostia.museum
durham.museum
eastafrica.museum
eastcoast.museum
education.museum
educational.museum
egyptian.museum
eisenbahn.museum
elburg.museum
elvendrell.museum
embroidery.museum
encyclopedic.museum
england.museum
entomology.museum
environment.museum
environmentalconservation.museum
epilepsy.museum
essex.museum
estate.museum
ethnology.museum
exeter.museum
exhibition.museum
family.museum
farm.museum
farmequipment.museum
farmers.museum
farmstead.museum
field.museum
figueres.museum
filatelia.museum
film.museum
fineart.museum
finearts.museum
finland.museum
flanders.museum
florida.museum
force.museum
fortmissoula.museum
fortworth.museum
foundation.museum
francaise.museum
frankfurt.museum
franziskaner.museum
freemasonry.museum
freiburg.museum
fribourg.museum
frog.museum
fundacio.museum
furniture.museum
gallery.museum
garden.museum
gateway.museum
geelvinck.museum
gemological.museum
geology.museum
georgia.museum
giessen.museum
glas.museum
glass.museum
gorge.museum
grandrapids.museum
graz.museum
guernsey.museum
halloffame.museum
hamburg.museum
handson.museum
harvestcelebration.museum
hawaii.museum
health.museum
heimatunduhren.museum
hellas.museum
helsinki.museum
hembygdsforbund.museum
heritage.museum
histoire.museum
historical.museum
historicalsociety.museum
historichouses.museum
historisch.museum
historisches.museum
history.museum
historyofscience.museum
horology.museum
house.museum
humanities.museum
illustration.museum
imageandsound.museum
indian.museum
indiana.museum
indianapolis.museum
indianmarket.museum
intelligence.museum
interactive.museum
iraq.museum
iron.museum
isleofman.museum
jamison.museum
jefferson.museum
jerusalem.museum
jewelry.museum
jewish.museum
jewishart.museum
jfk.museum
journalism.museum
judaica.museum
judygarland.museum
juedisches.museum
juif.museum
karate.museum
karikatur.museum
kids.museum
koebenhavn.museum
koeln.museum
kunst.museum
kunstsammlung.museum
kunstunddesign.museum
labor.museum
labour.museum
lajolla.museum
lancashire.museum
landes.museum
lans.museum
läns.museum
larsson.museum
lewismiller.museum
lincoln.museum
linz.museum
living.museum
livinghistory.museum
localhistory.museum
london.museum
losangeles.museum
louvre.museum
loyalist.museum
lucerne.museum
luxembourg.museum
luzern.museum
mad.museum
madrid.museum
mallorca.museum
manchester.museum
mansion.museum
mansions.museum
manx.museum
marburg.museum
maritime.museum
maritimo.museum
maryland.museum
marylhurst.museum
media.museum
medical.museum
medizinhistorisches.museum
meeres.museum
memorial.museum
mesaverde.museum
michigan.museum
midatlantic.museum
military.museum
mill.museum
miners.museum
mining.museum
minnesota.museum
missile.museum
missoula.museum
modern.museum
moma.museum
money.museum
monmouth.museum
monticello.museum
montreal.museum
moscow.museum
motorcycle.museum
muenchen.museum
muenster.museum
mulhouse.museum
muncie.museum
museet.museum
museumcenter.museum
museumvereniging.museum
music.museum
national.museum
nationalfirearms.museum
nationalheritage.museum
nativeamerican.museum
naturalhistory.museum
naturalhistorymuseum.museum
naturalsciences.museum
nature.museum
naturhistorisches.museum
natuurwetenschappen.museum
naumburg.museum
naval.museum
nebraska.museum
neues.museum
newhampshire.museum
newjersey.museum
newmexico.museum
newport.museum
newspaper.museum
newyork.museum
niepce.museum
norfolk.museum
north.museum
nrw.museum
nuernberg.museum
nuremberg.museum
nyc.museum
nyny.museum
oceanographic.museum
oceanographique.museum
omaha.museum
online.museum
ontario.museum
openair.museum
oregon.museum
oregontrail.museum
otago.museum
oxford.museum
pacific.museum
paderborn.museum
palace.museum
paleo.museum
palmsprings.museum
panama.museum
paris.museum
pasadena.museum
pharmacy.museum
philadelphia.museum
philadelphiaarea.museum
philately.museum
phoenix.museum
photography.museum
pilots.museum
pittsburgh.museum
planetarium.museum
plantation.museum
plants.museum
plaza.museum
portal.museum
portland.museum
portlligat.museum
posts-and-telecommunications.museum
preservation.museum
presidio.museum
press.museum
project.museum
public.museum
pubol.museum
quebec.museum
railroad.museum
railway.museum
research.museum
resistance.museum
riodejaneiro.museum
rochester.museum
rockart.museum
roma.museum
russia.museum
saintlouis.museum
salem.museum
salvadordali.museum
salzburg.museum
sandiego.museum
sanfrancisco.museum
santabarbara.museum
santacruz.museum
santafe.museum
saskatchewan.museum
satx.museum
savannahga.museum
schlesisches.museum
schoenbrunn.museum
schokoladen.museum
school.museum
schweiz.museum
science.museum
scienceandhistory.museum
scienceandindustry.museum
sciencecenter.museum
sciencecenters.museum
science-fiction.museum
sciencehistory.museum
sciences.museum
sciencesnaturelles.museum
scotland.museum
seaport.museum
settlement.museum
settlers.museum
shell.museum
sherbrooke.museum
sibenik.museum
silk.museum
ski.museum
skole.museum
society.museum
sologne.museum
soundandvision.museum
southcarolina.museum
southwest.museum
space.museum
spy.museum
square.museum
stadt.museum
stalbans.museum
starnberg.museum
state.museum
stateofdelaware.museum
station.museum
steam.museum
steiermark.museum
stjohn.museum
stockholm.museum
stpetersburg.museum
stuttgart.museum
suisse.museum
surgeonshall.museum
surrey.museum
svizzera.museum
sweden.museum
sydney.museum
tank.museum
tcm.museum
technology.museum
telekommunikation.museum
television.museum
texas.museum
textile.museum
theater.museum
time.museum
timekeeping.museum
topology.museum
torino.museum
touch.museum
town.museum
transport.museum
tree.museum
trolley.museum
trust.museum
trustee.museum
uhren.museum
ulm.museum
undersea.museum
university.museum
usa.museum
usantiques.museum
usarts.museum
uscountryestate.museum
usculture.museum
usdecorativearts.museum
usgarden.museum
ushistory.museum
ushuaia.museum
uslivinghistory.museum
utah.museum
uvic.museum
valley.museum
vantaa.museum
versailles.museum
viking.museum
village.museum
virginia.museum
virtual.museum
virtuel.museum
vlaanderen.museum
volkenkunde.museum
wales.museum
wallonie.museum
war.museum
washingtondc.museum
watchandclock.museum
watch-and-clock.museum
western.museum
westfalen.museum
whaling.museum
wildlife.museum
williamsburg.museum
windmill.museum
workshop.museum
york.museum
yorkshire.museum
yosemite.museum
youth.museum
zoological.museum
zoology.museum
ירושלים.museum
иком.museum

// mv : https://en.wikipedia.org/wiki/.mv
// "mv" included because, contra Wikipedia, google.mv exists.
mv
aero.mv
biz.mv
com.mv
coop.mv
edu.mv
gov.mv
info.mv
int.mv
mil.mv
museum.mv
name.mv
net.mv
org.mv
pro.mv

// mw : http://www.registrar.mw/
mw
ac.mw
biz.mw
co.mw
com.mw
coop.mw
edu.mw
gov.mw
int.mw
museum.mw
net.mw
org.mw

// mx : http://www.nic.mx/
// Submitted by registry <farias@nic.mx>
mx
com.mx
org.mx
gob.mx
edu.mx
net.mx

// my : http://www.mynic.net.my/
my
com.my
net.my
org.my
gov.my
edu.my
mil.my
name.my

// mz : http://www.uem.mz/
// Submitted by registry <antonio@uem.mz>
mz
ac.mz
adv.mz
co.mz
edu.mz
gov.mz
mil.mz
net.mz
org.mz

// na : http://www.na-nic.com.na/
// http://www.info.na/domain/
na
info.na
pro.na
name.na
school.na
or.na
dr.na
us.na
mx.na
ca.na
in.na
cc.na
tv.na
ws.na
mobi.na
co.na
com.na
org.na

// name : has 2nd-level tlds, but there's no list of them
name

// nc : http://www.cctld.nc/
nc
asso.nc
nom.nc

// ne : https://en.wikipedia.org/wiki/.ne
ne

// net : https://en.wikipedia.org/wiki/.net
net

// nf : https://en.wikipedia.org/wiki/.nf
nf
com.nf
net.nf
per.nf
rec.nf
web.nf
arts.nf
firm.nf
info.nf
other.nf
store.nf

// ng : http://www.nira.org.ng/index.php/join-us/register-ng-domain/189-nira-slds
ng
com.ng
edu.ng
gov.ng
i.ng
mil.ng
mobi.ng
name.ng
net.ng
org.ng
sch.ng

// ni : http://www.nic.ni/
ni
ac.ni
biz.ni
co.ni
com.ni
edu.ni
gob.ni
in.ni
info.ni
int.ni
mil.ni
net.ni
nom.ni
org.ni
web.ni

// nl : https://en.wikipedia.org/wiki/.nl
//      https://www.sidn.nl/
//      ccTLD for the Netherlands
nl

// BV.nl will be a registry for dutch BV's (besloten vennootschap)
bv.nl

// no : http://www.norid.no/regelverk/index.en.html
// The Norwegian registry has declined to notify us of updates. The web pages
// referenced below are the official source of the data. There is also an
// announce mailing list:
// https://postlister.uninett.no/sympa/info/norid-diskusjon
no
// Norid generic domains : http://www.norid.no/regelverk/vedlegg-c.en.html
fhs.no
vgs.no
fylkesbibl.no
folkebibl.no
museum.no
idrett.no
priv.no
// Non-Norid generic domains : http://www.norid.no/regelverk/vedlegg-d.en.html
mil.no
stat.no
dep.no
kommune.no
herad.no
// no geographical names : http://www.norid.no/regelverk/vedlegg-b.en.html
// counties
aa.no
ah.no
bu.no
fm.no
hl.no
hm.no
jan-mayen.no
mr.no
nl.no
nt.no
of.no
ol.no
oslo.no
rl.no
sf.no
st.no
svalbard.no
tm.no
tr.no
va.no
vf.no
// primary and lower secondary schools per county
gs.aa.no
gs.ah.no
gs.bu.no
gs.fm.no
gs.hl.no
gs.hm.no
gs.jan-mayen.no
gs.mr.no
gs.nl.no
gs.nt.no
gs.of.no
gs.ol.no
gs.oslo.no
gs.rl.no
gs.sf.no
gs.st.no
gs.svalbard.no
gs.tm.no
gs.tr.no
gs.va.no
gs.vf.no
// cities
akrehamn.no
åkrehamn.no
algard.no
ålgård.no
arna.no
brumunddal.no
bryne.no
bronnoysund.no
brønnøysund.no
drobak.no
drøbak.no
egersund.no
fetsund.no
floro.no
florø.no
fredrikstad.no
hokksund.no
honefoss.no
hønefoss.no
jessheim.no
jorpeland.no
jørpeland.no
kirkenes.no
kopervik.no
krokstadelva.no
langevag.no
langevåg.no
leirvik.no
mjondalen.no
mjøndalen.no
mo-i-rana.no
mosjoen.no
mosjøen.no
nesoddtangen.no
orkanger.no
osoyro.no
osøyro.no
raholt.no
råholt.no
sandnessjoen.no
sandnessjøen.no
skedsmokorset.no
slattum.no
spjelkavik.no
stathelle.no
stavern.no
stjordalshalsen.no
stjørdalshalsen.no
tananger.no
tranby.no
vossevangen.no
// communities
afjord.no
åfjord.no
agdenes.no
al.no
ål.no
alesund.no
ålesund.no
alstahaug.no
alta.no
áltá.no
alaheadju.no
álaheadju.no
alvdal.no
amli.no
åmli.no
amot.no
åmot.no
andebu.no
andoy.no
andøy.no
andasuolo.no
ardal.no
årdal.no
aremark.no
arendal.no
ås.no
aseral.no
åseral.no
asker.no
askim.no
askvoll.no
askoy.no
askøy.no
asnes.no
åsnes.no
audnedaln.no
aukra.no
aure.no
aurland.no
aurskog-holand.no
aurskog-høland.no
austevoll.no
austrheim.no
averoy.no
averøy.no
balestrand.no
ballangen.no
balat.no
bálát.no
balsfjord.no
bahccavuotna.no
báhccavuotna.no
bamble.no
bardu.no
beardu.no
beiarn.no
bajddar.no
bájddar.no
baidar.no
báidár.no
berg.no
bergen.no
berlevag.no
berlevåg.no
bearalvahki.no
bearalváhki.no
bindal.no
birkenes.no
bjarkoy.no
bjarkøy.no
bjerkreim.no
bjugn.no
bodo.no
bodø.no
badaddja.no
bådåddjå.no
budejju.no
bokn.no
bremanger.no
bronnoy.no
brønnøy.no
bygland.no
bykle.no
barum.no
bærum.no
bo.telemark.no
bø.telemark.no
bo.nordland.no
bø.nordland.no
bievat.no
bievát.no
bomlo.no
bømlo.no
batsfjord.no
båtsfjord.no
bahcavuotna.no
báhcavuotna.no
dovre.no
drammen.no
drangedal.no
dyroy.no
dyrøy.no
donna.no
dønna.no
eid.no
eidfjord.no
eidsberg.no
eidskog.no
eidsvoll.no
eigersund.no
elverum.no
enebakk.no
engerdal.no
etne.no
etnedal.no
evenes.no
evenassi.no
evenášši.no
evje-og-hornnes.no
farsund.no
fauske.no
fuossko.no
fuoisku.no
fedje.no
fet.no
finnoy.no
finnøy.no
fitjar.no
fjaler.no
fjell.no
flakstad.no
flatanger.no
flekkefjord.no
flesberg.no
flora.no
fla.no
flå.no
folldal.no
forsand.no
fosnes.no
frei.no
frogn.no
froland.no
frosta.no
frana.no
fræna.no
froya.no
frøya.no
fusa.no
fyresdal.no
forde.no
førde.no
gamvik.no
gangaviika.no
gáŋgaviika.no
gaular.no
gausdal.no
gildeskal.no
gildeskål.no
giske.no
gjemnes.no
gjerdrum.no
gjerstad.no
gjesdal.no
gjovik.no
gjøvik.no
gloppen.no
gol.no
gran.no
grane.no
granvin.no
gratangen.no
grimstad.no
grong.no
kraanghke.no
kråanghke.no
grue.no
gulen.no
hadsel.no
halden.no
halsa.no
hamar.no
hamaroy.no
habmer.no
hábmer.no
hapmir.no
hápmir.no
hammerfest.no
hammarfeasta.no
hámmárfeasta.no
haram.no
hareid.no
harstad.no
hasvik.no
aknoluokta.no
ákŋoluokta.no
hattfjelldal.no
aarborte.no
haugesund.no
hemne.no
hemnes.no
hemsedal.no
heroy.more-og-romsdal.no
herøy.møre-og-romsdal.no
heroy.nordland.no
herøy.nordland.no
hitra.no
hjartdal.no
hjelmeland.no
hobol.no
hobøl.no
hof.no
hol.no
hole.no
holmestrand.no
holtalen.no
holtålen.no
hornindal.no
horten.no
hurdal.no
hurum.no
hvaler.no
hyllestad.no
hagebostad.no
hægebostad.no
hoyanger.no
høyanger.no
hoylandet.no
høylandet.no
ha.no
hå.no
ibestad.no
inderoy.no
inderøy.no
iveland.no
jevnaker.no
jondal.no
jolster.no
jølster.no
karasjok.no
karasjohka.no
kárášjohka.no
karlsoy.no
galsa.no
gálsá.no
karmoy.no
karmøy.no
kautokeino.no
guovdageaidnu.no
klepp.no
klabu.no
klæbu.no
kongsberg.no
kongsvinger.no
kragero.no
kragerø.no
kristiansand.no
kristiansund.no
krodsherad.no
krødsherad.no
kvalsund.no
rahkkeravju.no
ráhkkerávju.no
kvam.no
kvinesdal.no
kvinnherad.no
kviteseid.no
kvitsoy.no
kvitsøy.no
kvafjord.no
kvæfjord.no
giehtavuoatna.no
kvanangen.no
kvænangen.no
navuotna.no
návuotna.no
kafjord.no
kåfjord.no
gaivuotna.no
gáivuotna.no
larvik.no
lavangen.no
lavagis.no
loabat.no
loabát.no
lebesby.no
davvesiida.no
leikanger.no
leirfjord.no
leka.no
leksvik.no
lenvik.no
leangaviika.no
leaŋgaviika.no
lesja.no
levanger.no
lier.no
lierne.no
lillehammer.no
lillesand.no
lindesnes.no
lindas.no
lindås.no
lom.no
loppa.no
lahppi.no
láhppi.no
lund.no
lunner.no
luroy.no
lurøy.no
luster.no
lyngdal.no
lyngen.no
ivgu.no
lardal.no
lerdal.no
lærdal.no
lodingen.no
lødingen.no
lorenskog.no
lørenskog.no
loten.no
løten.no
malvik.no
masoy.no
måsøy.no
muosat.no
muosát.no
mandal.no
marker.no
marnardal.no
masfjorden.no
meland.no
meldal.no
melhus.no
meloy.no
meløy.no
meraker.no
meråker.no
moareke.no
moåreke.no
midsund.no
midtre-gauldal.no
modalen.no
modum.no
molde.no
moskenes.no
moss.no
mosvik.no
malselv.no
målselv.no
malatvuopmi.no
málatvuopmi.no
namdalseid.no
aejrie.no
namsos.no
namsskogan.no
naamesjevuemie.no
nååmesjevuemie.no
laakesvuemie.no
nannestad.no
narvik.no
narviika.no
naustdal.no
nedre-eiker.no
nes.akershus.no
nes.buskerud.no
nesna.no
nesodden.no
nesseby.no
unjarga.no
unjárga.no
nesset.no
nissedal.no
nittedal.no
nord-aurdal.no
nord-fron.no
nord-odal.no
norddal.no
nordkapp.no
davvenjarga.no
davvenjárga.no
nordre-land.no
nordreisa.no
raisa.no
ráisa.no
nore-og-uvdal.no
notodden.no
naroy.no
nærøy.no
notteroy.no
nøtterøy.no
odda.no
oksnes.no
øksnes.no
oppdal.no
oppegard.no
oppegård.no
orkdal.no
orland.no
ørland.no
orskog.no
ørskog.no
orsta.no
ørsta.no
os.hedmark.no
os.hordaland.no
osen.no
osteroy.no
osterøy.no
ostre-toten.no
østre-toten.no
overhalla.no
ovre-eiker.no
øvre-eiker.no
oyer.no
øyer.no
oygarden.no
øygarden.no
oystre-slidre.no
øystre-slidre.no
porsanger.no
porsangu.no
porsáŋgu.no
porsgrunn.no
radoy.no
radøy.no
rakkestad.no
rana.no
ruovat.no
randaberg.no
rauma.no
rendalen.no
rennebu.no
rennesoy.no
rennesøy.no
rindal.no
ringebu.no
ringerike.no
ringsaker.no
rissa.no
risor.no
risør.no
roan.no
rollag.no
rygge.no
ralingen.no
rælingen.no
rodoy.no
rødøy.no
romskog.no
rømskog.no
roros.no
røros.no
rost.no
røst.no
royken.no
røyken.no
royrvik.no
røyrvik.no
rade.no
råde.no
salangen.no
siellak.no
saltdal.no
salat.no
sálát.no
sálat.no
samnanger.no
sande.more-og-romsdal.no
sande.møre-og-romsdal.no
sande.vestfold.no
sandefjord.no
sandnes.no
sandoy.no
sandøy.no
sarpsborg.no
sauda.no
sauherad.no
sel.no
selbu.no
selje.no
seljord.no
sigdal.no
siljan.no
sirdal.no
skaun.no
skedsmo.no
ski.no
skien.no
skiptvet.no
skjervoy.no
skjervøy.no
skierva.no
skiervá.no
skjak.no
skjåk.no
skodje.no
skanland.no
skånland.no
skanit.no
skánit.no
smola.no
smøla.no
snillfjord.no
snasa.no
snåsa.no
snoasa.no
snaase.no
snåase.no
sogndal.no
sokndal.no
sola.no
solund.no
songdalen.no
sortland.no
spydeberg.no
stange.no
stavanger.no
steigen.no
steinkjer.no
stjordal.no
stjørdal.no
stokke.no
stor-elvdal.no
stord.no
stordal.no
storfjord.no
omasvuotna.no
strand.no
stranda.no
stryn.no
sula.no
suldal.no
sund.no
sunndal.no
surnadal.no
sveio.no
svelvik.no
sykkylven.no
sogne.no
søgne.no
somna.no
sømna.no
sondre-land.no
søndre-land.no
sor-aurdal.no
sør-aurdal.no
sor-fron.no
sør-fron.no
sor-odal.no
sør-odal.no
sor-varanger.no
sør-varanger.no
matta-varjjat.no
mátta-várjjat.no
sorfold.no
sørfold.no
sorreisa.no
sørreisa.no
sorum.no
sørum.no
tana.no
deatnu.no
time.no
tingvoll.no
tinn.no
tjeldsund.no
dielddanuorri.no
tjome.no
tjøme.no
tokke.no
tolga.no
torsken.no
tranoy.no
tranøy.no
tromso.no
tromsø.no
tromsa.no
romsa.no
trondheim.no
troandin.no
trysil.no
trana.no
træna.no
trogstad.no
trøgstad.no
tvedestrand.no
tydal.no
tynset.no
tysfjord.no
divtasvuodna.no
divttasvuotna.no
tysnes.no
tysvar.no
tysvær.no
tonsberg.no
tønsberg.no
ullensaker.no
ullensvang.no
ulvik.no
utsira.no
vadso.no
vadsø.no
cahcesuolo.no
čáhcesuolo.no
vaksdal.no
valle.no
vang.no
vanylven.no
vardo.no
vardø.no
varggat.no
várggát.no
vefsn.no
vaapste.no
vega.no
vegarshei.no
vegårshei.no
vennesla.no
verdal.no
verran.no
vestby.no
vestnes.no
vestre-slidre.no
vestre-toten.no
vestvagoy.no
vestvågøy.no
vevelstad.no
vik.no
vikna.no
vindafjord.no
volda.no
voss.no
varoy.no
værøy.no
vagan.no
vågan.no
voagat.no
vagsoy.no
vågsøy.no
vaga.no
vågå.no
valer.ostfold.no
våler.østfold.no
valer.hedmark.no
våler.hedmark.no

// np : http://www.mos.com.np/register.html
*.np

// nr : http://cenpac.net.nr/dns/index.html
// Submitted by registry <technician@cenpac.net.nr>
nr
biz.nr
info.nr
gov.nr
edu.nr
org.nr
net.nr
com.nr

// nu : https://en.wikipedia.org/wiki/.nu
nu

// nz : https://en.wikipedia.org/wiki/.nz
// Submitted by registry <jay@nzrs.net.nz>
nz
ac.nz
co.nz
cri.nz
geek.nz
gen.nz
govt.nz
health.nz
iwi.nz
kiwi.nz
maori.nz
mil.nz
māori.nz
net.nz
org.nz
parliament.nz
school.nz

// om : https://en.wikipedia.org/wiki/.om
om
co.om
com.om
edu.om
gov.om
med.om
museum.om
net.om
org.om
pro.om

// onion : https://tools.ietf.org/html/rfc7686
onion

// org : https://en.wikipedia.org/wiki/.org
org

// pa : http://www.nic.pa/
// Some additional second level "domains" resolve directly as hostnames, such as
// pannet.pa, so we add a rule for "pa".
pa
ac.pa
gob.pa
com.pa
org.pa
sld.pa
edu.pa
net.pa
ing.pa
abo.pa
med.pa
nom.pa

// pe : https://www.nic.pe/InformeFinalComision.pdf
pe
edu.pe
gob.pe
nom.pe
mil.pe
org.pe
com.pe
net.pe

// pf : http://www.gobin.info/domainname/formulaire-pf.pdf
pf
com.pf
org.pf
edu.pf

// pg : https://en.wikipedia.org/wiki/.pg
*.pg

// ph : http://www.domains.ph/FAQ2.asp
// Submitted by registry <jed@email.com.ph>
ph
com.ph
net.ph
org.ph
gov.ph
edu.ph
ngo.ph
mil.ph
i.ph

// pk : http://pk5.pknic.net.pk/pk5/msgNamepk.PK
pk
com.pk
net.pk
edu.pk
org.pk
fam.pk
biz.pk
web.pk
gov.pk
gob.pk
gok.pk
gon.pk
gop.pk
gos.pk
info.pk

// pl http://www.dns.pl/english/index.html
// Submitted by registry
pl
com.pl
net.pl
org.pl
// pl functional domains (http://www.dns.pl/english/index.html)
aid.pl
agro.pl
atm.pl
auto.pl
biz.pl
edu.pl
gmina.pl
gsm.pl
info.pl
mail.pl
miasta.pl
media.pl
mil.pl
nieruchomosci.pl
nom.pl
pc.pl
powiat.pl
priv.pl
realestate.pl
rel.pl
sex.pl
shop.pl
sklep.pl
sos.pl
szkola.pl
targi.pl
tm.pl
tourism.pl
travel.pl
turystyka.pl
// Government domains
gov.pl
ap.gov.pl
ic.gov.pl
is.gov.pl
us.gov.pl
kmpsp.gov.pl
kppsp.gov.pl
kwpsp.gov.pl
psp.gov.pl
wskr.gov.pl
kwp.gov.pl
mw.gov.pl
ug.gov.pl
um.gov.pl
umig.gov.pl
ugim.gov.pl
upow.gov.pl
uw.gov.pl
starostwo.gov.pl
pa.gov.pl
po.gov.pl
psse.gov.pl
pup.gov.pl
rzgw.gov.pl
sa.gov.pl
so.gov.pl
sr.gov.pl
wsa.gov.pl
sko.gov.pl
uzs.gov.pl
wiih.gov.pl
winb.gov.pl
pinb.gov.pl
wios.gov.pl
witd.gov.pl
wzmiuw.gov.pl
piw.gov.pl
wiw.gov.pl
griw.gov.pl
wif.gov.pl
oum.gov.pl
sdn.gov.pl
zp.gov.pl
uppo.gov.pl
mup.gov.pl
wuoz.gov.pl
konsulat.gov.pl
oirm.gov.pl
// pl regional domains (http://www.dns.pl/english/index.html)
augustow.pl
babia-gora.pl
bedzin.pl
beskidy.pl
bialowieza.pl
bialystok.pl
bielawa.pl
bieszczady.pl
boleslawiec.pl
bydgoszcz.pl
bytom.pl
cieszyn.pl
czeladz.pl
czest.pl
dlugoleka.pl
elblag.pl
elk.pl
glogow.pl
gniezno.pl
gorlice.pl
grajewo.pl
ilawa.pl
jaworzno.pl
jelenia-gora.pl
jgora.pl
kalisz.pl
kazimierz-dolny.pl
karpacz.pl
kartuzy.pl
kaszuby.pl
katowice.pl
kepno.pl
ketrzyn.pl
klodzko.pl
kobierzyce.pl
kolobrzeg.pl
konin.pl
konskowola.pl
kutno.pl
lapy.pl
lebork.pl
legnica.pl
lezajsk.pl
limanowa.pl
lomza.pl
lowicz.pl
lubin.pl
lukow.pl
malbork.pl
malopolska.pl
mazowsze.pl
mazury.pl
mielec.pl
mielno.pl
mragowo.pl
naklo.pl
nowaruda.pl
nysa.pl
olawa.pl
olecko.pl
olkusz.pl
olsztyn.pl
opoczno.pl
opole.pl
ostroda.pl
ostroleka.pl
ostrowiec.pl
ostrowwlkp.pl
pila.pl
pisz.pl
podhale.pl
podlasie.pl
polkowice.pl
pomorze.pl
pomorskie.pl
prochowice.pl
pruszkow.pl
przeworsk.pl
pulawy.pl
radom.pl
rawa-maz.pl
rybnik.pl
rzeszow.pl
sanok.pl
sejny.pl
slask.pl
slupsk.pl
sosnowiec.pl
stalowa-wola.pl
skoczow.pl
starachowice.pl
stargard.pl
suwalki.pl
swidnica.pl
swiebodzin.pl
swinoujscie.pl
szczecin.pl
szczytno.pl
tarnobrzeg.pl
tgory.pl
turek.pl
tychy.pl
ustka.pl
walbrzych.pl
warmia.pl
warszawa.pl
waw.pl
wegrow.pl
wielun.pl
wlocl.pl
wloclawek.pl
wodzislaw.pl
wolomin.pl
wroclaw.pl
zachpomor.pl
zagan.pl
zarow.pl
zgora.pl
zgorzelec.pl

// pm : http://www.afnic.fr/medias/documents/AFNIC-naming-policy2012.pdf
pm

// pn : http://www.government.pn/PnRegistry/policies.htm
pn
gov.pn
co.pn
org.pn
edu.pn
net.pn

// post : https://en.wikipedia.org/wiki/.post
post

// pr : http://www.nic.pr/index.asp?f=1
pr
com.pr
net.pr
org.pr
gov.pr
edu.pr
isla.pr
pro.pr
biz.pr
info.pr
name.pr
// these aren't mentioned on nic.pr, but on https://en.wikipedia.org/wiki/.pr
est.pr
prof.pr
ac.pr

// pro : http://registry.pro/get-pro
pro
aaa.pro
aca.pro
acct.pro
avocat.pro
bar.pro
cpa.pro
eng.pro
jur.pro
law.pro
med.pro
recht.pro

// ps : https://en.wikipedia.org/wiki/.ps
// http://www.nic.ps/registration/policy.html#reg
ps
edu.ps
gov.ps
sec.ps
plo.ps
com.ps
org.ps
net.ps

// pt : http://online.dns.pt/dns/start_dns
pt
net.pt
gov.pt
org.pt
edu.pt
int.pt
publ.pt
com.pt
nome.pt

// pw : https://en.wikipedia.org/wiki/.pw
pw
co.pw
ne.pw
or.pw
ed.pw
go.pw
belau.pw

// py : http://www.nic.py/pautas.html#seccion_9
// Submitted by registry
py
com.py
coop.py
edu.py
gov.py
mil.py
net.py
org.py

// qa : http://domains.qa/en/
qa
com.qa
edu.qa
gov.qa
mil.qa
name.qa
net.qa
org.qa
sch.qa

// re : http://www.afnic.re/obtenir/chartes/nommage-re/annexe-descriptifs
re
asso.re
com.re
nom.re

// ro : http://www.rotld.ro/
ro
arts.ro
com.ro
firm.ro
info.ro
nom.ro
nt.ro
org.ro
rec.ro
store.ro
tm.ro
www.ro

// rs : https://www.rnids.rs/en/domains/national-domains
rs
ac.rs
co.rs
edu.rs
gov.rs
in.rs
org.rs

// ru : https://cctld.ru/en/domains/domens_ru/reserved/
ru
ac.ru
edu.ru
gov.ru
int.ru
mil.ru
test.ru

// rw : http://www.nic.rw/cgi-bin/policy.pl
rw
gov.rw
net.rw
edu.rw
ac.rw
com.rw
co.rw
int.rw
mil.rw
gouv.rw

// sa : http://www.nic.net.sa/
sa
com.sa
net.sa
org.sa
gov.sa
med.sa
pub.sa
edu.sa
sch.sa

// sb : http://www.sbnic.net.sb/
// Submitted by registry <lee.humphries@telekom.com.sb>
sb
com.sb
edu.sb
gov.sb
net.sb
org.sb

// sc : http://www.nic.sc/
sc
com.sc
gov.sc
net.sc
org.sc
edu.sc

// sd : http://www.isoc.sd/sudanic.isoc.sd/billing_pricing.htm
// Submitted by registry <admin@isoc.sd>
sd
com.sd
net.sd
org.sd
edu.sd
med.sd
tv.sd
gov.sd
info.sd

// se : https://en.wikipedia.org/wiki/.se
// Submitted by registry <patrik.wallstrom@iis.se>
se
a.se
ac.se
b.se
bd.se
brand.se
c.se
d.se
e.se
f.se
fh.se
fhsk.se
fhv.se
g.se
h.se
i.se
k.se
komforb.se
kommunalforbund.se
komvux.se
l.se
lanbib.se
m.se
n.se
naturbruksgymn.se
o.se
org.se
p.se
parti.se
pp.se
press.se
r.se
s.se
t.se
tm.se
u.se
w.se
x.se
y.se
z.se

// sg : http://www.nic.net.sg/page/registration-policies-procedures-and-guidelines
sg
com.sg
net.sg
org.sg
gov.sg
edu.sg
per.sg

// sh : http://www.nic.sh/registrar.html
sh
com.sh
net.sh
gov.sh
org.sh
mil.sh

// si : https://en.wikipedia.org/wiki/.si
si

// sj : No registrations at this time.
// Submitted by registry <jarle@uninett.no>
sj

// sk : https://en.wikipedia.org/wiki/.sk
// list of 2nd level domains ?
sk

// sl : http://www.nic.sl
// Submitted by registry <adam@neoip.com>
sl
com.sl
net.sl
edu.sl
gov.sl
org.sl

// sm : https://en.wikipedia.org/wiki/.sm
sm

// sn : https://en.wikipedia.org/wiki/.sn
sn
art.sn
com.sn
edu.sn
gouv.sn
org.sn
perso.sn
univ.sn

// so : http://www.soregistry.com/
so
com.so
net.so
org.so

// sr : https://en.wikipedia.org/wiki/.sr
sr

// st : http://www.nic.st/html/policyrules/
st
co.st
com.st
consulado.st
edu.st
embaixada.st
gov.st
mil.st
net.st
org.st
principe.st
saotome.st
store.st

// su : https://en.wikipedia.org/wiki/.su
su

// sv : http://www.svnet.org.sv/niveldos.pdf
sv
com.sv
edu.sv
gob.sv
org.sv
red.sv

// sx : https://en.wikipedia.org/wiki/.sx
// Submitted by registry <jcvignes@openregistry.com>
sx
gov.sx

// sy : https://en.wikipedia.org/wiki/.sy
// see also: http://www.gobin.info/domainname/sy.doc
sy
edu.sy
gov.sy
net.sy
mil.sy
com.sy
org.sy

// sz : https://en.wikipedia.org/wiki/.sz
// http://www.sispa.org.sz/
sz
co.sz
ac.sz
org.sz

// tc : https://en.wikipedia.org/wiki/.tc
tc

// td : https://en.wikipedia.org/wiki/.td
td

// tel: https://en.wikipedia.org/wiki/.tel
// http://www.telnic.org/
tel

// tf : https://en.wikipedia.org/wiki/.tf
tf

// tg : https://en.wikipedia.org/wiki/.tg
// http://www.nic.tg/
tg

// th : https://en.wikipedia.org/wiki/.th
// Submitted by registry <krit@thains.co.th>
th
ac.th
co.th
go.th
in.th
mi.th
net.th
or.th

// tj : http://www.nic.tj/policy.html
tj
ac.tj
biz.tj
co.tj
com.tj
edu.tj
go.tj
gov.tj
int.tj
mil.tj
name.tj
net.tj
nic.tj
org.tj
test.tj
web.tj

// tk : https://en.wikipedia.org/wiki/.tk
tk

// tl : https://en.wikipedia.org/wiki/.tl
tl
gov.tl

// tm : http://www.nic.tm/local.html
tm
com.tm
co.tm
org.tm
net.tm
nom.tm
gov.tm
mil.tm
edu.tm

// tn : https://en.wikipedia.org/wiki/.tn
// http://whois.ati.tn/
tn
com.tn
ens.tn
fin.tn
gov.tn
ind.tn
intl.tn
nat.tn
net.tn
org.tn
info.tn
perso.tn
tourism.tn
edunet.tn
rnrt.tn
rns.tn
rnu.tn
mincom.tn
agrinet.tn
defense.tn
turen.tn

// to : https://en.wikipedia.org/wiki/.to
// Submitted by registry <egullich@colo.to>
to
com.to
gov.to
net.to
org.to
edu.to
mil.to

// subTLDs: https://www.nic.tr/forms/eng/policies.pdf
//     and: https://www.nic.tr/forms/politikalar.pdf
// Submitted by <mehmetgurevin@gmail.com>
tr
com.tr
info.tr
biz.tr
net.tr
org.tr
web.tr
gen.tr
tv.tr
av.tr
dr.tr
bbs.tr
name.tr
tel.tr
gov.tr
bel.tr
pol.tr
mil.tr
k12.tr
edu.tr
kep.tr

// Used by Northern Cyprus
nc.tr

// Used by government agencies of Northern Cyprus
gov.nc.tr

// travel : https://en.wikipedia.org/wiki/.travel
travel

// tt : http://www.nic.tt/
tt
co.tt
com.tt
org.tt
net.tt
biz.tt
info.tt
pro.tt
int.tt
coop.tt
jobs.tt
mobi.tt
travel.tt
museum.tt
aero.tt
name.tt
gov.tt
edu.tt

// tv : https://en.wikipedia.org/wiki/.tv
// Not listing any 2LDs as reserved since none seem to exist in practice,
// Wikipedia notwithstanding.
tv

// tw : https://en.wikipedia.org/wiki/.tw
tw
edu.tw
gov.tw
mil.tw
com.tw
net.tw
org.tw
idv.tw
game.tw
ebiz.tw
club.tw
網路.tw
組織.tw
商業.tw

// tz : http://www.tznic.or.tz/index.php/domains
// Submitted by registry <manager@tznic.or.tz>
tz
ac.tz
co.tz
go.tz
hotel.tz
info.tz
me.tz
mil.tz
mobi.tz
ne.tz
or.tz
sc.tz
tv.tz

// ua : https://hostmaster.ua/policy/?ua
// Submitted by registry <dk@cctld.ua>
ua
// ua 2LD
com.ua
edu.ua
gov.ua
in.ua
net.ua
org.ua
// ua geographic names
// https://hostmaster.ua/2ld/
cherkassy.ua
cherkasy.ua
chernigov.ua
chernihiv.ua
chernivtsi.ua
chernovtsy.ua
ck.ua
cn.ua
cr.ua
crimea.ua
cv.ua
dn.ua
dnepropetrovsk.ua
dnipropetrovsk.ua
dominic.ua
donetsk.ua
dp.ua
if.ua
ivano-frankivsk.ua
kh.ua
kharkiv.ua
kharkov.ua
kherson.ua
khmelnitskiy.ua
khmelnytskyi.ua
kiev.ua
kirovograd.ua
km.ua
kr.ua
krym.ua
ks.ua
kv.ua
kyiv.ua
lg.ua
lt.ua
lugansk.ua
lutsk.ua
lv.ua
lviv.ua
mk.ua
mykolaiv.ua
nikolaev.ua
od.ua
odesa.ua
odessa.ua
pl.ua
poltava.ua
rivne.ua
rovno.ua
rv.ua
sb.ua
sebastopol.ua
sevastopol.ua
sm.ua
sumy.ua
te.ua
ternopil.ua
uz.ua
uzhgorod.ua
vinnica.ua
vinnytsia.ua
vn.ua
volyn.ua
yalta.ua
zaporizhzhe.ua
zaporizhzhia.ua
zhitomir.ua
zhytomyr.ua
zp.ua
zt.ua

// ug : https://www.registry.co.ug/
ug
co.ug
or.ug
ac.ug
sc.ug
go.ug
ne.ug
com.ug
org.ug

// uk : https://en.wikipedia.org/wiki/.uk
// Submitted by registry <Michael.Daly@nominet.org.uk>
uk
ac.uk
co.uk
gov.uk
ltd.uk
me.uk
net.uk
nhs.uk
org.uk
plc.uk
police.uk
*.sch.uk

// us : https://en.wikipedia.org/wiki/.us
us
dni.us
fed.us
isa.us
kids.us
nsn.us
// us geographic names
ak.us
al.us
ar.us
as.us
az.us
ca.us
co.us
ct.us
dc.us
de.us
fl.us
ga.us
gu.us
hi.us
ia.us
id.us
il.us
in.us
ks.us
ky.us
la.us
ma.us
md.us
me.us
mi.us
mn.us
mo.us
ms.us
mt.us
nc.us
nd.us
ne.us
nh.us
nj.us
nm.us
nv.us
ny.us
oh.us
ok.us
or.us
pa.us
pr.us
ri.us
sc.us
sd.us
tn.us
tx.us
ut.us
vi.us
vt.us
va.us
wa.us
wi.us
wv.us
wy.us
// The registrar notes several more specific domains available in each state,
// such as state.*.us, dst.*.us, etc., but resolution of these is somewhat
// haphazard; in some states these domains resolve as addresses, while in others
// only subdomains are available, or even nothing at all. We include the
// most common ones where it's clear that different sites are different
// entities.
k12.ak.us
k12.al.us
k12.ar.us
k12.as.us
k12.az.us
k12.ca.us
k12.co.us
k12.ct.us
k12.dc.us
k12.de.us
k12.fl.us
k12.ga.us
k12.gu.us
// k12.hi.us  Bug 614565 - Hawaii has a state-wide DOE login
k12.ia.us
k12.id.us
k12.il.us
k12.in.us
k12.ks.us
k12.ky.us
k12.la.us
k12.ma.us
k12.md.us
k12.me.us
k12.mi.us
k12.mn.us
k12.mo.us
k12.ms.us
k12.mt.us
k12.nc.us
// k12.nd.us  Bug 1028347 - Removed at request of Travis Rosso <trossow@nd.gov>
k12.ne.us
k12.nh.us
k12.nj.us
k12.nm.us
k12.nv.us
k12.ny.us
k12.oh.us
k12.ok.us
k12.or.us
k12.pa.us
k12.pr.us
k12.ri.us
k12.sc.us
// k12.sd.us  Bug 934131 - Removed at request of James Booze <James.Booze@k12.sd.us>
k12.tn.us
k12.tx.us
k12.ut.us
k12.vi.us
k12.vt.us
k12.va.us
k12.wa.us
k12.wi.us
// k12.wv.us  Bug 947705 - Removed at request of Verne Britton <verne@wvnet.edu>
k12.wy.us
cc.ak.us
cc.al.us
cc.ar.us
cc.as.us
cc.az.us
cc.ca.us
cc.co.us
cc.ct.us
cc.dc.us
cc.de.us
cc.fl.us
cc.ga.us
cc.gu.us
cc.hi.us
cc.ia.us
cc.id.us
cc.il.us
cc.in.us
cc.ks.us
cc.ky.us
cc.la.us
cc.ma.us
cc.md.us
cc.me.us
cc.mi.us
cc.mn.us
cc.mo.us
cc.ms.us
cc.mt.us
cc.nc.us
cc.nd.us
cc.ne.us
cc.nh.us
cc.nj.us
cc.nm.us
cc.nv.us
cc.ny.us
cc.oh.us
cc.ok.us
cc.or.us
cc.pa.us
cc.pr.us
cc.ri.us
cc.sc.us
cc.sd.us
cc.tn.us
cc.tx.us
cc.ut.us
cc.vi.us
cc.vt.us
cc.va.us
cc.wa.us
cc.wi.us
cc.wv.us
cc.wy.us
lib.ak.us
lib.al.us
lib.ar.us
lib.as.us
lib.az.us
lib.ca.us
lib.co.us
lib.ct.us
lib.dc.us
// lib.de.us  Issue #243 - Moved to Private section at request of Ed Moore <Ed.Moore@lib.de.us>
lib.fl.us
lib.ga.us
lib.gu.us
lib.hi.us
lib.ia.us
lib.id.us
lib.il.us
lib.in.us
lib.ks.us
lib.ky.us
lib.la.us
lib.ma.us
lib.md.us
lib.me.us
lib.mi.us
lib.mn.us
lib.mo.us
lib.ms.us
lib.mt.us
lib.nc.us
lib.nd.us
lib.ne.us
lib.nh.us
lib.nj.us
lib.nm.us
lib.nv.us
lib.ny.us
lib.oh.us
lib.ok.us
lib.or.us
lib.pa.us
lib.pr.us
lib.ri.us
lib.sc.us
lib.sd.us
lib.tn.us
lib.tx.us
lib.ut.us
lib.vi.us
lib.vt.us
lib.va.us
lib.wa.us
lib.wi.us
// lib.wv.us  Bug 941670 - Removed at request of Larry W Arnold <arnold@wvlc.lib.wv.us>
lib.wy.us
// k12.ma.us contains school districts in Massachusetts. The 4LDs are
//  managed independently except for private (PVT), charter (CHTR) and
//  parochial (PAROCH) schools.  Those are delegated directly to the
//  5LD operators.   <k12-ma-hostmaster _ at _ rsuc.gweep.net>
pvt.k12.ma.us
chtr.k12.ma.us
paroch.k12.ma.us

// uy : http://www.nic.org.uy/
uy
com.uy
edu.uy
gub.uy
mil.uy
net.uy
org.uy

// uz : http://www.reg.uz/
uz
co.uz
com.uz
net.uz
org.uz

// va : https://en.wikipedia.org/wiki/.va
va

// vc : https://en.wikipedia.org/wiki/.vc
// Submitted by registry <kshah@ca.afilias.info>
vc
com.vc
net.vc
org.vc
gov.vc
mil.vc
edu.vc

// ve : https://registro.nic.ve/
// Submitted by registry
ve
arts.ve
co.ve
com.ve
e12.ve
edu.ve
firm.ve
gob.ve
gov.ve
info.ve
int.ve
mil.ve
net.ve
org.ve
rec.ve
store.ve
tec.ve
web.ve

// vg : https://en.wikipedia.org/wiki/.vg
vg

// vi : http://www.nic.vi/newdomainform.htm
// http://www.nic.vi/Domain_Rules/body_domain_rules.html indicates some other
// TLDs are "reserved", such as edu.vi and gov.vi, but doesn't actually say they
// are available for registration (which they do not seem to be).
vi
co.vi
com.vi
k12.vi
net.vi
org.vi

// vn : https://www.dot.vn/vnnic/vnnic/domainregistration.jsp
vn
com.vn
net.vn
org.vn
edu.vn
gov.vn
int.vn
ac.vn
biz.vn
info.vn
name.vn
pro.vn
health.vn

// vu : https://en.wikipedia.org/wiki/.vu
// http://www.vunic.vu/
vu
com.vu
edu.vu
net.vu
org.vu

// wf : http://www.afnic.fr/medias/documents/AFNIC-naming-policy2012.pdf
wf

// ws : https://en.wikipedia.org/wiki/.ws
// http://samoanic.ws/index.dhtml
ws
com.ws
net.ws
org.ws
gov.ws
edu.ws

// yt : http://www.afnic.fr/medias/documents/AFNIC-naming-policy2012.pdf
yt

// IDN ccTLDs
// When submitting patches, please maintain a sort by ISO 3166 ccTLD, then
// U-label, and follow this format:
// // A-Label ("<Latin renderings>", <language name>[, variant info]) : <ISO 3166 ccTLD>
// // [sponsoring org]
// U-Label

// xn--mgbaam7a8h ("Emerat", Arabic) : AE
// http://nic.ae/english/arabicdomain/rules.jsp
امارات

// xn--y9a3aq ("hye", Armenian) : AM
// ISOC AM (operated by .am Registry)
հայ

// xn--54b7fta0cc ("Bangla", Bangla) : BD
বাংলা

// xn--90ae ("bg", Bulgarian) : BG
бг

// xn--90ais ("bel", Belarusian/Russian Cyrillic) : BY
// Operated by .by registry
бел

// xn--fiqs8s ("Zhongguo/China", Chinese, Simplified) : CN
// CNNIC
// http://cnnic.cn/html/Dir/2005/10/11/3218.htm
中国

// xn--fiqz9s ("Zhongguo/China", Chinese, Traditional) : CN
// CNNIC
// http://cnnic.cn/html/Dir/2005/10/11/3218.htm
中國

// xn--lgbbat1ad8j ("Algeria/Al Jazair", Arabic) : DZ
الجزائر

// xn--wgbh1c ("Egypt/Masr", Arabic) : EG
// http://www.dotmasr.eg/
مصر

// xn--e1a4c ("eu", Cyrillic) : EU
ею

// xn--node ("ge", Georgian Mkhedruli) : GE
გე

// xn--qxam ("el", Greek) : GR
// Hellenic Ministry of Infrastructure, Transport, and Networks
ελ

// xn--j6w193g ("Hong Kong", Chinese) : HK
// https://www2.hkirc.hk/register/rules.jsp
香港

// xn--2scrj9c ("Bharat", Kannada) : IN
// India
ಭಾರತ

// xn--3hcrj9c ("Bharat", Oriya) : IN
// India
ଭାରତ

// xn--45br5cyl ("Bharatam", Assamese) : IN
// India
ভাৰত

// xn--h2breg3eve ("Bharatam", Sanskrit) : IN
// India
भारतम्

// xn--h2brj9c8c ("Bharot", Santali) : IN
// India
भारोत

// xn--mgbgu82a ("Bharat", Sindhi) : IN
// India
ڀارت

// xn--rvc1e0am3e ("Bharatam", Malayalam) : IN
// India
ഭാരതം

// xn--h2brj9c ("Bharat", Devanagari) : IN
// India
भारत

// xn--mgbbh1a71e ("Bharat", Arabic) : IN
// India
بھارت

// xn--fpcrj9c3d ("Bharat", Telugu) : IN
// India
భారత్

// xn--gecrj9c ("Bharat", Gujarati) : IN
// India
ભારત

// xn--s9brj9c ("Bharat", Gurmukhi) : IN
// India
ਭਾਰਤ

// xn--45brj9c ("Bharat", Bengali) : IN
// India
ভারত

// xn--xkc2dl3a5ee0h ("India", Tamil) : IN
// India
இந்தியா

// xn--mgba3a4f16a ("Iran", Persian) : IR
ایران

// xn--mgba3a4fra ("Iran", Arabic) : IR
ايران

// xn--mgbtx2b ("Iraq", Arabic) : IQ
// Communications and Media Commission
عراق

// xn--mgbayh7gpa ("al-Ordon", Arabic) : JO
// National Information Technology Center (NITC)
// Royal Scientific Society, Al-Jubeiha
الاردن

// xn--3e0b707e ("Republic of Korea", Hangul) : KR
한국

// xn--80ao21a ("Kaz", Kazakh) : KZ
қаз

// xn--fzc2c9e2c ("Lanka", Sinhalese-Sinhala) : LK
// http://nic.lk
ලංකා

// xn--xkc2al3hye2a ("Ilangai", Tamil) : LK
// http://nic.lk
இலங்கை

// xn--mgbc0a9azcg ("Morocco/al-Maghrib", Arabic) : MA
المغرب

// xn--d1alf ("mkd", Macedonian) : MK
// MARnet
мкд

// xn--l1acc ("mon", Mongolian) : MN
мон

// xn--mix891f ("Macao", Chinese, Traditional) : MO
// MONIC / HNET Asia (Registry Operator for .mo)
澳門

// xn--mix082f ("Macao", Chinese, Simplified) : MO
澳门

// xn--mgbx4cd0ab ("Malaysia", Malay) : MY
مليسيا

// xn--mgb9awbf ("Oman", Arabic) : OM
عمان

// xn--mgbai9azgqp6j ("Pakistan", Urdu/Arabic) : PK
پاکستان

// xn--mgbai9a5eva00b ("Pakistan", Urdu/Arabic, variant) : PK
پاكستان

// xn--ygbi2ammx ("Falasteen", Arabic) : PS
// The Palestinian National Internet Naming Authority (PNINA)
// http://www.pnina.ps
فلسطين

// xn--90a3ac ("srb", Cyrillic) : RS
// https://www.rnids.rs/en/domains/national-domains
срб
пр.срб
орг.срб
обр.срб
од.срб
упр.срб
ак.срб

// xn--p1ai ("rf", Russian-Cyrillic) : RU
// http://www.cctld.ru/en/docs/rulesrf.php
рф

// xn--wgbl6a ("Qatar", Arabic) : QA
// http://www.ict.gov.qa/
قطر

// xn--mgberp4a5d4ar ("AlSaudiah", Arabic) : SA
// http://www.nic.net.sa/
السعودية

// xn--mgberp4a5d4a87g ("AlSaudiah", Arabic, variant)  : SA
السعودیة

// xn--mgbqly7c0a67fbc ("AlSaudiah", Arabic, variant) : SA
السعودیۃ

// xn--mgbqly7cvafr ("AlSaudiah", Arabic, variant) : SA
السعوديه

// xn--mgbpl2fh ("sudan", Arabic) : SD
// Operated by .sd registry
سودان

// xn--yfro4i67o Singapore ("Singapore", Chinese) : SG
新加坡

// xn--clchc0ea0b2g2a9gcd ("Singapore", Tamil) : SG
சிங்கப்பூர்

// xn--ogbpf8fl ("Syria", Arabic) : SY
سورية

// xn--mgbtf8fl ("Syria", Arabic, variant) : SY
سوريا

// xn--o3cw4h ("Thai", Thai) : TH
// http://www.thnic.co.th
ไทย
ศึกษา.ไทย
ธุรกิจ.ไทย
รัฐบาล.ไทย
ทหาร.ไทย
เน็ต.ไทย
องค์กร.ไทย

// xn--pgbs0dh ("Tunisia", Arabic) : TN
// http://nic.tn
تونس

// xn--kpry57d ("Taiwan", Chinese, Traditional) : TW
// http://www.twnic.net/english/dn/dn_07a.htm
台灣

// xn--kprw13d ("Taiwan", Chinese, Simplified) : TW
// http://www.twnic.net/english/dn/dn_07a.htm
台湾

// xn--nnx388a ("Taiwan", Chinese, variant) : TW
臺灣

// xn--j1amh ("ukr", Cyrillic) : UA
укр

// xn--mgb2ddes ("AlYemen", Arabic) : YE
اليمن

// xxx : http://icmregistry.com
xxx

// ye : http://www.y.net.ye/services/domain_name.htm
*.ye

// za : http://www.zadna.org.za/content/page/domain-information
ac.za
agric.za
alt.za
co.za
edu.za
gov.za
grondar.za
law.za
mil.za
net.za
ngo.za
nis.za
nom.za
org.za
school.za
tm.za
web.za

// zm : https://zicta.zm/
// Submitted by registry <info@zicta.zm>
zm
ac.zm
biz.zm
co.zm
com.zm
edu.zm
gov.zm
info.zm
mil.zm
net.zm
org.zm
sch.zm

// zw : https://www.potraz.gov.zw/
// Confirmed by registry <bmtengwa@potraz.gov.zw> 2017-01-25
zw
ac.zw
co.zw
gov.zw
mil.zw
org.zw

// List of new gTLDs imported from https://newgtlds.icann.org/newgtlds.csv on 2017-02-23T00:46:09Z

// aaa : 2015-02-26 American Automobile Association, Inc.
aaa

// aarp : 2015-05-21 AARP
aarp

// abarth : 2015-07-30 Fiat Chrysler Automobiles N.V.
abarth

// abb : 2014-10-24 ABB Ltd
abb

// abbott : 2014-07-24 Abbott Laboratories, Inc.
abbott

// abbvie : 2015-07-30 AbbVie Inc.
abbvie

// abc : 2015-07-30 Disney Enterprises, Inc.
abc

// able : 2015-06-25 Able Inc.
able

// abogado : 2014-04-24 Top Level Domain Holdings Limited
abogado

// abudhabi : 2015-07-30 Abu Dhabi Systems and Information Centre
abudhabi

// academy : 2013-11-07 Half Oaks, LLC
academy

// accenture : 2014-08-15 Accenture plc
accenture

// accountant : 2014-11-20 dot Accountant Limited
accountant

// accountants : 2014-03-20 Knob Town, LLC
accountants

// aco : 2015-01-08 ACO Severin Ahlmann GmbH & Co. KG
aco

// active : 2014-05-01 The Active Network, Inc
active

// actor : 2013-12-12 United TLD Holdco Ltd.
actor

// adac : 2015-07-16 Allgemeiner Deutscher Automobil-Club e.V. (ADAC)
adac

// ads : 2014-12-04 Charleston Road Registry Inc.
ads

// adult : 2014-10-16 ICM Registry AD LLC
adult

// aeg : 2015-03-19 Aktiebolaget Electrolux
aeg

// aetna : 2015-05-21 Aetna Life Insurance Company
aetna

// afamilycompany : 2015-07-23 Johnson Shareholdings, Inc.
afamilycompany

// afl : 2014-10-02 Australian Football League
afl

// africa : 2014-03-24 ZA Central Registry NPC trading as Registry.Africa
africa

// agakhan : 2015-04-23 Fondation Aga Khan (Aga Khan Foundation)
agakhan

// agency : 2013-11-14 Steel Falls, LLC
agency

// aig : 2014-12-18 American International Group, Inc.
aig

// aigo : 2015-08-06 aigo Digital Technology Co,Ltd.
aigo

// airbus : 2015-07-30 Airbus S.A.S.
airbus

// airforce : 2014-03-06 United TLD Holdco Ltd.
airforce

// airtel : 2014-10-24 Bharti Airtel Limited
airtel

// akdn : 2015-04-23 Fondation Aga Khan (Aga Khan Foundation)
akdn

// alfaromeo : 2015-07-31 Fiat Chrysler Automobiles N.V.
alfaromeo

// alibaba : 2015-01-15 Alibaba Group Holding Limited
alibaba

// alipay : 2015-01-15 Alibaba Group Holding Limited
alipay

// allfinanz : 2014-07-03 Allfinanz Deutsche Vermögensberatung Aktiengesellschaft
allfinanz

// allstate : 2015-07-31 Allstate Fire and Casualty Insurance Company
allstate

// ally : 2015-06-18 Ally Financial Inc.
ally

// alsace : 2014-07-02 REGION D ALSACE
alsace

// alstom : 2015-07-30 ALSTOM
alstom

// americanexpress : 2015-07-31 American Express Travel Related Services Company, Inc.
americanexpress

// americanfamily : 2015-07-23 AmFam, Inc.
americanfamily

// amex : 2015-07-31 American Express Travel Related Services Company, Inc.
amex

// amfam : 2015-07-23 AmFam, Inc.
amfam

// amica : 2015-05-28 Amica Mutual Insurance Company
amica

// amsterdam : 2014-07-24 Gemeente Amsterdam
amsterdam

// analytics : 2014-12-18 Campus IP LLC
analytics

// android : 2014-08-07 Charleston Road Registry Inc.
android

// anquan : 2015-01-08 QIHOO 360 TECHNOLOGY CO. LTD.
anquan

// anz : 2015-07-31 Australia and New Zealand Banking Group Limited
anz

// aol : 2015-09-17 AOL Inc.
aol

// apartments : 2014-12-11 June Maple, LLC
apartments

// app : 2015-05-14 Charleston Road Registry Inc.
app

// apple : 2015-05-14 Apple Inc.
apple

// aquarelle : 2014-07-24 Aquarelle.com
aquarelle

// arab : 2015-11-12 League of Arab States
arab

// aramco : 2014-11-20 Aramco Services Company
aramco

// archi : 2014-02-06 STARTING DOT LIMITED
archi

// army : 2014-03-06 United TLD Holdco Ltd.
army

// art : 2016-03-24 UK Creative Ideas Limited
art

// arte : 2014-12-11 Association Relative à la Télévision Européenne G.E.I.E.
arte

// asda : 2015-07-31 Wal-Mart Stores, Inc.
asda

// associates : 2014-03-06 Baxter Hill, LLC
associates

// athleta : 2015-07-30 The Gap, Inc.
athleta

// attorney : 2014-03-20
attorney

// auction : 2014-03-20
auction

// audi : 2015-05-21 AUDI Aktiengesellschaft
audi

// audible : 2015-06-25 Amazon EU S.à r.l.
audible

// audio : 2014-03-20 Uniregistry, Corp.
audio

// auspost : 2015-08-13 Australian Postal Corporation
auspost

// author : 2014-12-18 Amazon EU S.à r.l.
author

// auto : 2014-11-13
auto

// autos : 2014-01-09 DERAutos, LLC
autos

// avianca : 2015-01-08 Aerovias del Continente Americano S.A. Avianca
avianca

// aws : 2015-06-25 Amazon EU S.à r.l.
aws

// axa : 2013-12-19 AXA SA
axa

// azure : 2014-12-18 Microsoft Corporation
azure

// baby : 2015-04-09 Johnson & Johnson Services, Inc.
baby

// baidu : 2015-01-08 Baidu, Inc.
baidu

// banamex : 2015-07-30 Citigroup Inc.
banamex

// bananarepublic : 2015-07-31 The Gap, Inc.
bananarepublic

// band : 2014-06-12
band

// bank : 2014-09-25 fTLD Registry Services LLC
bank

// bar : 2013-12-12 Punto 2012 Sociedad Anonima Promotora de Inversion de Capital Variable
bar

// barcelona : 2014-07-24 Municipi de Barcelona
barcelona

// barclaycard : 2014-11-20 Barclays Bank PLC
barclaycard

// barclays : 2014-11-20 Barclays Bank PLC
barclays

// barefoot : 2015-06-11 Gallo Vineyards, Inc.
barefoot

// bargains : 2013-11-14 Half Hallow, LLC
bargains

// baseball : 2015-10-29 MLB Advanced Media DH, LLC
baseball

// basketball : 2015-08-20 Fédération Internationale de Basketball (FIBA)
basketball

// bauhaus : 2014-04-17 Werkhaus GmbH
bauhaus

// bayern : 2014-01-23 Bayern Connect GmbH
bayern

// bbc : 2014-12-18 British Broadcasting Corporation
bbc

// bbt : 2015-07-23 BB&T Corporation
bbt

// bbva : 2014-10-02 BANCO BILBAO VIZCAYA ARGENTARIA, S.A.
bbva

// bcg : 2015-04-02 The Boston Consulting Group, Inc.
bcg

// bcn : 2014-07-24 Municipi de Barcelona
bcn

// beats : 2015-05-14 Beats Electronics, LLC
beats

// beauty : 2015-12-03 L'Oréal
beauty

// beer : 2014-01-09 Top Level Domain Holdings Limited
beer

// bentley : 2014-12-18 Bentley Motors Limited
bentley

// berlin : 2013-10-31 dotBERLIN GmbH & Co. KG
berlin

// best : 2013-12-19 BestTLD Pty Ltd
best

// bestbuy : 2015-07-31 BBY Solutions, Inc.
bestbuy

// bet : 2015-05-07 Afilias plc
bet

// bharti : 2014-01-09 Bharti Enterprises (Holding) Private Limited
bharti

// bible : 2014-06-19 American Bible Society
bible

// bid : 2013-12-19 dot Bid Limited
bid

// bike : 2013-08-27 Grand Hollow, LLC
bike

// bing : 2014-12-18 Microsoft Corporation
bing

// bingo : 2014-12-04 Sand Cedar, LLC
bingo

// bio : 2014-03-06 STARTING DOT LIMITED
bio

// black : 2014-01-16 Afilias Limited
black

// blackfriday : 2014-01-16 Uniregistry, Corp.
blackfriday

// blanco : 2015-07-16 BLANCO GmbH + Co KG
blanco

// blockbuster : 2015-07-30 Dish DBS Corporation
blockbuster

// blog : 2015-05-14
blog

// bloomberg : 2014-07-17 Bloomberg IP Holdings LLC
bloomberg

// blue : 2013-11-07 Afilias Limited
blue

// bms : 2014-10-30 Bristol-Myers Squibb Company
bms

// bmw : 2014-01-09 Bayerische Motoren Werke Aktiengesellschaft
bmw

// bnl : 2014-07-24 Banca Nazionale del Lavoro
bnl

// bnpparibas : 2014-05-29 BNP Paribas
bnpparibas

// boats : 2014-12-04 DERBoats, LLC
boats

// boehringer : 2015-07-09 Boehringer Ingelheim International GmbH
boehringer

// bofa : 2015-07-31 NMS Services, Inc.
bofa

// bom : 2014-10-16 Núcleo de Informação e Coordenação do Ponto BR - NIC.br
bom

// bond : 2014-06-05 Bond University Limited
bond

// boo : 2014-01-30 Charleston Road Registry Inc.
boo

// book : 2015-08-27 Amazon EU S.à r.l.
book

// booking : 2015-07-16 Booking.com B.V.
booking

// boots : 2015-01-08 THE BOOTS COMPANY PLC
boots

// bosch : 2015-06-18 Robert Bosch GMBH
bosch

// bostik : 2015-05-28 Bostik SA
bostik

// boston : 2015-12-10
boston

// bot : 2014-12-18 Amazon EU S.à r.l.
bot

// boutique : 2013-11-14 Over Galley, LLC
boutique

// box : 2015-11-12 NS1 Limited
box

// bradesco : 2014-12-18 Banco Bradesco S.A.
bradesco

// bridgestone : 2014-12-18 Bridgestone Corporation
bridgestone

// broadway : 2014-12-22 Celebrate Broadway, Inc.
broadway

// broker : 2014-12-11 IG Group Holdings PLC
broker

// brother : 2015-01-29 Brother Industries, Ltd.
brother

// brussels : 2014-02-06 DNS.be vzw
brussels

// budapest : 2013-11-21 Top Level Domain Holdings Limited
budapest

// bugatti : 2015-07-23 Bugatti International SA
bugatti

// build : 2013-11-07 Plan Bee LLC
build

// builders : 2013-11-07 Atomic Madison, LLC
builders

// business : 2013-11-07 Spring Cross, LLC
business

// buy : 2014-12-18 Amazon EU S.à r.l.
buy

// buzz : 2013-10-02 DOTSTRATEGY CO.
buzz

// bzh : 2014-02-27 Association www.bzh
bzh

// cab : 2013-10-24 Half Sunset, LLC
cab

// cafe : 2015-02-11 Pioneer Canyon, LLC
cafe

// cal : 2014-07-24 Charleston Road Registry Inc.
cal

// call : 2014-12-18 Amazon EU S.à r.l.
call

// calvinklein : 2015-07-30 PVH gTLD Holdings LLC
calvinklein

// cam : 2016-04-21 AC Webconnecting Holding B.V.
cam

// camera : 2013-08-27 Atomic Maple, LLC
camera

// camp : 2013-11-07 Delta Dynamite, LLC
camp

// cancerresearch : 2014-05-15 Australian Cancer Research Foundation
cancerresearch

// canon : 2014-09-12 Canon Inc.
canon

// capetown : 2014-03-24 ZA Central Registry NPC trading as ZA Central Registry
capetown

// capital : 2014-03-06 Delta Mill, LLC
capital

// capitalone : 2015-08-06 Capital One Financial Corporation
capitalone

// car : 2015-01-22
car

// caravan : 2013-12-12 Caravan International, Inc.
caravan

// cards : 2013-12-05 Foggy Hollow, LLC
cards

// care : 2014-03-06 Goose Cross
care

// career : 2013-10-09 dotCareer LLC
career

// careers : 2013-10-02 Wild Corner, LLC
careers

// cars : 2014-11-13
cars

// cartier : 2014-06-23 Richemont DNS Inc.
cartier

// casa : 2013-11-21 Top Level Domain Holdings Limited
casa

// case : 2015-09-03 CNH Industrial N.V.
case

// caseih : 2015-09-03 CNH Industrial N.V.
caseih

// cash : 2014-03-06 Delta Lake, LLC
cash

// casino : 2014-12-18 Binky Sky, LLC
casino

// catering : 2013-12-05 New Falls. LLC
catering

// catholic : 2015-10-21 Pontificium Consilium de Comunicationibus Socialibus (PCCS) (Pontifical Council for Social Communication)
catholic

// cba : 2014-06-26 COMMONWEALTH BANK OF AUSTRALIA
cba

// cbn : 2014-08-22 The Christian Broadcasting Network, Inc.
cbn

// cbre : 2015-07-02 CBRE, Inc.
cbre

// cbs : 2015-08-06 CBS Domains Inc.
cbs

// ceb : 2015-04-09 The Corporate Executive Board Company
ceb

// center : 2013-11-07 Tin Mill, LLC
center

// ceo : 2013-11-07 CEOTLD Pty Ltd
ceo

// cern : 2014-06-05 European Organization for Nuclear Research ("CERN")
cern

// cfa : 2014-08-28 CFA Institute
cfa

// cfd : 2014-12-11 IG Group Holdings PLC
cfd

// chanel : 2015-04-09 Chanel International B.V.
chanel

// channel : 2014-05-08 Charleston Road Registry Inc.
channel

// chase : 2015-04-30 JPMorgan Chase & Co.
chase

// chat : 2014-12-04 Sand Fields, LLC
chat

// cheap : 2013-11-14 Sand Cover, LLC
cheap

// chintai : 2015-06-11 CHINTAI Corporation
chintai

// chloe : 2014-10-16 Richemont DNS Inc.
chloe

// christmas : 2013-11-21 Uniregistry, Corp.
christmas

// chrome : 2014-07-24 Charleston Road Registry Inc.
chrome

// chrysler : 2015-07-30 FCA US LLC.
chrysler

// church : 2014-02-06 Holly Fields, LLC
church

// cipriani : 2015-02-19 Hotel Cipriani Srl
cipriani

// circle : 2014-12-18 Amazon EU S.à r.l.
circle

// cisco : 2014-12-22 Cisco Technology, Inc.
cisco

// citadel : 2015-07-23 Citadel Domain LLC
citadel

// citi : 2015-07-30 Citigroup Inc.
citi

// citic : 2014-01-09 CITIC Group Corporation
citic

// city : 2014-05-29 Snow Sky, LLC
city

// cityeats : 2014-12-11 Lifestyle Domain Holdings, Inc.
cityeats

// claims : 2014-03-20 Black Corner, LLC
claims

// cleaning : 2013-12-05 Fox Shadow, LLC
cleaning

// click : 2014-06-05 Uniregistry, Corp.
click

// clinic : 2014-03-20 Goose Park, LLC
clinic

// clinique : 2015-10-01 The Estée Lauder Companies Inc.
clinique

// clothing : 2013-08-27 Steel Lake, LLC
clothing

// cloud : 2015-04-16 ARUBA S.p.A.
cloud

// club : 2013-11-08 .CLUB DOMAINS, LLC
club

// clubmed : 2015-06-25 Club Méditerranée S.A.
clubmed

// coach : 2014-10-09 Koko Island, LLC
coach

// codes : 2013-10-31 Puff Willow, LLC
codes

// coffee : 2013-10-17 Trixy Cover, LLC
coffee

// college : 2014-01-16 XYZ.COM LLC
college

// cologne : 2014-02-05 NetCologne Gesellschaft für Telekommunikation mbH
cologne

// comcast : 2015-07-23 Comcast IP Holdings I, LLC
comcast

// commbank : 2014-06-26 COMMONWEALTH BANK OF AUSTRALIA
commbank

// community : 2013-12-05 Fox Orchard, LLC
community

// company : 2013-11-07 Silver Avenue, LLC
company

// compare : 2015-10-08 iSelect Ltd
compare

// computer : 2013-10-24 Pine Mill, LLC
computer

// comsec : 2015-01-08 VeriSign, Inc.
comsec

// condos : 2013-12-05 Pine House, LLC
condos

// construction : 2013-09-16 Fox Dynamite, LLC
construction

// consulting : 2013-12-05
consulting

// contact : 2015-01-08 Top Level Spectrum, Inc.
contact

// contractors : 2013-09-10 Magic Woods, LLC
contractors

// cooking : 2013-11-21 Top Level Domain Holdings Limited
cooking

// cookingchannel : 2015-07-02 Lifestyle Domain Holdings, Inc.
cookingchannel

// cool : 2013-11-14 Koko Lake, LLC
cool

// corsica : 2014-09-25 Collectivité Territoriale de Corse
corsica

// country : 2013-12-19 Top Level Domain Holdings Limited
country

// coupon : 2015-02-26 Amazon EU S.à r.l.
coupon

// coupons : 2015-03-26 Black Island, LLC
coupons

// courses : 2014-12-04 OPEN UNIVERSITIES AUSTRALIA PTY LTD
courses

// credit : 2014-03-20 Snow Shadow, LLC
credit

// creditcard : 2014-03-20 Binky Frostbite, LLC
creditcard

// creditunion : 2015-01-22 CUNA Performance Resources, LLC
creditunion

// cricket : 2014-10-09 dot Cricket Limited
cricket

// crown : 2014-10-24 Crown Equipment Corporation
crown

// crs : 2014-04-03 Federated Co-operatives Limited
crs

// cruise : 2015-12-10 Viking River Cruises (Bermuda) Ltd.
cruise

// cruises : 2013-12-05 Spring Way, LLC
cruises

// csc : 2014-09-25 Alliance-One Services, Inc.
csc

// cuisinella : 2014-04-03 SALM S.A.S.
cuisinella

// cymru : 2014-05-08 Nominet UK
cymru

// cyou : 2015-01-22 Beijing Gamease Age Digital Technology Co., Ltd.
cyou

// dabur : 2014-02-06 Dabur India Limited
dabur

// dad : 2014-01-23 Charleston Road Registry Inc.
dad

// dance : 2013-10-24 United TLD Holdco Ltd.
dance

// data : 2016-06-02 Dish DBS Corporation
data

// date : 2014-11-20 dot Date Limited
date

// dating : 2013-12-05 Pine Fest, LLC
dating

// datsun : 2014-03-27 NISSAN MOTOR CO., LTD.
datsun

// day : 2014-01-30 Charleston Road Registry Inc.
day

// dclk : 2014-11-20 Charleston Road Registry Inc.
dclk

// dds : 2015-05-07 Top Level Domain Holdings Limited
dds

// deal : 2015-06-25 Amazon EU S.à r.l.
deal

// dealer : 2014-12-22 Dealer Dot Com, Inc.
dealer

// deals : 2014-05-22 Sand Sunset, LLC
deals

// degree : 2014-03-06
degree

// delivery : 2014-09-11 Steel Station, LLC
delivery

// dell : 2014-10-24 Dell Inc.
dell

// deloitte : 2015-07-31 Deloitte Touche Tohmatsu
deloitte

// delta : 2015-02-19 Delta Air Lines, Inc.
delta

// democrat : 2013-10-24 United TLD Holdco Ltd.
democrat

// dental : 2014-03-20 Tin Birch, LLC
dental

// dentist : 2014-03-20
dentist

// desi : 2013-11-14 Desi Networks LLC
desi

// design : 2014-11-07 Top Level Design, LLC
design

// dev : 2014-10-16 Charleston Road Registry Inc.
dev

// dhl : 2015-07-23 Deutsche Post AG
dhl

// diamonds : 2013-09-22 John Edge, LLC
diamonds

// diet : 2014-06-26 Uniregistry, Corp.
diet

// digital : 2014-03-06 Dash Park, LLC
digital

// direct : 2014-04-10 Half Trail, LLC
direct

// directory : 2013-09-20 Extra Madison, LLC
directory

// discount : 2014-03-06 Holly Hill, LLC
discount

// discover : 2015-07-23 Discover Financial Services
discover

// dish : 2015-07-30 Dish DBS Corporation
dish

// diy : 2015-11-05 Lifestyle Domain Holdings, Inc.
diy

// dnp : 2013-12-13 Dai Nippon Printing Co., Ltd.
dnp

// docs : 2014-10-16 Charleston Road Registry Inc.
docs

// doctor : 2016-06-02 Brice Trail, LLC
doctor

// dodge : 2015-07-30 FCA US LLC.
dodge

// dog : 2014-12-04 Koko Mill, LLC
dog

// doha : 2014-09-18 Communications Regulatory Authority (CRA)
doha

// domains : 2013-10-17 Sugar Cross, LLC
domains

// dot : 2015-05-21 Dish DBS Corporation
dot

// download : 2014-11-20 dot Support Limited
download

// drive : 2015-03-05 Charleston Road Registry Inc.
drive

// dtv : 2015-06-04 Dish DBS Corporation
dtv

// dubai : 2015-01-01 Dubai Smart Government Department
dubai

// duck : 2015-07-23 Johnson Shareholdings, Inc.
duck

// dunlop : 2015-07-02 The Goodyear Tire & Rubber Company
dunlop

// duns : 2015-08-06 The Dun & Bradstreet Corporation
duns

// dupont : 2015-06-25 E. I. du Pont de Nemours and Company
dupont

// durban : 2014-03-24 ZA Central Registry NPC trading as ZA Central Registry
durban

// dvag : 2014-06-23 Deutsche Vermögensberatung Aktiengesellschaft DVAG
dvag

// dvr : 2016-05-26 Hughes Satellite Systems Corporation
dvr

// earth : 2014-12-04 Interlink Co., Ltd.
earth

// eat : 2014-01-23 Charleston Road Registry Inc.
eat

// eco : 2016-07-08 Big Room Inc.
eco

// edeka : 2014-12-18 EDEKA Verband kaufmännischer Genossenschaften e.V.
edeka

// education : 2013-11-07 Brice Way, LLC
education

// email : 2013-10-31 Spring Madison, LLC
email

// emerck : 2014-04-03 Merck KGaA
emerck

// energy : 2014-09-11 Binky Birch, LLC
energy

// engineer : 2014-03-06 United TLD Holdco Ltd.
engineer

// engineering : 2014-03-06 Romeo Canyon
engineering

// enterprises : 2013-09-20 Snow Oaks, LLC
enterprises

// epost : 2015-07-23 Deutsche Post AG
epost

// epson : 2014-12-04 Seiko Epson Corporation
epson

// equipment : 2013-08-27 Corn Station, LLC
equipment

// ericsson : 2015-07-09 Telefonaktiebolaget L M Ericsson
ericsson

// erni : 2014-04-03 ERNI Group Holding AG
erni

// esq : 2014-05-08 Charleston Road Registry Inc.
esq

// estate : 2013-08-27 Trixy Park, LLC
estate

// esurance : 2015-07-23 Esurance Insurance Company
esurance

// etisalat : 2015-09-03 Emirates Telecommunications Corporation (trading as Etisalat)
etisalat

// eurovision : 2014-04-24 European Broadcasting Union (EBU)
eurovision

// eus : 2013-12-12 Puntueus Fundazioa
eus

// events : 2013-12-05 Pioneer Maple, LLC
events

// everbank : 2014-05-15 EverBank
everbank

// exchange : 2014-03-06 Spring Falls, LLC
exchange

// expert : 2013-11-21 Magic Pass, LLC
expert

// exposed : 2013-12-05 Victor Beach, LLC
exposed

// express : 2015-02-11 Sea Sunset, LLC
express

// extraspace : 2015-05-14 Extra Space Storage LLC
extraspace

// fage : 2014-12-18 Fage International S.A.
fage

// fail : 2014-03-06 Atomic Pipe, LLC
fail

// fairwinds : 2014-11-13 FairWinds Partners, LLC
fairwinds

// faith : 2014-11-20 dot Faith Limited
faith

// family : 2015-04-02
family

// fan : 2014-03-06
fan

// fans : 2014-11-07 Asiamix Digital Limited
fans

// farm : 2013-11-07 Just Maple, LLC
farm

// farmers : 2015-07-09 Farmers Insurance Exchange
farmers

// fashion : 2014-07-03 Top Level Domain Holdings Limited
fashion

// fast : 2014-12-18 Amazon EU S.à r.l.
fast

// fedex : 2015-08-06 Federal Express Corporation
fedex

// feedback : 2013-12-19 Top Level Spectrum, Inc.
feedback

// ferrari : 2015-07-31 Fiat Chrysler Automobiles N.V.
ferrari

// ferrero : 2014-12-18 Ferrero Trading Lux S.A.
ferrero

// fiat : 2015-07-31 Fiat Chrysler Automobiles N.V.
fiat

// fidelity : 2015-07-30 Fidelity Brokerage Services LLC
fidelity

// fido : 2015-08-06 Rogers Communications Partnership
fido

// film : 2015-01-08 Motion Picture Domain Registry Pty Ltd
film

// final : 2014-10-16 Núcleo de Informação e Coordenação do Ponto BR - NIC.br
final

// finance : 2014-03-20 Cotton Cypress, LLC
finance

// financial : 2014-03-06 Just Cover, LLC
financial

// fire : 2015-06-25 Amazon EU S.à r.l.
fire

// firestone : 2014-12-18 Bridgestone Corporation
firestone

// firmdale : 2014-03-27 Firmdale Holdings Limited
firmdale

// fish : 2013-12-12 Fox Woods, LLC
fish

// fishing : 2013-11-21 Top Level Domain Holdings Limited
fishing

// fit : 2014-11-07 Top Level Domain Holdings Limited
fit

// fitness : 2014-03-06 Brice Orchard, LLC
fitness

// flickr : 2015-04-02 Yahoo! Domain Services Inc.
flickr

// flights : 2013-12-05 Fox Station, LLC
flights

// flir : 2015-07-23 FLIR Systems, Inc.
flir

// florist : 2013-11-07 Half Cypress, LLC
florist

// flowers : 2014-10-09 Uniregistry, Corp.
flowers

// fly : 2014-05-08 Charleston Road Registry Inc.
fly

// foo : 2014-01-23 Charleston Road Registry Inc.
foo

// food : 2016-04-21 Lifestyle Domain Holdings, Inc.
food

// foodnetwork : 2015-07-02 Lifestyle Domain Holdings, Inc.
foodnetwork

// football : 2014-12-18 Foggy Farms, LLC
football

// ford : 2014-11-13 Ford Motor Company
ford

// forex : 2014-12-11 IG Group Holdings PLC
forex

// forsale : 2014-05-22
forsale

// forum : 2015-04-02 Fegistry, LLC
forum

// foundation : 2013-12-05 John Dale, LLC
foundation

// fox : 2015-09-11 FOX Registry, LLC
fox

// free : 2015-12-10 Amazon EU S.à r.l.
free

// fresenius : 2015-07-30 Fresenius Immobilien-Verwaltungs-GmbH
fresenius

// frl : 2014-05-15 FRLregistry B.V.
frl

// frogans : 2013-12-19 OP3FT
frogans

// frontdoor : 2015-07-02 Lifestyle Domain Holdings, Inc.
frontdoor

// frontier : 2015-02-05 Frontier Communications Corporation
frontier

// ftr : 2015-07-16 Frontier Communications Corporation
ftr

// fujitsu : 2015-07-30 Fujitsu Limited
fujitsu

// fujixerox : 2015-07-23 Xerox DNHC LLC
fujixerox

// fun : 2016-01-14
fun

// fund : 2014-03-20 John Castle, LLC
fund

// furniture : 2014-03-20 Lone Fields, LLC
furniture

// futbol : 2013-09-20
futbol

// fyi : 2015-04-02 Silver Tigers, LLC
fyi

// gal : 2013-11-07 Asociación puntoGAL
gal

// gallery : 2013-09-13 Sugar House, LLC
gallery

// gallo : 2015-06-11 Gallo Vineyards, Inc.
gallo

// gallup : 2015-02-19 Gallup, Inc.
gallup

// game : 2015-05-28 Uniregistry, Corp.
game

// games : 2015-05-28
games

// gap : 2015-07-31 The Gap, Inc.
gap

// garden : 2014-06-26 Top Level Domain Holdings Limited
garden

// gbiz : 2014-07-17 Charleston Road Registry Inc.
gbiz

// gdn : 2014-07-31 Joint Stock Company "Navigation-information systems"
gdn

// gea : 2014-12-04 GEA Group Aktiengesellschaft
gea

// gent : 2014-01-23 COMBELL GROUP NV/SA
gent

// genting : 2015-03-12 Resorts World Inc Pte. Ltd.
genting

// george : 2015-07-31 Wal-Mart Stores, Inc.
george

// ggee : 2014-01-09 GMO Internet, Inc.
ggee

// gift : 2013-10-17 Uniregistry, Corp.
gift

// gifts : 2014-07-03 Goose Sky, LLC
gifts

// gives : 2014-03-06 United TLD Holdco Ltd.
gives

// giving : 2014-11-13 Giving Limited
giving

// glade : 2015-07-23 Johnson Shareholdings, Inc.
glade

// glass : 2013-11-07 Black Cover, LLC
glass

// gle : 2014-07-24 Charleston Road Registry Inc.
gle

// global : 2014-04-17 Dot GLOBAL AS
global

// globo : 2013-12-19 Globo Comunicação e Participações S.A
globo

// gmail : 2014-05-01 Charleston Road Registry Inc.
gmail

// gmbh : 2016-01-29 Extra Dynamite, LLC
gmbh

// gmo : 2014-01-09 GMO Internet, Inc.
gmo

// gmx : 2014-04-24 1&1 Mail & Media GmbH
gmx

// godaddy : 2015-07-23 Go Daddy East, LLC
godaddy

// gold : 2015-01-22 June Edge, LLC
gold

// goldpoint : 2014-11-20 YODOBASHI CAMERA CO.,LTD.
goldpoint

// golf : 2014-12-18 Lone falls, LLC
golf

// goo : 2014-12-18 NTT Resonant Inc.
goo

// goodhands : 2015-07-31 Allstate Fire and Casualty Insurance Company
goodhands

// goodyear : 2015-07-02 The Goodyear Tire & Rubber Company
goodyear

// goog : 2014-11-20 Charleston Road Registry Inc.
goog

// google : 2014-07-24 Charleston Road Registry Inc.
google

// gop : 2014-01-16 Republican State Leadership Committee, Inc.
gop

// got : 2014-12-18 Amazon EU S.à r.l.
got

// grainger : 2015-05-07 Grainger Registry Services, LLC
grainger

// graphics : 2013-09-13 Over Madison, LLC
graphics

// gratis : 2014-03-20 Pioneer Tigers, LLC
gratis

// green : 2014-05-08 Afilias Limited
green

// gripe : 2014-03-06 Corn Sunset, LLC
gripe

// grocery : 2016-06-16 Wal-Mart Stores, Inc.
grocery

// group : 2014-08-15 Romeo Town, LLC
group

// guardian : 2015-07-30 The Guardian Life Insurance Company of America
guardian

// gucci : 2014-11-13 Guccio Gucci S.p.a.
gucci

// guge : 2014-08-28 Charleston Road Registry Inc.
guge

// guide : 2013-09-13 Snow Moon, LLC
guide

// guitars : 2013-11-14 Uniregistry, Corp.
guitars

// guru : 2013-08-27 Pioneer Cypress, LLC
guru

// hair : 2015-12-03 L'Oréal
hair

// hamburg : 2014-02-20 Hamburg Top-Level-Domain GmbH
hamburg

// hangout : 2014-11-13 Charleston Road Registry Inc.
hangout

// haus : 2013-12-05
haus

// hbo : 2015-07-30 HBO Registry Services, Inc.
hbo

// hdfc : 2015-07-30 HOUSING DEVELOPMENT FINANCE CORPORATION LIMITED
hdfc

// hdfcbank : 2015-02-12 HDFC Bank Limited
hdfcbank

// health : 2015-02-11 DotHealth, LLC
health

// healthcare : 2014-06-12 Silver Glen, LLC
healthcare

// help : 2014-06-26 Uniregistry, Corp.
help

// helsinki : 2015-02-05 City of Helsinki
helsinki

// here : 2014-02-06 Charleston Road Registry Inc.
here

// hermes : 2014-07-10 HERMES INTERNATIONAL
hermes

// hgtv : 2015-07-02 Lifestyle Domain Holdings, Inc.
hgtv

// hiphop : 2014-03-06 Uniregistry, Corp.
hiphop

// hisamitsu : 2015-07-16 Hisamitsu Pharmaceutical Co.,Inc.
hisamitsu

// hitachi : 2014-10-31 Hitachi, Ltd.
hitachi

// hiv : 2014-03-13
hiv

// hkt : 2015-05-14 PCCW-HKT DataCom Services Limited
hkt

// hockey : 2015-03-19 Half Willow, LLC
hockey

// holdings : 2013-08-27 John Madison, LLC
holdings

// holiday : 2013-11-07 Goose Woods, LLC
holiday

// homedepot : 2015-04-02 Homer TLC, Inc.
homedepot

// homegoods : 2015-07-16 The TJX Companies, Inc.
homegoods

// homes : 2014-01-09 DERHomes, LLC
homes

// homesense : 2015-07-16 The TJX Companies, Inc.
homesense

// honda : 2014-12-18 Honda Motor Co., Ltd.
honda

// honeywell : 2015-07-23 Honeywell GTLD LLC
honeywell

// horse : 2013-11-21 Top Level Domain Holdings Limited
horse

// hospital : 2016-10-20 Ruby Pike, LLC
hospital

// host : 2014-04-17 DotHost Inc.
host

// hosting : 2014-05-29 Uniregistry, Corp.
hosting

// hot : 2015-08-27 Amazon EU S.à r.l.
hot

// hoteles : 2015-03-05 Travel Reservations SRL
hoteles

// hotels : 2016-04-07 Booking.com B.V.
hotels

// hotmail : 2014-12-18 Microsoft Corporation
hotmail

// house : 2013-11-07 Sugar Park, LLC
house

// how : 2014-01-23 Charleston Road Registry Inc.
how

// hsbc : 2014-10-24 HSBC Holdings PLC
hsbc

// htc : 2015-04-02 HTC corporation
htc

// hughes : 2015-07-30 Hughes Satellite Systems Corporation
hughes

// hyatt : 2015-07-30 Hyatt GTLD, L.L.C.
hyatt

// hyundai : 2015-07-09 Hyundai Motor Company
hyundai

// ibm : 2014-07-31 International Business Machines Corporation
ibm

// icbc : 2015-02-19 Industrial and Commercial Bank of China Limited
icbc

// ice : 2014-10-30 IntercontinentalExchange, Inc.
ice

// icu : 2015-01-08 One.com A/S
icu

// ieee : 2015-07-23 IEEE Global LLC
ieee

// ifm : 2014-01-30 ifm electronic gmbh
ifm

// ikano : 2015-07-09 Ikano S.A.
ikano

// imamat : 2015-08-06 Fondation Aga Khan (Aga Khan Foundation)
imamat

// imdb : 2015-06-25 Amazon EU S.à r.l.
imdb

// immo : 2014-07-10 Auburn Bloom, LLC
immo

// immobilien : 2013-11-07 United TLD Holdco Ltd.
immobilien

// industries : 2013-12-05 Outer House, LLC
industries

// infiniti : 2014-03-27 NISSAN MOTOR CO., LTD.
infiniti

// ing : 2014-01-23 Charleston Road Registry Inc.
ing

// ink : 2013-12-05 Top Level Design, LLC
ink

// institute : 2013-11-07 Outer Maple, LLC
institute

// insurance : 2015-02-19 fTLD Registry Services LLC
insurance

// insure : 2014-03-20 Pioneer Willow, LLC
insure

// intel : 2015-08-06 Intel Corporation
intel

// international : 2013-11-07 Wild Way, LLC
international

// intuit : 2015-07-30 Intuit Administrative Services, Inc.
intuit

// investments : 2014-03-20 Holly Glen, LLC
investments

// ipiranga : 2014-08-28 Ipiranga Produtos de Petroleo S.A.
ipiranga

// irish : 2014-08-07 Dot-Irish LLC
irish

// iselect : 2015-02-11 iSelect Ltd
iselect

// ismaili : 2015-08-06 Fondation Aga Khan (Aga Khan Foundation)
ismaili

// ist : 2014-08-28 Istanbul Metropolitan Municipality
ist

// istanbul : 2014-08-28 Istanbul Metropolitan Municipality
istanbul

// itau : 2014-10-02 Itau Unibanco Holding S.A.
itau

// itv : 2015-07-09 ITV Services Limited
itv

// iveco : 2015-09-03 CNH Industrial N.V.
iveco

// iwc : 2014-06-23 Richemont DNS Inc.
iwc

// jaguar : 2014-11-13 Jaguar Land Rover Ltd
jaguar

// java : 2014-06-19 Oracle Corporation
java

// jcb : 2014-11-20 JCB Co., Ltd.
jcb

// jcp : 2015-04-23 JCP Media, Inc.
jcp

// jeep : 2015-07-30 FCA US LLC.
jeep

// jetzt : 2014-01-09
jetzt

// jewelry : 2015-03-05 Wild Bloom, LLC
jewelry

// jio : 2015-04-02 Affinity Names, Inc.
jio

// jlc : 2014-12-04 Richemont DNS Inc.
jlc

// jll : 2015-04-02 Jones Lang LaSalle Incorporated
jll

// jmp : 2015-03-26 Matrix IP LLC
jmp

// jnj : 2015-06-18 Johnson & Johnson Services, Inc.
jnj

// joburg : 2014-03-24 ZA Central Registry NPC trading as ZA Central Registry
joburg

// jot : 2014-12-18 Amazon EU S.à r.l.
jot

// joy : 2014-12-18 Amazon EU S.à r.l.
joy

// jpmorgan : 2015-04-30 JPMorgan Chase & Co.
jpmorgan

// jprs : 2014-09-18 Japan Registry Services Co., Ltd.
jprs

// juegos : 2014-03-20 Uniregistry, Corp.
juegos

// juniper : 2015-07-30 JUNIPER NETWORKS, INC.
juniper

// kaufen : 2013-11-07 United TLD Holdco Ltd.
kaufen

// kddi : 2014-09-12 KDDI CORPORATION
kddi

// kerryhotels : 2015-04-30 Kerry Trading Co. Limited
kerryhotels

// kerrylogistics : 2015-04-09 Kerry Trading Co. Limited
kerrylogistics

// kerryproperties : 2015-04-09 Kerry Trading Co. Limited
kerryproperties

// kfh : 2014-12-04 Kuwait Finance House
kfh

// kia : 2015-07-09 KIA MOTORS CORPORATION
kia

// kim : 2013-09-23 Afilias Limited
kim

// kinder : 2014-11-07 Ferrero Trading Lux S.A.
kinder

// kindle : 2015-06-25 Amazon EU S.à r.l.
kindle

// kitchen : 2013-09-20 Just Goodbye, LLC
kitchen

// kiwi : 2013-09-20 DOT KIWI LIMITED
kiwi

// koeln : 2014-01-09 NetCologne Gesellschaft für Telekommunikation mbH
koeln

// komatsu : 2015-01-08 Komatsu Ltd.
komatsu

// kosher : 2015-08-20 Kosher Marketing Assets LLC
kosher

// kpmg : 2015-04-23 KPMG International Cooperative (KPMG International Genossenschaft)
kpmg

// kpn : 2015-01-08 Koninklijke KPN N.V.
kpn

// krd : 2013-12-05 KRG Department of Information Technology
krd

// kred : 2013-12-19 KredTLD Pty Ltd
kred

// kuokgroup : 2015-04-09 Kerry Trading Co. Limited
kuokgroup

// kyoto : 2014-11-07 Academic Institution: Kyoto Jyoho Gakuen
kyoto

// lacaixa : 2014-01-09 CAIXA D'ESTALVIS I PENSIONS DE BARCELONA
lacaixa

// ladbrokes : 2015-08-06 LADBROKES INTERNATIONAL PLC
ladbrokes

// lamborghini : 2015-06-04 Automobili Lamborghini S.p.A.
lamborghini

// lamer : 2015-10-01 The Estée Lauder Companies Inc.
lamer

// lancaster : 2015-02-12 LANCASTER
lancaster

// lancia : 2015-07-31 Fiat Chrysler Automobiles N.V.
lancia

// lancome : 2015-07-23 L'Oréal
lancome

// land : 2013-09-10 Pine Moon, LLC
land

// landrover : 2014-11-13 Jaguar Land Rover Ltd
landrover

// lanxess : 2015-07-30 LANXESS Corporation
lanxess

// lasalle : 2015-04-02 Jones Lang LaSalle Incorporated
lasalle

// lat : 2014-10-16 ECOM-LAC Federaciòn de Latinoamèrica y el Caribe para Internet y el Comercio Electrònico
lat

// latino : 2015-07-30 Dish DBS Corporation
latino

// latrobe : 2014-06-16 La Trobe University
latrobe

// law : 2015-01-22 Minds + Machines Group Limited
law

// lawyer : 2014-03-20
lawyer

// lds : 2014-03-20 IRI Domain Management, LLC ("Applicant")
lds

// lease : 2014-03-06 Victor Trail, LLC
lease

// leclerc : 2014-08-07 A.C.D. LEC Association des Centres Distributeurs Edouard Leclerc
leclerc

// lefrak : 2015-07-16 LeFrak Organization, Inc.
lefrak

// legal : 2014-10-16 Blue Falls, LLC
legal

// lego : 2015-07-16 LEGO Juris A/S
lego

// lexus : 2015-04-23 TOYOTA MOTOR CORPORATION
lexus

// lgbt : 2014-05-08 Afilias Limited
lgbt

// liaison : 2014-10-02 Liaison Technologies, Incorporated
liaison

// lidl : 2014-09-18 Schwarz Domains und Services GmbH & Co. KG
lidl

// life : 2014-02-06 Trixy Oaks, LLC
life

// lifeinsurance : 2015-01-15 American Council of Life Insurers
lifeinsurance

// lifestyle : 2014-12-11 Lifestyle Domain Holdings, Inc.
lifestyle

// lighting : 2013-08-27 John McCook, LLC
lighting

// like : 2014-12-18 Amazon EU S.à r.l.
like

// lilly : 2015-07-31 Eli Lilly and Company
lilly

// limited : 2014-03-06 Big Fest, LLC
limited

// limo : 2013-10-17 Hidden Frostbite, LLC
limo

// lincoln : 2014-11-13 Ford Motor Company
lincoln

// linde : 2014-12-04 Linde Aktiengesellschaft
linde

// link : 2013-11-14 Uniregistry, Corp.
link

// lipsy : 2015-06-25 Lipsy Ltd
lipsy

// live : 2014-12-04
live

// living : 2015-07-30 Lifestyle Domain Holdings, Inc.
living

// lixil : 2015-03-19 LIXIL Group Corporation
lixil

// loan : 2014-11-20 dot Loan Limited
loan

// loans : 2014-03-20 June Woods, LLC
loans

// locker : 2015-06-04 Dish DBS Corporation
locker

// locus : 2015-06-25 Locus Analytics LLC
locus

// loft : 2015-07-30 Annco, Inc.
loft

// lol : 2015-01-30 Uniregistry, Corp.
lol

// london : 2013-11-14 Dot London Domains Limited
london

// lotte : 2014-11-07 Lotte Holdings Co., Ltd.
lotte

// lotto : 2014-04-10 Afilias Limited
lotto

// love : 2014-12-22 Merchant Law Group LLP
love

// lpl : 2015-07-30 LPL Holdings, Inc.
lpl

// lplfinancial : 2015-07-30 LPL Holdings, Inc.
lplfinancial

// ltd : 2014-09-25 Over Corner, LLC
ltd

// ltda : 2014-04-17 DOMAIN ROBOT SERVICOS DE HOSPEDAGEM NA INTERNET LTDA
ltda

// lundbeck : 2015-08-06 H. Lundbeck A/S
lundbeck

// lupin : 2014-11-07 LUPIN LIMITED
lupin

// luxe : 2014-01-09 Top Level Domain Holdings Limited
luxe

// luxury : 2013-10-17 Luxury Partners, LLC
luxury

// macys : 2015-07-31 Macys, Inc.
macys

// madrid : 2014-05-01 Comunidad de Madrid
madrid

// maif : 2014-10-02 Mutuelle Assurance Instituteur France (MAIF)
maif

// maison : 2013-12-05 Victor Frostbite, LLC
maison

// makeup : 2015-01-15 L'Oréal
makeup

// man : 2014-12-04 MAN SE
man

// management : 2013-11-07 John Goodbye, LLC
management

// mango : 2013-10-24 PUNTO FA S.L.
mango

// map : 2016-06-09 Charleston Road Registry Inc.
map

// market : 2014-03-06
market

// marketing : 2013-11-07 Fern Pass, LLC
marketing

// markets : 2014-12-11 IG Group Holdings PLC
markets

// marriott : 2014-10-09 Marriott Worldwide Corporation
marriott

// marshalls : 2015-07-16 The TJX Companies, Inc.
marshalls

// maserati : 2015-07-31 Fiat Chrysler Automobiles N.V.
maserati

// mattel : 2015-08-06 Mattel Sites, Inc.
mattel

// mba : 2015-04-02 Lone Hollow, LLC
mba

// mcd : 2015-07-30 McDonald’s Corporation
mcd

// mcdonalds : 2015-07-30 McDonald’s Corporation
mcdonalds

// mckinsey : 2015-07-31 McKinsey Holdings, Inc.
mckinsey

// med : 2015-08-06 Medistry LLC
med

// media : 2014-03-06 Grand Glen, LLC
media

// meet : 2014-01-16
meet

// melbourne : 2014-05-29 The Crown in right of the State of Victoria, represented by its Department of State Development, Business and Innovation
melbourne

// meme : 2014-01-30 Charleston Road Registry Inc.
meme

// memorial : 2014-10-16 Dog Beach, LLC
memorial

// men : 2015-02-26 Exclusive Registry Limited
men

// menu : 2013-09-11 Wedding TLD2, LLC
menu

// meo : 2014-11-07 PT Comunicacoes S.A.
meo

// merckmsd : 2016-07-14 MSD Registry Holdings, Inc.
merckmsd

// metlife : 2015-05-07 MetLife Services and Solutions, LLC
metlife

// miami : 2013-12-19 Top Level Domain Holdings Limited
miami

// microsoft : 2014-12-18 Microsoft Corporation
microsoft

// mini : 2014-01-09 Bayerische Motoren Werke Aktiengesellschaft
mini

// mint : 2015-07-30 Intuit Administrative Services, Inc.
mint

// mit : 2015-07-02 Massachusetts Institute of Technology
mit

// mitsubishi : 2015-07-23 Mitsubishi Corporation
mitsubishi

// mlb : 2015-05-21 MLB Advanced Media DH, LLC
mlb

// mls : 2015-04-23 The Canadian Real Estate Association
mls

// mma : 2014-11-07 MMA IARD
mma

// mobile : 2016-06-02 Dish DBS Corporation
mobile

// mobily : 2014-12-18 GreenTech Consultancy Company W.L.L.
mobily

// moda : 2013-11-07 United TLD Holdco Ltd.
moda

// moe : 2013-11-13 Interlink Co., Ltd.
moe

// moi : 2014-12-18 Amazon EU S.à r.l.
moi

// mom : 2015-04-16 Uniregistry, Corp.
mom

// monash : 2013-09-30 Monash University
monash

// money : 2014-10-16 Outer McCook, LLC
money

// monster : 2015-09-11 Monster Worldwide, Inc.
monster

// montblanc : 2014-06-23 Richemont DNS Inc.
montblanc

// mopar : 2015-07-30 FCA US LLC.
mopar

// mormon : 2013-12-05 IRI Domain Management, LLC ("Applicant")
mormon

// mortgage : 2014-03-20
mortgage

// moscow : 2013-12-19 Foundation for Assistance for Internet Technologies and Infrastructure Development (FAITID)
moscow

// moto : 2015-06-04
moto

// motorcycles : 2014-01-09 DERMotorcycles, LLC
motorcycles

// mov : 2014-01-30 Charleston Road Registry Inc.
mov

// movie : 2015-02-05 New Frostbite, LLC
movie

// movistar : 2014-10-16 Telefónica S.A.
movistar

// msd : 2015-07-23 MSD Registry Holdings, Inc.
msd

// mtn : 2014-12-04 MTN Dubai Limited
mtn

// mtpc : 2014-11-20 Mitsubishi Tanabe Pharma Corporation
mtpc

// mtr : 2015-03-12 MTR Corporation Limited
mtr

// mutual : 2015-04-02 Northwestern Mutual MU TLD Registry, LLC
mutual

// nab : 2015-08-20 National Australia Bank Limited
nab

// nadex : 2014-12-11 IG Group Holdings PLC
nadex

// nagoya : 2013-10-24 GMO Registry, Inc.
nagoya

// nationwide : 2015-07-23 Nationwide Mutual Insurance Company
nationwide

// natura : 2015-03-12 NATURA COSMÉTICOS S.A.
natura

// navy : 2014-03-06 United TLD Holdco Ltd.
navy

// nba : 2015-07-31 NBA REGISTRY, LLC
nba

// nec : 2015-01-08 NEC Corporation
nec

// netbank : 2014-06-26 COMMONWEALTH BANK OF AUSTRALIA
netbank

// netflix : 2015-06-18 Netflix, Inc.
netflix

// network : 2013-11-14 Trixy Manor, LLC
network

// neustar : 2013-12-05 NeuStar, Inc.
neustar

// new : 2014-01-30 Charleston Road Registry Inc.
new

// newholland : 2015-09-03 CNH Industrial N.V.
newholland

// news : 2014-12-18
news

// next : 2015-06-18 Next plc
next

// nextdirect : 2015-06-18 Next plc
nextdirect

// nexus : 2014-07-24 Charleston Road Registry Inc.
nexus

// nfl : 2015-07-23 NFL Reg Ops LLC
nfl

// ngo : 2014-03-06 Public Interest Registry
ngo

// nhk : 2014-02-13 Japan Broadcasting Corporation (NHK)
nhk

// nico : 2014-12-04 DWANGO Co., Ltd.
nico

// nike : 2015-07-23 NIKE, Inc.
nike

// nikon : 2015-05-21 NIKON CORPORATION
nikon

// ninja : 2013-11-07 United TLD Holdco Ltd.
ninja

// nissan : 2014-03-27 NISSAN MOTOR CO., LTD.
nissan

// nissay : 2015-10-29 Nippon Life Insurance Company
nissay

// nokia : 2015-01-08 Nokia Corporation
nokia

// northwesternmutual : 2015-06-18 Northwestern Mutual Registry, LLC
northwesternmutual

// norton : 2014-12-04 Symantec Corporation
norton

// now : 2015-06-25 Amazon EU S.à r.l.
now

// nowruz : 2014-09-04 Asia Green IT System Bilgisayar San. ve Tic. Ltd. Sti.
nowruz

// nowtv : 2015-05-14 Starbucks (HK) Limited
nowtv

// nra : 2014-05-22 NRA Holdings Company, INC.
nra

// nrw : 2013-11-21 Minds + Machines GmbH
nrw

// ntt : 2014-10-31 NIPPON TELEGRAPH AND TELEPHONE CORPORATION
ntt

// nyc : 2014-01-23 The City of New York by and through the New York City Department of Information Technology & Telecommunications
nyc

// obi : 2014-09-25 OBI Group Holding SE & Co. KGaA
obi

// observer : 2015-04-30
observer

// off : 2015-07-23 Johnson Shareholdings, Inc.
off

// office : 2015-03-12 Microsoft Corporation
office

// okinawa : 2013-12-05 BusinessRalliart Inc.
okinawa

// olayan : 2015-05-14 Crescent Holding GmbH
olayan

// olayangroup : 2015-05-14 Crescent Holding GmbH
olayangroup

// oldnavy : 2015-07-31 The Gap, Inc.
oldnavy

// ollo : 2015-06-04 Dish DBS Corporation
ollo

// omega : 2015-01-08 The Swatch Group Ltd
omega

// one : 2014-11-07 One.com A/S
one

// ong : 2014-03-06 Public Interest Registry
ong

// onl : 2013-09-16 I-Registry Ltd.
onl

// online : 2015-01-15 DotOnline Inc.
online

// onyourside : 2015-07-23 Nationwide Mutual Insurance Company
onyourside

// ooo : 2014-01-09 INFIBEAM INCORPORATION LIMITED
ooo

// open : 2015-07-31 American Express Travel Related Services Company, Inc.
open

// oracle : 2014-06-19 Oracle Corporation
oracle

// orange : 2015-03-12 Orange Brand Services Limited
orange

// organic : 2014-03-27 Afilias Limited
organic

// origins : 2015-10-01 The Estée Lauder Companies Inc.
origins

// osaka : 2014-09-04 Interlink Co., Ltd.
osaka

// otsuka : 2013-10-11 Otsuka Holdings Co., Ltd.
otsuka

// ott : 2015-06-04 Dish DBS Corporation
ott

// ovh : 2014-01-16 OVH SAS
ovh

// page : 2014-12-04 Charleston Road Registry Inc.
page

// pamperedchef : 2015-02-05 The Pampered Chef, Ltd.
pamperedchef

// panasonic : 2015-07-30 Panasonic Corporation
panasonic

// panerai : 2014-11-07 Richemont DNS Inc.
panerai

// paris : 2014-01-30 City of Paris
paris

// pars : 2014-09-04 Asia Green IT System Bilgisayar San. ve Tic. Ltd. Sti.
pars

// partners : 2013-12-05 Magic Glen, LLC
partners

// parts : 2013-12-05 Sea Goodbye, LLC
parts

// party : 2014-09-11 Blue Sky Registry Limited
party

// passagens : 2015-03-05 Travel Reservations SRL
passagens

// pay : 2015-08-27 Amazon EU S.à r.l.
pay

// pccw : 2015-05-14 PCCW Enterprises Limited
pccw

// pet : 2015-05-07 Afilias plc
pet

// pfizer : 2015-09-11 Pfizer Inc.
pfizer

// pharmacy : 2014-06-19 National Association of Boards of Pharmacy
pharmacy

// phd : 2016-07-28 Charleston Road Registry Inc.
phd

// philips : 2014-11-07 Koninklijke Philips N.V.
philips

// phone : 2016-06-02 Dish DBS Corporation
phone

// photo : 2013-11-14 Uniregistry, Corp.
photo

// photography : 2013-09-20 Sugar Glen, LLC
photography

// photos : 2013-10-17 Sea Corner, LLC
photos

// physio : 2014-05-01 PhysBiz Pty Ltd
physio

// piaget : 2014-10-16 Richemont DNS Inc.
piaget

// pics : 2013-11-14 Uniregistry, Corp.
pics

// pictet : 2014-06-26 Pictet Europe S.A.
pictet

// pictures : 2014-03-06 Foggy Sky, LLC
pictures

// pid : 2015-01-08 Top Level Spectrum, Inc.
pid

// pin : 2014-12-18 Amazon EU S.à r.l.
pin

// ping : 2015-06-11 Ping Registry Provider, Inc.
ping

// pink : 2013-10-01 Afilias Limited
pink

// pioneer : 2015-07-16 Pioneer Corporation
pioneer

// pizza : 2014-06-26 Foggy Moon, LLC
pizza

// place : 2014-04-24 Snow Galley, LLC
place

// play : 2015-03-05 Charleston Road Registry Inc.
play

// playstation : 2015-07-02 Sony Computer Entertainment Inc.
playstation

// plumbing : 2013-09-10 Spring Tigers, LLC
plumbing

// plus : 2015-02-05 Sugar Mill, LLC
plus

// pnc : 2015-07-02 PNC Domain Co., LLC
pnc

// pohl : 2014-06-23 Deutsche Vermögensberatung Aktiengesellschaft DVAG
pohl

// poker : 2014-07-03 Afilias Domains No. 5 Limited
poker

// politie : 2015-08-20 Politie Nederland
politie

// porn : 2014-10-16 ICM Registry PN LLC
porn

// pramerica : 2015-07-30 Prudential Financial, Inc.
pramerica

// praxi : 2013-12-05 Praxi S.p.A.
praxi

// press : 2014-04-03 DotPress Inc.
press

// prime : 2015-06-25 Amazon EU S.à r.l.
prime

// prod : 2014-01-23 Charleston Road Registry Inc.
prod

// productions : 2013-12-05 Magic Birch, LLC
productions

// prof : 2014-07-24 Charleston Road Registry Inc.
prof

// progressive : 2015-07-23 Progressive Casualty Insurance Company
progressive

// promo : 2014-12-18
promo

// properties : 2013-12-05 Big Pass, LLC
properties

// property : 2014-05-22 Uniregistry, Corp.
property

// protection : 2015-04-23
protection

// pru : 2015-07-30 Prudential Financial, Inc.
pru

// prudential : 2015-07-30 Prudential Financial, Inc.
prudential

// pub : 2013-12-12 United TLD Holdco Ltd.
pub

// pwc : 2015-10-29 PricewaterhouseCoopers LLP
pwc

// qpon : 2013-11-14 dotCOOL, Inc.
qpon

// quebec : 2013-12-19 PointQuébec Inc
quebec

// quest : 2015-03-26 Quest ION Limited
quest

// qvc : 2015-07-30 QVC, Inc.
qvc

// racing : 2014-12-04 Premier Registry Limited
racing

// radio : 2016-07-21 European Broadcasting Union (EBU)
radio

// raid : 2015-07-23 Johnson Shareholdings, Inc.
raid

// read : 2014-12-18 Amazon EU S.à r.l.
read

// realestate : 2015-09-11 dotRealEstate LLC
realestate

// realtor : 2014-05-29 Real Estate Domains LLC
realtor

// realty : 2015-03-19 Fegistry, LLC
realty

// recipes : 2013-10-17 Grand Island, LLC
recipes

// red : 2013-11-07 Afilias Limited
red

// redstone : 2014-10-31 Redstone Haute Couture Co., Ltd.
redstone

// redumbrella : 2015-03-26 Travelers TLD, LLC
redumbrella

// rehab : 2014-03-06 United TLD Holdco Ltd.
rehab

// reise : 2014-03-13
reise

// reisen : 2014-03-06 New Cypress, LLC
reisen

// reit : 2014-09-04 National Association of Real Estate Investment Trusts, Inc.
reit

// reliance : 2015-04-02 Reliance Industries Limited
reliance

// ren : 2013-12-12 Beijing Qianxiang Wangjing Technology Development Co., Ltd.
ren

// rent : 2014-12-04 DERRent, LLC
rent

// rentals : 2013-12-05 Big Hollow,LLC
rentals

// repair : 2013-11-07 Lone Sunset, LLC
repair

// report : 2013-12-05 Binky Glen, LLC
report

// republican : 2014-03-20 United TLD Holdco Ltd.
republican

// rest : 2013-12-19 Punto 2012 Sociedad Anonima Promotora de Inversion de Capital Variable
rest

// restaurant : 2014-07-03 Snow Avenue, LLC
restaurant

// review : 2014-11-20 dot Review Limited
review

// reviews : 2013-09-13
reviews

// rexroth : 2015-06-18 Robert Bosch GMBH
rexroth

// rich : 2013-11-21 I-Registry Ltd.
rich

// richardli : 2015-05-14 Pacific Century Asset Management (HK) Limited
richardli

// ricoh : 2014-11-20 Ricoh Company, Ltd.
ricoh

// rightathome : 2015-07-23 Johnson Shareholdings, Inc.
rightathome

// ril : 2015-04-02 Reliance Industries Limited
ril

// rio : 2014-02-27 Empresa Municipal de Informática SA - IPLANRIO
rio

// rip : 2014-07-10 United TLD Holdco Ltd.
rip

// rmit : 2015-11-19 Royal Melbourne Institute of Technology
rmit

// rocher : 2014-12-18 Ferrero Trading Lux S.A.
rocher

// rocks : 2013-11-14
rocks

// rodeo : 2013-12-19 Top Level Domain Holdings Limited
rodeo

// rogers : 2015-08-06 Rogers Communications Partnership
rogers

// room : 2014-12-18 Amazon EU S.à r.l.
room

// rsvp : 2014-05-08 Charleston Road Registry Inc.
rsvp

// rugby : 2016-12-15 World Rugby Strategic Developments Limited
rugby

// ruhr : 2013-10-02 regiodot GmbH & Co. KG
ruhr

// run : 2015-03-19 Snow Park, LLC
run

// rwe : 2015-04-02 RWE AG
rwe

// ryukyu : 2014-01-09 BusinessRalliart Inc.
ryukyu

// saarland : 2013-12-12 dotSaarland GmbH
saarland

// safe : 2014-12-18 Amazon EU S.à r.l.
safe

// safety : 2015-01-08 Safety Registry Services, LLC.
safety

// sakura : 2014-12-18 SAKURA Internet Inc.
sakura

// sale : 2014-10-16
sale

// salon : 2014-12-11 Outer Orchard, LLC
salon

// samsclub : 2015-07-31 Wal-Mart Stores, Inc.
samsclub

// samsung : 2014-04-03 SAMSUNG SDS CO., LTD
samsung

// sandvik : 2014-11-13 Sandvik AB
sandvik

// sandvikcoromant : 2014-11-07 Sandvik AB
sandvikcoromant

// sanofi : 2014-10-09 Sanofi
sanofi

// sap : 2014-03-27 SAP AG
sap

// sapo : 2014-11-07 PT Comunicacoes S.A.
sapo

// sarl : 2014-07-03 Delta Orchard, LLC
sarl

// sas : 2015-04-02 Research IP LLC
sas

// save : 2015-06-25 Amazon EU S.à r.l.
save

// saxo : 2014-10-31 Saxo Bank A/S
saxo

// sbi : 2015-03-12 STATE BANK OF INDIA
sbi

// sbs : 2014-11-07 SPECIAL BROADCASTING SERVICE CORPORATION
sbs

// sca : 2014-03-13 SVENSKA CELLULOSA AKTIEBOLAGET SCA (publ)
sca

// scb : 2014-02-20 The Siam Commercial Bank Public Company Limited ("SCB")
scb

// schaeffler : 2015-08-06 Schaeffler Technologies AG & Co. KG
schaeffler

// schmidt : 2014-04-03 SALM S.A.S.
schmidt

// scholarships : 2014-04-24 Scholarships.com, LLC
scholarships

// school : 2014-12-18 Little Galley, LLC
school

// schule : 2014-03-06 Outer Moon, LLC
schule

// schwarz : 2014-09-18 Schwarz Domains und Services GmbH & Co. KG
schwarz

// science : 2014-09-11 dot Science Limited
science

// scjohnson : 2015-07-23 Johnson Shareholdings, Inc.
scjohnson

// scor : 2014-10-31 SCOR SE
scor

// scot : 2014-01-23 Dot Scot Registry Limited
scot

// search : 2016-06-09 Charleston Road Registry Inc.
search

// seat : 2014-05-22 SEAT, S.A. (Sociedad Unipersonal)
seat

// secure : 2015-08-27 Amazon EU S.à r.l.
secure

// security : 2015-05-14
security

// seek : 2014-12-04 Seek Limited
seek

// select : 2015-10-08 iSelect Ltd
select

// sener : 2014-10-24 Sener Ingeniería y Sistemas, S.A.
sener

// services : 2014-02-27 Fox Castle, LLC
services

// ses : 2015-07-23 SES
ses

// seven : 2015-08-06 Seven West Media Ltd
seven

// sew : 2014-07-17 SEW-EURODRIVE GmbH & Co KG
sew

// sex : 2014-11-13 ICM Registry SX LLC
sex

// sexy : 2013-09-11 Uniregistry, Corp.
sexy

// sfr : 2015-08-13 Societe Francaise du Radiotelephone - SFR
sfr

// shangrila : 2015-09-03 Shangri‐La International Hotel Management Limited
shangrila

// sharp : 2014-05-01 Sharp Corporation
sharp

// shaw : 2015-04-23 Shaw Cablesystems G.P.
shaw

// shell : 2015-07-30 Shell Information Technology International Inc
shell

// shia : 2014-09-04 Asia Green IT System Bilgisayar San. ve Tic. Ltd. Sti.
shia

// shiksha : 2013-11-14 Afilias Limited
shiksha

// shoes : 2013-10-02 Binky Galley, LLC
shoes

// shop : 2016-04-08 GMO Registry, Inc.
shop

// shopping : 2016-03-31
shopping

// shouji : 2015-01-08 QIHOO 360 TECHNOLOGY CO. LTD.
shouji

// show : 2015-03-05 Snow Beach, LLC
show

// showtime : 2015-08-06 CBS Domains Inc.
showtime

// shriram : 2014-01-23 Shriram Capital Ltd.
shriram

// silk : 2015-06-25 Amazon EU S.à r.l.
silk

// sina : 2015-03-12 Sina Corporation
sina

// singles : 2013-08-27 Fern Madison, LLC
singles

// site : 2015-01-15 DotSite Inc.
site

// ski : 2015-04-09 STARTING DOT LIMITED
ski

// skin : 2015-01-15 L'Oréal
skin

// sky : 2014-06-19 Sky IP International Ltd, a company incorporated in England and Wales, operating via its registered Swiss branch
sky

// skype : 2014-12-18 Microsoft Corporation
skype

// sling : 2015-07-30 Hughes Satellite Systems Corporation
sling

// smart : 2015-07-09 Smart Communications, Inc. (SMART)
smart

// smile : 2014-12-18 Amazon EU S.à r.l.
smile

// sncf : 2015-02-19 Société Nationale des Chemins de fer Francais S N C F
sncf

// soccer : 2015-03-26 Foggy Shadow, LLC
soccer

// social : 2013-11-07 United TLD Holdco Ltd.
social

// softbank : 2015-07-02 SoftBank Corp.
softbank

// software : 2014-03-20
software

// sohu : 2013-12-19 Sohu.com Limited
sohu

// solar : 2013-11-07 Ruby Town, LLC
solar

// solutions : 2013-11-07 Silver Cover, LLC
solutions

// song : 2015-02-26 Amazon EU S.à r.l.
song

// sony : 2015-01-08 Sony Corporation
sony

// soy : 2014-01-23 Charleston Road Registry Inc.
soy

// space : 2014-04-03 DotSpace Inc.
space

// spiegel : 2014-02-05 SPIEGEL-Verlag Rudolf Augstein GmbH & Co. KG
spiegel

// spot : 2015-02-26 Amazon EU S.à r.l.
spot

// spreadbetting : 2014-12-11 IG Group Holdings PLC
spreadbetting

// srl : 2015-05-07 mySRL GmbH
srl

// srt : 2015-07-30 FCA US LLC.
srt

// stada : 2014-11-13 STADA Arzneimittel AG
stada

// staples : 2015-07-30 Staples, Inc.
staples

// star : 2015-01-08 Star India Private Limited
star

// starhub : 2015-02-05 StarHub Ltd
starhub

// statebank : 2015-03-12 STATE BANK OF INDIA
statebank

// statefarm : 2015-07-30 State Farm Mutual Automobile Insurance Company
statefarm

// statoil : 2014-12-04 Statoil ASA
statoil

// stc : 2014-10-09 Saudi Telecom Company
stc

// stcgroup : 2014-10-09 Saudi Telecom Company
stcgroup

// stockholm : 2014-12-18 Stockholms kommun
stockholm

// storage : 2014-12-22 Self Storage Company LLC
storage

// store : 2015-04-09 DotStore Inc.
store

// stream : 2016-01-08 dot Stream Limited
stream

// studio : 2015-02-11
studio

// study : 2014-12-11 OPEN UNIVERSITIES AUSTRALIA PTY LTD
study

// style : 2014-12-04 Binky Moon, LLC
style

// sucks : 2014-12-22 Vox Populi Registry Inc.
sucks

// supplies : 2013-12-19 Atomic Fields, LLC
supplies

// supply : 2013-12-19 Half Falls, LLC
supply

// support : 2013-10-24 Grand Orchard, LLC
support

// surf : 2014-01-09 Top Level Domain Holdings Limited
surf

// surgery : 2014-03-20 Tin Avenue, LLC
surgery

// suzuki : 2014-02-20 SUZUKI MOTOR CORPORATION
suzuki

// swatch : 2015-01-08 The Swatch Group Ltd
swatch

// swiftcover : 2015-07-23 Swiftcover Insurance Services Limited
swiftcover

// swiss : 2014-10-16 Swiss Confederation
swiss

// sydney : 2014-09-18 State of New South Wales, Department of Premier and Cabinet
sydney

// symantec : 2014-12-04 Symantec Corporation
symantec

// systems : 2013-11-07 Dash Cypress, LLC
systems

// tab : 2014-12-04 Tabcorp Holdings Limited
tab

// taipei : 2014-07-10 Taipei City Government
taipei

// talk : 2015-04-09 Amazon EU S.à r.l.
talk

// taobao : 2015-01-15 Alibaba Group Holding Limited
taobao

// target : 2015-07-31 Target Domain Holdings, LLC
target

// tatamotors : 2015-03-12 Tata Motors Ltd
tatamotors

// tatar : 2014-04-24 Limited Liability Company "Coordination Center of Regional Domain of Tatarstan Republic"
tatar

// tattoo : 2013-08-30 Uniregistry, Corp.
tattoo

// tax : 2014-03-20 Storm Orchard, LLC
tax

// taxi : 2015-03-19 Pine Falls, LLC
taxi

// tci : 2014-09-12 Asia Green IT System Bilgisayar San. ve Tic. Ltd. Sti.
tci

// tdk : 2015-06-11 TDK Corporation
tdk

// team : 2015-03-05 Atomic Lake, LLC
team

// tech : 2015-01-30 Dot Tech LLC
tech

// technology : 2013-09-13 Auburn Falls
technology

// telecity : 2015-02-19 TelecityGroup International Limited
telecity

// telefonica : 2014-10-16 Telefónica S.A.
telefonica

// temasek : 2014-08-07 Temasek Holdings (Private) Limited
temasek

// tennis : 2014-12-04 Cotton Bloom, LLC
tennis

// teva : 2015-07-02 Teva Pharmaceutical Industries Limited
teva

// thd : 2015-04-02 Homer TLC, Inc.
thd

// theater : 2015-03-19 Blue Tigers, LLC
theater

// theatre : 2015-05-07
theatre

// tiaa : 2015-07-23 Teachers Insurance and Annuity Association of America
tiaa

// tickets : 2015-02-05 Accent Media Limited
tickets

// tienda : 2013-11-14 Victor Manor, LLC
tienda

// tiffany : 2015-01-30 Tiffany and Company
tiffany

// tips : 2013-09-20 Corn Willow, LLC
tips

// tires : 2014-11-07 Dog Edge, LLC
tires

// tirol : 2014-04-24 punkt Tirol GmbH
tirol

// tjmaxx : 2015-07-16 The TJX Companies, Inc.
tjmaxx

// tjx : 2015-07-16 The TJX Companies, Inc.
tjx

// tkmaxx : 2015-07-16 The TJX Companies, Inc.
tkmaxx

// tmall : 2015-01-15 Alibaba Group Holding Limited
tmall

// today : 2013-09-20 Pearl Woods, LLC
today

// tokyo : 2013-11-13 GMO Registry, Inc.
tokyo

// tools : 2013-11-21 Pioneer North, LLC
tools

// top : 2014-03-20 Jiangsu Bangning Science & Technology Co.,Ltd.
top

// toray : 2014-12-18 Toray Industries, Inc.
toray

// toshiba : 2014-04-10 TOSHIBA Corporation
toshiba

// total : 2015-08-06 Total SA
total

// tours : 2015-01-22 Sugar Station, LLC
tours

// town : 2014-03-06 Koko Moon, LLC
town

// toyota : 2015-04-23 TOYOTA MOTOR CORPORATION
toyota

// toys : 2014-03-06 Pioneer Orchard, LLC
toys

// trade : 2014-01-23 Elite Registry Limited
trade

// trading : 2014-12-11 IG Group Holdings PLC
trading

// training : 2013-11-07 Wild Willow, LLC
training

// travelchannel : 2015-07-02 Lifestyle Domain Holdings, Inc.
travelchannel

// travelers : 2015-03-26 Travelers TLD, LLC
travelers

// travelersinsurance : 2015-03-26 Travelers TLD, LLC
travelersinsurance

// trust : 2014-10-16
trust

// trv : 2015-03-26 Travelers TLD, LLC
trv

// tube : 2015-06-11 Latin American Telecom LLC
tube

// tui : 2014-07-03 TUI AG
tui

// tunes : 2015-02-26 Amazon EU S.à r.l.
tunes

// tushu : 2014-12-18 Amazon EU S.à r.l.
tushu

// tvs : 2015-02-19 T V SUNDRAM IYENGAR  & SONS LIMITED
tvs

// ubank : 2015-08-20 National Australia Bank Limited
ubank

// ubs : 2014-12-11 UBS AG
ubs

// uconnect : 2015-07-30 FCA US LLC.
uconnect

// unicom : 2015-10-15 China United Network Communications Corporation Limited
unicom

// university : 2014-03-06 Little Station, LLC
university

// uno : 2013-09-11 Dot Latin LLC
uno

// uol : 2014-05-01 UBN INTERNET LTDA.
uol

// ups : 2015-06-25 UPS Market Driver, Inc.
ups

// vacations : 2013-12-05 Atomic Tigers, LLC
vacations

// vana : 2014-12-11 Lifestyle Domain Holdings, Inc.
vana

// vanguard : 2015-09-03 The Vanguard Group, Inc.
vanguard

// vegas : 2014-01-16 Dot Vegas, Inc.
vegas

// ventures : 2013-08-27 Binky Lake, LLC
ventures

// verisign : 2015-08-13 VeriSign, Inc.
verisign

// versicherung : 2014-03-20
versicherung

// vet : 2014-03-06
vet

// viajes : 2013-10-17 Black Madison, LLC
viajes

// video : 2014-10-16
video

// vig : 2015-05-14 VIENNA INSURANCE GROUP AG Wiener Versicherung Gruppe
vig

// viking : 2015-04-02 Viking River Cruises (Bermuda) Ltd.
viking

// villas : 2013-12-05 New Sky, LLC
villas

// vin : 2015-06-18 Holly Shadow, LLC
vin

// vip : 2015-01-22 Minds + Machines Group Limited
vip

// virgin : 2014-09-25 Virgin Enterprises Limited
virgin

// visa : 2015-07-30 Visa Worldwide Pte. Limited
visa

// vision : 2013-12-05 Koko Station, LLC
vision

// vista : 2014-09-18 Vistaprint Limited
vista

// vistaprint : 2014-09-18 Vistaprint Limited
vistaprint

// viva : 2014-11-07 Saudi Telecom Company
viva

// vivo : 2015-07-31 Telefonica Brasil S.A.
vivo

// vlaanderen : 2014-02-06 DNS.be vzw
vlaanderen

// vodka : 2013-12-19 Top Level Domain Holdings Limited
vodka

// volkswagen : 2015-05-14 Volkswagen Group of America Inc.
volkswagen

// volvo : 2015-11-12 Volvo Holding Sverige Aktiebolag
volvo

// vote : 2013-11-21 Monolith Registry LLC
vote

// voting : 2013-11-13 Valuetainment Corp.
voting

// voto : 2013-11-21 Monolith Registry LLC
voto

// voyage : 2013-08-27 Ruby House, LLC
voyage

// vuelos : 2015-03-05 Travel Reservations SRL
vuelos

// wales : 2014-05-08 Nominet UK
wales

// walmart : 2015-07-31 Wal-Mart Stores, Inc.
walmart

// walter : 2014-11-13 Sandvik AB
walter

// wang : 2013-10-24 Zodiac Leo Limited
wang

// wanggou : 2014-12-18 Amazon EU S.à r.l.
wanggou

// warman : 2015-06-18 Weir Group IP Limited
warman

// watch : 2013-11-14 Sand Shadow, LLC
watch

// watches : 2014-12-22 Richemont DNS Inc.
watches

// weather : 2015-01-08 The Weather Channel, LLC
weather

// weatherchannel : 2015-03-12 The Weather Channel, LLC
weatherchannel

// webcam : 2014-01-23 dot Webcam Limited
webcam

// weber : 2015-06-04 Saint-Gobain Weber SA
weber

// website : 2014-04-03 DotWebsite Inc.
website

// wed : 2013-10-01 Atgron, Inc.
wed

// wedding : 2014-04-24 Top Level Domain Holdings Limited
wedding

// weibo : 2015-03-05 Sina Corporation
weibo

// weir : 2015-01-29 Weir Group IP Limited
weir

// whoswho : 2014-02-20 Who's Who Registry
whoswho

// wien : 2013-10-28 punkt.wien GmbH
wien

// wiki : 2013-11-07 Top Level Design, LLC
wiki

// williamhill : 2014-03-13 William Hill Organization Limited
williamhill

// win : 2014-11-20 First Registry Limited
win

// windows : 2014-12-18 Microsoft Corporation
windows

// wine : 2015-06-18 June Station, LLC
wine

// winners : 2015-07-16 The TJX Companies, Inc.
winners

// wme : 2014-02-13 William Morris Endeavor Entertainment, LLC
wme

// wolterskluwer : 2015-08-06 Wolters Kluwer N.V.
wolterskluwer

// woodside : 2015-07-09 Woodside Petroleum Limited
woodside

// work : 2013-12-19 Top Level Domain Holdings Limited
work

// works : 2013-11-14 Little Dynamite, LLC
works

// world : 2014-06-12 Bitter Fields, LLC
world

// wow : 2015-10-08 Amazon EU S.à r.l.
wow

// wtc : 2013-12-19 World Trade Centers Association, Inc.
wtc

// wtf : 2014-03-06 Hidden Way, LLC
wtf

// xbox : 2014-12-18 Microsoft Corporation
xbox

// xerox : 2014-10-24 Xerox DNHC LLC
xerox

// xfinity : 2015-07-09 Comcast IP Holdings I, LLC
xfinity

// xihuan : 2015-01-08 QIHOO 360 TECHNOLOGY CO. LTD.
xihuan

// xin : 2014-12-11 Elegant Leader Limited
xin

// xn--11b4c3d : 2015-01-15 VeriSign Sarl
कॉम

// xn--1ck2e1b : 2015-02-26 Amazon EU S.à r.l.
セール

// xn--1qqw23a : 2014-01-09 Guangzhou YU Wei Information Technology Co., Ltd.
佛山

// xn--30rr7y : 2014-06-12 Excellent First Limited
慈善

// xn--3bst00m : 2013-09-13 Eagle Horizon Limited
集团

// xn--3ds443g : 2013-09-08 TLD REGISTRY LIMITED
在线

// xn--3oq18vl8pn36a : 2015-07-02 Volkswagen (China) Investment Co., Ltd.
大众汽车

// xn--3pxu8k : 2015-01-15 VeriSign Sarl
点看

// xn--42c2d9a : 2015-01-15 VeriSign Sarl
คอม

// xn--45q11c : 2013-11-21 Zodiac Scorpio Limited
八卦

// xn--4gbrim : 2013-10-04 Suhub Electronic Establishment
موقع

// xn--55qw42g : 2013-11-08 China Organizational Name Administration Center
公益

// xn--55qx5d : 2013-11-14 Computer Network Information Center of Chinese Academy of Sciences （China Internet Network Information Center）
公司

// xn--5su34j936bgsg : 2015-09-03 Shangri‐La International Hotel Management Limited
香格里拉

// xn--5tzm5g : 2014-12-22 Global Website TLD Asia Limited
网站

// xn--6frz82g : 2013-09-23 Afilias Limited
移动

// xn--6qq986b3xl : 2013-09-13 Tycoon Treasure Limited
我爱你

// xn--80adxhks : 2013-12-19 Foundation for Assistance for Internet Technologies and Infrastructure Development (FAITID)
москва

// xn--80aqecdr1a : 2015-10-21 Pontificium Consilium de Comunicationibus Socialibus (PCCS) (Pontifical Council for Social Communication)
католик

// xn--80asehdb : 2013-07-14 CORE Association
онлайн

// xn--80aswg : 2013-07-14 CORE Association
сайт

// xn--8y0a063a : 2015-03-26 China United Network Communications Corporation Limited
联通

// xn--9dbq2a : 2015-01-15 VeriSign Sarl
קום

// xn--9et52u : 2014-06-12 RISE VICTORY LIMITED
时尚

// xn--9krt00a : 2015-03-12 Sina Corporation
微博

// xn--b4w605ferd : 2014-08-07 Temasek Holdings (Private) Limited
淡马锡

// xn--bck1b9a5dre4c : 2015-02-26 Amazon EU S.à r.l.
ファッション

// xn--c1avg : 2013-11-14 Public Interest Registry
орг

// xn--c2br7g : 2015-01-15 VeriSign Sarl
नेट

// xn--cck2b3b : 2015-02-26 Amazon EU S.à r.l.
ストア

// xn--cg4bki : 2013-09-27 SAMSUNG SDS CO., LTD
삼성

// xn--czr694b : 2014-01-16 Dot Trademark TLD Holding Company Limited
商标

// xn--czrs0t : 2013-12-19 Wild Island, LLC
商店

// xn--czru2d : 2013-11-21 Zodiac Capricorn Limited
商城

// xn--d1acj3b : 2013-11-20 The Foundation for Network Initiatives “The Smart Internet”
дети

// xn--eckvdtc9d : 2014-12-18 Amazon EU S.à r.l.
ポイント

// xn--efvy88h : 2014-08-22 Xinhua News Agency Guangdong Branch 新华通讯社广东分社
新闻

// xn--estv75g : 2015-02-19 Industrial and Commercial Bank of China Limited
工行

// xn--fct429k : 2015-04-09 Amazon EU S.à r.l.
家電

// xn--fhbei : 2015-01-15 VeriSign Sarl
كوم

// xn--fiq228c5hs : 2013-09-08 TLD REGISTRY LIMITED
中文网

// xn--fiq64b : 2013-10-14 CITIC Group Corporation
中信

// xn--fjq720a : 2014-05-22 Will Bloom, LLC
娱乐

// xn--flw351e : 2014-07-31 Charleston Road Registry Inc.
谷歌

// xn--fzys8d69uvgm : 2015-05-14 PCCW Enterprises Limited
電訊盈科

// xn--g2xx48c : 2015-01-30 Minds + Machines Group Limited
购物

// xn--gckr3f0f : 2015-02-26 Amazon EU S.à r.l.
クラウド

// xn--gk3at1e : 2015-10-08 Amazon EU S.à r.l.
通販

// xn--hxt814e : 2014-05-15 Zodiac Libra Limited
网店

// xn--i1b6b1a6a2e : 2013-11-14 Public Interest Registry
संगठन

// xn--imr513n : 2014-12-11 Dot Trademark TLD Holding Company Limited
餐厅

// xn--io0a7i : 2013-11-14 Computer Network Information Center of Chinese Academy of Sciences （China Internet Network Information Center）
网络

// xn--j1aef : 2015-01-15 VeriSign Sarl
ком

// xn--jlq61u9w7b : 2015-01-08 Nokia Corporation
诺基亚

// xn--jvr189m : 2015-02-26 Amazon EU S.à r.l.
食品

// xn--kcrx77d1x4a : 2014-11-07 Koninklijke Philips N.V.
飞利浦

// xn--kpu716f : 2014-12-22 Richemont DNS Inc.
手表

// xn--kput3i : 2014-02-13 Beijing RITT-Net Technology Development Co., Ltd
手机

// xn--mgba3a3ejt : 2014-11-20 Aramco Services Company
ارامكو

// xn--mgba7c0bbn0a : 2015-05-14 Crescent Holding GmbH
العليان

// xn--mgbaakc7dvf : 2015-09-03 Emirates Telecommunications Corporation (trading as Etisalat)
اتصالات

// xn--mgbab2bd : 2013-10-31 CORE Association
بازار

// xn--mgbb9fbpob : 2014-12-18 GreenTech Consultancy Company W.L.L.
موبايلي

// xn--mgbca7dzdo : 2015-07-30 Abu Dhabi Systems and Information Centre
ابوظبي

// xn--mgbi4ecexp : 2015-10-21 Pontificium Consilium de Comunicationibus Socialibus (PCCS) (Pontifical Council for Social Communication)
كاثوليك

// xn--mgbt3dhd : 2014-09-04 Asia Green IT System Bilgisayar San. ve Tic. Ltd. Sti.
همراه

// xn--mk1bu44c : 2015-01-15 VeriSign Sarl
닷컴

// xn--mxtq1m : 2014-03-06 Net-Chinese Co., Ltd.
政府

// xn--ngbc5azd : 2013-07-13 International Domain Registry Pty. Ltd.
شبكة

// xn--ngbe9e0a : 2014-12-04 Kuwait Finance House
بيتك

// xn--ngbrx : 2015-11-12 League of Arab States
عرب

// xn--nqv7f : 2013-11-14 Public Interest Registry
机构

// xn--nqv7fs00ema : 2013-11-14 Public Interest Registry
组织机构

// xn--nyqy26a : 2014-11-07 Stable Tone Limited
健康

// xn--p1acf : 2013-12-12 Rusnames Limited
рус

// xn--pbt977c : 2014-12-22 Richemont DNS Inc.
珠宝

// xn--pssy2u : 2015-01-15 VeriSign Sarl
大拿

// xn--q9jyb4c : 2013-09-17 Charleston Road Registry Inc.
みんな

// xn--qcka1pmc : 2014-07-31 Charleston Road Registry Inc.
グーグル

// xn--rhqv96g : 2013-09-11 Stable Tone Limited
世界

// xn--rovu88b : 2015-02-26 Amazon EU S.à r.l.
書籍

// xn--ses554g : 2014-01-16
网址

// xn--t60b56a : 2015-01-15 VeriSign Sarl
닷넷

// xn--tckwe : 2015-01-15 VeriSign Sarl
コム

// xn--tiq49xqyj : 2015-10-21 Pontificium Consilium de Comunicationibus Socialibus (PCCS) (Pontifical Council for Social Communication)
天主教

// xn--unup4y : 2013-07-14 Spring Fields, LLC
游戏

// xn--vermgensberater-ctb : 2014-06-23 Deutsche Vermögensberatung Aktiengesellschaft DVAG
vermögensberater

// xn--vermgensberatung-pwb : 2014-06-23 Deutsche Vermögensberatung Aktiengesellschaft DVAG
vermögensberatung

// xn--vhquv : 2013-08-27 Dash McCook, LLC
企业

// xn--vuq861b : 2014-10-16 Beijing Tele-info Network Technology Co., Ltd.
信息

// xn--w4r85el8fhu5dnra : 2015-04-30 Kerry Trading Co. Limited
嘉里大酒店

// xn--w4rs40l : 2015-07-30 Kerry Trading Co. Limited
嘉里

// xn--xhq521b : 2013-11-14 Guangzhou YU Wei Information Technology Co., Ltd.
广东

// xn--zfr164b : 2013-11-08 China Organizational Name Administration Center
政务

// xperia : 2015-05-14 Sony Mobile Communications AB
xperia

// xyz : 2013-12-05 XYZ.COM LLC
xyz

// yachts : 2014-01-09 DERYachts, LLC
yachts

// yahoo : 2015-04-02 Yahoo! Domain Services Inc.
yahoo

// yamaxun : 2014-12-18 Amazon EU S.à r.l.
yamaxun

// yandex : 2014-04-10 YANDEX, LLC
yandex

// yodobashi : 2014-11-20 YODOBASHI CAMERA CO.,LTD.
yodobashi

// yoga : 2014-05-29 Top Level Domain Holdings Limited
yoga

// yokohama : 2013-12-12 GMO Registry, Inc.
yokohama

// you : 2015-04-09 Amazon EU S.à r.l.
you

// youtube : 2014-05-01 Charleston Road Registry Inc.
youtube

// yun : 2015-01-08 QIHOO 360 TECHNOLOGY CO. LTD.
yun

// zappos : 2015-06-25 Amazon EU S.à r.l.
zappos

// zara : 2014-11-07 Industria de Diseño Textil, S.A. (INDITEX, S.A.)
zara

// zero : 2014-12-18 Amazon EU S.à r.l.
zero

// zip : 2014-05-08 Charleston Road Registry Inc.
zip

// zippo : 2015-07-02 Zadco Company
zippo

// zone : 2013-11-14 Outer Falls, LLC
zone

// zuerich : 2014-11-07 Kanton Zürich (Canton of Zurich)
zuerich


// ===END ICANN DOMAINS===
// ===BEGIN PRIVATE DOMAINS===
// (Note: these are in alphabetical order by company name)

// 1GB LLC : https://www.1gb.ua/
// Submitted by 1GB LLC <noc@1gb.com.ua>
cc.ua
inf.ua
ltd.ua

// Agnat sp. z o.o. : https://domena.pl
// Submitted by Przemyslaw Plewa <it-admin@domena.pl>
beep.pl

// Alces Software Ltd : http://alces-software.com
// Submitted by Mark J. Titorenko <mark.titorenko@alces-software.com>
*.compute.estate
*.alces.network

// alwaysdata : https://www.alwaysdata.com
// Submitted by Cyril <admin@alwaysdata.com>
*.alwaysdata.net

// Amazon CloudFront : https://aws.amazon.com/cloudfront/
// Submitted by Donavan Miller <donavanm@amazon.com>
cloudfront.net

// Amazon Elastic Compute Cloud : https://aws.amazon.com/ec2/
// Submitted by Luke Wells <psl-maintainers@amazon.com>
*.compute.amazonaws.com
*.compute-1.amazonaws.com
*.compute.amazonaws.com.cn
us-east-1.amazonaws.com

// Amazon Elastic Beanstalk : https://aws.amazon.com/elasticbeanstalk/
// Submitted by Luke Wells <psl-maintainers@amazon.com>
elasticbeanstalk.cn-north-1.amazonaws.com.cn
*.elasticbeanstalk.com

// Amazon Elastic Load Balancing : https://aws.amazon.com/elasticloadbalancing/
// Submitted by Luke Wells <psl-maintainers@amazon.com>
*.elb.amazonaws.com
*.elb.amazonaws.com.cn

// Amazon S3 : https://aws.amazon.com/s3/
// Submitted by Luke Wells <psl-maintainers@amazon.com>
s3.amazonaws.com
s3-ap-northeast-1.amazonaws.com
s3-ap-northeast-2.amazonaws.com
s3-ap-south-1.amazonaws.com
s3-ap-southeast-1.amazonaws.com
s3-ap-southeast-2.amazonaws.com
s3-ca-central-1.amazonaws.com
s3-eu-central-1.amazonaws.com
s3-eu-west-1.amazonaws.com
s3-eu-west-2.amazonaws.com
s3-external-1.amazonaws.com
s3-fips-us-gov-west-1.amazonaws.com
s3-sa-east-1.amazonaws.com
s3-us-gov-west-1.amazonaws.com
s3-us-east-2.amazonaws.com
s3-us-west-1.amazonaws.com
s3-us-west-2.amazonaws.com
s3.ap-northeast-2.amazonaws.com
s3.ap-south-1.amazonaws.com
s3.cn-north-1.amazonaws.com.cn
s3.ca-central-1.amazonaws.com
s3.eu-central-1.amazonaws.com
s3.eu-west-2.amazonaws.com
s3.us-east-2.amazonaws.com
s3.dualstack.ap-northeast-1.amazonaws.com
s3.dualstack.ap-northeast-2.amazonaws.com
s3.dualstack.ap-south-1.amazonaws.com
s3.dualstack.ap-southeast-1.amazonaws.com
s3.dualstack.ap-southeast-2.amazonaws.com
s3.dualstack.ca-central-1.amazonaws.com
s3.dualstack.eu-central-1.amazonaws.com
s3.dualstack.eu-west-1.amazonaws.com
s3.dualstack.eu-west-2.amazonaws.com
s3.dualstack.sa-east-1.amazonaws.com
s3.dualstack.us-east-1.amazonaws.com
s3.dualstack.us-east-2.amazonaws.com
s3-website-us-east-1.amazonaws.com
s3-website-us-west-1.amazonaws.com
s3-website-us-west-2.amazonaws.com
s3-website-ap-northeast-1.amazonaws.com
s3-website-ap-southeast-1.amazonaws.com
s3-website-ap-southeast-2.amazonaws.com
s3-website-eu-west-1.amazonaws.com
s3-website-sa-east-1.amazonaws.com
s3-website.ap-northeast-2.amazonaws.com
s3-website.ap-south-1.amazonaws.com
s3-website.ca-central-1.amazonaws.com
s3-website.eu-central-1.amazonaws.com
s3-website.eu-west-2.amazonaws.com
s3-website.us-east-2.amazonaws.com

// Amune : https://amune.org/
// Submitted by Team Amune <cert@amune.org>
t3l3p0rt.net
tele.amune.org

// Aptible : https://www.aptible.com/
// Submitted by Thomas Orozco <thomas@aptible.com>
on-aptible.com

// Asociación Amigos de la Informática "Euskalamiga" : http://encounter.eus/
// Submitted by Hector Martin <marcan@euskalencounter.org>
user.party.eus

// Association potager.org : https://potager.org/
// Submitted by Lunar <jardiniers@potager.org>
pimienta.org
poivron.org
potager.org
sweetpepper.org

// ASUSTOR Inc. : http://www.asustor.com
// Submitted by Vincent Tseng <vincenttseng@asustor.com>
myasustor.com

// AVM : https://avm.de
// Submitted by Andreas Weise <a.weise@avm.de>
myfritz.net

// AW AdvisorWebsites.com Software Inc : https://advisorwebsites.com
// Submitted by James Kennedy <domains@advisorwebsites.com>
*.awdev.ca
*.advisor.ws

// backplane : https://www.backplane.io
// Submitted by Anthony Voutas <anthony@backplane.io>
backplaneapp.io

// BetaInABox
// Submitted by Adrian <adrian@betainabox.com>
betainabox.com

// BinaryLane : http://www.binarylane.com
// Submitted by Nathan O'Sullivan <nathan@mammoth.com.au>
bnr.la

// Boomla : https://boomla.com
// Submitted by Tibor Halter <thalter@boomla.com>
boomla.net

// Boxfuse : https://boxfuse.com
// Submitted by Axel Fontaine <axel@boxfuse.com>
boxfuse.io

// bplaced : https://www.bplaced.net/
// Submitted by Miroslav Bozic <security@bplaced.net>
square7.ch
bplaced.com
bplaced.de
square7.de
bplaced.net
square7.net

// BrowserSafetyMark
// Submitted by Dave Tharp <browsersafetymark.io@quicinc.com>
browsersafetymark.io

// callidomus : https://www.callidomus.com/
// Submitted by Marcus Popp <admin@callidomus.com>
mycd.eu

// CentralNic : http://www.centralnic.com/names/domains
// Submitted by registry <gavin.brown@centralnic.com>
ae.org
ar.com
br.com
cn.com
com.de
com.se
de.com
eu.com
gb.com
gb.net
hu.com
hu.net
jp.net
jpn.com
kr.com
mex.com
no.com
qc.com
ru.com
sa.com
se.com
se.net
uk.com
uk.net
us.com
uy.com
za.bz
za.com

// Africa.com Web Solutions Ltd : https://registry.africa.com
// Submitted by Gavin Brown <gavin.brown@centralnic.com>
africa.com

// iDOT Services Limited : http://www.domain.gr.com
// Submitted by Gavin Brown <gavin.brown@centralnic.com>
gr.com

// Radix FZC : http://domains.in.net
// Submitted by Gavin Brown <gavin.brown@centralnic.com>
in.net

// US REGISTRY LLC : http://us.org
// Submitted by Gavin Brown <gavin.brown@centralnic.com>
us.org

// co.com Registry, LLC : https://registry.co.com
// Submitted by Gavin Brown <gavin.brown@centralnic.com>
co.com

// c.la : http://www.c.la/
c.la

// certmgr.org : https://certmgr.org
// Submitted by B. Blechschmidt <hostmaster@certmgr.org>
certmgr.org

// Citrix : https://citrix.com
// Submitted by Alex Stoddard <alex.stoddard@citrix.com>
xenapponazure.com

// ClearVox : http://www.clearvox.nl/
// Submitted by Leon Rowland <leon@clearvox.nl>
virtueeldomein.nl

// Cloud66 : https://www.cloud66.com/
// Submitted by Khash Sajadi <khash@cloud66.com>
c66.me

// CloudAccess.net : https://www.cloudaccess.net/
// Submitted by Pawel Panek <noc@cloudaccess.net>
jdevcloud.com
wpdevcloud.com
cloudaccess.host
freesite.host
cloudaccess.net

// cloudControl : https://www.cloudcontrol.com/
// Submitted by Tobias Wilken <tw@cloudcontrol.com>
cloudcontrolled.com
cloudcontrolapp.com

// co.ca : http://registry.co.ca/
co.ca

// i-registry s.r.o. : http://www.i-registry.cz/
// Submitted by Martin Semrad <semrad@i-registry.cz>
co.cz

// CDN77.com : http://www.cdn77.com
// Submitted by Jan Krpes <jan.krpes@cdn77.com>
c.cdn77.org
cdn77-ssl.net
r.cdn77.net
rsc.cdn77.org
ssl.origin.cdn77-secure.org

// Cloud DNS Ltd : http://www.cloudns.net
// Submitted by Aleksander Hristov <noc@cloudns.net>
cloudns.asia
cloudns.biz
cloudns.club
cloudns.cc
cloudns.eu
cloudns.in
cloudns.info
cloudns.org
cloudns.pro
cloudns.pw
cloudns.us

// CoDNS B.V.
co.nl
co.no

// COSIMO GmbH : http://www.cosimo.de
// Submitted by Rene Marticke <rmarticke@cosimo.de>
dyn.cosidns.de
dynamisches-dns.de
dnsupdater.de
internet-dns.de
l-o-g-i-n.de
dynamic-dns.info
feste-ip.net
knx-server.net
static-access.net

// Craynic, s.r.o. : http://www.craynic.com/
// Submitted by Ales Krajnik <ales.krajnik@craynic.com>
realm.cz

// Cryptonomic : https://cryptonomic.net/
// Submitted by Andrew Cady <public-suffix-list@cryptonomic.net>
*.cryptonomic.net

// Cupcake : https://cupcake.io/
// Submitted by Jonathan Rudenberg <jonathan@cupcake.io>
cupcake.is

// cyon GmbH : https://www.cyon.ch/
// Submitted by Dominic Luechinger <dol@cyon.ch>
cyon.link
cyon.site

// Daplie, Inc : https://daplie.com
// Submitted by AJ ONeal <aj@daplie.com>
daplie.me
localhost.daplie.me

// Dansk.net : http://www.dansk.net/
// Submitted by Anani Voule <digital@digital.co.dk>
biz.dk
co.dk
firm.dk
reg.dk
store.dk

// deSEC : https://desec.io/
// Submitted by Peter Thomassen <peter@desec.io>
dedyn.io

// DNShome : https://www.dnshome.de/
// Submitted by Norbert Auler <mail@dnshome.de>
dnshome.de

// DrayTek Corp. : https://www.draytek.com/
// Submitted by Paul Fang <mis@draytek.com>
drayddns.com

// DreamHost : http://www.dreamhost.com/
// Submitted by Andrew Farmer <andrew.farmer@dreamhost.com>
dreamhosters.com

// Drobo : http://www.drobo.com/
// Submitted by Ricardo Padilha <rpadilha@drobo.com>
mydrobo.com

// Drud Holdings, LLC. : https://www.drud.com/
// Submitted by Kevin Bridges <kevin@drud.com>
drud.io
drud.us

// DuckDNS : http://www.duckdns.org/
// Submitted by Richard Harper <richard@duckdns.org>
duckdns.org

// dy.fi : http://dy.fi/
// Submitted by Heikki Hannikainen <hessu@hes.iki.fi>
dy.fi
tunk.org

// DynDNS.com : http://www.dyndns.com/services/dns/dyndns/
dyndns-at-home.com
dyndns-at-work.com
dyndns-blog.com
dyndns-free.com
dyndns-home.com
dyndns-ip.com
dyndns-mail.com
dyndns-office.com
dyndns-pics.com
dyndns-remote.com
dyndns-server.com
dyndns-web.com
dyndns-wiki.com
dyndns-work.com
dyndns.biz
dyndns.info
dyndns.org
dyndns.tv
at-band-camp.net
ath.cx
barrel-of-knowledge.info
barrell-of-knowledge.info
better-than.tv
blogdns.com
blogdns.net
blogdns.org
blogsite.org
boldlygoingnowhere.org
broke-it.net
buyshouses.net
cechire.com
dnsalias.com
dnsalias.net
dnsalias.org
dnsdojo.com
dnsdojo.net
dnsdojo.org
does-it.net
doesntexist.com
doesntexist.org
dontexist.com
dontexist.net
dontexist.org
doomdns.com
doomdns.org
dvrdns.org
dyn-o-saur.com
dynalias.com
dynalias.net
dynalias.org
dynathome.net
dyndns.ws
endofinternet.net
endofinternet.org
endoftheinternet.org
est-a-la-maison.com
est-a-la-masion.com
est-le-patron.com
est-mon-blogueur.com
for-better.biz
for-more.biz
for-our.info
for-some.biz
for-the.biz
forgot.her.name
forgot.his.name
from-ak.com
from-al.com
from-ar.com
from-az.net
from-ca.com
from-co.net
from-ct.com
from-dc.com
from-de.com
from-fl.com
from-ga.com
from-hi.com
from-ia.com
from-id.com
from-il.com
from-in.com
from-ks.com
from-ky.com
from-la.net
from-ma.com
from-md.com
from-me.org
from-mi.com
from-mn.com
from-mo.com
from-ms.com
from-mt.com
from-nc.com
from-nd.com
from-ne.com
from-nh.com
from-nj.com
from-nm.com
from-nv.com
from-ny.net
from-oh.com
from-ok.com
from-or.com
from-pa.com
from-pr.com
from-ri.com
from-sc.com
from-sd.com
from-tn.com
from-tx.com
from-ut.com
from-va.com
from-vt.com
from-wa.com
from-wi.com
from-wv.com
from-wy.com
ftpaccess.cc
fuettertdasnetz.de
game-host.org
game-server.cc
getmyip.com
gets-it.net
go.dyndns.org
gotdns.com
gotdns.org
groks-the.info
groks-this.info
ham-radio-op.net
here-for-more.info
hobby-site.com
hobby-site.org
home.dyndns.org
homedns.org
homeftp.net
homeftp.org
homeip.net
homelinux.com
homelinux.net
homelinux.org
homeunix.com
homeunix.net
homeunix.org
iamallama.com
in-the-band.net
is-a-anarchist.com
is-a-blogger.com
is-a-bookkeeper.com
is-a-bruinsfan.org
is-a-bulls-fan.com
is-a-candidate.org
is-a-caterer.com
is-a-celticsfan.org
is-a-chef.com
is-a-chef.net
is-a-chef.org
is-a-conservative.com
is-a-cpa.com
is-a-cubicle-slave.com
is-a-democrat.com
is-a-designer.com
is-a-doctor.com
is-a-financialadvisor.com
is-a-geek.com
is-a-geek.net
is-a-geek.org
is-a-green.com
is-a-guru.com
is-a-hard-worker.com
is-a-hunter.com
is-a-knight.org
is-a-landscaper.com
is-a-lawyer.com
is-a-liberal.com
is-a-libertarian.com
is-a-linux-user.org
is-a-llama.com
is-a-musician.com
is-a-nascarfan.com
is-a-nurse.com
is-a-painter.com
is-a-patsfan.org
is-a-personaltrainer.com
is-a-photographer.com
is-a-player.com
is-a-republican.com
is-a-rockstar.com
is-a-socialist.com
is-a-soxfan.org
is-a-student.com
is-a-teacher.com
is-a-techie.com
is-a-therapist.com
is-an-accountant.com
is-an-actor.com
is-an-actress.com
is-an-anarchist.com
is-an-artist.com
is-an-engineer.com
is-an-entertainer.com
is-by.us
is-certified.com
is-found.org
is-gone.com
is-into-anime.com
is-into-cars.com
is-into-cartoons.com
is-into-games.com
is-leet.com
is-lost.org
is-not-certified.com
is-saved.org
is-slick.com
is-uberleet.com
is-very-bad.org
is-very-evil.org
is-very-good.org
is-very-nice.org
is-very-sweet.org
is-with-theband.com
isa-geek.com
isa-geek.net
isa-geek.org
isa-hockeynut.com
issmarterthanyou.com
isteingeek.de
istmein.de
kicks-ass.net
kicks-ass.org
knowsitall.info
land-4-sale.us
lebtimnetz.de
leitungsen.de
likes-pie.com
likescandy.com
merseine.nu
mine.nu
misconfused.org
mypets.ws
myphotos.cc
neat-url.com
office-on-the.net
on-the-web.tv
podzone.net
podzone.org
readmyblog.org
saves-the-whales.com
scrapper-site.net
scrapping.cc
selfip.biz
selfip.com
selfip.info
selfip.net
selfip.org
sells-for-less.com
sells-for-u.com
sells-it.net
sellsyourhome.org
servebbs.com
servebbs.net
servebbs.org
serveftp.net
serveftp.org
servegame.org
shacknet.nu
simple-url.com
space-to-rent.com
stuff-4-sale.org
stuff-4-sale.us
teaches-yoga.com
thruhere.net
traeumtgerade.de
webhop.biz
webhop.info
webhop.net
webhop.org
worse-than.tv
writesthisblog.com

// ddnss.de : https://www.ddnss.de/
// Submitted by Robert Niedziela <webmaster@ddnss.de>
ddnss.de
dyn.ddnss.de
dyndns.ddnss.de
dyndns1.de
dyn-ip24.de
home-webserver.de
dyn.home-webserver.de
myhome-server.de
ddnss.org

// Definima : http://www.definima.com/
// Submitted by Maxence Bitterli <maxence@definima.com>
definima.net
definima.io

// Dynu.com : https://www.dynu.com/
// Submitted by Sue Ye <sue@dynu.com>
ddnsfree.com
ddnsgeek.com
giize.com
gleeze.com
kozow.com
loseyourip.com
ooguy.com
theworkpc.com
casacam.net
dynu.net
accesscam.org
camdvr.org
freeddns.org
mywire.org
webredirect.org
myddns.rocks
blogsite.xyz

// dynv6 : https://dynv6.com
// Submitted by Dominik Menke <dom@digineo.de>
dynv6.net

// E4YOU spol. s.r.o. : https://e4you.cz/
// Submitted by Vladimir Dudr <info@e4you.cz>
e4.cz

// Enalean SAS: https://www.enalean.com
// Submitted by Thomas Cottier <thomas.cottier@enalean.com>
mytuleap.com

// Enonic : http://enonic.com/
// Submitted by Erik Kaareng-Sunde <esu@enonic.com>
enonic.io
customer.enonic.io

// EU.org https://eu.org/
// Submitted by Pierre Beyssac <hostmaster@eu.org>
eu.org
al.eu.org
asso.eu.org
at.eu.org
au.eu.org
be.eu.org
bg.eu.org
ca.eu.org
cd.eu.org
ch.eu.org
cn.eu.org
cy.eu.org
cz.eu.org
de.eu.org
dk.eu.org
edu.eu.org
ee.eu.org
es.eu.org
fi.eu.org
fr.eu.org
gr.eu.org
hr.eu.org
hu.eu.org
ie.eu.org
il.eu.org
in.eu.org
int.eu.org
is.eu.org
it.eu.org
jp.eu.org
kr.eu.org
lt.eu.org
lu.eu.org
lv.eu.org
mc.eu.org
me.eu.org
mk.eu.org
mt.eu.org
my.eu.org
net.eu.org
ng.eu.org
nl.eu.org
no.eu.org
nz.eu.org
paris.eu.org
pl.eu.org
pt.eu.org
q-a.eu.org
ro.eu.org
ru.eu.org
se.eu.org
si.eu.org
sk.eu.org
tr.eu.org
uk.eu.org
us.eu.org

// Evennode : http://www.evennode.com/
// Submitted by Michal Kralik <support@evennode.com>
eu-1.evennode.com
eu-2.evennode.com
eu-3.evennode.com
eu-4.evennode.com
us-1.evennode.com
us-2.evennode.com
us-3.evennode.com
us-4.evennode.com

// eDirect Corp. : https://hosting.url.com.tw/
// Submitted by C.S. chang <cschang@corp.url.com.tw>
twmail.cc
twmail.net
twmail.org
mymailer.com.tw
url.tw

// Facebook, Inc.
// Submitted by Peter Ruibal <public-suffix@fb.com>
apps.fbsbx.com

// FAITID : https://faitid.org/
// Submitted by Maxim Alzoba <tech.contact@faitid.org>
// https://www.flexireg.net/stat_info
ru.net
adygeya.ru
bashkiria.ru
bir.ru
cbg.ru
com.ru
dagestan.ru
grozny.ru
kalmykia.ru
kustanai.ru
marine.ru
mordovia.ru
msk.ru
mytis.ru
nalchik.ru
nov.ru
pyatigorsk.ru
spb.ru
vladikavkaz.ru
vladimir.ru
abkhazia.su
adygeya.su
aktyubinsk.su
arkhangelsk.su
armenia.su
ashgabad.su
azerbaijan.su
balashov.su
bashkiria.su
bryansk.su
bukhara.su
chimkent.su
dagestan.su
east-kazakhstan.su
exnet.su
georgia.su
grozny.su
ivanovo.su
jambyl.su
kalmykia.su
kaluga.su
karacol.su
karaganda.su
karelia.su
khakassia.su
krasnodar.su
kurgan.su
kustanai.su
lenug.su
mangyshlak.su
mordovia.su
msk.su
murmansk.su
nalchik.su
navoi.su
north-kazakhstan.su
nov.su
obninsk.su
penza.su
pokrovsk.su
sochi.su
spb.su
tashkent.su
termez.su
togliatti.su
troitsk.su
tselinograd.su
tula.su
tuva.su
vladikavkaz.su
vladimir.su
vologda.su

// Fastly Inc. : http://www.fastly.com/
// Submitted by Fastly Security <security@fastly.com>
fastlylb.net
map.fastlylb.net
freetls.fastly.net
map.fastly.net
a.prod.fastly.net
global.prod.fastly.net
a.ssl.fastly.net
b.ssl.fastly.net
global.ssl.fastly.net

// Featherhead : https://featherhead.xyz/
// Submitted by Simon Menke <simon@featherhead.xyz>
fhapp.xyz

// Fedora : https://fedoraproject.org/
// submitted by Patrick Uiterwijk <puiterwijk@fedoraproject.org>
fedorainfracloud.org
fedorapeople.org
cloud.fedoraproject.org

// Filegear Inc. : https://www.filegear.com
// Submitted by Jason Zhu <jason@owtware.com>
filegear.me

// Firebase, Inc.
// Submitted by Chris Raynor <chris@firebase.com>
firebaseapp.com

// Flynn : https://flynn.io
// Submitted by Jonathan Rudenberg <jonathan@flynn.io>
flynnhub.com
flynnhosting.net

// Freebox : http://www.freebox.fr
// Submitted by Romain Fliedel <rfliedel@freebox.fr>
freebox-os.com
freeboxos.com
fbx-os.fr
fbxos.fr
freebox-os.fr
freeboxos.fr

// Fusion Intranet : https://www.fusion-intranet.com
// Submitted by Matthias Burtscher <matthias.burtscher@fusonic.net>
myfusion.cloud

// Futureweb OG : http://www.futureweb.at
// Submitted by Andreas Schnederle-Wagner <schnederle@futureweb.at>
futurehosting.at
futuremailing.at
*.ex.ortsinfo.at
*.kunden.ortsinfo.at
*.statics.cloud

// GDS : https://www.gov.uk/service-manual/operations/operating-servicegovuk-subdomains
// Submitted by David Illsley <david.illsley@digital.cabinet-office.gov.uk>
service.gov.uk

// GitHub, Inc.
// Submitted by Patrick Toomey <security@github.com>
github.io
githubusercontent.com

// GitLab, Inc.
// Submitted by Alex Hanselka <alex@gitlab.com>
gitlab.io

// UKHomeOffice : https://www.gov.uk/government/organisations/home-office
// Submitted by Jon Shanks <jon.shanks@digital.homeoffice.gov.uk>
homeoffice.gov.uk

// GlobeHosting, Inc.
// Submitted by Zoltan Egresi <egresi@globehosting.com>
ro.im
shop.ro

// GoIP DNS Services : http://www.goip.de
// Submitted by Christian Poulter <milchstrasse@goip.de>
goip.de

// Google, Inc.
// Submitted by Eduardo Vela <evn@google.com>
*.0emm.com
appspot.com
blogspot.ae
blogspot.al
blogspot.am
blogspot.ba
blogspot.be
blogspot.bg
blogspot.bj
blogspot.ca
blogspot.cf
blogspot.ch
blogspot.cl
blogspot.co.at
blogspot.co.id
blogspot.co.il
blogspot.co.ke
blogspot.co.nz
blogspot.co.uk
blogspot.co.za
blogspot.com
blogspot.com.ar
blogspot.com.au
blogspot.com.br
blogspot.com.by
blogspot.com.co
blogspot.com.cy
blogspot.com.ee
blogspot.com.eg
blogspot.com.es
blogspot.com.mt
blogspot.com.ng
blogspot.com.tr
blogspot.com.uy
blogspot.cv
blogspot.cz
blogspot.de
blogspot.dk
blogspot.fi
blogspot.fr
blogspot.gr
blogspot.hk
blogspot.hr
blogspot.hu
blogspot.ie
blogspot.in
blogspot.is
blogspot.it
blogspot.jp
blogspot.kr
blogspot.li
blogspot.lt
blogspot.lu
blogspot.md
blogspot.mk
blogspot.mr
blogspot.mx
blogspot.my
blogspot.nl
blogspot.no
blogspot.pe
blogspot.pt
blogspot.qa
blogspot.re
blogspot.ro
blogspot.rs
blogspot.ru
blogspot.se
blogspot.sg
blogspot.si
blogspot.sk
blogspot.sn
blogspot.td
blogspot.tw
blogspot.ug
blogspot.vn
cloudfunctions.net
cloud.goog
codespot.com
googleapis.com
googlecode.com
pagespeedmobilizer.com
publishproxy.com
withgoogle.com
withyoutube.com

// Hashbang : https://hashbang.sh
hashbang.sh

// Hasura : https://hasura.io
// Submitted by Shahidh K Muhammed <shahidh@hasura.io>
hasura-app.io

// Hepforge : https://www.hepforge.org
// Submitted by David Grellscheid <admin@hepforge.org>
hepforge.org

// Heroku : https://www.heroku.com/
// Submitted by Tom Maher <tmaher@heroku.com>
herokuapp.com
herokussl.com

// Ici la Lune : http://www.icilalune.com/
// Submitted by Simon Morvan <simon@icilalune.com>
moonscale.net

// iki.fi
// Submitted by Hannu Aronsson <haa@iki.fi>
iki.fi

// info.at : http://www.info.at/
biz.at
info.at

// info.cx : http://info.cx
// Submitted by Jacob Slater <whois@igloo.to>
info.cx

// Interlegis : http://www.interlegis.leg.br
// Submitted by Gabriel Ferreira <registrobr@interlegis.leg.br>
ac.leg.br
al.leg.br
am.leg.br
ap.leg.br
ba.leg.br
ce.leg.br
df.leg.br
es.leg.br
go.leg.br
ma.leg.br
mg.leg.br
ms.leg.br
mt.leg.br
pa.leg.br
pb.leg.br
pe.leg.br
pi.leg.br
pr.leg.br
rj.leg.br
rn.leg.br
ro.leg.br
rr.leg.br
rs.leg.br
sc.leg.br
se.leg.br
sp.leg.br
to.leg.br

// IPiFony Systems, Inc. : https://www.ipifony.com/
// Submitted by Matthew Hardeman <mhardeman@ipifony.com>
ipifony.net

// Joyent : https://www.joyent.com/
// Submitted by Brian Bennett <brian.bennett@joyent.com>
*.triton.zone
*.cns.joyent.com

// JS.ORG : http://dns.js.org
// Submitted by Stefan Keim <admin@js.org>
js.org

// Keyweb AG : https://www.keyweb.de
// Submitted by Martin Dannehl <postmaster@keymachine.de>
keymachine.de

// KnightPoint Systems, LLC : http://www.knightpoint.com/
// Submitted by Roy Keene <rkeene@knightpoint.com>
knightpoint.systems

// .KRD : http://nic.krd/data/krd/Registration%20Policy.pdf
co.krd
edu.krd

// LCube - Professional hosting e.K. : https://www.lcube-webhosting.de
// Submitted by Lars Laehn <info@lcube.de>
git-repos.de
lcube-server.de
svn-repos.de

// LiquidNet Ltd : http://www.liquidnetlimited.com/
// Submitted by Victor Velchev <admin@liquidnetlimited.com>
we.bs

// Lukanet Ltd : https://lukanet.com
// Submitted by Anton Avramov <register@lukanet.com>
barsy.bg
barsyonline.com
barsy.de
barsy.eu
barsy.in
barsy.net
barsy.online
barsy.support

// Magento Commerce
// Submitted by Damien Tournoud <dtournoud@magento.cloud>
*.magentosite.cloud

// Mail.Ru Group : https://hb.cldmail.ru
// Submitted by Ilya Zaretskiy <zaretskiy@corp.mail.ru>
hb.cldmail.ru

// MetaCentrum, CESNET z.s.p.o. : https://www.metacentrum.cz/en/
// Submitted by Zdeněk Šustr <zdenek.sustr@cesnet.cz>
cloud.metacentrum.cz
custom.metacentrum.cz

// Meteor Development Group : https://www.meteor.com/hosting
// Submitted by Pierre Carrier <pierre@meteor.com>
meteorapp.com
eu.meteorapp.com

// Michau Enterprises Limited : http://www.co.pl/
co.pl

// Microsoft : http://microsoft.com
// Submitted by Barry Dorrans <bdorrans@microsoft.com>
azurewebsites.net
azure-mobile.net
cloudapp.net

// Mozilla Foundation : https://mozilla.org/
// Submitted by glob <glob@mozilla.com>
bmoattachments.org

<<<<<<< HEAD
// MSK-IX : https://www.msk-ix.ru/
// Submitted by Khannanov Roman <r.khannanov@msk-ix.ru>
net.ru
org.ru
pp.ru
=======
// Netlify : https://www.netlify.com
// Submitted by Jessica Parsons <jessica@netlify.com>
bitballoon.com
netlify.com
>>>>>>> 266972ca

// Neustar Inc.
// Submitted by Trung Tran <Trung.Tran@neustar.biz>
4u.com

// ngrok : https://ngrok.com/
// Submitted by Alan Shreve <alan@ngrok.com>
ngrok.io

// NFSN, Inc. : https://www.NearlyFreeSpeech.NET/
// Submitted by Jeff Wheelhouse <support@nearlyfreespeech.net>
nfshost.com

// nsupdate.info : https://www.nsupdate.info/
// Submitted by Thomas Waldmann <info@nsupdate.info>
nsupdate.info
nerdpol.ovh

// No-IP.com : https://noip.com/
// Submitted by Deven Reza <publicsuffixlist@noip.com>
blogsyte.com
brasilia.me
cable-modem.org
ciscofreak.com
collegefan.org
couchpotatofries.org
damnserver.com
ddns.me
ditchyourip.com
dnsfor.me
dnsiskinky.com
dvrcam.info
dynns.com
eating-organic.net
fantasyleague.cc
geekgalaxy.com
golffan.us
health-carereform.com
homesecuritymac.com
homesecuritypc.com
hopto.me
ilovecollege.info
loginto.me
mlbfan.org
mmafan.biz
myactivedirectory.com
mydissent.net
myeffect.net
mymediapc.net
mypsx.net
mysecuritycamera.com
mysecuritycamera.net
mysecuritycamera.org
net-freaks.com
nflfan.org
nhlfan.net
no-ip.ca
no-ip.co.uk
no-ip.net
noip.us
onthewifi.com
pgafan.net
point2this.com
pointto.us
privatizehealthinsurance.net
quicksytes.com
read-books.org
securitytactics.com
serveexchange.com
servehumour.com
servep2p.com
servesarcasm.com
stufftoread.com
ufcfan.org
unusualperson.com
workisboring.com
3utilities.com
bounceme.net
ddns.net
ddnsking.com
gotdns.ch
hopto.org
myftp.biz
myftp.org
myvnc.com
no-ip.biz
no-ip.info
no-ip.org
noip.me
redirectme.net
servebeer.com
serveblog.net
servecounterstrike.com
serveftp.com
servegame.com
servehalflife.com
servehttp.com
serveirc.com
serveminecraft.net
servemp3.com
servepics.com
servequake.com
sytes.net
webhop.me
zapto.org

// NodeArt : https://nodeart.io
// Submitted by Konstantin Nosov <Nosov@nodeart.io>
stage.nodeart.io

// Nodum B.V. : https://nodum.io/
// Submitted by Wietse Wind <hello+publicsuffixlist@nodum.io>
nodum.co
nodum.io

// NYC.mn : http://www.information.nyc.mn
// Submitted by Matthew Brown <mattbrown@nyc.mn>
nyc.mn

// NymNom : https://nymnom.com/
// Submitted by Dave McCormack <dave.mccormack@nymnom.com>
nom.ae
nom.ai
nom.al
nym.by
nym.bz
nom.cl
nom.gd
nom.gl
nym.gr
nom.gt
nom.hn
nom.im
nym.kz
nym.la
nom.li
nym.li
nym.lt
nym.lu
nym.me
nom.mk
nym.mx
nom.nu
nym.nz
nym.pe
nym.pt
nom.pw
nom.qa
nom.rs
nom.si
nym.sk
nym.su
nym.sx
nym.tw
nom.ug
nom.uy
nom.vc
nom.vg

// Octopodal Solutions, LLC. : https://ulterius.io/
// Submitted by Andrew Sampson <andrew@ulterius.io>
cya.gg

// One Fold Media : http://www.onefoldmedia.com/
// Submitted by Eddie Jones <eddie@onefoldmedia.com>
nid.io

// OpenCraft GmbH : http://opencraft.com/
// Submitted by Sven Marnach <sven@opencraft.com>
opencraft.hosting

// Opera Software, A.S.A.
// Submitted by Yngve Pettersen <yngve@opera.com>
operaunite.com

// OutSystems
// Submitted by Duarte Santos <domain-admin@outsystemscloud.com>
outsystemscloud.com

// OwnProvider : http://www.ownprovider.com
// Submitted by Jan Moennich <jan.moennich@ownprovider.com>
ownprovider.com

// oy.lc
// Submitted by Charly Coste <changaco@changaco.oy.lc>
oy.lc

// Pagefog : https://pagefog.com/
// Submitted by Derek Myers <derek@pagefog.com>
pgfog.com

// Pagefront : https://www.pagefronthq.com/
// Submitted by Jason Kriss <jason@pagefronthq.com>
pagefrontapp.com

// .pl domains (grandfathered)
art.pl
gliwice.pl
krakow.pl
poznan.pl
wroc.pl
zakopane.pl

// Pantheon Systems, Inc. : https://pantheon.io/
// Submitted by Gary Dylina <gary@pantheon.io>
pantheonsite.io
gotpantheon.com

// Peplink | Pepwave : http://peplink.com/
// Submitted by Steve Leung <steveleung@peplink.com>
mypep.link

// Planet-Work : https://www.planet-work.com/
// Submitted by Frédéric VANNIÈRE <f.vanniere@planet-work.com>
on-web.fr

// Platform.sh : https://platform.sh
// Submitted by Nikola Kotur <nikola@platform.sh>
*.platform.sh
*.platformsh.site

// prgmr.com : https://prgmr.com/
// Submitted by Sarah Newman <owner@prgmr.com>
xen.prgmr.com

// priv.at : http://www.nic.priv.at/
// Submitted by registry <lendl@nic.at>
priv.at

// Protonet GmbH : http://protonet.io
// Submitted by Martin Meier <admin@protonet.io>
protonet.io

// Publication Presse Communication SARL : https://ppcom.fr
// Submitted by Yaacov Akiba Slama <admin@chirurgiens-dentistes-en-france.fr>
chirurgiens-dentistes-en-france.fr

// QA2
// Submitted by Daniel Dent (https://www.danieldent.com/)
qa2.com

// QNAP System Inc : https://www.qnap.com
// Submitted by Nick Chang <nickchang@qnap.com>
dev-myqnapcloud.com
alpha-myqnapcloud.com
myqnapcloud.com

// Quip : https://quip.com
// Submitted by Patrick Linehan <plinehan@quip.com>
*.quipelements.com

// Qutheory LLC : http://qutheory.io
// Submitted by Jonas Schwartz <jonas@qutheory.io>
vapor.cloud
vaporcloud.io

// Rackmaze LLC : https://www.rackmaze.com
// Submitted by Kirill Pertsev <kika@rackmaze.com>
rackmaze.com
rackmaze.net

// Red Hat, Inc. OpenShift : https://openshift.redhat.com/
// Submitted by Tim Kramer <tkramer@rhcloud.com>
rhcloud.com

// RethinkDB : https://www.rethinkdb.com/
// Submitted by Chris Kastorff <info@rethinkdb.com>
hzc.io

// Revitalised Limited : http://www.revitalised.co.uk
// Submitted by Jack Price <jack@revitalised.co.uk>
wellbeingzone.eu
ptplus.fit
wellbeingzone.co.uk

// Sandstorm Development Group, Inc. : https://sandcats.io/
// Submitted by Asheesh Laroia <asheesh@sandstorm.io>
sandcats.io

// SBE network solutions GmbH : https://www.sbe.de/
// Submitted by Norman Meilick <nm@sbe.de>
logoip.de
logoip.com

// Securepoint GmbH : https://www.securepoint.de
// Submitted by Erik Anders <erik.anders@securepoint.de>
firewall-gateway.com
firewall-gateway.de
my-gateway.de
my-router.de
spdns.de
spdns.eu
firewall-gateway.net
my-firewall.org
myfirewall.org
spdns.org

// SensioLabs, SAS : https://sensiolabs.com/
// Submitted by Fabien Potencier <fabien.potencier@sensiolabs.com>
*.sensiosite.cloud

// Service Online LLC : http://drs.ua/
// Submitted by Serhii Bulakh <support@drs.ua>
biz.ua
co.ua
pp.ua

// ShiftEdit : https://shiftedit.net/
// Submitted by Adam Jimenez <adam@shiftcreate.com>
shiftedit.io

// Shopblocks : http://www.shopblocks.com/
// Submitted by Alex Bowers <alex@shopblocks.com>
myshopblocks.com

// SinaAppEngine : http://sae.sina.com.cn/
// Submitted by SinaAppEngine <saesupport@sinacloud.com>
1kapp.com
appchizi.com
applinzi.com
sinaapp.com
vipsinaapp.com

// Skyhat : http://www.skyhat.io
// Submitted by Shante Adam <shante@skyhat.io>
bounty-full.com
alpha.bounty-full.com
beta.bounty-full.com

// staticland : https://static.land
// Submitted by Seth Vincent <sethvincent@gmail.com>
static.land
dev.static.land
sites.static.land

// SourceLair PC : https://www.sourcelair.com
// Submitted by Antonis Kalipetis <akalipetis@sourcelair.com>
apps.lair.io
*.stolos.io

// SpaceKit : https://www.spacekit.io/
// Submitted by Reza Akhavan <spacekit.io@gmail.com>
spacekit.io

// Stackspace : https://www.stackspace.io/
// Submitted by Lina He <info@stackspace.io>
stackspace.space

// Storj Labs Inc. : https://storj.io/
// Submitted by Philip Hutchins <hostmaster@storj.io>
storj.farm

// Sub 6 Limited: http://www.sub6.com
// Submitted by Dan Miller <dm@sub6.com>
temp-dns.com

// Synology, Inc. : https://www.synology.com/
// Submitted by Rony Weng <ronyweng@synology.com>
diskstation.me
dscloud.biz
dscloud.me
dscloud.mobi
dsmynas.com
dsmynas.net
dsmynas.org
familyds.com
familyds.net
familyds.org
i234.me
myds.me
synology.me
vpnplus.to

// TAIFUN Software AG : http://taifun-software.de
// Submitted by Bjoern Henke <dev-server@taifun-software.de>
taifun-dns.de

// TASK geographical domains (www.task.gda.pl/uslugi/dns)
gda.pl
gdansk.pl
gdynia.pl
med.pl
sopot.pl

// Thingdust AG : https://thingdust.com/
// Submitted by Adrian Imboden <adi@thingdust.com>
cust.dev.thingdust.io
cust.disrec.thingdust.io
cust.prod.thingdust.io
cust.testing.thingdust.io

// TownNews.com : http://www.townnews.com
// Submitted by Dustin Ward <dward@townnews.com>
bloxcms.com
townnews-staging.com

// TrafficPlex GmbH : https://www.trafficplex.de/
// Submitted by Phillipp Röll <phillipp.roell@trafficplex.de>
12hp.at
2ix.at
4lima.at
lima-city.at
12hp.ch
2ix.ch
4lima.ch
lima-city.ch
trafficplex.cloud
de.cool
12hp.de
2ix.de
4lima.de
lima-city.de
1337.pictures
clan.rip
lima-city.rocks
webspace.rocks
lima.zone

// TransIP : htts://www.transip.nl
// Submitted by Rory Breuk <rbreuk@transip.nl>
*.transurl.be
*.transurl.eu
*.transurl.nl

// TuxFamily : http://tuxfamily.org
// Submitted by TuxFamily administrators <adm@staff.tuxfamily.org>
tuxfamily.org

// TwoDNS : https://www.twodns.de/
// Submitted by TwoDNS-Support <support@two-dns.de>
dd-dns.de
diskstation.eu
diskstation.org
dray-dns.de
draydns.de
dyn-vpn.de
dynvpn.de
mein-vigor.de
my-vigor.de
my-wan.de
syno-ds.de
synology-diskstation.de
synology-ds.de

// Uberspace : https://uberspace.de
// Submitted by Moritz Werner <mwerner@jonaspasche.com>
uber.space

// UDR Limited : http://www.udr.hk.com
// Submitted by registry <hostmaster@udr.hk.com>
hk.com
hk.org
ltd.hk
inc.hk

// .US
// Submitted by Ed Moore <Ed.Moore@lib.de.us>
lib.de.us

// Viprinet Europe GmbH : http://www.viprinet.com
// Submitted by Simon Kissel <hostmaster@viprinet.com>
router.management

// WeDeploy by Liferay, Inc. : https://www.wedeploy.com
// Submitted by Henrique Vicente <security@wedeploy.com>
wedeploy.io
wedeploy.me

// Western Digital Technologies, Inc : https://www.wdc.com
// Submitted by Jung Jin <jungseok.jin@wdc.com>
remotewd.com

// Wikimedia Labs : https://wikitech.wikimedia.org
// Submitted by Yuvi Panda <yuvipanda@wikimedia.org>
wmflabs.org

// XS4ALL Internet bv : https://www.xs4all.nl/
// Submitted by Daniel Mostertman <unixbeheer+publicsuffix@xs4all.net>
cistron.nl
demon.nl
xs4all.space

// Yola : https://www.yola.com/
// Submitted by Stefano Rivera <stefano@yola.com>
yolasite.com

// Yombo : https://yombo.net
// Submitted by Mitch Schwenk <mitch@yombo.net>
ybo.faith
yombo.me
homelink.one
ybo.party
ybo.review
ybo.science
ybo.trade

// ZaNiC : http://www.za.net/
// Submitted by registry <hostmaster@nic.za.net>
za.net
za.org

// Zeit, Inc. : https://zeit.domains/
// Submitted by Olli Vanhoja <olli@zeit.co>
now.sh

// ===END PRIVATE DOMAINS===<|MERGE_RESOLUTION|>--- conflicted
+++ resolved
@@ -11707,18 +11707,17 @@
 // Submitted by glob <glob@mozilla.com>
 bmoattachments.org
 
-<<<<<<< HEAD
+
 // MSK-IX : https://www.msk-ix.ru/
 // Submitted by Khannanov Roman <r.khannanov@msk-ix.ru>
 net.ru
 org.ru
 pp.ru
-=======
+
 // Netlify : https://www.netlify.com
 // Submitted by Jessica Parsons <jessica@netlify.com>
 bitballoon.com
 netlify.com
->>>>>>> 266972ca
 
 // Neustar Inc.
 // Submitted by Trung Tran <Trung.Tran@neustar.biz>
