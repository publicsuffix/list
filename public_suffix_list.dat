--- conflicted
+++ resolved
@@ -11200,11 +11200,7 @@
 
 // (Note: these are in alphabetical order by company name)
 
-<<<<<<< HEAD
-// .KRD : https://nic.krd/
-=======
 // .KRD : https://nic.krd
->>>>>>> d351216c
 co.krd
 edu.krd
 
@@ -14576,13 +14572,8 @@
 // https://nic.can.re
 can.re
 
-<<<<<<< HEAD
-// Oursky Limited : https://authgear.com/ https://skygear.io/
+// Oursky Limited : https://authgear.com/
 // Submitted by Authgear Team <hello@authgear.com> & Skygear Developer <hello@skygear.io>
-=======
-// Oursky Limited : https://authgear.com/
-// Submitted by Authgear Team <hello@authgear.com>, Skygear Developer <hello@skygear.io>
->>>>>>> d351216c
 authgear-staging.com
 authgearapps.com
 skygearapp.com
@@ -15320,11 +15311,7 @@
 ts.net
 *.c.ts.net
 
-<<<<<<< HEAD
-// TASK geographical domains : https://www.task.gda.pl/uslugi/dns
-=======
 // TASK geographical domains : https://task.gda.pl/en/services/for-entrepreneurs/
->>>>>>> d351216c
 gda.pl
 gdansk.pl
 gdynia.pl
