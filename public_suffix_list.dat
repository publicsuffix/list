// This Source Code Form is subject to the terms of the Mozilla Public
// License, v. 2.0. If a copy of the MPL was not distributed with this
// file, You can obtain one at https://mozilla.org/MPL/2.0/.

// ===BEGIN ICANN DOMAINS===

// ac : https://en.wikipedia.org/wiki/.ac
ac
com.ac
edu.ac
gov.ac
net.ac
mil.ac
org.ac

// ad : https://en.wikipedia.org/wiki/.ad
ad
nom.ad

// ae : https://en.wikipedia.org/wiki/.ae
// see also: "Domain Name Eligibility Policy" at http://www.aeda.ae/eng/aepolicy.php
ae
co.ae
net.ae
org.ae
sch.ae
ac.ae
gov.ae
mil.ae

// aero : see https://www.information.aero/index.php?id=66
aero
accident-investigation.aero
accident-prevention.aero
aerobatic.aero
aeroclub.aero
aerodrome.aero
agents.aero
aircraft.aero
airline.aero
airport.aero
air-surveillance.aero
airtraffic.aero
air-traffic-control.aero
ambulance.aero
amusement.aero
association.aero
author.aero
ballooning.aero
broker.aero
caa.aero
cargo.aero
catering.aero
certification.aero
championship.aero
charter.aero
civilaviation.aero
club.aero
conference.aero
consultant.aero
consulting.aero
control.aero
council.aero
crew.aero
design.aero
dgca.aero
educator.aero
emergency.aero
engine.aero
engineer.aero
entertainment.aero
equipment.aero
exchange.aero
express.aero
federation.aero
flight.aero
freight.aero
fuel.aero
gliding.aero
government.aero
groundhandling.aero
group.aero
hanggliding.aero
homebuilt.aero
insurance.aero
journal.aero
journalist.aero
leasing.aero
logistics.aero
magazine.aero
maintenance.aero
media.aero
microlight.aero
modelling.aero
navigation.aero
parachuting.aero
paragliding.aero
passenger-association.aero
pilot.aero
press.aero
production.aero
recreation.aero
repbody.aero
res.aero
research.aero
rotorcraft.aero
safety.aero
scientist.aero
services.aero
show.aero
skydiving.aero
software.aero
student.aero
trader.aero
trading.aero
trainer.aero
union.aero
workinggroup.aero
works.aero

// af : http://www.nic.af/help.jsp
af
gov.af
com.af
org.af
net.af
edu.af

// ag : http://www.nic.ag/prices.htm
ag
com.ag
org.ag
net.ag
co.ag
nom.ag

// ai : http://nic.com.ai/
ai
off.ai
com.ai
net.ai
org.ai

// al : http://www.ert.gov.al/ert_alb/faq_det.html?Id=31
al
com.al
edu.al
gov.al
mil.al
net.al
org.al

// am : https://en.wikipedia.org/wiki/.am
am

// ao : https://en.wikipedia.org/wiki/.ao
// http://www.dns.ao/REGISTR.DOC
ao
ed.ao
gv.ao
og.ao
co.ao
pb.ao
it.ao

// aq : https://en.wikipedia.org/wiki/.aq
aq

// ar : https://nic.ar/normativa-vigente.xhtml
ar
com.ar
edu.ar
gob.ar
gov.ar
int.ar
mil.ar
net.ar
org.ar
tur.ar

// arpa : https://en.wikipedia.org/wiki/.arpa
// Confirmed by registry <iana-questions@icann.org> 2008-06-18
arpa
e164.arpa
in-addr.arpa
ip6.arpa
iris.arpa
uri.arpa
urn.arpa

// as : https://en.wikipedia.org/wiki/.as
as
gov.as

// asia : https://en.wikipedia.org/wiki/.asia
asia

// at : https://en.wikipedia.org/wiki/.at
// Confirmed by registry <it@nic.at> 2008-06-17
at
ac.at
co.at
gv.at
or.at

// au : https://en.wikipedia.org/wiki/.au
// http://www.auda.org.au/
au
// 2LDs
com.au
net.au
org.au
edu.au
gov.au
asn.au
id.au
// Historic 2LDs (closed to new registration, but sites still exist)
info.au
conf.au
oz.au
// CGDNs - http://www.cgdn.org.au/
act.au
nsw.au
nt.au
qld.au
sa.au
tas.au
vic.au
wa.au
// 3LDs
act.edu.au
nsw.edu.au
nt.edu.au
qld.edu.au
sa.edu.au
tas.edu.au
vic.edu.au
wa.edu.au
// act.gov.au  Bug 984824 - Removed at request of Greg Tankard
// nsw.gov.au  Bug 547985 - Removed at request of <Shae.Donelan@services.nsw.gov.au>
// nt.gov.au  Bug 940478 - Removed at request of Greg Connors <Greg.Connors@nt.gov.au>
qld.gov.au
sa.gov.au
tas.gov.au
vic.gov.au
wa.gov.au

// aw : https://en.wikipedia.org/wiki/.aw
aw
com.aw

// ax : https://en.wikipedia.org/wiki/.ax
ax

// az : https://en.wikipedia.org/wiki/.az
az
com.az
net.az
int.az
gov.az
org.az
edu.az
info.az
pp.az
mil.az
name.az
pro.az
biz.az

// ba : http://nic.ba/users_data/files/pravilnik_o_registraciji.pdf
ba
com.ba
edu.ba
gov.ba
mil.ba
net.ba
org.ba

// bb : https://en.wikipedia.org/wiki/.bb
bb
biz.bb
co.bb
com.bb
edu.bb
gov.bb
info.bb
net.bb
org.bb
store.bb
tv.bb

// bd : https://en.wikipedia.org/wiki/.bd
*.bd

// be : https://en.wikipedia.org/wiki/.be
// Confirmed by registry <tech@dns.be> 2008-06-08
be
ac.be

// bf : https://en.wikipedia.org/wiki/.bf
bf
gov.bf

// bg : https://en.wikipedia.org/wiki/.bg
// https://www.register.bg/user/static/rules/en/index.html
bg
a.bg
b.bg
c.bg
d.bg
e.bg
f.bg
g.bg
h.bg
i.bg
j.bg
k.bg
l.bg
m.bg
n.bg
o.bg
p.bg
q.bg
r.bg
s.bg
t.bg
u.bg
v.bg
w.bg
x.bg
y.bg
z.bg
0.bg
1.bg
2.bg
3.bg
4.bg
5.bg
6.bg
7.bg
8.bg
9.bg

// bh : https://en.wikipedia.org/wiki/.bh
bh
com.bh
edu.bh
net.bh
org.bh
gov.bh

// bi : https://en.wikipedia.org/wiki/.bi
// http://whois.nic.bi/
bi
co.bi
com.bi
edu.bi
or.bi
org.bi

// biz : https://en.wikipedia.org/wiki/.biz
biz

// bj : https://en.wikipedia.org/wiki/.bj
bj
asso.bj
barreau.bj
gouv.bj

// bm : http://www.bermudanic.bm/dnr-text.txt
bm
com.bm
edu.bm
gov.bm
net.bm
org.bm

// bn : https://en.wikipedia.org/wiki/.bn
*.bn

// bo : http://www.nic.bo/
bo
com.bo
edu.bo
gov.bo
gob.bo
int.bo
org.bo
net.bo
mil.bo
tv.bo

// br : http://registro.br/dominio/categoria.html
// Submitted by registry <fneves@registro.br>
br
adm.br
adv.br
agr.br
am.br
arq.br
art.br
ato.br
b.br
bio.br
blog.br
bmd.br
cim.br
cng.br
cnt.br
com.br
coop.br
ecn.br
eco.br
edu.br
emp.br
eng.br
esp.br
etc.br
eti.br
far.br
flog.br
fm.br
fnd.br
fot.br
fst.br
g12.br
ggf.br
gov.br
imb.br
ind.br
inf.br
jor.br
jus.br
leg.br
lel.br
mat.br
med.br
mil.br
mp.br
mus.br
net.br
*.nom.br
not.br
ntr.br
odo.br
org.br
ppg.br
pro.br
psc.br
psi.br
qsl.br
radio.br
rec.br
slg.br
srv.br
taxi.br
teo.br
tmp.br
trd.br
tur.br
tv.br
vet.br
vlog.br
wiki.br
zlg.br

// bs : http://www.nic.bs/rules.html
bs
com.bs
net.bs
org.bs
edu.bs
gov.bs

// bt : https://en.wikipedia.org/wiki/.bt
bt
com.bt
edu.bt
gov.bt
net.bt
org.bt

// bv : No registrations at this time.
// Submitted by registry <jarle@uninett.no>
bv

// bw : https://en.wikipedia.org/wiki/.bw
// http://www.gobin.info/domainname/bw.doc
// list of other 2nd level tlds ?
bw
co.bw
org.bw

// by : https://en.wikipedia.org/wiki/.by
// http://tld.by/rules_2006_en.html
// list of other 2nd level tlds ?
by
gov.by
mil.by
// Official information does not indicate that com.by is a reserved
// second-level domain, but it's being used as one (see www.google.com.by and
// www.yahoo.com.by, for example), so we list it here for safety's sake.
com.by

// http://hoster.by/
of.by

// bz : https://en.wikipedia.org/wiki/.bz
// http://www.belizenic.bz/
bz
com.bz
net.bz
org.bz
edu.bz
gov.bz

// ca : https://en.wikipedia.org/wiki/.ca
ca
// ca geographical names
ab.ca
bc.ca
mb.ca
nb.ca
nf.ca
nl.ca
ns.ca
nt.ca
nu.ca
on.ca
pe.ca
qc.ca
sk.ca
yk.ca
// gc.ca: https://en.wikipedia.org/wiki/.gc.ca
// see also: http://registry.gc.ca/en/SubdomainFAQ
gc.ca

// cat : https://en.wikipedia.org/wiki/.cat
cat

// cc : https://en.wikipedia.org/wiki/.cc
cc

// cd : https://en.wikipedia.org/wiki/.cd
// see also: https://www.nic.cd/domain/insertDomain_2.jsp?act=1
cd
gov.cd

// cf : https://en.wikipedia.org/wiki/.cf
cf

// cg : https://en.wikipedia.org/wiki/.cg
cg

// ch : https://en.wikipedia.org/wiki/.ch
ch

// ci : https://en.wikipedia.org/wiki/.ci
// http://www.nic.ci/index.php?page=charte
ci
org.ci
or.ci
com.ci
co.ci
edu.ci
ed.ci
ac.ci
net.ci
go.ci
asso.ci
aéroport.ci
int.ci
presse.ci
md.ci
gouv.ci

// ck : https://en.wikipedia.org/wiki/.ck
*.ck
!www.ck

// cl : https://en.wikipedia.org/wiki/.cl
cl
gov.cl
gob.cl
co.cl
mil.cl

// cm : https://en.wikipedia.org/wiki/.cm plus bug 981927
cm
co.cm
com.cm
gov.cm
net.cm

// cn : https://en.wikipedia.org/wiki/.cn
// Submitted by registry <tanyaling@cnnic.cn>
cn
ac.cn
com.cn
edu.cn
gov.cn
net.cn
org.cn
mil.cn
公司.cn
网络.cn
網絡.cn
// cn geographic names
ah.cn
bj.cn
cq.cn
fj.cn
gd.cn
gs.cn
gz.cn
gx.cn
ha.cn
hb.cn
he.cn
hi.cn
hl.cn
hn.cn
jl.cn
js.cn
jx.cn
ln.cn
nm.cn
nx.cn
qh.cn
sc.cn
sd.cn
sh.cn
sn.cn
sx.cn
tj.cn
xj.cn
xz.cn
yn.cn
zj.cn
hk.cn
mo.cn
tw.cn

// co : https://en.wikipedia.org/wiki/.co
// Submitted by registry <tecnico@uniandes.edu.co>
co
arts.co
com.co
edu.co
firm.co
gov.co
info.co
int.co
mil.co
net.co
nom.co
org.co
rec.co
web.co

// com : https://en.wikipedia.org/wiki/.com
com

// coop : https://en.wikipedia.org/wiki/.coop
coop

// cr : http://www.nic.cr/niccr_publico/showRegistroDominiosScreen.do
cr
ac.cr
co.cr
ed.cr
fi.cr
go.cr
or.cr
sa.cr

// cu : https://en.wikipedia.org/wiki/.cu
cu
com.cu
edu.cu
org.cu
net.cu
gov.cu
inf.cu

// cv : https://en.wikipedia.org/wiki/.cv
cv

// cw : http://www.una.cw/cw_registry/
// Confirmed by registry <registry@una.net> 2013-03-26
cw
com.cw
edu.cw
net.cw
org.cw

// cx : https://en.wikipedia.org/wiki/.cx
// list of other 2nd level tlds ?
cx
gov.cx

// cy : https://en.wikipedia.org/wiki/.cy
ac.cy
biz.cy
com.cy
ekloges.cy
gov.cy
ltd.cy
name.cy
net.cy
org.cy
parliament.cy
press.cy
pro.cy
tm.cy

// cz : https://en.wikipedia.org/wiki/.cz
cz

// de : https://en.wikipedia.org/wiki/.de
// Confirmed by registry <ops@denic.de> (with technical
// reservations) 2008-07-01
de

// dj : https://en.wikipedia.org/wiki/.dj
dj

// dk : https://en.wikipedia.org/wiki/.dk
// Confirmed by registry <robert@dk-hostmaster.dk> 2008-06-17
dk

// dm : https://en.wikipedia.org/wiki/.dm
dm
com.dm
net.dm
org.dm
edu.dm
gov.dm

// do : https://en.wikipedia.org/wiki/.do
do
art.do
com.do
edu.do
gob.do
gov.do
mil.do
net.do
org.do
sld.do
web.do

// dz : https://en.wikipedia.org/wiki/.dz
dz
com.dz
org.dz
net.dz
gov.dz
edu.dz
asso.dz
pol.dz
art.dz

// ec : http://www.nic.ec/reg/paso1.asp
// Submitted by registry <vabboud@nic.ec>
ec
com.ec
info.ec
net.ec
fin.ec
k12.ec
med.ec
pro.ec
org.ec
edu.ec
gov.ec
gob.ec
mil.ec

// edu : https://en.wikipedia.org/wiki/.edu
edu

// ee : http://www.eenet.ee/EENet/dom_reeglid.html#lisa_B
ee
edu.ee
gov.ee
riik.ee
lib.ee
med.ee
com.ee
pri.ee
aip.ee
org.ee
fie.ee

// eg : https://en.wikipedia.org/wiki/.eg
eg
com.eg
edu.eg
eun.eg
gov.eg
mil.eg
name.eg
net.eg
org.eg
sci.eg

// er : https://en.wikipedia.org/wiki/.er
*.er

// es : https://www.nic.es/site_ingles/ingles/dominios/index.html
es
com.es
nom.es
org.es
gob.es
edu.es

// et : https://en.wikipedia.org/wiki/.et
et
com.et
gov.et
org.et
edu.et
biz.et
name.et
info.et
net.et

// eu : https://en.wikipedia.org/wiki/.eu
eu

// fi : https://en.wikipedia.org/wiki/.fi
fi
// aland.fi : https://en.wikipedia.org/wiki/.ax
// This domain is being phased out in favor of .ax. As there are still many
// domains under aland.fi, we still keep it on the list until aland.fi is
// completely removed.
// TODO: Check for updates (expected to be phased out around Q1/2009)
aland.fi

// fj : https://en.wikipedia.org/wiki/.fj
*.fj

// fk : https://en.wikipedia.org/wiki/.fk
*.fk

// fm : https://en.wikipedia.org/wiki/.fm
fm

// fo : https://en.wikipedia.org/wiki/.fo
fo

// fr : http://www.afnic.fr/
// domaines descriptifs : http://www.afnic.fr/obtenir/chartes/nommage-fr/annexe-descriptifs
fr
com.fr
asso.fr
nom.fr
prd.fr
presse.fr
tm.fr
// domaines sectoriels : http://www.afnic.fr/obtenir/chartes/nommage-fr/annexe-sectoriels
aeroport.fr
assedic.fr
avocat.fr
avoues.fr
cci.fr
chambagri.fr
chirurgiens-dentistes.fr
experts-comptables.fr
geometre-expert.fr
gouv.fr
greta.fr
huissier-justice.fr
medecin.fr
notaires.fr
pharmacien.fr
port.fr
veterinaire.fr

// ga : https://en.wikipedia.org/wiki/.ga
ga

// gb : This registry is effectively dormant
// Submitted by registry <Damien.Shaw@ja.net>
gb

// gd : https://en.wikipedia.org/wiki/.gd
gd

// ge : http://www.nic.net.ge/policy_en.pdf
ge
com.ge
edu.ge
gov.ge
org.ge
mil.ge
net.ge
pvt.ge

// gf : https://en.wikipedia.org/wiki/.gf
gf

// gg : http://www.channelisles.net/register-domains/
// Confirmed by registry <nigel@channelisles.net> 2013-11-28
gg
co.gg
net.gg
org.gg

// gh : https://en.wikipedia.org/wiki/.gh
// see also: http://www.nic.gh/reg_now.php
// Although domains directly at second level are not possible at the moment,
// they have been possible for some time and may come back.
gh
com.gh
edu.gh
gov.gh
org.gh
mil.gh

// gi : http://www.nic.gi/rules.html
gi
com.gi
ltd.gi
gov.gi
mod.gi
edu.gi
org.gi

// gl : https://en.wikipedia.org/wiki/.gl
// http://nic.gl
gl
co.gl
com.gl
edu.gl
net.gl
org.gl

// gm : http://www.nic.gm/htmlpages%5Cgm-policy.htm
gm

// gn : http://psg.com/dns/gn/gn.txt
// Submitted by registry <randy@psg.com>
gn
ac.gn
com.gn
edu.gn
gov.gn
org.gn
net.gn

// gov : https://en.wikipedia.org/wiki/.gov
gov

// gp : http://www.nic.gp/index.php?lang=en
gp
com.gp
net.gp
mobi.gp
edu.gp
org.gp
asso.gp

// gq : https://en.wikipedia.org/wiki/.gq
gq

// gr : https://grweb.ics.forth.gr/english/1617-B-2005.html
// Submitted by registry <segred@ics.forth.gr>
gr
com.gr
edu.gr
net.gr
org.gr
gov.gr

// gs : https://en.wikipedia.org/wiki/.gs
gs

// gt : http://www.gt/politicas_de_registro.html
gt
com.gt
edu.gt
gob.gt
ind.gt
mil.gt
net.gt
org.gt

// gu : http://gadao.gov.gu/registration.txt
*.gu

// gw : https://en.wikipedia.org/wiki/.gw
gw

// gy : https://en.wikipedia.org/wiki/.gy
// http://registry.gy/
gy
co.gy
com.gy
edu.gy
gov.gy
net.gy
org.gy

// hk : https://www.hkdnr.hk
// Submitted by registry <hk.tech@hkirc.hk>
hk
com.hk
edu.hk
gov.hk
idv.hk
net.hk
org.hk
公司.hk
教育.hk
敎育.hk
政府.hk
個人.hk
个人.hk
箇人.hk
網络.hk
网络.hk
组織.hk
網絡.hk
网絡.hk
组织.hk
組織.hk
組织.hk

// hm : https://en.wikipedia.org/wiki/.hm
hm

// hn : http://www.nic.hn/politicas/ps02,,05.html
hn
com.hn
edu.hn
org.hn
net.hn
mil.hn
gob.hn

// hr : http://www.dns.hr/documents/pdf/HRTLD-regulations.pdf
hr
iz.hr
from.hr
name.hr
com.hr

// ht : http://www.nic.ht/info/charte.cfm
ht
com.ht
shop.ht
firm.ht
info.ht
adult.ht
net.ht
pro.ht
org.ht
med.ht
art.ht
coop.ht
pol.ht
asso.ht
edu.ht
rel.ht
gouv.ht
perso.ht

// hu : http://www.domain.hu/domain/English/sld.html
// Confirmed by registry <pasztor@iszt.hu> 2008-06-12
hu
co.hu
info.hu
org.hu
priv.hu
sport.hu
tm.hu
2000.hu
agrar.hu
bolt.hu
casino.hu
city.hu
erotica.hu
erotika.hu
film.hu
forum.hu
games.hu
hotel.hu
ingatlan.hu
jogasz.hu
konyvelo.hu
lakas.hu
media.hu
news.hu
reklam.hu
sex.hu
shop.hu
suli.hu
szex.hu
tozsde.hu
utazas.hu
video.hu

// id : https://register.pandi.or.id/
id
ac.id
biz.id
co.id
desa.id
go.id
mil.id
my.id
net.id
or.id
sch.id
web.id

// ie : https://en.wikipedia.org/wiki/.ie
ie
gov.ie

// il : http://www.isoc.org.il/domains/
il
ac.il
co.il
gov.il
idf.il
k12.il
muni.il
net.il
org.il

// im : https://www.nic.im/
// Submitted by registry <info@nic.im>
im
ac.im
co.im
com.im
ltd.co.im
net.im
org.im
plc.co.im
tt.im
tv.im

// in : https://en.wikipedia.org/wiki/.in
// see also: https://registry.in/Policies
// Please note, that nic.in is not an official eTLD, but used by most
// government institutions.
in
co.in
firm.in
net.in
org.in
gen.in
ind.in
nic.in
ac.in
edu.in
res.in
gov.in
mil.in

// info : https://en.wikipedia.org/wiki/.info
info

// int : https://en.wikipedia.org/wiki/.int
// Confirmed by registry <iana-questions@icann.org> 2008-06-18
int
eu.int

// io : http://www.nic.io/rules.html
// list of other 2nd level tlds ?
io
com.io

// iq : http://www.cmc.iq/english/iq/iqregister1.htm
iq
gov.iq
edu.iq
mil.iq
com.iq
org.iq
net.iq

// ir : http://www.nic.ir/Terms_and_Conditions_ir,_Appendix_1_Domain_Rules
// Also see http://www.nic.ir/Internationalized_Domain_Names
// Two <iran>.ir entries added at request of <tech-team@nic.ir>, 2010-04-16
ir
ac.ir
co.ir
gov.ir
id.ir
net.ir
org.ir
sch.ir
// xn--mgba3a4f16a.ir (<iran>.ir, Persian YEH)
ایران.ir
// xn--mgba3a4fra.ir (<iran>.ir, Arabic YEH)
ايران.ir

// is : http://www.isnic.is/domain/rules.php
// Confirmed by registry <marius@isgate.is> 2008-12-06
is
net.is
com.is
edu.is
gov.is
org.is
int.is

// it : https://en.wikipedia.org/wiki/.it
it
gov.it
edu.it
// Reserved geo-names:
// http://www.nic.it/documenti/regolamenti-e-linee-guida/regolamento-assegnazione-versione-6.0.pdf
// There is also a list of reserved geo-names corresponding to Italian municipalities
// http://www.nic.it/documenti/appendice-c.pdf, but it is not included here.
// Regions
abr.it
abruzzo.it
aosta-valley.it
aostavalley.it
bas.it
basilicata.it
cal.it
calabria.it
cam.it
campania.it
emilia-romagna.it
emiliaromagna.it
emr.it
friuli-v-giulia.it
friuli-ve-giulia.it
friuli-vegiulia.it
friuli-venezia-giulia.it
friuli-veneziagiulia.it
friuli-vgiulia.it
friuliv-giulia.it
friulive-giulia.it
friulivegiulia.it
friulivenezia-giulia.it
friuliveneziagiulia.it
friulivgiulia.it
fvg.it
laz.it
lazio.it
lig.it
liguria.it
lom.it
lombardia.it
lombardy.it
lucania.it
mar.it
marche.it
mol.it
molise.it
piedmont.it
piemonte.it
pmn.it
pug.it
puglia.it
sar.it
sardegna.it
sardinia.it
sic.it
sicilia.it
sicily.it
taa.it
tos.it
toscana.it
trentino-a-adige.it
trentino-aadige.it
trentino-alto-adige.it
trentino-altoadige.it
trentino-s-tirol.it
trentino-stirol.it
trentino-sud-tirol.it
trentino-sudtirol.it
trentino-sued-tirol.it
trentino-suedtirol.it
trentinoa-adige.it
trentinoaadige.it
trentinoalto-adige.it
trentinoaltoadige.it
trentinos-tirol.it
trentinostirol.it
trentinosud-tirol.it
trentinosudtirol.it
trentinosued-tirol.it
trentinosuedtirol.it
tuscany.it
umb.it
umbria.it
val-d-aosta.it
val-daosta.it
vald-aosta.it
valdaosta.it
valle-aosta.it
valle-d-aosta.it
valle-daosta.it
valleaosta.it
valled-aosta.it
valledaosta.it
vallee-aoste.it
valleeaoste.it
vao.it
vda.it
ven.it
veneto.it
// Provinces
ag.it
agrigento.it
al.it
alessandria.it
alto-adige.it
altoadige.it
an.it
ancona.it
andria-barletta-trani.it
andria-trani-barletta.it
andriabarlettatrani.it
andriatranibarletta.it
ao.it
aosta.it
aoste.it
ap.it
aq.it
aquila.it
ar.it
arezzo.it
ascoli-piceno.it
ascolipiceno.it
asti.it
at.it
av.it
avellino.it
ba.it
balsan.it
bari.it
barletta-trani-andria.it
barlettatraniandria.it
belluno.it
benevento.it
bergamo.it
bg.it
bi.it
biella.it
bl.it
bn.it
bo.it
bologna.it
bolzano.it
bozen.it
br.it
brescia.it
brindisi.it
bs.it
bt.it
bz.it
ca.it
cagliari.it
caltanissetta.it
campidano-medio.it
campidanomedio.it
campobasso.it
carbonia-iglesias.it
carboniaiglesias.it
carrara-massa.it
carraramassa.it
caserta.it
catania.it
catanzaro.it
cb.it
ce.it
cesena-forli.it
cesenaforli.it
ch.it
chieti.it
ci.it
cl.it
cn.it
co.it
como.it
cosenza.it
cr.it
cremona.it
crotone.it
cs.it
ct.it
cuneo.it
cz.it
dell-ogliastra.it
dellogliastra.it
en.it
enna.it
fc.it
fe.it
fermo.it
ferrara.it
fg.it
fi.it
firenze.it
florence.it
fm.it
foggia.it
forli-cesena.it
forlicesena.it
fr.it
frosinone.it
ge.it
genoa.it
genova.it
go.it
gorizia.it
gr.it
grosseto.it
iglesias-carbonia.it
iglesiascarbonia.it
im.it
imperia.it
is.it
isernia.it
kr.it
la-spezia.it
laquila.it
laspezia.it
latina.it
lc.it
le.it
lecce.it
lecco.it
li.it
livorno.it
lo.it
lodi.it
lt.it
lu.it
lucca.it
macerata.it
mantova.it
massa-carrara.it
massacarrara.it
matera.it
mb.it
mc.it
me.it
medio-campidano.it
mediocampidano.it
messina.it
mi.it
milan.it
milano.it
mn.it
mo.it
modena.it
monza-brianza.it
monza-e-della-brianza.it
monza.it
monzabrianza.it
monzaebrianza.it
monzaedellabrianza.it
ms.it
mt.it
na.it
naples.it
napoli.it
no.it
novara.it
nu.it
nuoro.it
og.it
ogliastra.it
olbia-tempio.it
olbiatempio.it
or.it
oristano.it
ot.it
pa.it
padova.it
padua.it
palermo.it
parma.it
pavia.it
pc.it
pd.it
pe.it
perugia.it
pesaro-urbino.it
pesarourbino.it
pescara.it
pg.it
pi.it
piacenza.it
pisa.it
pistoia.it
pn.it
po.it
pordenone.it
potenza.it
pr.it
prato.it
pt.it
pu.it
pv.it
pz.it
ra.it
ragusa.it
ravenna.it
rc.it
re.it
reggio-calabria.it
reggio-emilia.it
reggiocalabria.it
reggioemilia.it
rg.it
ri.it
rieti.it
rimini.it
rm.it
rn.it
ro.it
roma.it
rome.it
rovigo.it
sa.it
salerno.it
sassari.it
savona.it
si.it
siena.it
siracusa.it
so.it
sondrio.it
sp.it
sr.it
ss.it
suedtirol.it
sv.it
ta.it
taranto.it
te.it
tempio-olbia.it
tempioolbia.it
teramo.it
terni.it
tn.it
to.it
torino.it
tp.it
tr.it
trani-andria-barletta.it
trani-barletta-andria.it
traniandriabarletta.it
tranibarlettaandria.it
trapani.it
trentino.it
trento.it
treviso.it
trieste.it
ts.it
turin.it
tv.it
ud.it
udine.it
urbino-pesaro.it
urbinopesaro.it
va.it
varese.it
vb.it
vc.it
ve.it
venezia.it
venice.it
verbania.it
vercelli.it
verona.it
vi.it
vibo-valentia.it
vibovalentia.it
vicenza.it
viterbo.it
vr.it
vs.it
vt.it
vv.it

// je : http://www.channelisles.net/register-domains/
// Confirmed by registry <nigel@channelisles.net> 2013-11-28
je
co.je
net.je
org.je

// jm : http://www.com.jm/register.html
*.jm

// jo : http://www.dns.jo/Registration_policy.aspx
jo
com.jo
org.jo
net.jo
edu.jo
sch.jo
gov.jo
mil.jo
name.jo

// jobs : https://en.wikipedia.org/wiki/.jobs
jobs

// jp : https://en.wikipedia.org/wiki/.jp
// http://jprs.co.jp/en/jpdomain.html
// Submitted by registry <info@jprs.jp>
jp
// jp organizational type names
ac.jp
ad.jp
co.jp
ed.jp
go.jp
gr.jp
lg.jp
ne.jp
or.jp
// jp prefecture type names
aichi.jp
akita.jp
aomori.jp
chiba.jp
ehime.jp
fukui.jp
fukuoka.jp
fukushima.jp
gifu.jp
gunma.jp
hiroshima.jp
hokkaido.jp
hyogo.jp
ibaraki.jp
ishikawa.jp
iwate.jp
kagawa.jp
kagoshima.jp
kanagawa.jp
kochi.jp
kumamoto.jp
kyoto.jp
mie.jp
miyagi.jp
miyazaki.jp
nagano.jp
nagasaki.jp
nara.jp
niigata.jp
oita.jp
okayama.jp
okinawa.jp
osaka.jp
saga.jp
saitama.jp
shiga.jp
shimane.jp
shizuoka.jp
tochigi.jp
tokushima.jp
tokyo.jp
tottori.jp
toyama.jp
wakayama.jp
yamagata.jp
yamaguchi.jp
yamanashi.jp
栃木.jp
愛知.jp
愛媛.jp
兵庫.jp
熊本.jp
茨城.jp
北海道.jp
千葉.jp
和歌山.jp
長崎.jp
長野.jp
新潟.jp
青森.jp
静岡.jp
東京.jp
石川.jp
埼玉.jp
三重.jp
京都.jp
佐賀.jp
大分.jp
大阪.jp
奈良.jp
宮城.jp
宮崎.jp
富山.jp
山口.jp
山形.jp
山梨.jp
岩手.jp
岐阜.jp
岡山.jp
島根.jp
広島.jp
徳島.jp
沖縄.jp
滋賀.jp
神奈川.jp
福井.jp
福岡.jp
福島.jp
秋田.jp
群馬.jp
香川.jp
高知.jp
鳥取.jp
鹿児島.jp
// jp geographic type names
// http://jprs.jp/doc/rule/saisoku-1.html
*.kawasaki.jp
*.kitakyushu.jp
*.kobe.jp
*.nagoya.jp
*.sapporo.jp
*.sendai.jp
*.yokohama.jp
!city.kawasaki.jp
!city.kitakyushu.jp
!city.kobe.jp
!city.nagoya.jp
!city.sapporo.jp
!city.sendai.jp
!city.yokohama.jp
// 4th level registration
aisai.aichi.jp
ama.aichi.jp
anjo.aichi.jp
asuke.aichi.jp
chiryu.aichi.jp
chita.aichi.jp
fuso.aichi.jp
gamagori.aichi.jp
handa.aichi.jp
hazu.aichi.jp
hekinan.aichi.jp
higashiura.aichi.jp
ichinomiya.aichi.jp
inazawa.aichi.jp
inuyama.aichi.jp
isshiki.aichi.jp
iwakura.aichi.jp
kanie.aichi.jp
kariya.aichi.jp
kasugai.aichi.jp
kira.aichi.jp
kiyosu.aichi.jp
komaki.aichi.jp
konan.aichi.jp
kota.aichi.jp
mihama.aichi.jp
miyoshi.aichi.jp
nishio.aichi.jp
nisshin.aichi.jp
obu.aichi.jp
oguchi.aichi.jp
oharu.aichi.jp
okazaki.aichi.jp
owariasahi.aichi.jp
seto.aichi.jp
shikatsu.aichi.jp
shinshiro.aichi.jp
shitara.aichi.jp
tahara.aichi.jp
takahama.aichi.jp
tobishima.aichi.jp
toei.aichi.jp
togo.aichi.jp
tokai.aichi.jp
tokoname.aichi.jp
toyoake.aichi.jp
toyohashi.aichi.jp
toyokawa.aichi.jp
toyone.aichi.jp
toyota.aichi.jp
tsushima.aichi.jp
yatomi.aichi.jp
akita.akita.jp
daisen.akita.jp
fujisato.akita.jp
gojome.akita.jp
hachirogata.akita.jp
happou.akita.jp
higashinaruse.akita.jp
honjo.akita.jp
honjyo.akita.jp
ikawa.akita.jp
kamikoani.akita.jp
kamioka.akita.jp
katagami.akita.jp
kazuno.akita.jp
kitaakita.akita.jp
kosaka.akita.jp
kyowa.akita.jp
misato.akita.jp
mitane.akita.jp
moriyoshi.akita.jp
nikaho.akita.jp
noshiro.akita.jp
odate.akita.jp
oga.akita.jp
ogata.akita.jp
semboku.akita.jp
yokote.akita.jp
yurihonjo.akita.jp
aomori.aomori.jp
gonohe.aomori.jp
hachinohe.aomori.jp
hashikami.aomori.jp
hiranai.aomori.jp
hirosaki.aomori.jp
itayanagi.aomori.jp
kuroishi.aomori.jp
misawa.aomori.jp
mutsu.aomori.jp
nakadomari.aomori.jp
noheji.aomori.jp
oirase.aomori.jp
owani.aomori.jp
rokunohe.aomori.jp
sannohe.aomori.jp
shichinohe.aomori.jp
shingo.aomori.jp
takko.aomori.jp
towada.aomori.jp
tsugaru.aomori.jp
tsuruta.aomori.jp
abiko.chiba.jp
asahi.chiba.jp
chonan.chiba.jp
chosei.chiba.jp
choshi.chiba.jp
chuo.chiba.jp
funabashi.chiba.jp
futtsu.chiba.jp
hanamigawa.chiba.jp
ichihara.chiba.jp
ichikawa.chiba.jp
ichinomiya.chiba.jp
inzai.chiba.jp
isumi.chiba.jp
kamagaya.chiba.jp
kamogawa.chiba.jp
kashiwa.chiba.jp
katori.chiba.jp
katsuura.chiba.jp
kimitsu.chiba.jp
kisarazu.chiba.jp
kozaki.chiba.jp
kujukuri.chiba.jp
kyonan.chiba.jp
matsudo.chiba.jp
midori.chiba.jp
mihama.chiba.jp
minamiboso.chiba.jp
mobara.chiba.jp
mutsuzawa.chiba.jp
nagara.chiba.jp
nagareyama.chiba.jp
narashino.chiba.jp
narita.chiba.jp
noda.chiba.jp
oamishirasato.chiba.jp
omigawa.chiba.jp
onjuku.chiba.jp
otaki.chiba.jp
sakae.chiba.jp
sakura.chiba.jp
shimofusa.chiba.jp
shirako.chiba.jp
shiroi.chiba.jp
shisui.chiba.jp
sodegaura.chiba.jp
sosa.chiba.jp
tako.chiba.jp
tateyama.chiba.jp
togane.chiba.jp
tohnosho.chiba.jp
tomisato.chiba.jp
urayasu.chiba.jp
yachimata.chiba.jp
yachiyo.chiba.jp
yokaichiba.chiba.jp
yokoshibahikari.chiba.jp
yotsukaido.chiba.jp
ainan.ehime.jp
honai.ehime.jp
ikata.ehime.jp
imabari.ehime.jp
iyo.ehime.jp
kamijima.ehime.jp
kihoku.ehime.jp
kumakogen.ehime.jp
masaki.ehime.jp
matsuno.ehime.jp
matsuyama.ehime.jp
namikata.ehime.jp
niihama.ehime.jp
ozu.ehime.jp
saijo.ehime.jp
seiyo.ehime.jp
shikokuchuo.ehime.jp
tobe.ehime.jp
toon.ehime.jp
uchiko.ehime.jp
uwajima.ehime.jp
yawatahama.ehime.jp
echizen.fukui.jp
eiheiji.fukui.jp
fukui.fukui.jp
ikeda.fukui.jp
katsuyama.fukui.jp
mihama.fukui.jp
minamiechizen.fukui.jp
obama.fukui.jp
ohi.fukui.jp
ono.fukui.jp
sabae.fukui.jp
sakai.fukui.jp
takahama.fukui.jp
tsuruga.fukui.jp
wakasa.fukui.jp
ashiya.fukuoka.jp
buzen.fukuoka.jp
chikugo.fukuoka.jp
chikuho.fukuoka.jp
chikujo.fukuoka.jp
chikushino.fukuoka.jp
chikuzen.fukuoka.jp
chuo.fukuoka.jp
dazaifu.fukuoka.jp
fukuchi.fukuoka.jp
hakata.fukuoka.jp
higashi.fukuoka.jp
hirokawa.fukuoka.jp
hisayama.fukuoka.jp
iizuka.fukuoka.jp
inatsuki.fukuoka.jp
kaho.fukuoka.jp
kasuga.fukuoka.jp
kasuya.fukuoka.jp
kawara.fukuoka.jp
keisen.fukuoka.jp
koga.fukuoka.jp
kurate.fukuoka.jp
kurogi.fukuoka.jp
kurume.fukuoka.jp
minami.fukuoka.jp
miyako.fukuoka.jp
miyama.fukuoka.jp
miyawaka.fukuoka.jp
mizumaki.fukuoka.jp
munakata.fukuoka.jp
nakagawa.fukuoka.jp
nakama.fukuoka.jp
nishi.fukuoka.jp
nogata.fukuoka.jp
ogori.fukuoka.jp
okagaki.fukuoka.jp
okawa.fukuoka.jp
oki.fukuoka.jp
omuta.fukuoka.jp
onga.fukuoka.jp
onojo.fukuoka.jp
oto.fukuoka.jp
saigawa.fukuoka.jp
sasaguri.fukuoka.jp
shingu.fukuoka.jp
shinyoshitomi.fukuoka.jp
shonai.fukuoka.jp
soeda.fukuoka.jp
sue.fukuoka.jp
tachiarai.fukuoka.jp
tagawa.fukuoka.jp
takata.fukuoka.jp
toho.fukuoka.jp
toyotsu.fukuoka.jp
tsuiki.fukuoka.jp
ukiha.fukuoka.jp
umi.fukuoka.jp
usui.fukuoka.jp
yamada.fukuoka.jp
yame.fukuoka.jp
yanagawa.fukuoka.jp
yukuhashi.fukuoka.jp
aizubange.fukushima.jp
aizumisato.fukushima.jp
aizuwakamatsu.fukushima.jp
asakawa.fukushima.jp
bandai.fukushima.jp
date.fukushima.jp
fukushima.fukushima.jp
furudono.fukushima.jp
futaba.fukushima.jp
hanawa.fukushima.jp
higashi.fukushima.jp
hirata.fukushima.jp
hirono.fukushima.jp
iitate.fukushima.jp
inawashiro.fukushima.jp
ishikawa.fukushima.jp
iwaki.fukushima.jp
izumizaki.fukushima.jp
kagamiishi.fukushima.jp
kaneyama.fukushima.jp
kawamata.fukushima.jp
kitakata.fukushima.jp
kitashiobara.fukushima.jp
koori.fukushima.jp
koriyama.fukushima.jp
kunimi.fukushima.jp
miharu.fukushima.jp
mishima.fukushima.jp
namie.fukushima.jp
nango.fukushima.jp
nishiaizu.fukushima.jp
nishigo.fukushima.jp
okuma.fukushima.jp
omotego.fukushima.jp
ono.fukushima.jp
otama.fukushima.jp
samegawa.fukushima.jp
shimogo.fukushima.jp
shirakawa.fukushima.jp
showa.fukushima.jp
soma.fukushima.jp
sukagawa.fukushima.jp
taishin.fukushima.jp
tamakawa.fukushima.jp
tanagura.fukushima.jp
tenei.fukushima.jp
yabuki.fukushima.jp
yamato.fukushima.jp
yamatsuri.fukushima.jp
yanaizu.fukushima.jp
yugawa.fukushima.jp
anpachi.gifu.jp
ena.gifu.jp
gifu.gifu.jp
ginan.gifu.jp
godo.gifu.jp
gujo.gifu.jp
hashima.gifu.jp
hichiso.gifu.jp
hida.gifu.jp
higashishirakawa.gifu.jp
ibigawa.gifu.jp
ikeda.gifu.jp
kakamigahara.gifu.jp
kani.gifu.jp
kasahara.gifu.jp
kasamatsu.gifu.jp
kawaue.gifu.jp
kitagata.gifu.jp
mino.gifu.jp
minokamo.gifu.jp
mitake.gifu.jp
mizunami.gifu.jp
motosu.gifu.jp
nakatsugawa.gifu.jp
ogaki.gifu.jp
sakahogi.gifu.jp
seki.gifu.jp
sekigahara.gifu.jp
shirakawa.gifu.jp
tajimi.gifu.jp
takayama.gifu.jp
tarui.gifu.jp
toki.gifu.jp
tomika.gifu.jp
wanouchi.gifu.jp
yamagata.gifu.jp
yaotsu.gifu.jp
yoro.gifu.jp
annaka.gunma.jp
chiyoda.gunma.jp
fujioka.gunma.jp
higashiagatsuma.gunma.jp
isesaki.gunma.jp
itakura.gunma.jp
kanna.gunma.jp
kanra.gunma.jp
katashina.gunma.jp
kawaba.gunma.jp
kiryu.gunma.jp
kusatsu.gunma.jp
maebashi.gunma.jp
meiwa.gunma.jp
midori.gunma.jp
minakami.gunma.jp
naganohara.gunma.jp
nakanojo.gunma.jp
nanmoku.gunma.jp
numata.gunma.jp
oizumi.gunma.jp
ora.gunma.jp
ota.gunma.jp
shibukawa.gunma.jp
shimonita.gunma.jp
shinto.gunma.jp
showa.gunma.jp
takasaki.gunma.jp
takayama.gunma.jp
tamamura.gunma.jp
tatebayashi.gunma.jp
tomioka.gunma.jp
tsukiyono.gunma.jp
tsumagoi.gunma.jp
ueno.gunma.jp
yoshioka.gunma.jp
asaminami.hiroshima.jp
daiwa.hiroshima.jp
etajima.hiroshima.jp
fuchu.hiroshima.jp
fukuyama.hiroshima.jp
hatsukaichi.hiroshima.jp
higashihiroshima.hiroshima.jp
hongo.hiroshima.jp
jinsekikogen.hiroshima.jp
kaita.hiroshima.jp
kui.hiroshima.jp
kumano.hiroshima.jp
kure.hiroshima.jp
mihara.hiroshima.jp
miyoshi.hiroshima.jp
naka.hiroshima.jp
onomichi.hiroshima.jp
osakikamijima.hiroshima.jp
otake.hiroshima.jp
saka.hiroshima.jp
sera.hiroshima.jp
seranishi.hiroshima.jp
shinichi.hiroshima.jp
shobara.hiroshima.jp
takehara.hiroshima.jp
abashiri.hokkaido.jp
abira.hokkaido.jp
aibetsu.hokkaido.jp
akabira.hokkaido.jp
akkeshi.hokkaido.jp
asahikawa.hokkaido.jp
ashibetsu.hokkaido.jp
ashoro.hokkaido.jp
assabu.hokkaido.jp
atsuma.hokkaido.jp
bibai.hokkaido.jp
biei.hokkaido.jp
bifuka.hokkaido.jp
bihoro.hokkaido.jp
biratori.hokkaido.jp
chippubetsu.hokkaido.jp
chitose.hokkaido.jp
date.hokkaido.jp
ebetsu.hokkaido.jp
embetsu.hokkaido.jp
eniwa.hokkaido.jp
erimo.hokkaido.jp
esan.hokkaido.jp
esashi.hokkaido.jp
fukagawa.hokkaido.jp
fukushima.hokkaido.jp
furano.hokkaido.jp
furubira.hokkaido.jp
haboro.hokkaido.jp
hakodate.hokkaido.jp
hamatonbetsu.hokkaido.jp
hidaka.hokkaido.jp
higashikagura.hokkaido.jp
higashikawa.hokkaido.jp
hiroo.hokkaido.jp
hokuryu.hokkaido.jp
hokuto.hokkaido.jp
honbetsu.hokkaido.jp
horokanai.hokkaido.jp
horonobe.hokkaido.jp
ikeda.hokkaido.jp
imakane.hokkaido.jp
ishikari.hokkaido.jp
iwamizawa.hokkaido.jp
iwanai.hokkaido.jp
kamifurano.hokkaido.jp
kamikawa.hokkaido.jp
kamishihoro.hokkaido.jp
kamisunagawa.hokkaido.jp
kamoenai.hokkaido.jp
kayabe.hokkaido.jp
kembuchi.hokkaido.jp
kikonai.hokkaido.jp
kimobetsu.hokkaido.jp
kitahiroshima.hokkaido.jp
kitami.hokkaido.jp
kiyosato.hokkaido.jp
koshimizu.hokkaido.jp
kunneppu.hokkaido.jp
kuriyama.hokkaido.jp
kuromatsunai.hokkaido.jp
kushiro.hokkaido.jp
kutchan.hokkaido.jp
kyowa.hokkaido.jp
mashike.hokkaido.jp
matsumae.hokkaido.jp
mikasa.hokkaido.jp
minamifurano.hokkaido.jp
mombetsu.hokkaido.jp
moseushi.hokkaido.jp
mukawa.hokkaido.jp
muroran.hokkaido.jp
naie.hokkaido.jp
nakagawa.hokkaido.jp
nakasatsunai.hokkaido.jp
nakatombetsu.hokkaido.jp
nanae.hokkaido.jp
nanporo.hokkaido.jp
nayoro.hokkaido.jp
nemuro.hokkaido.jp
niikappu.hokkaido.jp
niki.hokkaido.jp
nishiokoppe.hokkaido.jp
noboribetsu.hokkaido.jp
numata.hokkaido.jp
obihiro.hokkaido.jp
obira.hokkaido.jp
oketo.hokkaido.jp
okoppe.hokkaido.jp
otaru.hokkaido.jp
otobe.hokkaido.jp
otofuke.hokkaido.jp
otoineppu.hokkaido.jp
oumu.hokkaido.jp
ozora.hokkaido.jp
pippu.hokkaido.jp
rankoshi.hokkaido.jp
rebun.hokkaido.jp
rikubetsu.hokkaido.jp
rishiri.hokkaido.jp
rishirifuji.hokkaido.jp
saroma.hokkaido.jp
sarufutsu.hokkaido.jp
shakotan.hokkaido.jp
shari.hokkaido.jp
shibecha.hokkaido.jp
shibetsu.hokkaido.jp
shikabe.hokkaido.jp
shikaoi.hokkaido.jp
shimamaki.hokkaido.jp
shimizu.hokkaido.jp
shimokawa.hokkaido.jp
shinshinotsu.hokkaido.jp
shintoku.hokkaido.jp
shiranuka.hokkaido.jp
shiraoi.hokkaido.jp
shiriuchi.hokkaido.jp
sobetsu.hokkaido.jp
sunagawa.hokkaido.jp
taiki.hokkaido.jp
takasu.hokkaido.jp
takikawa.hokkaido.jp
takinoue.hokkaido.jp
teshikaga.hokkaido.jp
tobetsu.hokkaido.jp
tohma.hokkaido.jp
tomakomai.hokkaido.jp
tomari.hokkaido.jp
toya.hokkaido.jp
toyako.hokkaido.jp
toyotomi.hokkaido.jp
toyoura.hokkaido.jp
tsubetsu.hokkaido.jp
tsukigata.hokkaido.jp
urakawa.hokkaido.jp
urausu.hokkaido.jp
uryu.hokkaido.jp
utashinai.hokkaido.jp
wakkanai.hokkaido.jp
wassamu.hokkaido.jp
yakumo.hokkaido.jp
yoichi.hokkaido.jp
aioi.hyogo.jp
akashi.hyogo.jp
ako.hyogo.jp
amagasaki.hyogo.jp
aogaki.hyogo.jp
asago.hyogo.jp
ashiya.hyogo.jp
awaji.hyogo.jp
fukusaki.hyogo.jp
goshiki.hyogo.jp
harima.hyogo.jp
himeji.hyogo.jp
ichikawa.hyogo.jp
inagawa.hyogo.jp
itami.hyogo.jp
kakogawa.hyogo.jp
kamigori.hyogo.jp
kamikawa.hyogo.jp
kasai.hyogo.jp
kasuga.hyogo.jp
kawanishi.hyogo.jp
miki.hyogo.jp
minamiawaji.hyogo.jp
nishinomiya.hyogo.jp
nishiwaki.hyogo.jp
ono.hyogo.jp
sanda.hyogo.jp
sannan.hyogo.jp
sasayama.hyogo.jp
sayo.hyogo.jp
shingu.hyogo.jp
shinonsen.hyogo.jp
shiso.hyogo.jp
sumoto.hyogo.jp
taishi.hyogo.jp
taka.hyogo.jp
takarazuka.hyogo.jp
takasago.hyogo.jp
takino.hyogo.jp
tamba.hyogo.jp
tatsuno.hyogo.jp
toyooka.hyogo.jp
yabu.hyogo.jp
yashiro.hyogo.jp
yoka.hyogo.jp
yokawa.hyogo.jp
ami.ibaraki.jp
asahi.ibaraki.jp
bando.ibaraki.jp
chikusei.ibaraki.jp
daigo.ibaraki.jp
fujishiro.ibaraki.jp
hitachi.ibaraki.jp
hitachinaka.ibaraki.jp
hitachiomiya.ibaraki.jp
hitachiota.ibaraki.jp
ibaraki.ibaraki.jp
ina.ibaraki.jp
inashiki.ibaraki.jp
itako.ibaraki.jp
iwama.ibaraki.jp
joso.ibaraki.jp
kamisu.ibaraki.jp
kasama.ibaraki.jp
kashima.ibaraki.jp
kasumigaura.ibaraki.jp
koga.ibaraki.jp
miho.ibaraki.jp
mito.ibaraki.jp
moriya.ibaraki.jp
naka.ibaraki.jp
namegata.ibaraki.jp
oarai.ibaraki.jp
ogawa.ibaraki.jp
omitama.ibaraki.jp
ryugasaki.ibaraki.jp
sakai.ibaraki.jp
sakuragawa.ibaraki.jp
shimodate.ibaraki.jp
shimotsuma.ibaraki.jp
shirosato.ibaraki.jp
sowa.ibaraki.jp
suifu.ibaraki.jp
takahagi.ibaraki.jp
tamatsukuri.ibaraki.jp
tokai.ibaraki.jp
tomobe.ibaraki.jp
tone.ibaraki.jp
toride.ibaraki.jp
tsuchiura.ibaraki.jp
tsukuba.ibaraki.jp
uchihara.ibaraki.jp
ushiku.ibaraki.jp
yachiyo.ibaraki.jp
yamagata.ibaraki.jp
yawara.ibaraki.jp
yuki.ibaraki.jp
anamizu.ishikawa.jp
hakui.ishikawa.jp
hakusan.ishikawa.jp
kaga.ishikawa.jp
kahoku.ishikawa.jp
kanazawa.ishikawa.jp
kawakita.ishikawa.jp
komatsu.ishikawa.jp
nakanoto.ishikawa.jp
nanao.ishikawa.jp
nomi.ishikawa.jp
nonoichi.ishikawa.jp
noto.ishikawa.jp
shika.ishikawa.jp
suzu.ishikawa.jp
tsubata.ishikawa.jp
tsurugi.ishikawa.jp
uchinada.ishikawa.jp
wajima.ishikawa.jp
fudai.iwate.jp
fujisawa.iwate.jp
hanamaki.iwate.jp
hiraizumi.iwate.jp
hirono.iwate.jp
ichinohe.iwate.jp
ichinoseki.iwate.jp
iwaizumi.iwate.jp
iwate.iwate.jp
joboji.iwate.jp
kamaishi.iwate.jp
kanegasaki.iwate.jp
karumai.iwate.jp
kawai.iwate.jp
kitakami.iwate.jp
kuji.iwate.jp
kunohe.iwate.jp
kuzumaki.iwate.jp
miyako.iwate.jp
mizusawa.iwate.jp
morioka.iwate.jp
ninohe.iwate.jp
noda.iwate.jp
ofunato.iwate.jp
oshu.iwate.jp
otsuchi.iwate.jp
rikuzentakata.iwate.jp
shiwa.iwate.jp
shizukuishi.iwate.jp
sumita.iwate.jp
tanohata.iwate.jp
tono.iwate.jp
yahaba.iwate.jp
yamada.iwate.jp
ayagawa.kagawa.jp
higashikagawa.kagawa.jp
kanonji.kagawa.jp
kotohira.kagawa.jp
manno.kagawa.jp
marugame.kagawa.jp
mitoyo.kagawa.jp
naoshima.kagawa.jp
sanuki.kagawa.jp
tadotsu.kagawa.jp
takamatsu.kagawa.jp
tonosho.kagawa.jp
uchinomi.kagawa.jp
utazu.kagawa.jp
zentsuji.kagawa.jp
akune.kagoshima.jp
amami.kagoshima.jp
hioki.kagoshima.jp
isa.kagoshima.jp
isen.kagoshima.jp
izumi.kagoshima.jp
kagoshima.kagoshima.jp
kanoya.kagoshima.jp
kawanabe.kagoshima.jp
kinko.kagoshima.jp
kouyama.kagoshima.jp
makurazaki.kagoshima.jp
matsumoto.kagoshima.jp
minamitane.kagoshima.jp
nakatane.kagoshima.jp
nishinoomote.kagoshima.jp
satsumasendai.kagoshima.jp
soo.kagoshima.jp
tarumizu.kagoshima.jp
yusui.kagoshima.jp
aikawa.kanagawa.jp
atsugi.kanagawa.jp
ayase.kanagawa.jp
chigasaki.kanagawa.jp
ebina.kanagawa.jp
fujisawa.kanagawa.jp
hadano.kanagawa.jp
hakone.kanagawa.jp
hiratsuka.kanagawa.jp
isehara.kanagawa.jp
kaisei.kanagawa.jp
kamakura.kanagawa.jp
kiyokawa.kanagawa.jp
matsuda.kanagawa.jp
minamiashigara.kanagawa.jp
miura.kanagawa.jp
nakai.kanagawa.jp
ninomiya.kanagawa.jp
odawara.kanagawa.jp
oi.kanagawa.jp
oiso.kanagawa.jp
sagamihara.kanagawa.jp
samukawa.kanagawa.jp
tsukui.kanagawa.jp
yamakita.kanagawa.jp
yamato.kanagawa.jp
yokosuka.kanagawa.jp
yugawara.kanagawa.jp
zama.kanagawa.jp
zushi.kanagawa.jp
aki.kochi.jp
geisei.kochi.jp
hidaka.kochi.jp
higashitsuno.kochi.jp
ino.kochi.jp
kagami.kochi.jp
kami.kochi.jp
kitagawa.kochi.jp
kochi.kochi.jp
mihara.kochi.jp
motoyama.kochi.jp
muroto.kochi.jp
nahari.kochi.jp
nakamura.kochi.jp
nankoku.kochi.jp
nishitosa.kochi.jp
niyodogawa.kochi.jp
ochi.kochi.jp
okawa.kochi.jp
otoyo.kochi.jp
otsuki.kochi.jp
sakawa.kochi.jp
sukumo.kochi.jp
susaki.kochi.jp
tosa.kochi.jp
tosashimizu.kochi.jp
toyo.kochi.jp
tsuno.kochi.jp
umaji.kochi.jp
yasuda.kochi.jp
yusuhara.kochi.jp
amakusa.kumamoto.jp
arao.kumamoto.jp
aso.kumamoto.jp
choyo.kumamoto.jp
gyokuto.kumamoto.jp
hitoyoshi.kumamoto.jp
kamiamakusa.kumamoto.jp
kashima.kumamoto.jp
kikuchi.kumamoto.jp
kumamoto.kumamoto.jp
mashiki.kumamoto.jp
mifune.kumamoto.jp
minamata.kumamoto.jp
minamioguni.kumamoto.jp
nagasu.kumamoto.jp
nishihara.kumamoto.jp
oguni.kumamoto.jp
ozu.kumamoto.jp
sumoto.kumamoto.jp
takamori.kumamoto.jp
uki.kumamoto.jp
uto.kumamoto.jp
yamaga.kumamoto.jp
yamato.kumamoto.jp
yatsushiro.kumamoto.jp
ayabe.kyoto.jp
fukuchiyama.kyoto.jp
higashiyama.kyoto.jp
ide.kyoto.jp
ine.kyoto.jp
joyo.kyoto.jp
kameoka.kyoto.jp
kamo.kyoto.jp
kita.kyoto.jp
kizu.kyoto.jp
kumiyama.kyoto.jp
kyotamba.kyoto.jp
kyotanabe.kyoto.jp
kyotango.kyoto.jp
maizuru.kyoto.jp
minami.kyoto.jp
minamiyamashiro.kyoto.jp
miyazu.kyoto.jp
muko.kyoto.jp
nagaokakyo.kyoto.jp
nakagyo.kyoto.jp
nantan.kyoto.jp
oyamazaki.kyoto.jp
sakyo.kyoto.jp
seika.kyoto.jp
tanabe.kyoto.jp
uji.kyoto.jp
ujitawara.kyoto.jp
wazuka.kyoto.jp
yamashina.kyoto.jp
yawata.kyoto.jp
asahi.mie.jp
inabe.mie.jp
ise.mie.jp
kameyama.mie.jp
kawagoe.mie.jp
kiho.mie.jp
kisosaki.mie.jp
kiwa.mie.jp
komono.mie.jp
kumano.mie.jp
kuwana.mie.jp
matsusaka.mie.jp
meiwa.mie.jp
mihama.mie.jp
minamiise.mie.jp
misugi.mie.jp
miyama.mie.jp
nabari.mie.jp
shima.mie.jp
suzuka.mie.jp
tado.mie.jp
taiki.mie.jp
taki.mie.jp
tamaki.mie.jp
toba.mie.jp
tsu.mie.jp
udono.mie.jp
ureshino.mie.jp
watarai.mie.jp
yokkaichi.mie.jp
furukawa.miyagi.jp
higashimatsushima.miyagi.jp
ishinomaki.miyagi.jp
iwanuma.miyagi.jp
kakuda.miyagi.jp
kami.miyagi.jp
kawasaki.miyagi.jp
marumori.miyagi.jp
matsushima.miyagi.jp
minamisanriku.miyagi.jp
misato.miyagi.jp
murata.miyagi.jp
natori.miyagi.jp
ogawara.miyagi.jp
ohira.miyagi.jp
onagawa.miyagi.jp
osaki.miyagi.jp
rifu.miyagi.jp
semine.miyagi.jp
shibata.miyagi.jp
shichikashuku.miyagi.jp
shikama.miyagi.jp
shiogama.miyagi.jp
shiroishi.miyagi.jp
tagajo.miyagi.jp
taiwa.miyagi.jp
tome.miyagi.jp
tomiya.miyagi.jp
wakuya.miyagi.jp
watari.miyagi.jp
yamamoto.miyagi.jp
zao.miyagi.jp
aya.miyazaki.jp
ebino.miyazaki.jp
gokase.miyazaki.jp
hyuga.miyazaki.jp
kadogawa.miyazaki.jp
kawaminami.miyazaki.jp
kijo.miyazaki.jp
kitagawa.miyazaki.jp
kitakata.miyazaki.jp
kitaura.miyazaki.jp
kobayashi.miyazaki.jp
kunitomi.miyazaki.jp
kushima.miyazaki.jp
mimata.miyazaki.jp
miyakonojo.miyazaki.jp
miyazaki.miyazaki.jp
morotsuka.miyazaki.jp
nichinan.miyazaki.jp
nishimera.miyazaki.jp
nobeoka.miyazaki.jp
saito.miyazaki.jp
shiiba.miyazaki.jp
shintomi.miyazaki.jp
takaharu.miyazaki.jp
takanabe.miyazaki.jp
takazaki.miyazaki.jp
tsuno.miyazaki.jp
achi.nagano.jp
agematsu.nagano.jp
anan.nagano.jp
aoki.nagano.jp
asahi.nagano.jp
azumino.nagano.jp
chikuhoku.nagano.jp
chikuma.nagano.jp
chino.nagano.jp
fujimi.nagano.jp
hakuba.nagano.jp
hara.nagano.jp
hiraya.nagano.jp
iida.nagano.jp
iijima.nagano.jp
iiyama.nagano.jp
iizuna.nagano.jp
ikeda.nagano.jp
ikusaka.nagano.jp
ina.nagano.jp
karuizawa.nagano.jp
kawakami.nagano.jp
kiso.nagano.jp
kisofukushima.nagano.jp
kitaaiki.nagano.jp
komagane.nagano.jp
komoro.nagano.jp
matsukawa.nagano.jp
matsumoto.nagano.jp
miasa.nagano.jp
minamiaiki.nagano.jp
minamimaki.nagano.jp
minamiminowa.nagano.jp
minowa.nagano.jp
miyada.nagano.jp
miyota.nagano.jp
mochizuki.nagano.jp
nagano.nagano.jp
nagawa.nagano.jp
nagiso.nagano.jp
nakagawa.nagano.jp
nakano.nagano.jp
nozawaonsen.nagano.jp
obuse.nagano.jp
ogawa.nagano.jp
okaya.nagano.jp
omachi.nagano.jp
omi.nagano.jp
ookuwa.nagano.jp
ooshika.nagano.jp
otaki.nagano.jp
otari.nagano.jp
sakae.nagano.jp
sakaki.nagano.jp
saku.nagano.jp
sakuho.nagano.jp
shimosuwa.nagano.jp
shinanomachi.nagano.jp
shiojiri.nagano.jp
suwa.nagano.jp
suzaka.nagano.jp
takagi.nagano.jp
takamori.nagano.jp
takayama.nagano.jp
tateshina.nagano.jp
tatsuno.nagano.jp
togakushi.nagano.jp
togura.nagano.jp
tomi.nagano.jp
ueda.nagano.jp
wada.nagano.jp
yamagata.nagano.jp
yamanouchi.nagano.jp
yasaka.nagano.jp
yasuoka.nagano.jp
chijiwa.nagasaki.jp
futsu.nagasaki.jp
goto.nagasaki.jp
hasami.nagasaki.jp
hirado.nagasaki.jp
iki.nagasaki.jp
isahaya.nagasaki.jp
kawatana.nagasaki.jp
kuchinotsu.nagasaki.jp
matsuura.nagasaki.jp
nagasaki.nagasaki.jp
obama.nagasaki.jp
omura.nagasaki.jp
oseto.nagasaki.jp
saikai.nagasaki.jp
sasebo.nagasaki.jp
seihi.nagasaki.jp
shimabara.nagasaki.jp
shinkamigoto.nagasaki.jp
togitsu.nagasaki.jp
tsushima.nagasaki.jp
unzen.nagasaki.jp
ando.nara.jp
gose.nara.jp
heguri.nara.jp
higashiyoshino.nara.jp
ikaruga.nara.jp
ikoma.nara.jp
kamikitayama.nara.jp
kanmaki.nara.jp
kashiba.nara.jp
kashihara.nara.jp
katsuragi.nara.jp
kawai.nara.jp
kawakami.nara.jp
kawanishi.nara.jp
koryo.nara.jp
kurotaki.nara.jp
mitsue.nara.jp
miyake.nara.jp
nara.nara.jp
nosegawa.nara.jp
oji.nara.jp
ouda.nara.jp
oyodo.nara.jp
sakurai.nara.jp
sango.nara.jp
shimoichi.nara.jp
shimokitayama.nara.jp
shinjo.nara.jp
soni.nara.jp
takatori.nara.jp
tawaramoto.nara.jp
tenkawa.nara.jp
tenri.nara.jp
uda.nara.jp
yamatokoriyama.nara.jp
yamatotakada.nara.jp
yamazoe.nara.jp
yoshino.nara.jp
aga.niigata.jp
agano.niigata.jp
gosen.niigata.jp
itoigawa.niigata.jp
izumozaki.niigata.jp
joetsu.niigata.jp
kamo.niigata.jp
kariwa.niigata.jp
kashiwazaki.niigata.jp
minamiuonuma.niigata.jp
mitsuke.niigata.jp
muika.niigata.jp
murakami.niigata.jp
myoko.niigata.jp
nagaoka.niigata.jp
niigata.niigata.jp
ojiya.niigata.jp
omi.niigata.jp
sado.niigata.jp
sanjo.niigata.jp
seiro.niigata.jp
seirou.niigata.jp
sekikawa.niigata.jp
shibata.niigata.jp
tagami.niigata.jp
tainai.niigata.jp
tochio.niigata.jp
tokamachi.niigata.jp
tsubame.niigata.jp
tsunan.niigata.jp
uonuma.niigata.jp
yahiko.niigata.jp
yoita.niigata.jp
yuzawa.niigata.jp
beppu.oita.jp
bungoono.oita.jp
bungotakada.oita.jp
hasama.oita.jp
hiji.oita.jp
himeshima.oita.jp
hita.oita.jp
kamitsue.oita.jp
kokonoe.oita.jp
kuju.oita.jp
kunisaki.oita.jp
kusu.oita.jp
oita.oita.jp
saiki.oita.jp
taketa.oita.jp
tsukumi.oita.jp
usa.oita.jp
usuki.oita.jp
yufu.oita.jp
akaiwa.okayama.jp
asakuchi.okayama.jp
bizen.okayama.jp
hayashima.okayama.jp
ibara.okayama.jp
kagamino.okayama.jp
kasaoka.okayama.jp
kibichuo.okayama.jp
kumenan.okayama.jp
kurashiki.okayama.jp
maniwa.okayama.jp
misaki.okayama.jp
nagi.okayama.jp
niimi.okayama.jp
nishiawakura.okayama.jp
okayama.okayama.jp
satosho.okayama.jp
setouchi.okayama.jp
shinjo.okayama.jp
shoo.okayama.jp
soja.okayama.jp
takahashi.okayama.jp
tamano.okayama.jp
tsuyama.okayama.jp
wake.okayama.jp
yakage.okayama.jp
aguni.okinawa.jp
ginowan.okinawa.jp
ginoza.okinawa.jp
gushikami.okinawa.jp
haebaru.okinawa.jp
higashi.okinawa.jp
hirara.okinawa.jp
iheya.okinawa.jp
ishigaki.okinawa.jp
ishikawa.okinawa.jp
itoman.okinawa.jp
izena.okinawa.jp
kadena.okinawa.jp
kin.okinawa.jp
kitadaito.okinawa.jp
kitanakagusuku.okinawa.jp
kumejima.okinawa.jp
kunigami.okinawa.jp
minamidaito.okinawa.jp
motobu.okinawa.jp
nago.okinawa.jp
naha.okinawa.jp
nakagusuku.okinawa.jp
nakijin.okinawa.jp
nanjo.okinawa.jp
nishihara.okinawa.jp
ogimi.okinawa.jp
okinawa.okinawa.jp
onna.okinawa.jp
shimoji.okinawa.jp
taketomi.okinawa.jp
tarama.okinawa.jp
tokashiki.okinawa.jp
tomigusuku.okinawa.jp
tonaki.okinawa.jp
urasoe.okinawa.jp
uruma.okinawa.jp
yaese.okinawa.jp
yomitan.okinawa.jp
yonabaru.okinawa.jp
yonaguni.okinawa.jp
zamami.okinawa.jp
abeno.osaka.jp
chihayaakasaka.osaka.jp
chuo.osaka.jp
daito.osaka.jp
fujiidera.osaka.jp
habikino.osaka.jp
hannan.osaka.jp
higashiosaka.osaka.jp
higashisumiyoshi.osaka.jp
higashiyodogawa.osaka.jp
hirakata.osaka.jp
ibaraki.osaka.jp
ikeda.osaka.jp
izumi.osaka.jp
izumiotsu.osaka.jp
izumisano.osaka.jp
kadoma.osaka.jp
kaizuka.osaka.jp
kanan.osaka.jp
kashiwara.osaka.jp
katano.osaka.jp
kawachinagano.osaka.jp
kishiwada.osaka.jp
kita.osaka.jp
kumatori.osaka.jp
matsubara.osaka.jp
minato.osaka.jp
minoh.osaka.jp
misaki.osaka.jp
moriguchi.osaka.jp
neyagawa.osaka.jp
nishi.osaka.jp
nose.osaka.jp
osakasayama.osaka.jp
sakai.osaka.jp
sayama.osaka.jp
sennan.osaka.jp
settsu.osaka.jp
shijonawate.osaka.jp
shimamoto.osaka.jp
suita.osaka.jp
tadaoka.osaka.jp
taishi.osaka.jp
tajiri.osaka.jp
takaishi.osaka.jp
takatsuki.osaka.jp
tondabayashi.osaka.jp
toyonaka.osaka.jp
toyono.osaka.jp
yao.osaka.jp
ariake.saga.jp
arita.saga.jp
fukudomi.saga.jp
genkai.saga.jp
hamatama.saga.jp
hizen.saga.jp
imari.saga.jp
kamimine.saga.jp
kanzaki.saga.jp
karatsu.saga.jp
kashima.saga.jp
kitagata.saga.jp
kitahata.saga.jp
kiyama.saga.jp
kouhoku.saga.jp
kyuragi.saga.jp
nishiarita.saga.jp
ogi.saga.jp
omachi.saga.jp
ouchi.saga.jp
saga.saga.jp
shiroishi.saga.jp
taku.saga.jp
tara.saga.jp
tosu.saga.jp
yoshinogari.saga.jp
arakawa.saitama.jp
asaka.saitama.jp
chichibu.saitama.jp
fujimi.saitama.jp
fujimino.saitama.jp
fukaya.saitama.jp
hanno.saitama.jp
hanyu.saitama.jp
hasuda.saitama.jp
hatogaya.saitama.jp
hatoyama.saitama.jp
hidaka.saitama.jp
higashichichibu.saitama.jp
higashimatsuyama.saitama.jp
honjo.saitama.jp
ina.saitama.jp
iruma.saitama.jp
iwatsuki.saitama.jp
kamiizumi.saitama.jp
kamikawa.saitama.jp
kamisato.saitama.jp
kasukabe.saitama.jp
kawagoe.saitama.jp
kawaguchi.saitama.jp
kawajima.saitama.jp
kazo.saitama.jp
kitamoto.saitama.jp
koshigaya.saitama.jp
kounosu.saitama.jp
kuki.saitama.jp
kumagaya.saitama.jp
matsubushi.saitama.jp
minano.saitama.jp
misato.saitama.jp
miyashiro.saitama.jp
miyoshi.saitama.jp
moroyama.saitama.jp
nagatoro.saitama.jp
namegawa.saitama.jp
niiza.saitama.jp
ogano.saitama.jp
ogawa.saitama.jp
ogose.saitama.jp
okegawa.saitama.jp
omiya.saitama.jp
otaki.saitama.jp
ranzan.saitama.jp
ryokami.saitama.jp
saitama.saitama.jp
sakado.saitama.jp
satte.saitama.jp
sayama.saitama.jp
shiki.saitama.jp
shiraoka.saitama.jp
soka.saitama.jp
sugito.saitama.jp
toda.saitama.jp
tokigawa.saitama.jp
tokorozawa.saitama.jp
tsurugashima.saitama.jp
urawa.saitama.jp
warabi.saitama.jp
yashio.saitama.jp
yokoze.saitama.jp
yono.saitama.jp
yorii.saitama.jp
yoshida.saitama.jp
yoshikawa.saitama.jp
yoshimi.saitama.jp
aisho.shiga.jp
gamo.shiga.jp
higashiomi.shiga.jp
hikone.shiga.jp
koka.shiga.jp
konan.shiga.jp
kosei.shiga.jp
koto.shiga.jp
kusatsu.shiga.jp
maibara.shiga.jp
moriyama.shiga.jp
nagahama.shiga.jp
nishiazai.shiga.jp
notogawa.shiga.jp
omihachiman.shiga.jp
otsu.shiga.jp
ritto.shiga.jp
ryuoh.shiga.jp
takashima.shiga.jp
takatsuki.shiga.jp
torahime.shiga.jp
toyosato.shiga.jp
yasu.shiga.jp
akagi.shimane.jp
ama.shimane.jp
gotsu.shimane.jp
hamada.shimane.jp
higashiizumo.shimane.jp
hikawa.shimane.jp
hikimi.shimane.jp
izumo.shimane.jp
kakinoki.shimane.jp
masuda.shimane.jp
matsue.shimane.jp
misato.shimane.jp
nishinoshima.shimane.jp
ohda.shimane.jp
okinoshima.shimane.jp
okuizumo.shimane.jp
shimane.shimane.jp
tamayu.shimane.jp
tsuwano.shimane.jp
unnan.shimane.jp
yakumo.shimane.jp
yasugi.shimane.jp
yatsuka.shimane.jp
arai.shizuoka.jp
atami.shizuoka.jp
fuji.shizuoka.jp
fujieda.shizuoka.jp
fujikawa.shizuoka.jp
fujinomiya.shizuoka.jp
fukuroi.shizuoka.jp
gotemba.shizuoka.jp
haibara.shizuoka.jp
hamamatsu.shizuoka.jp
higashiizu.shizuoka.jp
ito.shizuoka.jp
iwata.shizuoka.jp
izu.shizuoka.jp
izunokuni.shizuoka.jp
kakegawa.shizuoka.jp
kannami.shizuoka.jp
kawanehon.shizuoka.jp
kawazu.shizuoka.jp
kikugawa.shizuoka.jp
kosai.shizuoka.jp
makinohara.shizuoka.jp
matsuzaki.shizuoka.jp
minamiizu.shizuoka.jp
mishima.shizuoka.jp
morimachi.shizuoka.jp
nishiizu.shizuoka.jp
numazu.shizuoka.jp
omaezaki.shizuoka.jp
shimada.shizuoka.jp
shimizu.shizuoka.jp
shimoda.shizuoka.jp
shizuoka.shizuoka.jp
susono.shizuoka.jp
yaizu.shizuoka.jp
yoshida.shizuoka.jp
ashikaga.tochigi.jp
bato.tochigi.jp
haga.tochigi.jp
ichikai.tochigi.jp
iwafune.tochigi.jp
kaminokawa.tochigi.jp
kanuma.tochigi.jp
karasuyama.tochigi.jp
kuroiso.tochigi.jp
mashiko.tochigi.jp
mibu.tochigi.jp
moka.tochigi.jp
motegi.tochigi.jp
nasu.tochigi.jp
nasushiobara.tochigi.jp
nikko.tochigi.jp
nishikata.tochigi.jp
nogi.tochigi.jp
ohira.tochigi.jp
ohtawara.tochigi.jp
oyama.tochigi.jp
sakura.tochigi.jp
sano.tochigi.jp
shimotsuke.tochigi.jp
shioya.tochigi.jp
takanezawa.tochigi.jp
tochigi.tochigi.jp
tsuga.tochigi.jp
ujiie.tochigi.jp
utsunomiya.tochigi.jp
yaita.tochigi.jp
aizumi.tokushima.jp
anan.tokushima.jp
ichiba.tokushima.jp
itano.tokushima.jp
kainan.tokushima.jp
komatsushima.tokushima.jp
matsushige.tokushima.jp
mima.tokushima.jp
minami.tokushima.jp
miyoshi.tokushima.jp
mugi.tokushima.jp
nakagawa.tokushima.jp
naruto.tokushima.jp
sanagochi.tokushima.jp
shishikui.tokushima.jp
tokushima.tokushima.jp
wajiki.tokushima.jp
adachi.tokyo.jp
akiruno.tokyo.jp
akishima.tokyo.jp
aogashima.tokyo.jp
arakawa.tokyo.jp
bunkyo.tokyo.jp
chiyoda.tokyo.jp
chofu.tokyo.jp
chuo.tokyo.jp
edogawa.tokyo.jp
fuchu.tokyo.jp
fussa.tokyo.jp
hachijo.tokyo.jp
hachioji.tokyo.jp
hamura.tokyo.jp
higashikurume.tokyo.jp
higashimurayama.tokyo.jp
higashiyamato.tokyo.jp
hino.tokyo.jp
hinode.tokyo.jp
hinohara.tokyo.jp
inagi.tokyo.jp
itabashi.tokyo.jp
katsushika.tokyo.jp
kita.tokyo.jp
kiyose.tokyo.jp
kodaira.tokyo.jp
koganei.tokyo.jp
kokubunji.tokyo.jp
komae.tokyo.jp
koto.tokyo.jp
kouzushima.tokyo.jp
kunitachi.tokyo.jp
machida.tokyo.jp
meguro.tokyo.jp
minato.tokyo.jp
mitaka.tokyo.jp
mizuho.tokyo.jp
musashimurayama.tokyo.jp
musashino.tokyo.jp
nakano.tokyo.jp
nerima.tokyo.jp
ogasawara.tokyo.jp
okutama.tokyo.jp
ome.tokyo.jp
oshima.tokyo.jp
ota.tokyo.jp
setagaya.tokyo.jp
shibuya.tokyo.jp
shinagawa.tokyo.jp
shinjuku.tokyo.jp
suginami.tokyo.jp
sumida.tokyo.jp
tachikawa.tokyo.jp
taito.tokyo.jp
tama.tokyo.jp
toshima.tokyo.jp
chizu.tottori.jp
hino.tottori.jp
kawahara.tottori.jp
koge.tottori.jp
kotoura.tottori.jp
misasa.tottori.jp
nanbu.tottori.jp
nichinan.tottori.jp
sakaiminato.tottori.jp
tottori.tottori.jp
wakasa.tottori.jp
yazu.tottori.jp
yonago.tottori.jp
asahi.toyama.jp
fuchu.toyama.jp
fukumitsu.toyama.jp
funahashi.toyama.jp
himi.toyama.jp
imizu.toyama.jp
inami.toyama.jp
johana.toyama.jp
kamiichi.toyama.jp
kurobe.toyama.jp
nakaniikawa.toyama.jp
namerikawa.toyama.jp
nanto.toyama.jp
nyuzen.toyama.jp
oyabe.toyama.jp
taira.toyama.jp
takaoka.toyama.jp
tateyama.toyama.jp
toga.toyama.jp
tonami.toyama.jp
toyama.toyama.jp
unazuki.toyama.jp
uozu.toyama.jp
yamada.toyama.jp
arida.wakayama.jp
aridagawa.wakayama.jp
gobo.wakayama.jp
hashimoto.wakayama.jp
hidaka.wakayama.jp
hirogawa.wakayama.jp
inami.wakayama.jp
iwade.wakayama.jp
kainan.wakayama.jp
kamitonda.wakayama.jp
katsuragi.wakayama.jp
kimino.wakayama.jp
kinokawa.wakayama.jp
kitayama.wakayama.jp
koya.wakayama.jp
koza.wakayama.jp
kozagawa.wakayama.jp
kudoyama.wakayama.jp
kushimoto.wakayama.jp
mihama.wakayama.jp
misato.wakayama.jp
nachikatsuura.wakayama.jp
shingu.wakayama.jp
shirahama.wakayama.jp
taiji.wakayama.jp
tanabe.wakayama.jp
wakayama.wakayama.jp
yuasa.wakayama.jp
yura.wakayama.jp
asahi.yamagata.jp
funagata.yamagata.jp
higashine.yamagata.jp
iide.yamagata.jp
kahoku.yamagata.jp
kaminoyama.yamagata.jp
kaneyama.yamagata.jp
kawanishi.yamagata.jp
mamurogawa.yamagata.jp
mikawa.yamagata.jp
murayama.yamagata.jp
nagai.yamagata.jp
nakayama.yamagata.jp
nanyo.yamagata.jp
nishikawa.yamagata.jp
obanazawa.yamagata.jp
oe.yamagata.jp
oguni.yamagata.jp
ohkura.yamagata.jp
oishida.yamagata.jp
sagae.yamagata.jp
sakata.yamagata.jp
sakegawa.yamagata.jp
shinjo.yamagata.jp
shirataka.yamagata.jp
shonai.yamagata.jp
takahata.yamagata.jp
tendo.yamagata.jp
tozawa.yamagata.jp
tsuruoka.yamagata.jp
yamagata.yamagata.jp
yamanobe.yamagata.jp
yonezawa.yamagata.jp
yuza.yamagata.jp
abu.yamaguchi.jp
hagi.yamaguchi.jp
hikari.yamaguchi.jp
hofu.yamaguchi.jp
iwakuni.yamaguchi.jp
kudamatsu.yamaguchi.jp
mitou.yamaguchi.jp
nagato.yamaguchi.jp
oshima.yamaguchi.jp
shimonoseki.yamaguchi.jp
shunan.yamaguchi.jp
tabuse.yamaguchi.jp
tokuyama.yamaguchi.jp
toyota.yamaguchi.jp
ube.yamaguchi.jp
yuu.yamaguchi.jp
chuo.yamanashi.jp
doshi.yamanashi.jp
fuefuki.yamanashi.jp
fujikawa.yamanashi.jp
fujikawaguchiko.yamanashi.jp
fujiyoshida.yamanashi.jp
hayakawa.yamanashi.jp
hokuto.yamanashi.jp
ichikawamisato.yamanashi.jp
kai.yamanashi.jp
kofu.yamanashi.jp
koshu.yamanashi.jp
kosuge.yamanashi.jp
minami-alps.yamanashi.jp
minobu.yamanashi.jp
nakamichi.yamanashi.jp
nanbu.yamanashi.jp
narusawa.yamanashi.jp
nirasaki.yamanashi.jp
nishikatsura.yamanashi.jp
oshino.yamanashi.jp
otsuki.yamanashi.jp
showa.yamanashi.jp
tabayama.yamanashi.jp
tsuru.yamanashi.jp
uenohara.yamanashi.jp
yamanakako.yamanashi.jp
yamanashi.yamanashi.jp

// ke : http://www.kenic.or.ke/index.php?option=com_content&task=view&id=117&Itemid=145
*.ke

// kg : http://www.domain.kg/dmn_n.html
kg
org.kg
net.kg
com.kg
edu.kg
gov.kg
mil.kg

// kh : http://www.mptc.gov.kh/dns_registration.htm
*.kh

// ki : http://www.ki/dns/index.html
ki
edu.ki
biz.ki
net.ki
org.ki
gov.ki
info.ki
com.ki

// km : https://en.wikipedia.org/wiki/.km
// http://www.domaine.km/documents/charte.doc
km
org.km
nom.km
gov.km
prd.km
tm.km
edu.km
mil.km
ass.km
com.km
// These are only mentioned as proposed suggestions at domaine.km, but
// https://en.wikipedia.org/wiki/.km says they're available for registration:
coop.km
asso.km
presse.km
medecin.km
notaires.km
pharmaciens.km
veterinaire.km
gouv.km

// kn : https://en.wikipedia.org/wiki/.kn
// http://www.dot.kn/domainRules.html
kn
net.kn
org.kn
edu.kn
gov.kn

// kp : http://www.kcce.kp/en_index.php
kp
com.kp
edu.kp
gov.kp
org.kp
rep.kp
tra.kp

// kr : https://en.wikipedia.org/wiki/.kr
// see also: http://domain.nida.or.kr/eng/registration.jsp
kr
ac.kr
co.kr
es.kr
go.kr
hs.kr
kg.kr
mil.kr
ms.kr
ne.kr
or.kr
pe.kr
re.kr
sc.kr
// kr geographical names
busan.kr
chungbuk.kr
chungnam.kr
daegu.kr
daejeon.kr
gangwon.kr
gwangju.kr
gyeongbuk.kr
gyeonggi.kr
gyeongnam.kr
incheon.kr
jeju.kr
jeonbuk.kr
jeonnam.kr
seoul.kr
ulsan.kr

// kw : https://en.wikipedia.org/wiki/.kw
*.kw

// ky : http://www.icta.ky/da_ky_reg_dom.php
// Confirmed by registry <kysupport@perimeterusa.com> 2008-06-17
ky
edu.ky
gov.ky
com.ky
org.ky
net.ky

// kz : https://en.wikipedia.org/wiki/.kz
// see also: http://www.nic.kz/rules/index.jsp
kz
org.kz
edu.kz
net.kz
gov.kz
mil.kz
com.kz

// la : https://en.wikipedia.org/wiki/.la
// Submitted by registry <gavin.brown@nic.la>
la
int.la
net.la
info.la
edu.la
gov.la
per.la
com.la
org.la

// lb : https://en.wikipedia.org/wiki/.lb
// Submitted by registry <randy@psg.com>
lb
com.lb
edu.lb
gov.lb
net.lb
org.lb

// lc : https://en.wikipedia.org/wiki/.lc
// see also: http://www.nic.lc/rules.htm
lc
com.lc
net.lc
co.lc
org.lc
edu.lc
gov.lc

// li : https://en.wikipedia.org/wiki/.li
li

// lk : http://www.nic.lk/seclevpr.html
lk
gov.lk
sch.lk
net.lk
int.lk
com.lk
org.lk
edu.lk
ngo.lk
soc.lk
web.lk
ltd.lk
assn.lk
grp.lk
hotel.lk
ac.lk

// lr : http://psg.com/dns/lr/lr.txt
// Submitted by registry <randy@psg.com>
lr
com.lr
edu.lr
gov.lr
org.lr
net.lr

// ls : https://en.wikipedia.org/wiki/.ls
ls
co.ls
org.ls

// lt : https://en.wikipedia.org/wiki/.lt
lt
// gov.lt : http://www.gov.lt/index_en.php
gov.lt

// lu : http://www.dns.lu/en/
lu

// lv : http://www.nic.lv/DNS/En/generic.php
lv
com.lv
edu.lv
gov.lv
org.lv
mil.lv
id.lv
net.lv
asn.lv
conf.lv

// ly : http://www.nic.ly/regulations.php
ly
com.ly
net.ly
gov.ly
plc.ly
edu.ly
sch.ly
med.ly
org.ly
id.ly

// ma : https://en.wikipedia.org/wiki/.ma
// http://www.anrt.ma/fr/admin/download/upload/file_fr782.pdf
ma
co.ma
net.ma
gov.ma
org.ma
ac.ma
press.ma

// mc : http://www.nic.mc/
mc
tm.mc
asso.mc

// md : https://en.wikipedia.org/wiki/.md
md

// me : https://en.wikipedia.org/wiki/.me
me
co.me
net.me
org.me
edu.me
ac.me
gov.me
its.me
priv.me

// mg : http://nic.mg/nicmg/?page_id=39
mg
org.mg
nom.mg
gov.mg
prd.mg
tm.mg
edu.mg
mil.mg
com.mg
co.mg

// mh : https://en.wikipedia.org/wiki/.mh
mh

// mil : https://en.wikipedia.org/wiki/.mil
mil

// mk : https://en.wikipedia.org/wiki/.mk
// see also: http://dns.marnet.net.mk/postapka.php
mk
com.mk
org.mk
net.mk
edu.mk
gov.mk
inf.mk
name.mk

// ml : http://www.gobin.info/domainname/ml-template.doc
// see also: https://en.wikipedia.org/wiki/.ml
ml
com.ml
edu.ml
gouv.ml
gov.ml
net.ml
org.ml
presse.ml

// mm : https://en.wikipedia.org/wiki/.mm
*.mm

// mn : https://en.wikipedia.org/wiki/.mn
mn
gov.mn
edu.mn
org.mn

// mo : http://www.monic.net.mo/
mo
com.mo
net.mo
org.mo
edu.mo
gov.mo

// mobi : https://en.wikipedia.org/wiki/.mobi
mobi

// mp : http://www.dot.mp/
// Confirmed by registry <dcamacho@saipan.com> 2008-06-17
mp

// mq : https://en.wikipedia.org/wiki/.mq
mq

// mr : https://en.wikipedia.org/wiki/.mr
mr
gov.mr

// ms : http://www.nic.ms/pdf/MS_Domain_Name_Rules.pdf
ms
com.ms
edu.ms
gov.ms
net.ms
org.ms

// mt : https://www.nic.org.mt/go/policy
// Submitted by registry <help@nic.org.mt>
mt
com.mt
edu.mt
net.mt
org.mt

// mu : https://en.wikipedia.org/wiki/.mu
mu
com.mu
net.mu
org.mu
gov.mu
ac.mu
co.mu
or.mu

// museum : http://about.museum/naming/
// http://index.museum/
museum
academy.museum
agriculture.museum
air.museum
airguard.museum
alabama.museum
alaska.museum
amber.museum
ambulance.museum
american.museum
americana.museum
americanantiques.museum
americanart.museum
amsterdam.museum
and.museum
annefrank.museum
anthro.museum
anthropology.museum
antiques.museum
aquarium.museum
arboretum.museum
archaeological.museum
archaeology.museum
architecture.museum
art.museum
artanddesign.museum
artcenter.museum
artdeco.museum
arteducation.museum
artgallery.museum
arts.museum
artsandcrafts.museum
asmatart.museum
assassination.museum
assisi.museum
association.museum
astronomy.museum
atlanta.museum
austin.museum
australia.museum
automotive.museum
aviation.museum
axis.museum
badajoz.museum
baghdad.museum
bahn.museum
bale.museum
baltimore.museum
barcelona.museum
baseball.museum
basel.museum
baths.museum
bauern.museum
beauxarts.museum
beeldengeluid.museum
bellevue.museum
bergbau.museum
berkeley.museum
berlin.museum
bern.museum
bible.museum
bilbao.museum
bill.museum
birdart.museum
birthplace.museum
bonn.museum
boston.museum
botanical.museum
botanicalgarden.museum
botanicgarden.museum
botany.museum
brandywinevalley.museum
brasil.museum
bristol.museum
british.museum
britishcolumbia.museum
broadcast.museum
brunel.museum
brussel.museum
brussels.museum
bruxelles.museum
building.museum
burghof.museum
bus.museum
bushey.museum
cadaques.museum
california.museum
cambridge.museum
can.museum
canada.museum
capebreton.museum
carrier.museum
cartoonart.museum
casadelamoneda.museum
castle.museum
castres.museum
celtic.museum
center.museum
chattanooga.museum
cheltenham.museum
chesapeakebay.museum
chicago.museum
children.museum
childrens.museum
childrensgarden.museum
chiropractic.museum
chocolate.museum
christiansburg.museum
cincinnati.museum
cinema.museum
circus.museum
civilisation.museum
civilization.museum
civilwar.museum
clinton.museum
clock.museum
coal.museum
coastaldefence.museum
cody.museum
coldwar.museum
collection.museum
colonialwilliamsburg.museum
coloradoplateau.museum
columbia.museum
columbus.museum
communication.museum
communications.museum
community.museum
computer.museum
computerhistory.museum
comunicações.museum
contemporary.museum
contemporaryart.museum
convent.museum
copenhagen.museum
corporation.museum
correios-e-telecomunicações.museum
corvette.museum
costume.museum
countryestate.museum
county.museum
crafts.museum
cranbrook.museum
creation.museum
cultural.museum
culturalcenter.museum
culture.museum
cyber.museum
cymru.museum
dali.museum
dallas.museum
database.museum
ddr.museum
decorativearts.museum
delaware.museum
delmenhorst.museum
denmark.museum
depot.museum
design.museum
detroit.museum
dinosaur.museum
discovery.museum
dolls.museum
donostia.museum
durham.museum
eastafrica.museum
eastcoast.museum
education.museum
educational.museum
egyptian.museum
eisenbahn.museum
elburg.museum
elvendrell.museum
embroidery.museum
encyclopedic.museum
england.museum
entomology.museum
environment.museum
environmentalconservation.museum
epilepsy.museum
essex.museum
estate.museum
ethnology.museum
exeter.museum
exhibition.museum
family.museum
farm.museum
farmequipment.museum
farmers.museum
farmstead.museum
field.museum
figueres.museum
filatelia.museum
film.museum
fineart.museum
finearts.museum
finland.museum
flanders.museum
florida.museum
force.museum
fortmissoula.museum
fortworth.museum
foundation.museum
francaise.museum
frankfurt.museum
franziskaner.museum
freemasonry.museum
freiburg.museum
fribourg.museum
frog.museum
fundacio.museum
furniture.museum
gallery.museum
garden.museum
gateway.museum
geelvinck.museum
gemological.museum
geology.museum
georgia.museum
giessen.museum
glas.museum
glass.museum
gorge.museum
grandrapids.museum
graz.museum
guernsey.museum
halloffame.museum
hamburg.museum
handson.museum
harvestcelebration.museum
hawaii.museum
health.museum
heimatunduhren.museum
hellas.museum
helsinki.museum
hembygdsforbund.museum
heritage.museum
histoire.museum
historical.museum
historicalsociety.museum
historichouses.museum
historisch.museum
historisches.museum
history.museum
historyofscience.museum
horology.museum
house.museum
humanities.museum
illustration.museum
imageandsound.museum
indian.museum
indiana.museum
indianapolis.museum
indianmarket.museum
intelligence.museum
interactive.museum
iraq.museum
iron.museum
isleofman.museum
jamison.museum
jefferson.museum
jerusalem.museum
jewelry.museum
jewish.museum
jewishart.museum
jfk.museum
journalism.museum
judaica.museum
judygarland.museum
juedisches.museum
juif.museum
karate.museum
karikatur.museum
kids.museum
koebenhavn.museum
koeln.museum
kunst.museum
kunstsammlung.museum
kunstunddesign.museum
labor.museum
labour.museum
lajolla.museum
lancashire.museum
landes.museum
lans.museum
läns.museum
larsson.museum
lewismiller.museum
lincoln.museum
linz.museum
living.museum
livinghistory.museum
localhistory.museum
london.museum
losangeles.museum
louvre.museum
loyalist.museum
lucerne.museum
luxembourg.museum
luzern.museum
mad.museum
madrid.museum
mallorca.museum
manchester.museum
mansion.museum
mansions.museum
manx.museum
marburg.museum
maritime.museum
maritimo.museum
maryland.museum
marylhurst.museum
media.museum
medical.museum
medizinhistorisches.museum
meeres.museum
memorial.museum
mesaverde.museum
michigan.museum
midatlantic.museum
military.museum
mill.museum
miners.museum
mining.museum
minnesota.museum
missile.museum
missoula.museum
modern.museum
moma.museum
money.museum
monmouth.museum
monticello.museum
montreal.museum
moscow.museum
motorcycle.museum
muenchen.museum
muenster.museum
mulhouse.museum
muncie.museum
museet.museum
museumcenter.museum
museumvereniging.museum
music.museum
national.museum
nationalfirearms.museum
nationalheritage.museum
nativeamerican.museum
naturalhistory.museum
naturalhistorymuseum.museum
naturalsciences.museum
nature.museum
naturhistorisches.museum
natuurwetenschappen.museum
naumburg.museum
naval.museum
nebraska.museum
neues.museum
newhampshire.museum
newjersey.museum
newmexico.museum
newport.museum
newspaper.museum
newyork.museum
niepce.museum
norfolk.museum
north.museum
nrw.museum
nuernberg.museum
nuremberg.museum
nyc.museum
nyny.museum
oceanographic.museum
oceanographique.museum
omaha.museum
online.museum
ontario.museum
openair.museum
oregon.museum
oregontrail.museum
otago.museum
oxford.museum
pacific.museum
paderborn.museum
palace.museum
paleo.museum
palmsprings.museum
panama.museum
paris.museum
pasadena.museum
pharmacy.museum
philadelphia.museum
philadelphiaarea.museum
philately.museum
phoenix.museum
photography.museum
pilots.museum
pittsburgh.museum
planetarium.museum
plantation.museum
plants.museum
plaza.museum
portal.museum
portland.museum
portlligat.museum
posts-and-telecommunications.museum
preservation.museum
presidio.museum
press.museum
project.museum
public.museum
pubol.museum
quebec.museum
railroad.museum
railway.museum
research.museum
resistance.museum
riodejaneiro.museum
rochester.museum
rockart.museum
roma.museum
russia.museum
saintlouis.museum
salem.museum
salvadordali.museum
salzburg.museum
sandiego.museum
sanfrancisco.museum
santabarbara.museum
santacruz.museum
santafe.museum
saskatchewan.museum
satx.museum
savannahga.museum
schlesisches.museum
schoenbrunn.museum
schokoladen.museum
school.museum
schweiz.museum
science.museum
scienceandhistory.museum
scienceandindustry.museum
sciencecenter.museum
sciencecenters.museum
science-fiction.museum
sciencehistory.museum
sciences.museum
sciencesnaturelles.museum
scotland.museum
seaport.museum
settlement.museum
settlers.museum
shell.museum
sherbrooke.museum
sibenik.museum
silk.museum
ski.museum
skole.museum
society.museum
sologne.museum
soundandvision.museum
southcarolina.museum
southwest.museum
space.museum
spy.museum
square.museum
stadt.museum
stalbans.museum
starnberg.museum
state.museum
stateofdelaware.museum
station.museum
steam.museum
steiermark.museum
stjohn.museum
stockholm.museum
stpetersburg.museum
stuttgart.museum
suisse.museum
surgeonshall.museum
surrey.museum
svizzera.museum
sweden.museum
sydney.museum
tank.museum
tcm.museum
technology.museum
telekommunikation.museum
television.museum
texas.museum
textile.museum
theater.museum
time.museum
timekeeping.museum
topology.museum
torino.museum
touch.museum
town.museum
transport.museum
tree.museum
trolley.museum
trust.museum
trustee.museum
uhren.museum
ulm.museum
undersea.museum
university.museum
usa.museum
usantiques.museum
usarts.museum
uscountryestate.museum
usculture.museum
usdecorativearts.museum
usgarden.museum
ushistory.museum
ushuaia.museum
uslivinghistory.museum
utah.museum
uvic.museum
valley.museum
vantaa.museum
versailles.museum
viking.museum
village.museum
virginia.museum
virtual.museum
virtuel.museum
vlaanderen.museum
volkenkunde.museum
wales.museum
wallonie.museum
war.museum
washingtondc.museum
watchandclock.museum
watch-and-clock.museum
western.museum
westfalen.museum
whaling.museum
wildlife.museum
williamsburg.museum
windmill.museum
workshop.museum
york.museum
yorkshire.museum
yosemite.museum
youth.museum
zoological.museum
zoology.museum
ירושלים.museum
иком.museum

// mv : https://en.wikipedia.org/wiki/.mv
// "mv" included because, contra Wikipedia, google.mv exists.
mv
aero.mv
biz.mv
com.mv
coop.mv
edu.mv
gov.mv
info.mv
int.mv
mil.mv
museum.mv
name.mv
net.mv
org.mv
pro.mv

// mw : http://www.registrar.mw/
mw
ac.mw
biz.mw
co.mw
com.mw
coop.mw
edu.mw
gov.mw
int.mw
museum.mw
net.mw
org.mw

// mx : http://www.nic.mx/
// Submitted by registry <farias@nic.mx>
mx
com.mx
org.mx
gob.mx
edu.mx
net.mx

// my : http://www.mynic.net.my/
my
com.my
net.my
org.my
gov.my
edu.my
mil.my
name.my

// mz : http://www.gobin.info/domainname/mz-template.doc
*.mz
!teledata.mz

// na : http://www.na-nic.com.na/
// http://www.info.na/domain/
na
info.na
pro.na
name.na
school.na
or.na
dr.na
us.na
mx.na
ca.na
in.na
cc.na
tv.na
ws.na
mobi.na
co.na
com.na
org.na

// name : has 2nd-level tlds, but there's no list of them
name

// nc : http://www.cctld.nc/
nc
asso.nc

// ne : https://en.wikipedia.org/wiki/.ne
ne

// net : https://en.wikipedia.org/wiki/.net
net

// nf : https://en.wikipedia.org/wiki/.nf
nf
com.nf
net.nf
per.nf
rec.nf
web.nf
arts.nf
firm.nf
info.nf
other.nf
store.nf

// ng : http://www.nira.org.ng/index.php/join-us/register-ng-domain/189-nira-slds
ng
com.ng
edu.ng
gov.ng
i.ng
mil.ng
mobi.ng
name.ng
net.ng
org.ng
sch.ng

// ni : http://www.nic.ni/
com.ni
gob.ni
edu.ni
org.ni
nom.ni
net.ni
mil.ni
co.ni
biz.ni
web.ni
int.ni
ac.ni
in.ni
info.ni

// nl : https://en.wikipedia.org/wiki/.nl
//      https://www.sidn.nl/
//      ccTLD for the Netherlands
nl

// BV.nl will be a registry for dutch BV's (besloten vennootschap)
bv.nl

// no : http://www.norid.no/regelverk/index.en.html
// The Norwegian registry has declined to notify us of updates. The web pages
// referenced below are the official source of the data. There is also an
// announce mailing list:
// https://postlister.uninett.no/sympa/info/norid-diskusjon
no
// Norid generic domains : http://www.norid.no/regelverk/vedlegg-c.en.html
fhs.no
vgs.no
fylkesbibl.no
folkebibl.no
museum.no
idrett.no
priv.no
// Non-Norid generic domains : http://www.norid.no/regelverk/vedlegg-d.en.html
mil.no
stat.no
dep.no
kommune.no
herad.no
// no geographical names : http://www.norid.no/regelverk/vedlegg-b.en.html
// counties
aa.no
ah.no
bu.no
fm.no
hl.no
hm.no
jan-mayen.no
mr.no
nl.no
nt.no
of.no
ol.no
oslo.no
rl.no
sf.no
st.no
svalbard.no
tm.no
tr.no
va.no
vf.no
// primary and lower secondary schools per county
gs.aa.no
gs.ah.no
gs.bu.no
gs.fm.no
gs.hl.no
gs.hm.no
gs.jan-mayen.no
gs.mr.no
gs.nl.no
gs.nt.no
gs.of.no
gs.ol.no
gs.oslo.no
gs.rl.no
gs.sf.no
gs.st.no
gs.svalbard.no
gs.tm.no
gs.tr.no
gs.va.no
gs.vf.no
// cities
akrehamn.no
åkrehamn.no
algard.no
ålgård.no
arna.no
brumunddal.no
bryne.no
bronnoysund.no
brønnøysund.no
drobak.no
drøbak.no
egersund.no
fetsund.no
floro.no
florø.no
fredrikstad.no
hokksund.no
honefoss.no
hønefoss.no
jessheim.no
jorpeland.no
jørpeland.no
kirkenes.no
kopervik.no
krokstadelva.no
langevag.no
langevåg.no
leirvik.no
mjondalen.no
mjøndalen.no
mo-i-rana.no
mosjoen.no
mosjøen.no
nesoddtangen.no
orkanger.no
osoyro.no
osøyro.no
raholt.no
råholt.no
sandnessjoen.no
sandnessjøen.no
skedsmokorset.no
slattum.no
spjelkavik.no
stathelle.no
stavern.no
stjordalshalsen.no
stjørdalshalsen.no
tananger.no
tranby.no
vossevangen.no
// communities
afjord.no
åfjord.no
agdenes.no
al.no
ål.no
alesund.no
ålesund.no
alstahaug.no
alta.no
áltá.no
alaheadju.no
álaheadju.no
alvdal.no
amli.no
åmli.no
amot.no
åmot.no
andebu.no
andoy.no
andøy.no
andasuolo.no
ardal.no
årdal.no
aremark.no
arendal.no
ås.no
aseral.no
åseral.no
asker.no
askim.no
askvoll.no
askoy.no
askøy.no
asnes.no
åsnes.no
audnedaln.no
aukra.no
aure.no
aurland.no
aurskog-holand.no
aurskog-høland.no
austevoll.no
austrheim.no
averoy.no
averøy.no
balestrand.no
ballangen.no
balat.no
bálát.no
balsfjord.no
bahccavuotna.no
báhccavuotna.no
bamble.no
bardu.no
beardu.no
beiarn.no
bajddar.no
bájddar.no
baidar.no
báidár.no
berg.no
bergen.no
berlevag.no
berlevåg.no
bearalvahki.no
bearalváhki.no
bindal.no
birkenes.no
bjarkoy.no
bjarkøy.no
bjerkreim.no
bjugn.no
bodo.no
bodø.no
badaddja.no
bådåddjå.no
budejju.no
bokn.no
bremanger.no
bronnoy.no
brønnøy.no
bygland.no
bykle.no
barum.no
bærum.no
bo.telemark.no
bø.telemark.no
bo.nordland.no
bø.nordland.no
bievat.no
bievát.no
bomlo.no
bømlo.no
batsfjord.no
båtsfjord.no
bahcavuotna.no
báhcavuotna.no
dovre.no
drammen.no
drangedal.no
dyroy.no
dyrøy.no
donna.no
dønna.no
eid.no
eidfjord.no
eidsberg.no
eidskog.no
eidsvoll.no
eigersund.no
elverum.no
enebakk.no
engerdal.no
etne.no
etnedal.no
evenes.no
evenassi.no
evenášši.no
evje-og-hornnes.no
farsund.no
fauske.no
fuossko.no
fuoisku.no
fedje.no
fet.no
finnoy.no
finnøy.no
fitjar.no
fjaler.no
fjell.no
flakstad.no
flatanger.no
flekkefjord.no
flesberg.no
flora.no
fla.no
flå.no
folldal.no
forsand.no
fosnes.no
frei.no
frogn.no
froland.no
frosta.no
frana.no
fræna.no
froya.no
frøya.no
fusa.no
fyresdal.no
forde.no
førde.no
gamvik.no
gangaviika.no
gáŋgaviika.no
gaular.no
gausdal.no
gildeskal.no
gildeskål.no
giske.no
gjemnes.no
gjerdrum.no
gjerstad.no
gjesdal.no
gjovik.no
gjøvik.no
gloppen.no
gol.no
gran.no
grane.no
granvin.no
gratangen.no
grimstad.no
grong.no
kraanghke.no
kråanghke.no
grue.no
gulen.no
hadsel.no
halden.no
halsa.no
hamar.no
hamaroy.no
habmer.no
hábmer.no
hapmir.no
hápmir.no
hammerfest.no
hammarfeasta.no
hámmárfeasta.no
haram.no
hareid.no
harstad.no
hasvik.no
aknoluokta.no
ákŋoluokta.no
hattfjelldal.no
aarborte.no
haugesund.no
hemne.no
hemnes.no
hemsedal.no
heroy.more-og-romsdal.no
herøy.møre-og-romsdal.no
heroy.nordland.no
herøy.nordland.no
hitra.no
hjartdal.no
hjelmeland.no
hobol.no
hobøl.no
hof.no
hol.no
hole.no
holmestrand.no
holtalen.no
holtålen.no
hornindal.no
horten.no
hurdal.no
hurum.no
hvaler.no
hyllestad.no
hagebostad.no
hægebostad.no
hoyanger.no
høyanger.no
hoylandet.no
høylandet.no
ha.no
hå.no
ibestad.no
inderoy.no
inderøy.no
iveland.no
jevnaker.no
jondal.no
jolster.no
jølster.no
karasjok.no
karasjohka.no
kárášjohka.no
karlsoy.no
galsa.no
gálsá.no
karmoy.no
karmøy.no
kautokeino.no
guovdageaidnu.no
klepp.no
klabu.no
klæbu.no
kongsberg.no
kongsvinger.no
kragero.no
kragerø.no
kristiansand.no
kristiansund.no
krodsherad.no
krødsherad.no
kvalsund.no
rahkkeravju.no
ráhkkerávju.no
kvam.no
kvinesdal.no
kvinnherad.no
kviteseid.no
kvitsoy.no
kvitsøy.no
kvafjord.no
kvæfjord.no
giehtavuoatna.no
kvanangen.no
kvænangen.no
navuotna.no
návuotna.no
kafjord.no
kåfjord.no
gaivuotna.no
gáivuotna.no
larvik.no
lavangen.no
lavagis.no
loabat.no
loabát.no
lebesby.no
davvesiida.no
leikanger.no
leirfjord.no
leka.no
leksvik.no
lenvik.no
leangaviika.no
leaŋgaviika.no
lesja.no
levanger.no
lier.no
lierne.no
lillehammer.no
lillesand.no
lindesnes.no
lindas.no
lindås.no
lom.no
loppa.no
lahppi.no
láhppi.no
lund.no
lunner.no
luroy.no
lurøy.no
luster.no
lyngdal.no
lyngen.no
ivgu.no
lardal.no
lerdal.no
lærdal.no
lodingen.no
lødingen.no
lorenskog.no
lørenskog.no
loten.no
løten.no
malvik.no
masoy.no
måsøy.no
muosat.no
muosát.no
mandal.no
marker.no
marnardal.no
masfjorden.no
meland.no
meldal.no
melhus.no
meloy.no
meløy.no
meraker.no
meråker.no
moareke.no
moåreke.no
midsund.no
midtre-gauldal.no
modalen.no
modum.no
molde.no
moskenes.no
moss.no
mosvik.no
malselv.no
målselv.no
malatvuopmi.no
málatvuopmi.no
namdalseid.no
aejrie.no
namsos.no
namsskogan.no
naamesjevuemie.no
nååmesjevuemie.no
laakesvuemie.no
nannestad.no
narvik.no
narviika.no
naustdal.no
nedre-eiker.no
nes.akershus.no
nes.buskerud.no
nesna.no
nesodden.no
nesseby.no
unjarga.no
unjárga.no
nesset.no
nissedal.no
nittedal.no
nord-aurdal.no
nord-fron.no
nord-odal.no
norddal.no
nordkapp.no
davvenjarga.no
davvenjárga.no
nordre-land.no
nordreisa.no
raisa.no
ráisa.no
nore-og-uvdal.no
notodden.no
naroy.no
nærøy.no
notteroy.no
nøtterøy.no
odda.no
oksnes.no
øksnes.no
oppdal.no
oppegard.no
oppegård.no
orkdal.no
orland.no
ørland.no
orskog.no
ørskog.no
orsta.no
ørsta.no
os.hedmark.no
os.hordaland.no
osen.no
osteroy.no
osterøy.no
ostre-toten.no
østre-toten.no
overhalla.no
ovre-eiker.no
øvre-eiker.no
oyer.no
øyer.no
oygarden.no
øygarden.no
oystre-slidre.no
øystre-slidre.no
porsanger.no
porsangu.no
porsáŋgu.no
porsgrunn.no
radoy.no
radøy.no
rakkestad.no
rana.no
ruovat.no
randaberg.no
rauma.no
rendalen.no
rennebu.no
rennesoy.no
rennesøy.no
rindal.no
ringebu.no
ringerike.no
ringsaker.no
rissa.no
risor.no
risør.no
roan.no
rollag.no
rygge.no
ralingen.no
rælingen.no
rodoy.no
rødøy.no
romskog.no
rømskog.no
roros.no
røros.no
rost.no
røst.no
royken.no
røyken.no
royrvik.no
røyrvik.no
rade.no
råde.no
salangen.no
siellak.no
saltdal.no
salat.no
sálát.no
sálat.no
samnanger.no
sande.more-og-romsdal.no
sande.møre-og-romsdal.no
sande.vestfold.no
sandefjord.no
sandnes.no
sandoy.no
sandøy.no
sarpsborg.no
sauda.no
sauherad.no
sel.no
selbu.no
selje.no
seljord.no
sigdal.no
siljan.no
sirdal.no
skaun.no
skedsmo.no
ski.no
skien.no
skiptvet.no
skjervoy.no
skjervøy.no
skierva.no
skiervá.no
skjak.no
skjåk.no
skodje.no
skanland.no
skånland.no
skanit.no
skánit.no
smola.no
smøla.no
snillfjord.no
snasa.no
snåsa.no
snoasa.no
snaase.no
snåase.no
sogndal.no
sokndal.no
sola.no
solund.no
songdalen.no
sortland.no
spydeberg.no
stange.no
stavanger.no
steigen.no
steinkjer.no
stjordal.no
stjørdal.no
stokke.no
stor-elvdal.no
stord.no
stordal.no
storfjord.no
omasvuotna.no
strand.no
stranda.no
stryn.no
sula.no
suldal.no
sund.no
sunndal.no
surnadal.no
sveio.no
svelvik.no
sykkylven.no
sogne.no
søgne.no
somna.no
sømna.no
sondre-land.no
søndre-land.no
sor-aurdal.no
sør-aurdal.no
sor-fron.no
sør-fron.no
sor-odal.no
sør-odal.no
sor-varanger.no
sør-varanger.no
matta-varjjat.no
mátta-várjjat.no
sorfold.no
sørfold.no
sorreisa.no
sørreisa.no
sorum.no
sørum.no
tana.no
deatnu.no
time.no
tingvoll.no
tinn.no
tjeldsund.no
dielddanuorri.no
tjome.no
tjøme.no
tokke.no
tolga.no
torsken.no
tranoy.no
tranøy.no
tromso.no
tromsø.no
tromsa.no
romsa.no
trondheim.no
troandin.no
trysil.no
trana.no
træna.no
trogstad.no
trøgstad.no
tvedestrand.no
tydal.no
tynset.no
tysfjord.no
divtasvuodna.no
divttasvuotna.no
tysnes.no
tysvar.no
tysvær.no
tonsberg.no
tønsberg.no
ullensaker.no
ullensvang.no
ulvik.no
utsira.no
vadso.no
vadsø.no
cahcesuolo.no
čáhcesuolo.no
vaksdal.no
valle.no
vang.no
vanylven.no
vardo.no
vardø.no
varggat.no
várggát.no
vefsn.no
vaapste.no
vega.no
vegarshei.no
vegårshei.no
vennesla.no
verdal.no
verran.no
vestby.no
vestnes.no
vestre-slidre.no
vestre-toten.no
vestvagoy.no
vestvågøy.no
vevelstad.no
vik.no
vikna.no
vindafjord.no
volda.no
voss.no
varoy.no
værøy.no
vagan.no
vågan.no
voagat.no
vagsoy.no
vågsøy.no
vaga.no
vågå.no
valer.ostfold.no
våler.østfold.no
valer.hedmark.no
våler.hedmark.no

// np : http://www.mos.com.np/register.html
*.np

// nr : http://cenpac.net.nr/dns/index.html
// Submitted by registry <technician@cenpac.net.nr>
nr
biz.nr
info.nr
gov.nr
edu.nr
org.nr
net.nr
com.nr

// nu : https://en.wikipedia.org/wiki/.nu
nu

// nz : https://en.wikipedia.org/wiki/.nz
// Submitted by registry <jay@nzrs.net.nz>
nz
ac.nz
co.nz
cri.nz
geek.nz
gen.nz
govt.nz
health.nz
iwi.nz
kiwi.nz
maori.nz
mil.nz
māori.nz
net.nz
org.nz
parliament.nz
school.nz

// om : https://en.wikipedia.org/wiki/.om
om
co.om
com.om
edu.om
gov.om
med.om
museum.om
net.om
org.om
pro.om

// org : https://en.wikipedia.org/wiki/.org
org

// pa : http://www.nic.pa/
// Some additional second level "domains" resolve directly as hostnames, such as
// pannet.pa, so we add a rule for "pa".
pa
ac.pa
gob.pa
com.pa
org.pa
sld.pa
edu.pa
net.pa
ing.pa
abo.pa
med.pa
nom.pa

// pe : https://www.nic.pe/InformeFinalComision.pdf
pe
edu.pe
gob.pe
nom.pe
mil.pe
org.pe
com.pe
net.pe

// pf : http://www.gobin.info/domainname/formulaire-pf.pdf
pf
com.pf
org.pf
edu.pf

// pg : https://en.wikipedia.org/wiki/.pg
*.pg

// ph : http://www.domains.ph/FAQ2.asp
// Submitted by registry <jed@email.com.ph>
ph
com.ph
net.ph
org.ph
gov.ph
edu.ph
ngo.ph
mil.ph
i.ph

// pk : http://pk5.pknic.net.pk/pk5/msgNamepk.PK
pk
com.pk
net.pk
edu.pk
org.pk
fam.pk
biz.pk
web.pk
gov.pk
gob.pk
gok.pk
gon.pk
gop.pk
gos.pk
info.pk

// pl http://www.dns.pl/english/index.html
// Submitted by registry
pl
com.pl
net.pl
org.pl
// pl functional domains (http://www.dns.pl/english/index.html)
aid.pl
agro.pl
atm.pl
auto.pl
biz.pl
edu.pl
gmina.pl
gsm.pl
info.pl
mail.pl
miasta.pl
media.pl
mil.pl
nieruchomosci.pl
nom.pl
pc.pl
powiat.pl
priv.pl
realestate.pl
rel.pl
sex.pl
shop.pl
sklep.pl
sos.pl
szkola.pl
targi.pl
tm.pl
tourism.pl
travel.pl
turystyka.pl
// Government domains
gov.pl
ap.gov.pl
ic.gov.pl
is.gov.pl
us.gov.pl
kmpsp.gov.pl
kppsp.gov.pl
kwpsp.gov.pl
psp.gov.pl
wskr.gov.pl
kwp.gov.pl
mw.gov.pl
ug.gov.pl
um.gov.pl
umig.gov.pl
ugim.gov.pl
upow.gov.pl
uw.gov.pl
starostwo.gov.pl
pa.gov.pl
po.gov.pl
psse.gov.pl
pup.gov.pl
rzgw.gov.pl
sa.gov.pl
so.gov.pl
sr.gov.pl
wsa.gov.pl
sko.gov.pl
uzs.gov.pl
wiih.gov.pl
winb.gov.pl
pinb.gov.pl
wios.gov.pl
witd.gov.pl
wzmiuw.gov.pl
piw.gov.pl
wiw.gov.pl
griw.gov.pl
wif.gov.pl
oum.gov.pl
sdn.gov.pl
zp.gov.pl
uppo.gov.pl
mup.gov.pl
wuoz.gov.pl
konsulat.gov.pl
oirm.gov.pl
// pl regional domains (http://www.dns.pl/english/index.html)
augustow.pl
babia-gora.pl
bedzin.pl
beskidy.pl
bialowieza.pl
bialystok.pl
bielawa.pl
bieszczady.pl
boleslawiec.pl
bydgoszcz.pl
bytom.pl
cieszyn.pl
czeladz.pl
czest.pl
dlugoleka.pl
elblag.pl
elk.pl
glogow.pl
gniezno.pl
gorlice.pl
grajewo.pl
ilawa.pl
jaworzno.pl
jelenia-gora.pl
jgora.pl
kalisz.pl
kazimierz-dolny.pl
karpacz.pl
kartuzy.pl
kaszuby.pl
katowice.pl
kepno.pl
ketrzyn.pl
klodzko.pl
kobierzyce.pl
kolobrzeg.pl
konin.pl
konskowola.pl
kutno.pl
lapy.pl
lebork.pl
legnica.pl
lezajsk.pl
limanowa.pl
lomza.pl
lowicz.pl
lubin.pl
lukow.pl
malbork.pl
malopolska.pl
mazowsze.pl
mazury.pl
mielec.pl
mielno.pl
mragowo.pl
naklo.pl
nowaruda.pl
nysa.pl
olawa.pl
olecko.pl
olkusz.pl
olsztyn.pl
opoczno.pl
opole.pl
ostroda.pl
ostroleka.pl
ostrowiec.pl
ostrowwlkp.pl
pila.pl
pisz.pl
podhale.pl
podlasie.pl
polkowice.pl
pomorze.pl
pomorskie.pl
prochowice.pl
pruszkow.pl
przeworsk.pl
pulawy.pl
radom.pl
rawa-maz.pl
rybnik.pl
rzeszow.pl
sanok.pl
sejny.pl
slask.pl
slupsk.pl
sosnowiec.pl
stalowa-wola.pl
skoczow.pl
starachowice.pl
stargard.pl
suwalki.pl
swidnica.pl
swiebodzin.pl
swinoujscie.pl
szczecin.pl
szczytno.pl
tarnobrzeg.pl
tgory.pl
turek.pl
tychy.pl
ustka.pl
walbrzych.pl
warmia.pl
warszawa.pl
waw.pl
wegrow.pl
wielun.pl
wlocl.pl
wloclawek.pl
wodzislaw.pl
wolomin.pl
wroclaw.pl
zachpomor.pl
zagan.pl
zarow.pl
zgora.pl
zgorzelec.pl

// pm : http://www.afnic.fr/medias/documents/AFNIC-naming-policy2012.pdf
pm

// pn : http://www.government.pn/PnRegistry/policies.htm
pn
gov.pn
co.pn
org.pn
edu.pn
net.pn

// post : https://en.wikipedia.org/wiki/.post
post

// pr : http://www.nic.pr/index.asp?f=1
pr
com.pr
net.pr
org.pr
gov.pr
edu.pr
isla.pr
pro.pr
biz.pr
info.pr
name.pr
// these aren't mentioned on nic.pr, but on https://en.wikipedia.org/wiki/.pr
est.pr
prof.pr
ac.pr

// pro : http://registry.pro/get-pro
pro
aaa.pro
aca.pro
acct.pro
avocat.pro
bar.pro
cpa.pro
eng.pro
jur.pro
law.pro
med.pro
recht.pro

// ps : https://en.wikipedia.org/wiki/.ps
// http://www.nic.ps/registration/policy.html#reg
ps
edu.ps
gov.ps
sec.ps
plo.ps
com.ps
org.ps
net.ps

// pt : http://online.dns.pt/dns/start_dns
pt
net.pt
gov.pt
org.pt
edu.pt
int.pt
publ.pt
com.pt
nome.pt

// pw : https://en.wikipedia.org/wiki/.pw
pw
co.pw
ne.pw
or.pw
ed.pw
go.pw
belau.pw

// py : http://www.nic.py/pautas.html#seccion_9
// Submitted by registry
py
com.py
coop.py
edu.py
gov.py
mil.py
net.py
org.py

// qa : http://domains.qa/en/
qa
com.qa
edu.qa
gov.qa
mil.qa
name.qa
net.qa
org.qa
sch.qa

// re : http://www.afnic.re/obtenir/chartes/nommage-re/annexe-descriptifs
re
asso.re
com.re
nom.re

// ro : http://www.rotld.ro/
ro
arts.ro
com.ro
firm.ro
info.ro
nom.ro
nt.ro
org.ro
rec.ro
store.ro
tm.ro
www.ro

// rs : https://www.rnids.rs/en/domains/national-domains
rs
ac.rs
co.rs
edu.rs
gov.rs
in.rs
org.rs

// ru : http://www.cctld.ru/ru/docs/aktiv_8.php
// Industry domains
ru
ac.ru
com.ru
edu.ru
int.ru
net.ru
org.ru
pp.ru
// Geographical domains
adygeya.ru
altai.ru
amur.ru
arkhangelsk.ru
astrakhan.ru
bashkiria.ru
belgorod.ru
bir.ru
bryansk.ru
buryatia.ru
cbg.ru
chel.ru
chelyabinsk.ru
chita.ru
chukotka.ru
chuvashia.ru
dagestan.ru
dudinka.ru
e-burg.ru
grozny.ru
irkutsk.ru
ivanovo.ru
izhevsk.ru
jar.ru
joshkar-ola.ru
kalmykia.ru
kaluga.ru
kamchatka.ru
karelia.ru
kazan.ru
kchr.ru
kemerovo.ru
khabarovsk.ru
khakassia.ru
khv.ru
kirov.ru
koenig.ru
komi.ru
kostroma.ru
krasnoyarsk.ru
kuban.ru
kurgan.ru
kursk.ru
lipetsk.ru
magadan.ru
mari.ru
mari-el.ru
marine.ru
mordovia.ru
// mosreg.ru  Bug 1090800 - removed at request of Aleksey Konstantinov <konstantinovav@mosreg.ru>
msk.ru
murmansk.ru
nalchik.ru
nnov.ru
nov.ru
novosibirsk.ru
nsk.ru
omsk.ru
orenburg.ru
oryol.ru
palana.ru
penza.ru
perm.ru
ptz.ru
rnd.ru
ryazan.ru
sakhalin.ru
samara.ru
saratov.ru
simbirsk.ru
smolensk.ru
spb.ru
stavropol.ru
stv.ru
surgut.ru
tambov.ru
tatarstan.ru
tom.ru
tomsk.ru
tsaritsyn.ru
tsk.ru
tula.ru
tuva.ru
tver.ru
tyumen.ru
udm.ru
udmurtia.ru
ulan-ude.ru
vladikavkaz.ru
vladimir.ru
vladivostok.ru
volgograd.ru
vologda.ru
voronezh.ru
vrn.ru
vyatka.ru
yakutia.ru
yamal.ru
yaroslavl.ru
yekaterinburg.ru
yuzhno-sakhalinsk.ru
// More geographical domains
amursk.ru
baikal.ru
cmw.ru
fareast.ru
jamal.ru
kms.ru
k-uralsk.ru
kustanai.ru
kuzbass.ru
mytis.ru
nakhodka.ru
nkz.ru
norilsk.ru
oskol.ru
pyatigorsk.ru
rubtsovsk.ru
snz.ru
syzran.ru
vdonsk.ru
zgrad.ru
// State domains
gov.ru
mil.ru
// Technical domains
test.ru

// rw : http://www.nic.rw/cgi-bin/policy.pl
rw
gov.rw
net.rw
edu.rw
ac.rw
com.rw
co.rw
int.rw
mil.rw
gouv.rw

// sa : http://www.nic.net.sa/
sa
com.sa
net.sa
org.sa
gov.sa
med.sa
pub.sa
edu.sa
sch.sa

// sb : http://www.sbnic.net.sb/
// Submitted by registry <lee.humphries@telekom.com.sb>
sb
com.sb
edu.sb
gov.sb
net.sb
org.sb

// sc : http://www.nic.sc/
sc
com.sc
gov.sc
net.sc
org.sc
edu.sc

// sd : http://www.isoc.sd/sudanic.isoc.sd/billing_pricing.htm
// Submitted by registry <admin@isoc.sd>
sd
com.sd
net.sd
org.sd
edu.sd
med.sd
tv.sd
gov.sd
info.sd

// se : https://en.wikipedia.org/wiki/.se
// Submitted by registry <patrik.wallstrom@iis.se>
se
a.se
ac.se
b.se
bd.se
brand.se
c.se
d.se
e.se
f.se
fh.se
fhsk.se
fhv.se
g.se
h.se
i.se
k.se
komforb.se
kommunalforbund.se
komvux.se
l.se
lanbib.se
m.se
n.se
naturbruksgymn.se
o.se
org.se
p.se
parti.se
pp.se
press.se
r.se
s.se
t.se
tm.se
u.se
w.se
x.se
y.se
z.se

// sg : http://www.nic.net.sg/page/registration-policies-procedures-and-guidelines
sg
com.sg
net.sg
org.sg
gov.sg
edu.sg
per.sg

// sh : http://www.nic.sh/registrar.html
sh
com.sh
net.sh
gov.sh
org.sh
mil.sh

// si : https://en.wikipedia.org/wiki/.si
si

// sj : No registrations at this time.
// Submitted by registry <jarle@uninett.no>
sj

// sk : https://en.wikipedia.org/wiki/.sk
// list of 2nd level domains ?
sk

// sl : http://www.nic.sl
// Submitted by registry <adam@neoip.com>
sl
com.sl
net.sl
edu.sl
gov.sl
org.sl

// sm : https://en.wikipedia.org/wiki/.sm
sm

// sn : https://en.wikipedia.org/wiki/.sn
sn
art.sn
com.sn
edu.sn
gouv.sn
org.sn
perso.sn
univ.sn

// so : http://www.soregistry.com/
so
com.so
net.so
org.so

// sr : https://en.wikipedia.org/wiki/.sr
sr

// st : http://www.nic.st/html/policyrules/
st
co.st
com.st
consulado.st
edu.st
embaixada.st
gov.st
mil.st
net.st
org.st
principe.st
saotome.st
store.st

// su : https://en.wikipedia.org/wiki/.su
su
adygeya.su
arkhangelsk.su
balashov.su
bashkiria.su
bryansk.su
dagestan.su
grozny.su
ivanovo.su
kalmykia.su
kaluga.su
karelia.su
khakassia.su
krasnodar.su
kurgan.su
lenug.su
mordovia.su
msk.su
murmansk.su
nalchik.su
nov.su
obninsk.su
penza.su
pokrovsk.su
sochi.su
spb.su
togliatti.su
troitsk.su
tula.su
tuva.su
vladikavkaz.su
vladimir.su
vologda.su

// sv : http://www.svnet.org.sv/niveldos.pdf
sv
com.sv
edu.sv
gob.sv
org.sv
red.sv

// sx : https://en.wikipedia.org/wiki/.sx
// Submitted by registry <jcvignes@openregistry.com>
sx
gov.sx

// sy : https://en.wikipedia.org/wiki/.sy
// see also: http://www.gobin.info/domainname/sy.doc
sy
edu.sy
gov.sy
net.sy
mil.sy
com.sy
org.sy

// sz : https://en.wikipedia.org/wiki/.sz
// http://www.sispa.org.sz/
sz
co.sz
ac.sz
org.sz

// tc : https://en.wikipedia.org/wiki/.tc
tc

// td : https://en.wikipedia.org/wiki/.td
td

// tel: https://en.wikipedia.org/wiki/.tel
// http://www.telnic.org/
tel

// tf : https://en.wikipedia.org/wiki/.tf
tf

// tg : https://en.wikipedia.org/wiki/.tg
// http://www.nic.tg/
tg

// th : https://en.wikipedia.org/wiki/.th
// Submitted by registry <krit@thains.co.th>
th
ac.th
co.th
go.th
in.th
mi.th
net.th
or.th

// tj : http://www.nic.tj/policy.html
tj
ac.tj
biz.tj
co.tj
com.tj
edu.tj
go.tj
gov.tj
int.tj
mil.tj
name.tj
net.tj
nic.tj
org.tj
test.tj
web.tj

// tk : https://en.wikipedia.org/wiki/.tk
tk

// tl : https://en.wikipedia.org/wiki/.tl
tl
gov.tl

// tm : http://www.nic.tm/local.html
tm
com.tm
co.tm
org.tm
net.tm
nom.tm
gov.tm
mil.tm
edu.tm

// tn : https://en.wikipedia.org/wiki/.tn
// http://whois.ati.tn/
tn
com.tn
ens.tn
fin.tn
gov.tn
ind.tn
intl.tn
nat.tn
net.tn
org.tn
info.tn
perso.tn
tourism.tn
edunet.tn
rnrt.tn
rns.tn
rnu.tn
mincom.tn
agrinet.tn
defense.tn
turen.tn

// to : https://en.wikipedia.org/wiki/.to
// Submitted by registry <egullich@colo.to>
to
com.to
gov.to
net.to
org.to
edu.to
mil.to

// subTLDs: https://www.nic.tr/forms/eng/policies.pdf
//     and: https://www.nic.tr/forms/politikalar.pdf
// Submitted by <mehmetgurevin@gmail.com>
tr
com.tr
info.tr
biz.tr
net.tr
org.tr
web.tr
gen.tr
tv.tr
av.tr
dr.tr
bbs.tr
name.tr
tel.tr
gov.tr
bel.tr
pol.tr
mil.tr
k12.tr
edu.tr
kep.tr

// Used by Northern Cyprus
nc.tr

// Used by government agencies of Northern Cyprus
gov.nc.tr

// travel : https://en.wikipedia.org/wiki/.travel
travel

// tt : http://www.nic.tt/
tt
co.tt
com.tt
org.tt
net.tt
biz.tt
info.tt
pro.tt
int.tt
coop.tt
jobs.tt
mobi.tt
travel.tt
museum.tt
aero.tt
name.tt
gov.tt
edu.tt

// tv : https://en.wikipedia.org/wiki/.tv
// Not listing any 2LDs as reserved since none seem to exist in practice,
// Wikipedia notwithstanding.
tv

// tw : https://en.wikipedia.org/wiki/.tw
tw
edu.tw
gov.tw
mil.tw
com.tw
net.tw
org.tw
idv.tw
game.tw
ebiz.tw
club.tw
網路.tw
組織.tw
商業.tw

// tz : http://www.tznic.or.tz/index.php/domains
// Submitted by registry <manager@tznic.or.tz>
tz
ac.tz
co.tz
go.tz
hotel.tz
info.tz
me.tz
mil.tz
mobi.tz
ne.tz
or.tz
sc.tz
tv.tz

// ua : https://hostmaster.ua/policy/?ua
// Submitted by registry <dk@cctld.ua>
ua
// ua 2LD
com.ua
edu.ua
gov.ua
in.ua
net.ua
org.ua
// ua geographic names
// https://hostmaster.ua/2ld/
cherkassy.ua
cherkasy.ua
chernigov.ua
chernihiv.ua
chernivtsi.ua
chernovtsy.ua
ck.ua
cn.ua
cr.ua
crimea.ua
cv.ua
dn.ua
dnepropetrovsk.ua
dnipropetrovsk.ua
dominic.ua
donetsk.ua
dp.ua
if.ua
ivano-frankivsk.ua
kh.ua
kharkiv.ua
kharkov.ua
kherson.ua
khmelnitskiy.ua
khmelnytskyi.ua
kiev.ua
kirovograd.ua
km.ua
kr.ua
krym.ua
ks.ua
kv.ua
kyiv.ua
lg.ua
lt.ua
lugansk.ua
lutsk.ua
lv.ua
lviv.ua
mk.ua
mykolaiv.ua
nikolaev.ua
od.ua
odesa.ua
odessa.ua
pl.ua
poltava.ua
rivne.ua
rovno.ua
rv.ua
sb.ua
sebastopol.ua
sevastopol.ua
sm.ua
sumy.ua
te.ua
ternopil.ua
uz.ua
uzhgorod.ua
vinnica.ua
vinnytsia.ua
vn.ua
volyn.ua
yalta.ua
zaporizhzhe.ua
zaporizhzhia.ua
zhitomir.ua
zhytomyr.ua
zp.ua
zt.ua

// ug : https://www.registry.co.ug/
ug
co.ug
or.ug
ac.ug
sc.ug
go.ug
ne.ug
com.ug
org.ug

// uk : https://en.wikipedia.org/wiki/.uk
// Submitted by registry <Michael.Daly@nominet.org.uk>
uk
ac.uk
co.uk
gov.uk
ltd.uk
me.uk
net.uk
nhs.uk
org.uk
plc.uk
police.uk
*.sch.uk

// us : https://en.wikipedia.org/wiki/.us
us
dni.us
fed.us
isa.us
kids.us
nsn.us
// us geographic names
ak.us
al.us
ar.us
as.us
az.us
ca.us
co.us
ct.us
dc.us
de.us
fl.us
ga.us
gu.us
hi.us
ia.us
id.us
il.us
in.us
ks.us
ky.us
la.us
ma.us
md.us
me.us
mi.us
mn.us
mo.us
ms.us
mt.us
nc.us
nd.us
ne.us
nh.us
nj.us
nm.us
nv.us
ny.us
oh.us
ok.us
or.us
pa.us
pr.us
ri.us
sc.us
sd.us
tn.us
tx.us
ut.us
vi.us
vt.us
va.us
wa.us
wi.us
wv.us
wy.us
// The registrar notes several more specific domains available in each state,
// such as state.*.us, dst.*.us, etc., but resolution of these is somewhat
// haphazard; in some states these domains resolve as addresses, while in others
// only subdomains are available, or even nothing at all. We include the
// most common ones where it's clear that different sites are different
// entities.
k12.ak.us
k12.al.us
k12.ar.us
k12.as.us
k12.az.us
k12.ca.us
k12.co.us
k12.ct.us
k12.dc.us
k12.de.us
k12.fl.us
k12.ga.us
k12.gu.us
// k12.hi.us  Bug 614565 - Hawaii has a state-wide DOE login
k12.ia.us
k12.id.us
k12.il.us
k12.in.us
k12.ks.us
k12.ky.us
k12.la.us
k12.ma.us
k12.md.us
k12.me.us
k12.mi.us
k12.mn.us
k12.mo.us
k12.ms.us
k12.mt.us
k12.nc.us
// k12.nd.us  Bug 1028347 - Removed at request of Travis Rosso <trossow@nd.gov>
k12.ne.us
k12.nh.us
k12.nj.us
k12.nm.us
k12.nv.us
k12.ny.us
k12.oh.us
k12.ok.us
k12.or.us
k12.pa.us
k12.pr.us
k12.ri.us
k12.sc.us
// k12.sd.us  Bug 934131 - Removed at request of James Booze <James.Booze@k12.sd.us>
k12.tn.us
k12.tx.us
k12.ut.us
k12.vi.us
k12.vt.us
k12.va.us
k12.wa.us
k12.wi.us
// k12.wv.us  Bug 947705 - Removed at request of Verne Britton <verne@wvnet.edu>
k12.wy.us
cc.ak.us
cc.al.us
cc.ar.us
cc.as.us
cc.az.us
cc.ca.us
cc.co.us
cc.ct.us
cc.dc.us
cc.de.us
cc.fl.us
cc.ga.us
cc.gu.us
cc.hi.us
cc.ia.us
cc.id.us
cc.il.us
cc.in.us
cc.ks.us
cc.ky.us
cc.la.us
cc.ma.us
cc.md.us
cc.me.us
cc.mi.us
cc.mn.us
cc.mo.us
cc.ms.us
cc.mt.us
cc.nc.us
cc.nd.us
cc.ne.us
cc.nh.us
cc.nj.us
cc.nm.us
cc.nv.us
cc.ny.us
cc.oh.us
cc.ok.us
cc.or.us
cc.pa.us
cc.pr.us
cc.ri.us
cc.sc.us
cc.sd.us
cc.tn.us
cc.tx.us
cc.ut.us
cc.vi.us
cc.vt.us
cc.va.us
cc.wa.us
cc.wi.us
cc.wv.us
cc.wy.us
lib.ak.us
lib.al.us
lib.ar.us
lib.as.us
lib.az.us
lib.ca.us
lib.co.us
lib.ct.us
lib.dc.us
lib.de.us
lib.fl.us
lib.ga.us
lib.gu.us
lib.hi.us
lib.ia.us
lib.id.us
lib.il.us
lib.in.us
lib.ks.us
lib.ky.us
lib.la.us
lib.ma.us
lib.md.us
lib.me.us
lib.mi.us
lib.mn.us
lib.mo.us
lib.ms.us
lib.mt.us
lib.nc.us
lib.nd.us
lib.ne.us
lib.nh.us
lib.nj.us
lib.nm.us
lib.nv.us
lib.ny.us
lib.oh.us
lib.ok.us
lib.or.us
lib.pa.us
lib.pr.us
lib.ri.us
lib.sc.us
lib.sd.us
lib.tn.us
lib.tx.us
lib.ut.us
lib.vi.us
lib.vt.us
lib.va.us
lib.wa.us
lib.wi.us
// lib.wv.us  Bug 941670 - Removed at request of Larry W Arnold <arnold@wvlc.lib.wv.us>
lib.wy.us
// k12.ma.us contains school districts in Massachusetts. The 4LDs are
//  managed independently except for private (PVT), charter (CHTR) and
//  parochial (PAROCH) schools.  Those are delegated directly to the
//  5LD operators.   <k12-ma-hostmaster _ at _ rsuc.gweep.net>
pvt.k12.ma.us
chtr.k12.ma.us
paroch.k12.ma.us

// uy : http://www.nic.org.uy/
uy
com.uy
edu.uy
gub.uy
mil.uy
net.uy
org.uy

// uz : http://www.reg.uz/
uz
co.uz
com.uz
net.uz
org.uz

// va : https://en.wikipedia.org/wiki/.va
va

// vc : https://en.wikipedia.org/wiki/.vc
// Submitted by registry <kshah@ca.afilias.info>
vc
com.vc
net.vc
org.vc
gov.vc
mil.vc
edu.vc

// ve : https://registro.nic.ve/
// Submitted by registry
ve
arts.ve
co.ve
com.ve
e12.ve
edu.ve
firm.ve
gob.ve
gov.ve
info.ve
int.ve
mil.ve
net.ve
org.ve
rec.ve
store.ve
tec.ve
web.ve

// vg : https://en.wikipedia.org/wiki/.vg
vg

// vi : http://www.nic.vi/newdomainform.htm
// http://www.nic.vi/Domain_Rules/body_domain_rules.html indicates some other
// TLDs are "reserved", such as edu.vi and gov.vi, but doesn't actually say they
// are available for registration (which they do not seem to be).
vi
co.vi
com.vi
k12.vi
net.vi
org.vi

// vn : https://www.dot.vn/vnnic/vnnic/domainregistration.jsp
vn
com.vn
net.vn
org.vn
edu.vn
gov.vn
int.vn
ac.vn
biz.vn
info.vn
name.vn
pro.vn
health.vn

// vu : https://en.wikipedia.org/wiki/.vu
// http://www.vunic.vu/
vu
com.vu
edu.vu
net.vu
org.vu

// wf : http://www.afnic.fr/medias/documents/AFNIC-naming-policy2012.pdf
wf

// ws : https://en.wikipedia.org/wiki/.ws
// http://samoanic.ws/index.dhtml
ws
com.ws
net.ws
org.ws
gov.ws
edu.ws

// yt : http://www.afnic.fr/medias/documents/AFNIC-naming-policy2012.pdf
yt

// IDN ccTLDs
// When submitting patches, please maintain a sort by ISO 3166 ccTLD, then
// U-label, and follow this format:
// // A-Label ("<Latin renderings>", <language name>[, variant info]) : <ISO 3166 ccTLD>
// // [sponsoring org]
// U-Label

// xn--mgbaam7a8h ("Emerat", Arabic) : AE
// http://nic.ae/english/arabicdomain/rules.jsp
امارات

// xn--y9a3aq ("hye", Armenian) : AM
// ISOC AM (operated by .am Registry)
հայ

// xn--54b7fta0cc ("Bangla", Bangla) : BD
বাংলা

// xn--90ais ("bel", Belarusian/Russian Cyrillic) : BY
// Operated by .by registry
бел

// xn--fiqs8s ("Zhongguo/China", Chinese, Simplified) : CN
// CNNIC
// http://cnnic.cn/html/Dir/2005/10/11/3218.htm
中国

// xn--fiqz9s ("Zhongguo/China", Chinese, Traditional) : CN
// CNNIC
// http://cnnic.cn/html/Dir/2005/10/11/3218.htm
中國

// xn--lgbbat1ad8j ("Algeria/Al Jazair", Arabic) : DZ
الجزائر

// xn--wgbh1c ("Egypt/Masr", Arabic) : EG
// http://www.dotmasr.eg/
مصر

// xn--e1a4c ("eu", Cyrillic) : EU
ею

// xn--node ("ge", Georgian Mkhedruli) : GE
გე

// xn--qxam ("el", Greek) : GR
// Hellenic Ministry of Infrastructure, Transport, and Networks
ελ

// xn--j6w193g ("Hong Kong", Chinese) : HK
// https://www2.hkirc.hk/register/rules.jsp
香港

// xn--h2brj9c ("Bharat", Devanagari) : IN
// India
भारत

// xn--mgbbh1a71e ("Bharat", Arabic) : IN
// India
بھارت

// xn--fpcrj9c3d ("Bharat", Telugu) : IN
// India
భారత్

// xn--gecrj9c ("Bharat", Gujarati) : IN
// India
ભારત

// xn--s9brj9c ("Bharat", Gurmukhi) : IN
// India
ਭਾਰਤ

// xn--45brj9c ("Bharat", Bengali) : IN
// India
ভারত

// xn--xkc2dl3a5ee0h ("India", Tamil) : IN
// India
இந்தியா

// xn--mgba3a4f16a ("Iran", Persian) : IR
ایران

// xn--mgba3a4fra ("Iran", Arabic) : IR
ايران

// xn--mgbtx2b ("Iraq", Arabic) : IQ
// Communications and Media Commission
عراق

// xn--mgbayh7gpa ("al-Ordon", Arabic) : JO
// National Information Technology Center (NITC)
// Royal Scientific Society, Al-Jubeiha
الاردن

// xn--3e0b707e ("Republic of Korea", Hangul) : KR
한국

// xn--80ao21a ("Kaz", Kazakh) : KZ
қаз

// xn--fzc2c9e2c ("Lanka", Sinhalese-Sinhala) : LK
// http://nic.lk
ලංකා

// xn--xkc2al3hye2a ("Ilangai", Tamil) : LK
// http://nic.lk
இலங்கை

// xn--mgbc0a9azcg ("Morocco/al-Maghrib", Arabic) : MA
المغرب

// xn--d1alf ("mkd", Macedonian) : MK
// MARnet
мкд

// xn--l1acc ("mon", Mongolian) : MN
мон

// xn--mix891f ("Macao", Chinese, Traditional) : MO
// MONIC / HNET Asia (Registry Operator for .mo)
澳門

// xn--mix082f ("Macao", Chinese, Simplified) : MO
澳门

// xn--mgbx4cd0ab ("Malaysia", Malay) : MY
مليسيا

// xn--mgb9awbf ("Oman", Arabic) : OM
عمان

// xn--mgbai9azgqp6j ("Pakistan", Urdu/Arabic) : PK
پاکستان

// xn--mgbai9a5eva00b ("Pakistan", Urdu/Arabic, variant) : PK
پاكستان

// xn--ygbi2ammx ("Falasteen", Arabic) : PS
// The Palestinian National Internet Naming Authority (PNINA)
// http://www.pnina.ps
فلسطين

// xn--90a3ac ("srb", Cyrillic) : RS
// https://www.rnids.rs/en/domains/national-domains
срб
пр.срб
орг.срб
обр.срб
од.срб
упр.срб
ак.срб

// xn--p1ai ("rf", Russian-Cyrillic) : RU
// http://www.cctld.ru/en/docs/rulesrf.php
рф

// xn--wgbl6a ("Qatar", Arabic) : QA
// http://www.ict.gov.qa/
قطر

// xn--mgberp4a5d4ar ("AlSaudiah", Arabic) : SA
// http://www.nic.net.sa/
السعودية

// xn--mgberp4a5d4a87g ("AlSaudiah", Arabic, variant)  : SA
السعودیة

// xn--mgbqly7c0a67fbc ("AlSaudiah", Arabic, variant) : SA
السعودیۃ

// xn--mgbqly7cvafr ("AlSaudiah", Arabic, variant) : SA
السعوديه

// xn--mgbpl2fh ("sudan", Arabic) : SD
// Operated by .sd registry
سودان

// xn--yfro4i67o Singapore ("Singapore", Chinese) : SG
新加坡

// xn--clchc0ea0b2g2a9gcd ("Singapore", Tamil) : SG
சிங்கப்பூர்

// xn--ogbpf8fl ("Syria", Arabic) : SY
سورية

// xn--mgbtf8fl ("Syria", Arabic, variant) : SY
سوريا

// xn--o3cw4h ("Thai", Thai) : TH
// http://www.thnic.co.th
ไทย

// xn--pgbs0dh ("Tunisia", Arabic) : TN
// http://nic.tn
تونس

// xn--kpry57d ("Taiwan", Chinese, Traditional) : TW
// http://www.twnic.net/english/dn/dn_07a.htm
台灣

// xn--kprw13d ("Taiwan", Chinese, Simplified) : TW
// http://www.twnic.net/english/dn/dn_07a.htm
台湾

// xn--nnx388a ("Taiwan", Chinese, variant) : TW
臺灣

// xn--j1amh ("ukr", Cyrillic) : UA
укр

// xn--mgb2ddes ("AlYemen", Arabic) : YE
اليمن

// xxx : http://icmregistry.com
xxx

// ye : http://www.y.net.ye/services/domain_name.htm
*.ye

// za : http://www.zadna.org.za/content/page/domain-information
ac.za
agric.za
alt.za
co.za
edu.za
gov.za
grondar.za
law.za
mil.za
net.za
ngo.za
nis.za
nom.za
org.za
school.za
tm.za
web.za

// zm : https://zicta.zm/
// Submitted by registry <info@zicta.zm>
zm
ac.zm
biz.zm
co.zm
com.zm
edu.zm
gov.zm
info.zm
mil.zm
net.zm
org.zm
sch.zm

// zw : https://en.wikipedia.org/wiki/.zw
*.zw


// List of new gTLDs imported from https://newgtlds.icann.org/newgtlds.csv on 2016-05-09T22:17:27Z

// aaa : 2015-02-26 American Automobile Association, Inc.
aaa

// aarp : 2015-05-21 AARP
aarp

// abarth : 2015-07-30 Fiat Chrysler Automobiles N.V.
abarth

// abb : 2014-10-24 ABB Ltd
abb

// abbott : 2014-07-24 Abbott Laboratories, Inc.
abbott

// abbvie : 2015-07-30 AbbVie Inc.
abbvie

// abc : 2015-07-30 Disney Enterprises, Inc.
abc

// able : 2015-06-25 Able Inc.
able

// abogado : 2014-04-24 Top Level Domain Holdings Limited
abogado

// abudhabi : 2015-07-30 Abu Dhabi Systems and Information Centre
abudhabi

// academy : 2013-11-07 Half Oaks, LLC
academy

// accenture : 2014-08-15 Accenture plc
accenture

// accountant : 2014-11-20 dot Accountant Limited
accountant

// accountants : 2014-03-20 Knob Town, LLC
accountants

// aco : 2015-01-08 ACO Severin Ahlmann GmbH & Co. KG
aco

// active : 2014-05-01 The Active Network, Inc
active

// actor : 2013-12-12 United TLD Holdco Ltd.
actor

// adac : 2015-07-16 Allgemeiner Deutscher Automobil-Club e.V. (ADAC)
adac

// ads : 2014-12-04 Charleston Road Registry Inc.
ads

// adult : 2014-10-16 ICM Registry AD LLC
adult

// aeg : 2015-03-19 Aktiebolaget Electrolux
aeg

// aetna : 2015-05-21 Aetna Life Insurance Company
aetna

// afamilycompany : 2015-07-23 Johnson Shareholdings, Inc.
afamilycompany

// afl : 2014-10-02 Australian Football League
afl

// africa : 2014-03-24 ZA Central Registry NPC trading as Registry.Africa
africa

// africamagic : 2015-03-05 Electronic Media Network (Pty) Ltd
africamagic

// agakhan : 2015-04-23 Fondation Aga Khan (Aga Khan Foundation)
agakhan

// agency : 2013-11-14 Steel Falls, LLC
agency

// aig : 2014-12-18 American International Group, Inc.
aig

// aigo : 2015-08-06 aigo Digital Technology Co,Ltd.
aigo

// airbus : 2015-07-30 Airbus S.A.S.
airbus

// airforce : 2014-03-06 United TLD Holdco Ltd.
airforce

// airtel : 2014-10-24 Bharti Airtel Limited
airtel

// akdn : 2015-04-23 Fondation Aga Khan (Aga Khan Foundation)
akdn

// alfaromeo : 2015-07-31 Fiat Chrysler Automobiles N.V.
alfaromeo

// alibaba : 2015-01-15 Alibaba Group Holding Limited
alibaba

// alipay : 2015-01-15 Alibaba Group Holding Limited
alipay

// allfinanz : 2014-07-03 Allfinanz Deutsche Vermögensberatung Aktiengesellschaft
allfinanz

// allstate : 2015-07-31 Allstate Fire and Casualty Insurance Company
allstate

// ally : 2015-06-18 Ally Financial Inc.
ally

// alsace : 2014-07-02 REGION D ALSACE
alsace

// alstom : 2015-07-30 ALSTOM
alstom

// americanexpress : 2015-07-31 American Express Travel Related Services Company, Inc.
americanexpress

// americanfamily : 2015-07-23 AmFam, Inc.
americanfamily

// amex : 2015-07-31 American Express Travel Related Services Company, Inc.
amex

// amfam : 2015-07-23 AmFam, Inc.
amfam

// amica : 2015-05-28 Amica Mutual Insurance Company
amica

// amsterdam : 2014-07-24 Gemeente Amsterdam
amsterdam

// analytics : 2014-12-18 Campus IP LLC
analytics

// android : 2014-08-07 Charleston Road Registry Inc.
android

// anquan : 2015-01-08 QIHOO 360 TECHNOLOGY CO. LTD.
anquan

// anz : 2015-07-31 Australia and New Zealand Banking Group Limited
anz

// aol : 2015-09-17 AOL Inc.
aol

// apartments : 2014-12-11 June Maple, LLC
apartments

// app : 2015-05-14 Charleston Road Registry Inc.
app

// apple : 2015-05-14 Apple Inc.
apple

// aquarelle : 2014-07-24 Aquarelle.com
aquarelle

// arab : 2015-11-12 League of Arab States
arab

// aramco : 2014-11-20 Aramco Services Company
aramco

// archi : 2014-02-06 STARTING DOT LIMITED
archi

// army : 2014-03-06 United TLD Holdco Ltd.
army

// art : 2016-03-24 UK Creative Ideas Limited
art

// arte : 2014-12-11 Association Relative à la Télévision Européenne G.E.I.E.
arte

// asda : 2015-07-31 Wal-Mart Stores, Inc.
asda

// associates : 2014-03-06 Baxter Hill, LLC
associates

// athleta : 2015-07-30 The Gap, Inc.
athleta

// attorney : 2014-03-20
attorney

// auction : 2014-03-20
auction

// audi : 2015-05-21 AUDI Aktiengesellschaft
audi

// audible : 2015-06-25 Amazon EU S.à r.l.
audible

// audio : 2014-03-20 Uniregistry, Corp.
audio

// auspost : 2015-08-13 Australian Postal Corporation
auspost

// author : 2014-12-18 Amazon EU S.à r.l.
author

// auto : 2014-11-13
auto

// autos : 2014-01-09 DERAutos, LLC
autos

// avianca : 2015-01-08 Aerovias del Continente Americano S.A. Avianca
avianca

// aws : 2015-06-25 Amazon EU S.à r.l.
aws

// axa : 2013-12-19 AXA SA
axa

// azure : 2014-12-18 Microsoft Corporation
azure

// baby : 2015-04-09 Johnson & Johnson Services, Inc.
baby

// baidu : 2015-01-08 Baidu, Inc.
baidu

// banamex : 2015-07-30 Citigroup Inc.
banamex

// bananarepublic : 2015-07-31 The Gap, Inc.
bananarepublic

// band : 2014-06-12
band

// bank : 2014-09-25 fTLD Registry Services LLC
bank

// bar : 2013-12-12 Punto 2012 Sociedad Anonima Promotora de Inversion de Capital Variable
bar

// barcelona : 2014-07-24 Municipi de Barcelona
barcelona

// barclaycard : 2014-11-20 Barclays Bank PLC
barclaycard

// barclays : 2014-11-20 Barclays Bank PLC
barclays

// barefoot : 2015-06-11 Gallo Vineyards, Inc.
barefoot

// bargains : 2013-11-14 Half Hallow, LLC
bargains

// baseball : 2015-10-29 MLB Advanced Media DH, LLC
baseball

// basketball : 2015-08-20 Fédération Internationale de Basketball (FIBA)
basketball

// bauhaus : 2014-04-17 Werkhaus GmbH
bauhaus

// bayern : 2014-01-23 Bayern Connect GmbH
bayern

// bbc : 2014-12-18 British Broadcasting Corporation
bbc

// bbt : 2015-07-23 BB&T Corporation
bbt

// bbva : 2014-10-02 BANCO BILBAO VIZCAYA ARGENTARIA, S.A.
bbva

// bcg : 2015-04-02 The Boston Consulting Group, Inc.
bcg

// bcn : 2014-07-24 Municipi de Barcelona
bcn

// beats : 2015-05-14 Beats Electronics, LLC
beats

// beauty : 2015-12-03 L'Oréal
beauty

// beer : 2014-01-09 Top Level Domain Holdings Limited
beer

// bentley : 2014-12-18 Bentley Motors Limited
bentley

// berlin : 2013-10-31 dotBERLIN GmbH & Co. KG
berlin

// best : 2013-12-19 BestTLD Pty Ltd
best

// bestbuy : 2015-07-31 BBY Solutions, Inc.
bestbuy

// bet : 2015-05-07 Afilias plc
bet

// bharti : 2014-01-09 Bharti Enterprises (Holding) Private Limited
bharti

// bible : 2014-06-19 American Bible Society
bible

// bid : 2013-12-19 dot Bid Limited
bid

// bike : 2013-08-27 Grand Hollow, LLC
bike

// bing : 2014-12-18 Microsoft Corporation
bing

// bingo : 2014-12-04 Sand Cedar, LLC
bingo

// bio : 2014-03-06 STARTING DOT LIMITED
bio

// black : 2014-01-16 Afilias Limited
black

// blackfriday : 2014-01-16 Uniregistry, Corp.
blackfriday

// blanco : 2015-07-16 BLANCO GmbH + Co KG
blanco

// blockbuster : 2015-07-30 Dish DBS Corporation
blockbuster

// blog : 2015-05-14 PRIMER NIVEL S.A.
blog

// bloomberg : 2014-07-17 Bloomberg IP Holdings LLC
bloomberg

// blue : 2013-11-07 Afilias Limited
blue

// bms : 2014-10-30 Bristol-Myers Squibb Company
bms

// bmw : 2014-01-09 Bayerische Motoren Werke Aktiengesellschaft
bmw

// bnl : 2014-07-24 Banca Nazionale del Lavoro
bnl

// bnpparibas : 2014-05-29 BNP Paribas
bnpparibas

// boats : 2014-12-04 DERBoats, LLC
boats

// boehringer : 2015-07-09 Boehringer Ingelheim International GmbH
boehringer

// bofa : 2015-07-31 NMS Services, Inc.
bofa

// bom : 2014-10-16 Núcleo de Informação e Coordenação do Ponto BR - NIC.br
bom

// bond : 2014-06-05 Bond University Limited
bond

// boo : 2014-01-30 Charleston Road Registry Inc.
boo

// book : 2015-08-27 Amazon EU S.à r.l.
book

// booking : 2015-07-16 Booking.com B.V.
booking

// boots : 2015-01-08 THE BOOTS COMPANY PLC
boots

// bosch : 2015-06-18 Robert Bosch GMBH
bosch

// bostik : 2015-05-28 Bostik SA
bostik

// boston : 2015-12-10 Boston Globe Media Partners, LLC
boston

// bot : 2014-12-18 Amazon EU S.à r.l.
bot

// boutique : 2013-11-14 Over Galley, LLC
boutique

// box : 2015-11-12 NS1 Limited
box

// bradesco : 2014-12-18 Banco Bradesco S.A.
bradesco

// bridgestone : 2014-12-18 Bridgestone Corporation
bridgestone

// broadway : 2014-12-22 Celebrate Broadway, Inc.
broadway

// broker : 2014-12-11 IG Group Holdings PLC
broker

// brother : 2015-01-29 Brother Industries, Ltd.
brother

// brussels : 2014-02-06 DNS.be vzw
brussels

// budapest : 2013-11-21 Top Level Domain Holdings Limited
budapest

// bugatti : 2015-07-23 Bugatti International SA
bugatti

// build : 2013-11-07 Plan Bee LLC
build

// builders : 2013-11-07 Atomic Madison, LLC
builders

// business : 2013-11-07 Spring Cross, LLC
business

// buy : 2014-12-18 Amazon EU S.à r.l.
buy

// buzz : 2013-10-02 DOTSTRATEGY CO.
buzz

// bzh : 2014-02-27 Association www.bzh
bzh

// cab : 2013-10-24 Half Sunset, LLC
cab

// cafe : 2015-02-11 Pioneer Canyon, LLC
cafe

// cal : 2014-07-24 Charleston Road Registry Inc.
cal

// call : 2014-12-18 Amazon EU S.à r.l.
call

// calvinklein : 2015-07-30 PVH gTLD Holdings LLC
calvinklein

// cam : 2016-04-21 AC Webconnecting Holding B.V.
cam

// camera : 2013-08-27 Atomic Maple, LLC
camera

// camp : 2013-11-07 Delta Dynamite, LLC
camp

// cancerresearch : 2014-05-15 Australian Cancer Research Foundation
cancerresearch

// canon : 2014-09-12 Canon Inc.
canon

// capetown : 2014-03-24 ZA Central Registry NPC trading as ZA Central Registry
capetown

// capital : 2014-03-06 Delta Mill, LLC
capital

// capitalone : 2015-08-06 Capital One Financial Corporation
capitalone

// car : 2015-01-22
car

// caravan : 2013-12-12 Caravan International, Inc.
caravan

// cards : 2013-12-05 Foggy Hollow, LLC
cards

// care : 2014-03-06 Goose Cross
care

// career : 2013-10-09 dotCareer LLC
career

// careers : 2013-10-02 Wild Corner, LLC
careers

// cars : 2014-11-13
cars

// cartier : 2014-06-23 Richemont DNS Inc.
cartier

// casa : 2013-11-21 Top Level Domain Holdings Limited
casa

// case : 2015-09-03 CNH Industrial N.V.
case

// caseih : 2015-09-03 CNH Industrial N.V.
caseih

// cash : 2014-03-06 Delta Lake, LLC
cash

// casino : 2014-12-18 Binky Sky, LLC
casino

// catering : 2013-12-05 New Falls. LLC
catering

// catholic : 2015-10-21 Pontificium Consilium de Comunicationibus Socialibus (PCCS) (Pontifical Council for Social Communication)
catholic

// cba : 2014-06-26 COMMONWEALTH BANK OF AUSTRALIA
cba

// cbn : 2014-08-22 The Christian Broadcasting Network, Inc.
cbn

// cbre : 2015-07-02 CBRE, Inc.
cbre

// cbs : 2015-08-06 CBS Domains Inc.
cbs

// ceb : 2015-04-09 The Corporate Executive Board Company
ceb

// center : 2013-11-07 Tin Mill, LLC
center

// ceo : 2013-11-07 CEOTLD Pty Ltd
ceo

// cern : 2014-06-05 European Organization for Nuclear Research ("CERN")
cern

// cfa : 2014-08-28 CFA Institute
cfa

// cfd : 2014-12-11 IG Group Holdings PLC
cfd

// chanel : 2015-04-09 Chanel International B.V.
chanel

// channel : 2014-05-08 Charleston Road Registry Inc.
channel

// chase : 2015-04-30 JPMorgan Chase & Co.
chase

// chat : 2014-12-04 Sand Fields, LLC
chat

// cheap : 2013-11-14 Sand Cover, LLC
cheap

// chintai : 2015-06-11 CHINTAI Corporation
chintai

// chloe : 2014-10-16 Richemont DNS Inc.
chloe

// christmas : 2013-11-21 Uniregistry, Corp.
christmas

// chrome : 2014-07-24 Charleston Road Registry Inc.
chrome

// chrysler : 2015-07-30 FCA US LLC.
chrysler

// church : 2014-02-06 Holly Fields, LLC
church

// cipriani : 2015-02-19 Hotel Cipriani Srl
cipriani

// circle : 2014-12-18 Amazon EU S.à r.l.
circle

// cisco : 2014-12-22 Cisco Technology, Inc.
cisco

// citadel : 2015-07-23 Citadel Domain LLC
citadel

// citi : 2015-07-30 Citigroup Inc.
citi

// citic : 2014-01-09 CITIC Group Corporation
citic

// city : 2014-05-29 Snow Sky, LLC
city

// cityeats : 2014-12-11 Lifestyle Domain Holdings, Inc.
cityeats

// claims : 2014-03-20 Black Corner, LLC
claims

// cleaning : 2013-12-05 Fox Shadow, LLC
cleaning

// click : 2014-06-05 Uniregistry, Corp.
click

// clinic : 2014-03-20 Goose Park, LLC
clinic

// clinique : 2015-10-01 The Estée Lauder Companies Inc.
clinique

// clothing : 2013-08-27 Steel Lake, LLC
clothing

// cloud : 2015-04-16 ARUBA S.p.A.
cloud

// club : 2013-11-08 .CLUB DOMAINS, LLC
club

// clubmed : 2015-06-25 Club Méditerranée S.A.
clubmed

// coach : 2014-10-09 Koko Island, LLC
coach

// codes : 2013-10-31 Puff Willow, LLC
codes

// coffee : 2013-10-17 Trixy Cover, LLC
coffee

// college : 2014-01-16 XYZ.COM LLC
college

// cologne : 2014-02-05 NetCologne Gesellschaft für Telekommunikation mbH
cologne

// comcast : 2015-07-23 Comcast IP Holdings I, LLC
comcast

// commbank : 2014-06-26 COMMONWEALTH BANK OF AUSTRALIA
commbank

// community : 2013-12-05 Fox Orchard, LLC
community

// company : 2013-11-07 Silver Avenue, LLC
company

// compare : 2015-10-08 iSelect Ltd
compare

// computer : 2013-10-24 Pine Mill, LLC
computer

// comsec : 2015-01-08 VeriSign, Inc.
comsec

// condos : 2013-12-05 Pine House, LLC
condos

// construction : 2013-09-16 Fox Dynamite, LLC
construction

// consulting : 2013-12-05
consulting

// contact : 2015-01-08 Top Level Spectrum, Inc.
contact

// contractors : 2013-09-10 Magic Woods, LLC
contractors

// cooking : 2013-11-21 Top Level Domain Holdings Limited
cooking

// cookingchannel : 2015-07-02 Lifestyle Domain Holdings, Inc.
cookingchannel

// cool : 2013-11-14 Koko Lake, LLC
cool

// corsica : 2014-09-25 Collectivité Territoriale de Corse
corsica

// country : 2013-12-19 Top Level Domain Holdings Limited
country

// coupon : 2015-02-26 Amazon EU S.à r.l.
coupon

// coupons : 2015-03-26 Black Island, LLC
coupons

// courses : 2014-12-04 OPEN UNIVERSITIES AUSTRALIA PTY LTD
courses

// credit : 2014-03-20 Snow Shadow, LLC
credit

// creditcard : 2014-03-20 Binky Frostbite, LLC
creditcard

// creditunion : 2015-01-22 CUNA Performance Resources, LLC
creditunion

// cricket : 2014-10-09 dot Cricket Limited
cricket

// crown : 2014-10-24 Crown Equipment Corporation
crown

// crs : 2014-04-03 Federated Co-operatives Limited
crs

// cruise : 2015-12-10 Viking River Cruises (Bermuda) Ltd.
cruise

// cruises : 2013-12-05 Spring Way, LLC
cruises

// csc : 2014-09-25 Alliance-One Services, Inc.
csc

// cuisinella : 2014-04-03 SALM S.A.S.
cuisinella

// cymru : 2014-05-08 Nominet UK
cymru

// cyou : 2015-01-22 Beijing Gamease Age Digital Technology Co., Ltd.
cyou

// dabur : 2014-02-06 Dabur India Limited
dabur

// dad : 2014-01-23 Charleston Road Registry Inc.
dad

// dance : 2013-10-24 United TLD Holdco Ltd.
dance

// date : 2014-11-20 dot Date Limited
date

// dating : 2013-12-05 Pine Fest, LLC
dating

// datsun : 2014-03-27 NISSAN MOTOR CO., LTD.
datsun

// day : 2014-01-30 Charleston Road Registry Inc.
day

// dclk : 2014-11-20 Charleston Road Registry Inc.
dclk

// dds : 2015-05-07 Top Level Domain Holdings Limited
dds

// deal : 2015-06-25 Amazon EU S.à r.l.
deal

// dealer : 2014-12-22 Dealer Dot Com, Inc.
dealer

// deals : 2014-05-22 Sand Sunset, LLC
deals

// degree : 2014-03-06
degree

// delivery : 2014-09-11 Steel Station, LLC
delivery

// dell : 2014-10-24 Dell Inc.
dell

// deloitte : 2015-07-31 Deloitte Touche Tohmatsu
deloitte

// delta : 2015-02-19 Delta Air Lines, Inc.
delta

// democrat : 2013-10-24 United TLD Holdco Ltd.
democrat

// dental : 2014-03-20 Tin Birch, LLC
dental

// dentist : 2014-03-20
dentist

// desi : 2013-11-14 Desi Networks LLC
desi

// design : 2014-11-07 Top Level Design, LLC
design

// dev : 2014-10-16 Charleston Road Registry Inc.
dev

// dhl : 2015-07-23 Deutsche Post AG
dhl

// diamonds : 2013-09-22 John Edge, LLC
diamonds

// diet : 2014-06-26 Uniregistry, Corp.
diet

// digital : 2014-03-06 Dash Park, LLC
digital

// direct : 2014-04-10 Half Trail, LLC
direct

// directory : 2013-09-20 Extra Madison, LLC
directory

// discount : 2014-03-06 Holly Hill, LLC
discount

// discover : 2015-07-23 Discover Financial Services
discover

// dish : 2015-07-30 Dish DBS Corporation
dish

// diy : 2015-11-05 Lifestyle Domain Holdings, Inc.
diy

// dnp : 2013-12-13 Dai Nippon Printing Co., Ltd.
dnp

// docs : 2014-10-16 Charleston Road Registry Inc.
docs

// dodge : 2015-07-30 FCA US LLC.
dodge

// dog : 2014-12-04 Koko Mill, LLC
dog

// doha : 2014-09-18 Communications Regulatory Authority (CRA)
doha

// domains : 2013-10-17 Sugar Cross, LLC
domains

// dot : 2015-05-21 Dish DBS Corporation
dot

// download : 2014-11-20 dot Support Limited
download

// drive : 2015-03-05 Charleston Road Registry Inc.
drive

// dstv : 2015-03-12 MultiChoice (Proprietary) Limited
dstv

// dtv : 2015-06-04 Dish DBS Corporation
dtv

// dubai : 2015-01-01 Dubai Smart Government Department
dubai

// duck : 2015-07-23 Johnson Shareholdings, Inc.
duck

// dunlop : 2015-07-02 The Goodyear Tire & Rubber Company
dunlop

// duns : 2015-08-06 The Dun & Bradstreet Corporation
duns

// dupont : 2015-06-25 E. I. du Pont de Nemours and Company
dupont

// durban : 2014-03-24 ZA Central Registry NPC trading as ZA Central Registry
durban

// dvag : 2014-06-23 Deutsche Vermögensberatung Aktiengesellschaft DVAG
dvag

// dwg : 2015-07-23 Autodesk, Inc.
dwg

// earth : 2014-12-04 Interlink Co., Ltd.
earth

// eat : 2014-01-23 Charleston Road Registry Inc.
eat

// edeka : 2014-12-18 EDEKA Verband kaufmännischer Genossenschaften e.V.
edeka

// education : 2013-11-07 Brice Way, LLC
education

// email : 2013-10-31 Spring Madison, LLC
email

// emerck : 2014-04-03 Merck KGaA
emerck

// emerson : 2015-07-23 Emerson Electric Co.
emerson

// energy : 2014-09-11 Binky Birch, LLC
energy

// engineer : 2014-03-06 United TLD Holdco Ltd.
engineer

// engineering : 2014-03-06 Romeo Canyon
engineering

// enterprises : 2013-09-20 Snow Oaks, LLC
enterprises

// epost : 2015-07-23 Deutsche Post AG
epost

// epson : 2014-12-04 Seiko Epson Corporation
epson

// equipment : 2013-08-27 Corn Station, LLC
equipment

// ericsson : 2015-07-09 Telefonaktiebolaget L M Ericsson
ericsson

// erni : 2014-04-03 ERNI Group Holding AG
erni

// esq : 2014-05-08 Charleston Road Registry Inc.
esq

// estate : 2013-08-27 Trixy Park, LLC
estate

// esurance : 2015-07-23 Esurance Insurance Company
esurance

// etisalat : 2015-09-03 Emirates Telecommunications Corporation (trading as Etisalat)
etisalat

// eurovision : 2014-04-24 European Broadcasting Union (EBU)
eurovision

// eus : 2013-12-12 Puntueus Fundazioa
eus

// events : 2013-12-05 Pioneer Maple, LLC
events

// everbank : 2014-05-15 EverBank
everbank

// exchange : 2014-03-06 Spring Falls, LLC
exchange

// expert : 2013-11-21 Magic Pass, LLC
expert

// exposed : 2013-12-05 Victor Beach, LLC
exposed

// express : 2015-02-11 Sea Sunset, LLC
express

// extraspace : 2015-05-14 Extra Space Storage LLC
extraspace

// fage : 2014-12-18 Fage International S.A.
fage

// fail : 2014-03-06 Atomic Pipe, LLC
fail

// fairwinds : 2014-11-13 FairWinds Partners, LLC
fairwinds

// faith : 2014-11-20 dot Faith Limited
faith

// family : 2015-04-02
family

// fan : 2014-03-06
fan

// fans : 2014-11-07 Asiamix Digital Limited
fans

// farm : 2013-11-07 Just Maple, LLC
farm

// farmers : 2015-07-09 Farmers Insurance Exchange
farmers

// fashion : 2014-07-03 Top Level Domain Holdings Limited
fashion

// fast : 2014-12-18 Amazon EU S.à r.l.
fast

// fedex : 2015-08-06 Federal Express Corporation
fedex

// feedback : 2013-12-19 Top Level Spectrum, Inc.
feedback

// ferrari : 2015-07-31 Fiat Chrysler Automobiles N.V.
ferrari

// ferrero : 2014-12-18 Ferrero Trading Lux S.A.
ferrero

// fiat : 2015-07-31 Fiat Chrysler Automobiles N.V.
fiat

// fidelity : 2015-07-30 Fidelity Brokerage Services LLC
fidelity

// fido : 2015-08-06 Rogers Communications Partnership
fido

// film : 2015-01-08 Motion Picture Domain Registry Pty Ltd
film

// final : 2014-10-16 Núcleo de Informação e Coordenação do Ponto BR - NIC.br
final

// finance : 2014-03-20 Cotton Cypress, LLC
finance

// financial : 2014-03-06 Just Cover, LLC
financial

// fire : 2015-06-25 Amazon EU S.à r.l.
fire

// firestone : 2014-12-18 Bridgestone Corporation
firestone

// firmdale : 2014-03-27 Firmdale Holdings Limited
firmdale

// fish : 2013-12-12 Fox Woods, LLC
fish

// fishing : 2013-11-21 Top Level Domain Holdings Limited
fishing

// fit : 2014-11-07 Top Level Domain Holdings Limited
fit

// fitness : 2014-03-06 Brice Orchard, LLC
fitness

// flickr : 2015-04-02 Yahoo! Domain Services Inc.
flickr

// flights : 2013-12-05 Fox Station, LLC
flights

// flir : 2015-07-23 FLIR Systems, Inc.
flir

// florist : 2013-11-07 Half Cypress, LLC
florist

// flowers : 2014-10-09 Uniregistry, Corp.
flowers

// flsmidth : 2014-07-24 FLSmidth A/S
flsmidth

// fly : 2014-05-08 Charleston Road Registry Inc.
fly

// foo : 2014-01-23 Charleston Road Registry Inc.
foo

// food : 2016-04-21 Lifestyle Domain Holdings, Inc.
food

// foodnetwork : 2015-07-02 Lifestyle Domain Holdings, Inc.
foodnetwork

// football : 2014-12-18 Foggy Farms, LLC
football

// ford : 2014-11-13 Ford Motor Company
ford

// forex : 2014-12-11 IG Group Holdings PLC
forex

// forsale : 2014-05-22
forsale

// forum : 2015-04-02 Fegistry, LLC
forum

// foundation : 2013-12-05 John Dale, LLC
foundation

// fox : 2015-09-11 FOX Registry, LLC
fox

// free : 2015-12-10 Amazon EU S.à r.l.
free

// fresenius : 2015-07-30 Fresenius Immobilien-Verwaltungs-GmbH
fresenius

// frl : 2014-05-15 FRLregistry B.V.
frl

// frogans : 2013-12-19 OP3FT
frogans

// frontdoor : 2015-07-02 Lifestyle Domain Holdings, Inc.
frontdoor

// frontier : 2015-02-05 Frontier Communications Corporation
frontier

// ftr : 2015-07-16 Frontier Communications Corporation
ftr

// fujitsu : 2015-07-30 Fujitsu Limited
fujitsu

// fujixerox : 2015-07-23 Xerox DNHC LLC
fujixerox

// fun : 2016-01-14 Oriental Trading Company, Inc.
fun

// fund : 2014-03-20 John Castle, LLC
fund

// furniture : 2014-03-20 Lone Fields, LLC
furniture

// futbol : 2013-09-20
futbol

// fyi : 2015-04-02 Silver Tigers, LLC
fyi

// gal : 2013-11-07 Asociación puntoGAL
gal

// gallery : 2013-09-13 Sugar House, LLC
gallery

// gallo : 2015-06-11 Gallo Vineyards, Inc.
gallo

// gallup : 2015-02-19 Gallup, Inc.
gallup

// game : 2015-05-28 Uniregistry, Corp.
game

// games : 2015-05-28 Foggy Beach, LLC
games

// gap : 2015-07-31 The Gap, Inc.
gap

// garden : 2014-06-26 Top Level Domain Holdings Limited
garden

// gbiz : 2014-07-17 Charleston Road Registry Inc.
gbiz

// gdn : 2014-07-31 Joint Stock Company "Navigation-information systems"
gdn

// gea : 2014-12-04 GEA Group Aktiengesellschaft
gea

// gent : 2014-01-23 COMBELL GROUP NV/SA
gent

// genting : 2015-03-12 Resorts World Inc Pte. Ltd.
genting

// george : 2015-07-31 Wal-Mart Stores, Inc.
george

// ggee : 2014-01-09 GMO Internet, Inc.
ggee

// gift : 2013-10-17 Uniregistry, Corp.
gift

// gifts : 2014-07-03 Goose Sky, LLC
gifts

// gives : 2014-03-06 United TLD Holdco Ltd.
gives

// giving : 2014-11-13 Giving Limited
giving

// glade : 2015-07-23 Johnson Shareholdings, Inc.
glade

// glass : 2013-11-07 Black Cover, LLC
glass

// gle : 2014-07-24 Charleston Road Registry Inc.
gle

// global : 2014-04-17 Dot GLOBAL AS
global

// globo : 2013-12-19 Globo Comunicação e Participações S.A
globo

// gmail : 2014-05-01 Charleston Road Registry Inc.
gmail

// gmbh : 2016-01-29 Extra Dynamite, LLC
gmbh

// gmo : 2014-01-09 GMO Internet, Inc.
gmo

// gmx : 2014-04-24 1&1 Mail & Media GmbH
gmx

// godaddy : 2015-07-23 Go Daddy East, LLC
godaddy

// gold : 2015-01-22 June Edge, LLC
gold

// goldpoint : 2014-11-20 YODOBASHI CAMERA CO.,LTD.
goldpoint

// golf : 2014-12-18 Lone falls, LLC
golf

// goo : 2014-12-18 NTT Resonant Inc.
goo

// goodhands : 2015-07-31 Allstate Fire and Casualty Insurance Company
goodhands

// goodyear : 2015-07-02 The Goodyear Tire & Rubber Company
goodyear

// goog : 2014-11-20 Charleston Road Registry Inc.
goog

// google : 2014-07-24 Charleston Road Registry Inc.
google

// gop : 2014-01-16 Republican State Leadership Committee, Inc.
gop

// got : 2014-12-18 Amazon EU S.à r.l.
got

// gotv : 2015-03-12 MultiChoice (Proprietary) Limited
gotv

// grainger : 2015-05-07 Grainger Registry Services, LLC
grainger

// graphics : 2013-09-13 Over Madison, LLC
graphics

// gratis : 2014-03-20 Pioneer Tigers, LLC
gratis

// green : 2014-05-08 Afilias Limited
green

// gripe : 2014-03-06 Corn Sunset, LLC
gripe

// group : 2014-08-15 Romeo Town, LLC
group

// guardian : 2015-07-30 The Guardian Life Insurance Company of America
guardian

// gucci : 2014-11-13 Guccio Gucci S.p.a.
gucci

// guge : 2014-08-28 Charleston Road Registry Inc.
guge

// guide : 2013-09-13 Snow Moon, LLC
guide

// guitars : 2013-11-14 Uniregistry, Corp.
guitars

// guru : 2013-08-27 Pioneer Cypress, LLC
guru

// hair : 2015-12-03 L'Oréal
hair

// hamburg : 2014-02-20 Hamburg Top-Level-Domain GmbH
hamburg

// hangout : 2014-11-13 Charleston Road Registry Inc.
hangout

// haus : 2013-12-05
haus

// hbo : 2015-07-30 HBO Registry Services, Inc.
hbo

// hdfc : 2015-07-30 HOUSING DEVELOPMENT FINANCE CORPORATION LIMITED
hdfc

// hdfcbank : 2015-02-12 HDFC Bank Limited
hdfcbank

// health : 2015-02-11 DotHealth, LLC
health

// healthcare : 2014-06-12 Silver Glen, LLC
healthcare

// help : 2014-06-26 Uniregistry, Corp.
help

// helsinki : 2015-02-05 City of Helsinki
helsinki

// here : 2014-02-06 Charleston Road Registry Inc.
here

// hermes : 2014-07-10 HERMES INTERNATIONAL
hermes

// hgtv : 2015-07-02 Lifestyle Domain Holdings, Inc.
hgtv

// hiphop : 2014-03-06 Uniregistry, Corp.
hiphop

// hisamitsu : 2015-07-16 Hisamitsu Pharmaceutical Co.,Inc.
hisamitsu

// hitachi : 2014-10-31 Hitachi, Ltd.
hitachi

// hiv : 2014-03-13
hiv

// hkt : 2015-05-14 PCCW-HKT DataCom Services Limited
hkt

// hockey : 2015-03-19 Half Willow, LLC
hockey

// holdings : 2013-08-27 John Madison, LLC
holdings

// holiday : 2013-11-07 Goose Woods, LLC
holiday

// homedepot : 2015-04-02 Homer TLC, Inc.
homedepot

// homegoods : 2015-07-16 The TJX Companies, Inc.
homegoods

// homes : 2014-01-09 DERHomes, LLC
homes

// homesense : 2015-07-16 The TJX Companies, Inc.
homesense

// honda : 2014-12-18 Honda Motor Co., Ltd.
honda

// honeywell : 2015-07-23 Honeywell GTLD LLC
honeywell

// horse : 2013-11-21 Top Level Domain Holdings Limited
horse

// host : 2014-04-17 DotHost Inc.
host

// hosting : 2014-05-29 Uniregistry, Corp.
hosting

// hot : 2015-08-27 Amazon EU S.à r.l.
hot

// hoteles : 2015-03-05 Travel Reservations SRL
hoteles

// hotels : 2016-04-07 Booking.com B.V.
hotels

// hotmail : 2014-12-18 Microsoft Corporation
hotmail

// house : 2013-11-07 Sugar Park, LLC
house

// how : 2014-01-23 Charleston Road Registry Inc.
how

// hsbc : 2014-10-24 HSBC Holdings PLC
hsbc

// htc : 2015-04-02 HTC corporation
htc

// hughes : 2015-07-30 Hughes Satellite Systems Corporation
hughes

// hyatt : 2015-07-30 Hyatt GTLD, L.L.C.
hyatt

// hyundai : 2015-07-09 Hyundai Motor Company
hyundai

// ibm : 2014-07-31 International Business Machines Corporation
ibm

// icbc : 2015-02-19 Industrial and Commercial Bank of China Limited
icbc

// ice : 2014-10-30 IntercontinentalExchange, Inc.
ice

// icu : 2015-01-08 One.com A/S
icu

// ieee : 2015-07-23 IEEE Global LLC
ieee

// ifm : 2014-01-30 ifm electronic gmbh
ifm

// iinet : 2014-07-03 Connect West Pty. Ltd.
iinet

// ikano : 2015-07-09 Ikano S.A.
ikano

// imamat : 2015-08-06 Fondation Aga Khan (Aga Khan Foundation)
imamat

// imdb : 2015-06-25 Amazon EU S.à r.l.
imdb

// immo : 2014-07-10 Auburn Bloom, LLC
immo

// immobilien : 2013-11-07 United TLD Holdco Ltd.
immobilien

// industries : 2013-12-05 Outer House, LLC
industries

// infiniti : 2014-03-27 NISSAN MOTOR CO., LTD.
infiniti

// ing : 2014-01-23 Charleston Road Registry Inc.
ing

// ink : 2013-12-05 Top Level Design, LLC
ink

// institute : 2013-11-07 Outer Maple, LLC
institute

// insurance : 2015-02-19 fTLD Registry Services LLC
insurance

// insure : 2014-03-20 Pioneer Willow, LLC
insure

// intel : 2015-08-06 Intel Corporation
intel

// international : 2013-11-07 Wild Way, LLC
international

// intuit : 2015-07-30 Intuit Administrative Services, Inc.
intuit

// investments : 2014-03-20 Holly Glen, LLC
investments

// ipiranga : 2014-08-28 Ipiranga Produtos de Petroleo S.A.
ipiranga

// irish : 2014-08-07 Dot-Irish LLC
irish

// iselect : 2015-02-11 iSelect Ltd
iselect

// ismaili : 2015-08-06 Fondation Aga Khan (Aga Khan Foundation)
ismaili

// ist : 2014-08-28 Istanbul Metropolitan Municipality
ist

// istanbul : 2014-08-28 Istanbul Metropolitan Municipality
istanbul

// itau : 2014-10-02 Itau Unibanco Holding S.A.
itau

// itv : 2015-07-09 ITV Services Limited
itv

// iveco : 2015-09-03 CNH Industrial N.V.
iveco

// iwc : 2014-06-23 Richemont DNS Inc.
iwc

// jaguar : 2014-11-13 Jaguar Land Rover Ltd
jaguar

// java : 2014-06-19 Oracle Corporation
java

// jcb : 2014-11-20 JCB Co., Ltd.
jcb

// jcp : 2015-04-23 JCP Media, Inc.
jcp

// jeep : 2015-07-30 FCA US LLC.
jeep

// jetzt : 2014-01-09
jetzt

// jewelry : 2015-03-05 Wild Bloom, LLC
jewelry

// jio : 2015-04-02 Affinity Names, Inc.
jio

// jlc : 2014-12-04 Richemont DNS Inc.
jlc

// jll : 2015-04-02 Jones Lang LaSalle Incorporated
jll

// jmp : 2015-03-26 Matrix IP LLC
jmp

// jnj : 2015-06-18 Johnson & Johnson Services, Inc.
jnj

// joburg : 2014-03-24 ZA Central Registry NPC trading as ZA Central Registry
joburg

// jot : 2014-12-18 Amazon EU S.à r.l.
jot

// joy : 2014-12-18 Amazon EU S.à r.l.
joy

// jpmorgan : 2015-04-30 JPMorgan Chase & Co.
jpmorgan

// jprs : 2014-09-18 Japan Registry Services Co., Ltd.
jprs

// juegos : 2014-03-20 Uniregistry, Corp.
juegos

// juniper : 2015-07-30 JUNIPER NETWORKS, INC.
juniper

// kaufen : 2013-11-07 United TLD Holdco Ltd.
kaufen

// kddi : 2014-09-12 KDDI CORPORATION
kddi

// kerryhotels : 2015-04-30 Kerry Trading Co. Limited
kerryhotels

// kerrylogistics : 2015-04-09 Kerry Trading Co. Limited
kerrylogistics

// kerryproperties : 2015-04-09 Kerry Trading Co. Limited
kerryproperties

// kfh : 2014-12-04 Kuwait Finance House
kfh

// kia : 2015-07-09 KIA MOTORS CORPORATION
kia

// kim : 2013-09-23 Afilias Limited
kim

// kinder : 2014-11-07 Ferrero Trading Lux S.A.
kinder

// kindle : 2015-06-25 Amazon EU S.à r.l.
kindle

// kitchen : 2013-09-20 Just Goodbye, LLC
kitchen

// kiwi : 2013-09-20 DOT KIWI LIMITED
kiwi

// koeln : 2014-01-09 NetCologne Gesellschaft für Telekommunikation mbH
koeln

// komatsu : 2015-01-08 Komatsu Ltd.
komatsu

// kosher : 2015-08-20 Kosher Marketing Assets LLC
kosher

// kpmg : 2015-04-23 KPMG International Cooperative (KPMG International Genossenschaft)
kpmg

// kpn : 2015-01-08 Koninklijke KPN N.V.
kpn

// krd : 2013-12-05 KRG Department of Information Technology
krd

// kred : 2013-12-19 KredTLD Pty Ltd
kred

// kuokgroup : 2015-04-09 Kerry Trading Co. Limited
kuokgroup

// kyknet : 2015-03-05 Electronic Media Network (Pty) Ltd
kyknet

// kyoto : 2014-11-07 Academic Institution: Kyoto Jyoho Gakuen
kyoto

// lacaixa : 2014-01-09 CAIXA D'ESTALVIS I PENSIONS DE BARCELONA
lacaixa

// ladbrokes : 2015-08-06 LADBROKES INTERNATIONAL PLC
ladbrokes

// lamborghini : 2015-06-04 Automobili Lamborghini S.p.A.
lamborghini

// lamer : 2015-10-01 The Estée Lauder Companies Inc.
lamer

// lancaster : 2015-02-12 LANCASTER
lancaster

// lancia : 2015-07-31 Fiat Chrysler Automobiles N.V.
lancia

// lancome : 2015-07-23 L'Oréal
lancome

// land : 2013-09-10 Pine Moon, LLC
land

// landrover : 2014-11-13 Jaguar Land Rover Ltd
landrover

// lanxess : 2015-07-30 LANXESS Corporation
lanxess

// lasalle : 2015-04-02 Jones Lang LaSalle Incorporated
lasalle

// lat : 2014-10-16 ECOM-LAC Federaciòn de Latinoamèrica y el Caribe para Internet y el Comercio Electrònico
lat

// latino : 2015-07-30 Dish DBS Corporation
latino

// latrobe : 2014-06-16 La Trobe University
latrobe

// law : 2015-01-22 Minds + Machines Group Limited
law

// lawyer : 2014-03-20
lawyer

// lds : 2014-03-20 IRI Domain Management, LLC ("Applicant")
lds

// lease : 2014-03-06 Victor Trail, LLC
lease

// leclerc : 2014-08-07 A.C.D. LEC Association des Centres Distributeurs Edouard Leclerc
leclerc

// lefrak : 2015-07-16 LeFrak Organization, Inc.
lefrak

// legal : 2014-10-16 Blue Falls, LLC
legal

// lego : 2015-07-16 LEGO Juris A/S
lego

// lexus : 2015-04-23 TOYOTA MOTOR CORPORATION
lexus

// lgbt : 2014-05-08 Afilias Limited
lgbt

// liaison : 2014-10-02 Liaison Technologies, Incorporated
liaison

// lidl : 2014-09-18 Schwarz Domains und Services GmbH & Co. KG
lidl

// life : 2014-02-06 Trixy Oaks, LLC
life

// lifeinsurance : 2015-01-15 American Council of Life Insurers
lifeinsurance

// lifestyle : 2014-12-11 Lifestyle Domain Holdings, Inc.
lifestyle

// lighting : 2013-08-27 John McCook, LLC
lighting

// like : 2014-12-18 Amazon EU S.à r.l.
like

// lilly : 2015-07-31 Eli Lilly and Company
lilly

// limited : 2014-03-06 Big Fest, LLC
limited

// limo : 2013-10-17 Hidden Frostbite, LLC
limo

// lincoln : 2014-11-13 Ford Motor Company
lincoln

// linde : 2014-12-04 Linde Aktiengesellschaft
linde

// link : 2013-11-14 Uniregistry, Corp.
link

// lipsy : 2015-06-25 Lipsy Ltd
lipsy

// live : 2014-12-04
live

// living : 2015-07-30 Lifestyle Domain Holdings, Inc.
living

// lixil : 2015-03-19 LIXIL Group Corporation
lixil

// loan : 2014-11-20 dot Loan Limited
loan

// loans : 2014-03-20 June Woods, LLC
loans

// locker : 2015-06-04 Dish DBS Corporation
locker

// locus : 2015-06-25 Locus Analytics LLC
locus

// loft : 2015-07-30 Annco, Inc.
loft

// lol : 2015-01-30 Uniregistry, Corp.
lol

// london : 2013-11-14 Dot London Domains Limited
london

// lotte : 2014-11-07 Lotte Holdings Co., Ltd.
lotte

// lotto : 2014-04-10 Afilias Limited
lotto

// love : 2014-12-22 Merchant Law Group LLP
love

// lpl : 2015-07-30 LPL Holdings, Inc.
lpl

// lplfinancial : 2015-07-30 LPL Holdings, Inc.
lplfinancial

// ltd : 2014-09-25 Over Corner, LLC
ltd

// ltda : 2014-04-17 DOMAIN ROBOT SERVICOS DE HOSPEDAGEM NA INTERNET LTDA
ltda

// lundbeck : 2015-08-06 H. Lundbeck A/S
lundbeck

// lupin : 2014-11-07 LUPIN LIMITED
lupin

// luxe : 2014-01-09 Top Level Domain Holdings Limited
luxe

// luxury : 2013-10-17 Luxury Partners, LLC
luxury

// macys : 2015-07-31 Macys, Inc.
macys

// madrid : 2014-05-01 Comunidad de Madrid
madrid

// maif : 2014-10-02 Mutuelle Assurance Instituteur France (MAIF)
maif

// maison : 2013-12-05 Victor Frostbite, LLC
maison

// makeup : 2015-01-15 L'Oréal
makeup

// man : 2014-12-04 MAN SE
man

// management : 2013-11-07 John Goodbye, LLC
management

// mango : 2013-10-24 PUNTO FA S.L.
mango

// market : 2014-03-06
market

// marketing : 2013-11-07 Fern Pass, LLC
marketing

// markets : 2014-12-11 IG Group Holdings PLC
markets

// marriott : 2014-10-09 Marriott Worldwide Corporation
marriott

// marshalls : 2015-07-16 The TJX Companies, Inc.
marshalls

// maserati : 2015-07-31 Fiat Chrysler Automobiles N.V.
maserati

// mattel : 2015-08-06 Mattel Sites, Inc.
mattel

// mba : 2015-04-02 Lone Hollow, LLC
mba

// mcd : 2015-07-30 McDonald’s Corporation
mcd

// mcdonalds : 2015-07-30 McDonald’s Corporation
mcdonalds

// mckinsey : 2015-07-31 McKinsey Holdings, Inc.
mckinsey

// med : 2015-08-06 Medistry LLC
med

// media : 2014-03-06 Grand Glen, LLC
media

// meet : 2014-01-16
meet

// melbourne : 2014-05-29 The Crown in right of the State of Victoria, represented by its Department of State Development, Business and Innovation
melbourne

// meme : 2014-01-30 Charleston Road Registry Inc.
meme

// memorial : 2014-10-16 Dog Beach, LLC
memorial

// men : 2015-02-26 Exclusive Registry Limited
men

// menu : 2013-09-11 Wedding TLD2, LLC
menu

// meo : 2014-11-07 PT Comunicacoes S.A.
meo

// metlife : 2015-05-07 MetLife Services and Solutions, LLC
metlife

// miami : 2013-12-19 Top Level Domain Holdings Limited
miami

// microsoft : 2014-12-18 Microsoft Corporation
microsoft

// mini : 2014-01-09 Bayerische Motoren Werke Aktiengesellschaft
mini

// mint : 2015-07-30 Intuit Administrative Services, Inc.
mint

// mit : 2015-07-02 Massachusetts Institute of Technology
mit

// mitsubishi : 2015-07-23 Mitsubishi Corporation
mitsubishi

// mlb : 2015-05-21 MLB Advanced Media DH, LLC
mlb

// mls : 2015-04-23 The Canadian Real Estate Association
mls

// mma : 2014-11-07 MMA IARD
mma

// mnet : 2015-03-05 Electronic Media Network (Pty) Ltd
mnet

// mobily : 2014-12-18 GreenTech Consultancy Company W.L.L.
mobily

// moda : 2013-11-07 United TLD Holdco Ltd.
moda

// moe : 2013-11-13 Interlink Co., Ltd.
moe

// moi : 2014-12-18 Amazon EU S.à r.l.
moi

// mom : 2015-04-16 Uniregistry, Corp.
mom

// monash : 2013-09-30 Monash University
monash

// money : 2014-10-16 Outer McCook, LLC
money

// monster : 2015-09-11 Monster Worldwide, Inc.
monster

// montblanc : 2014-06-23 Richemont DNS Inc.
montblanc

// mopar : 2015-07-30 FCA US LLC.
mopar

// mormon : 2013-12-05 IRI Domain Management, LLC ("Applicant")
mormon

// mortgage : 2014-03-20
mortgage

// moscow : 2013-12-19 Foundation for Assistance for Internet Technologies and Infrastructure Development (FAITID)
moscow

// moto : 2015-06-04 Charleston Road Registry Inc.
moto

// motorcycles : 2014-01-09 DERMotorcycles, LLC
motorcycles

// mov : 2014-01-30 Charleston Road Registry Inc.
mov

// movie : 2015-02-05 New Frostbite, LLC
movie

// movistar : 2014-10-16 Telefónica S.A.
movistar

// msd : 2015-07-23 MSD Registry Holdings, Inc.
msd

// mtn : 2014-12-04 MTN Dubai Limited
mtn

// mtpc : 2014-11-20 Mitsubishi Tanabe Pharma Corporation
mtpc

// mtr : 2015-03-12 MTR Corporation Limited
mtr

// multichoice : 2015-03-12 MultiChoice (Proprietary) Limited
multichoice

// mutual : 2015-04-02 Northwestern Mutual MU TLD Registry, LLC
mutual

// mutuelle : 2015-06-18 Fédération Nationale de la Mutualité Française
mutuelle

// mzansimagic : 2015-03-05 Electronic Media Network (Pty) Ltd
mzansimagic

// nab : 2015-08-20 National Australia Bank Limited
nab

// nadex : 2014-12-11 IG Group Holdings PLC
nadex

// nagoya : 2013-10-24 GMO Registry, Inc.
nagoya

// naspers : 2015-02-12 Intelprop (Proprietary) Limited
naspers

// nationwide : 2015-07-23 Nationwide Mutual Insurance Company
nationwide

// natura : 2015-03-12 NATURA COSMÉTICOS S.A.
natura

// navy : 2014-03-06 United TLD Holdco Ltd.
navy

// nba : 2015-07-31 NBA REGISTRY, LLC
nba

// nec : 2015-01-08 NEC Corporation
nec

// netbank : 2014-06-26 COMMONWEALTH BANK OF AUSTRALIA
netbank

// netflix : 2015-06-18 Netflix, Inc.
netflix

// network : 2013-11-14 Trixy Manor, LLC
network

// neustar : 2013-12-05 NeuStar, Inc.
neustar

// new : 2014-01-30 Charleston Road Registry Inc.
new

// newholland : 2015-09-03 CNH Industrial N.V.
newholland

// news : 2014-12-18
news

// next : 2015-06-18 Next plc
next

// nextdirect : 2015-06-18 Next plc
nextdirect

// nexus : 2014-07-24 Charleston Road Registry Inc.
nexus

// nfl : 2015-07-23 NFL Reg Ops LLC
nfl

// ngo : 2014-03-06 Public Interest Registry
ngo

// nhk : 2014-02-13 Japan Broadcasting Corporation (NHK)
nhk

// nico : 2014-12-04 DWANGO Co., Ltd.
nico

// nike : 2015-07-23 NIKE, Inc.
nike

// nikon : 2015-05-21 NIKON CORPORATION
nikon

// ninja : 2013-11-07 United TLD Holdco Ltd.
ninja

// nissan : 2014-03-27 NISSAN MOTOR CO., LTD.
nissan

// nissay : 2015-10-29 Nippon Life Insurance Company
nissay

// nokia : 2015-01-08 Nokia Corporation
nokia

// northwesternmutual : 2015-06-18 Northwestern Mutual Registry, LLC
northwesternmutual

// norton : 2014-12-04 Symantec Corporation
norton

// now : 2015-06-25 Amazon EU S.à r.l.
now

// nowruz : 2014-09-04 Asia Green IT System Bilgisayar San. ve Tic. Ltd. Sti.
nowruz

// nowtv : 2015-05-14 Starbucks (HK) Limited
nowtv

// nra : 2014-05-22 NRA Holdings Company, INC.
nra

// nrw : 2013-11-21 Minds + Machines GmbH
nrw

// ntt : 2014-10-31 NIPPON TELEGRAPH AND TELEPHONE CORPORATION
ntt

// nyc : 2014-01-23 The City of New York by and through the New York City Department of Information Technology & Telecommunications
nyc

// obi : 2014-09-25 OBI Group Holding SE & Co. KGaA
obi

// observer : 2015-04-30 Guardian News and Media Limited
observer

// off : 2015-07-23 Johnson Shareholdings, Inc.
off

// office : 2015-03-12 Microsoft Corporation
office

// okinawa : 2013-12-05 BusinessRalliart Inc.
okinawa

// olayan : 2015-05-14 Crescent Holding GmbH
olayan

// olayangroup : 2015-05-14 Crescent Holding GmbH
olayangroup

// oldnavy : 2015-07-31 The Gap, Inc.
oldnavy

// ollo : 2015-06-04 Dish DBS Corporation
ollo

// omega : 2015-01-08 The Swatch Group Ltd
omega

// one : 2014-11-07 One.com A/S
one

// ong : 2014-03-06 Public Interest Registry
ong

// onl : 2013-09-16 I-Registry Ltd.
onl

// online : 2015-01-15 DotOnline Inc.
online

// onyourside : 2015-07-23 Nationwide Mutual Insurance Company
onyourside

// ooo : 2014-01-09 INFIBEAM INCORPORATION LIMITED
ooo

// open : 2015-07-31 American Express Travel Related Services Company, Inc.
open

// oracle : 2014-06-19 Oracle Corporation
oracle

// orange : 2015-03-12 Orange Brand Services Limited
orange

// organic : 2014-03-27 Afilias Limited
organic

// orientexpress : 2015-02-05 Belmond Ltd.
orientexpress

// origins : 2015-10-01 The Estée Lauder Companies Inc.
origins

// osaka : 2014-09-04 Interlink Co., Ltd.
osaka

// otsuka : 2013-10-11 Otsuka Holdings Co., Ltd.
otsuka

// ott : 2015-06-04 Dish DBS Corporation
ott

// ovh : 2014-01-16 OVH SAS
ovh

// page : 2014-12-04 Charleston Road Registry Inc.
page

// pamperedchef : 2015-02-05 The Pampered Chef, Ltd.
pamperedchef

// panasonic : 2015-07-30 Panasonic Corporation
panasonic

// panerai : 2014-11-07 Richemont DNS Inc.
panerai

// paris : 2014-01-30 City of Paris
paris

// pars : 2014-09-04 Asia Green IT System Bilgisayar San. ve Tic. Ltd. Sti.
pars

// partners : 2013-12-05 Magic Glen, LLC
partners

// parts : 2013-12-05 Sea Goodbye, LLC
parts

// party : 2014-09-11 Blue Sky Registry Limited
party

// passagens : 2015-03-05 Travel Reservations SRL
passagens

// pay : 2015-08-27 Amazon EU S.à r.l.
pay

// payu : 2015-02-12 MIH PayU B.V.
payu

// pccw : 2015-05-14 PCCW Enterprises Limited
pccw

// pet : 2015-05-07 Afilias plc
pet

// pfizer : 2015-09-11 Pfizer Inc.
pfizer

// pharmacy : 2014-06-19 National Association of Boards of Pharmacy
pharmacy

// philips : 2014-11-07 Koninklijke Philips N.V.
philips

// photo : 2013-11-14 Uniregistry, Corp.
photo

// photography : 2013-09-20 Sugar Glen, LLC
photography

// photos : 2013-10-17 Sea Corner, LLC
photos

// physio : 2014-05-01 PhysBiz Pty Ltd
physio

// piaget : 2014-10-16 Richemont DNS Inc.
piaget

// pics : 2013-11-14 Uniregistry, Corp.
pics

// pictet : 2014-06-26 Pictet Europe S.A.
pictet

// pictures : 2014-03-06 Foggy Sky, LLC
pictures

// pid : 2015-01-08 Top Level Spectrum, Inc.
pid

// pin : 2014-12-18 Amazon EU S.à r.l.
pin

// ping : 2015-06-11 Ping Registry Provider, Inc.
ping

// pink : 2013-10-01 Afilias Limited
pink

// pioneer : 2015-07-16 Pioneer Corporation
pioneer

// pizza : 2014-06-26 Foggy Moon, LLC
pizza

// place : 2014-04-24 Snow Galley, LLC
place

// play : 2015-03-05 Charleston Road Registry Inc.
play

// playstation : 2015-07-02 Sony Computer Entertainment Inc.
playstation

// plumbing : 2013-09-10 Spring Tigers, LLC
plumbing

// plus : 2015-02-05 Sugar Mill, LLC
plus

// pnc : 2015-07-02 PNC Domain Co., LLC
pnc

// pohl : 2014-06-23 Deutsche Vermögensberatung Aktiengesellschaft DVAG
pohl

// poker : 2014-07-03 Afilias Domains No. 5 Limited
poker

// politie : 2015-08-20 Politie Nederland
politie

// porn : 2014-10-16 ICM Registry PN LLC
porn

// pramerica : 2015-07-30 Prudential Financial, Inc.
pramerica

// praxi : 2013-12-05 Praxi S.p.A.
praxi

// press : 2014-04-03 DotPress Inc.
press

// prime : 2015-06-25 Amazon EU S.à r.l.
prime

// prod : 2014-01-23 Charleston Road Registry Inc.
prod

// productions : 2013-12-05 Magic Birch, LLC
productions

// prof : 2014-07-24 Charleston Road Registry Inc.
prof

// progressive : 2015-07-23 Progressive Casualty Insurance Company
progressive

// promo : 2014-12-18
promo

// properties : 2013-12-05 Big Pass, LLC
properties

// property : 2014-05-22 Uniregistry, Corp.
property

// protection : 2015-04-23
protection

// pru : 2015-07-30 Prudential Financial, Inc.
pru

// prudential : 2015-07-30 Prudential Financial, Inc.
prudential

// pub : 2013-12-12 United TLD Holdco Ltd.
pub

// pwc : 2015-10-29 PricewaterhouseCoopers LLP
pwc

// qpon : 2013-11-14 dotCOOL, Inc.
qpon

// quebec : 2013-12-19 PointQuébec Inc
quebec

// quest : 2015-03-26 Quest ION Limited
quest

// qvc : 2015-07-30 QVC, Inc.
qvc

// racing : 2014-12-04 Premier Registry Limited
racing

// raid : 2015-07-23 Johnson Shareholdings, Inc.
raid

// read : 2014-12-18 Amazon EU S.à r.l.
read

// realestate : 2015-09-11 dotRealEstate LLC
realestate

// realtor : 2014-05-29 Real Estate Domains LLC
realtor

// realty : 2015-03-19 Fegistry, LLC
realty

// recipes : 2013-10-17 Grand Island, LLC
recipes

// red : 2013-11-07 Afilias Limited
red

// redstone : 2014-10-31 Redstone Haute Couture Co., Ltd.
redstone

// redumbrella : 2015-03-26 Travelers TLD, LLC
redumbrella

// rehab : 2014-03-06 United TLD Holdco Ltd.
rehab

// reise : 2014-03-13
reise

// reisen : 2014-03-06 New Cypress, LLC
reisen

// reit : 2014-09-04 National Association of Real Estate Investment Trusts, Inc.
reit

// reliance : 2015-04-02 Reliance Industries Limited
reliance

// ren : 2013-12-12 Beijing Qianxiang Wangjing Technology Development Co., Ltd.
ren

// rent : 2014-12-04 DERRent, LLC
rent

// rentals : 2013-12-05 Big Hollow,LLC
rentals

// repair : 2013-11-07 Lone Sunset, LLC
repair

// report : 2013-12-05 Binky Glen, LLC
report

// republican : 2014-03-20 United TLD Holdco Ltd.
republican

// rest : 2013-12-19 Punto 2012 Sociedad Anonima Promotora de Inversion de Capital Variable
rest

// restaurant : 2014-07-03 Snow Avenue, LLC
restaurant

// review : 2014-11-20 dot Review Limited
review

// reviews : 2013-09-13
reviews

// rexroth : 2015-06-18 Robert Bosch GMBH
rexroth

// rich : 2013-11-21 I-Registry Ltd.
rich

// richardli : 2015-05-14 Pacific Century Asset Management (HK) Limited
richardli

// ricoh : 2014-11-20 Ricoh Company, Ltd.
ricoh

// rightathome : 2015-07-23 Johnson Shareholdings, Inc.
rightathome

// ril : 2015-04-02 Reliance Industries Limited
ril

// rio : 2014-02-27 Empresa Municipal de Informática SA - IPLANRIO
rio

// rip : 2014-07-10 United TLD Holdco Ltd.
rip

// rmit : 2015-11-19 Royal Melbourne Institute of Technology
rmit

// rocher : 2014-12-18 Ferrero Trading Lux S.A.
rocher

// rocks : 2013-11-14
rocks

// rodeo : 2013-12-19 Top Level Domain Holdings Limited
rodeo

// rogers : 2015-08-06 Rogers Communications Partnership
rogers

// room : 2014-12-18 Amazon EU S.à r.l.
room

// rsvp : 2014-05-08 Charleston Road Registry Inc.
rsvp

// ruhr : 2013-10-02 regiodot GmbH & Co. KG
ruhr

// run : 2015-03-19 Snow Park, LLC
run

// rwe : 2015-04-02 RWE AG
rwe

// ryukyu : 2014-01-09 BusinessRalliart Inc.
ryukyu

// saarland : 2013-12-12 dotSaarland GmbH
saarland

// safe : 2014-12-18 Amazon EU S.à r.l.
safe

// safety : 2015-01-08 Safety Registry Services, LLC.
safety

// sakura : 2014-12-18 SAKURA Internet Inc.
sakura

// sale : 2014-10-16
sale

// salon : 2014-12-11 Outer Orchard, LLC
salon

// samsclub : 2015-07-31 Wal-Mart Stores, Inc.
samsclub

// samsung : 2014-04-03 SAMSUNG SDS CO., LTD
samsung

// sandvik : 2014-11-13 Sandvik AB
sandvik

// sandvikcoromant : 2014-11-07 Sandvik AB
sandvikcoromant

// sanofi : 2014-10-09 Sanofi
sanofi

// sap : 2014-03-27 SAP AG
sap

// sapo : 2014-11-07 PT Comunicacoes S.A.
sapo

// sarl : 2014-07-03 Delta Orchard, LLC
sarl

// sas : 2015-04-02 Research IP LLC
sas

// save : 2015-06-25 Amazon EU S.à r.l.
save

// saxo : 2014-10-31 Saxo Bank A/S
saxo

// sbi : 2015-03-12 STATE BANK OF INDIA
sbi

// sbs : 2014-11-07 SPECIAL BROADCASTING SERVICE CORPORATION
sbs

// sca : 2014-03-13 SVENSKA CELLULOSA AKTIEBOLAGET SCA (publ)
sca

// scb : 2014-02-20 The Siam Commercial Bank Public Company Limited ("SCB")
scb

// schaeffler : 2015-08-06 Schaeffler Technologies AG & Co. KG
schaeffler

// schmidt : 2014-04-03 SALM S.A.S.
schmidt

// scholarships : 2014-04-24 Scholarships.com, LLC
scholarships

// school : 2014-12-18 Little Galley, LLC
school

// schule : 2014-03-06 Outer Moon, LLC
schule

// schwarz : 2014-09-18 Schwarz Domains und Services GmbH & Co. KG
schwarz

// science : 2014-09-11 dot Science Limited
science

// scjohnson : 2015-07-23 Johnson Shareholdings, Inc.
scjohnson

// scor : 2014-10-31 SCOR SE
scor

// scot : 2014-01-23 Dot Scot Registry Limited
scot

// seat : 2014-05-22 SEAT, S.A. (Sociedad Unipersonal)
seat

// secure : 2015-08-27 Amazon EU S.à r.l.
secure

// security : 2015-05-14
security

// seek : 2014-12-04 Seek Limited
seek

// select : 2015-10-08 iSelect Ltd
select

// sener : 2014-10-24 Sener Ingeniería y Sistemas, S.A.
sener

// services : 2014-02-27 Fox Castle, LLC
services

// ses : 2015-07-23 SES
ses

// seven : 2015-08-06 Seven West Media Ltd
seven

// sew : 2014-07-17 SEW-EURODRIVE GmbH & Co KG
sew

// sex : 2014-11-13 ICM Registry SX LLC
sex

// sexy : 2013-09-11 Uniregistry, Corp.
sexy

// sfr : 2015-08-13 Societe Francaise du Radiotelephone - SFR
sfr

// shangrila : 2015-09-03 Shangri‐La International Hotel Management Limited
shangrila

// sharp : 2014-05-01 Sharp Corporation
sharp

// shaw : 2015-04-23 Shaw Cablesystems G.P.
shaw

// shell : 2015-07-30 Shell Information Technology International Inc
shell

// shia : 2014-09-04 Asia Green IT System Bilgisayar San. ve Tic. Ltd. Sti.
shia

// shiksha : 2013-11-14 Afilias Limited
shiksha

// shoes : 2013-10-02 Binky Galley, LLC
shoes

// shop : 2016-04-08 GMO Registry, Inc.
shop

// shopping : 2016-03-31
shopping

// shouji : 2015-01-08 QIHOO 360 TECHNOLOGY CO. LTD.
shouji

// show : 2015-03-05 Snow Beach, LLC
show

// showtime : 2015-08-06 CBS Domains Inc.
showtime

// shriram : 2014-01-23 Shriram Capital Ltd.
shriram

// silk : 2015-06-25 Amazon EU S.à r.l.
silk

// sina : 2015-03-12 Sina Corporation
sina

// singles : 2013-08-27 Fern Madison, LLC
singles

// site : 2015-01-15 DotSite Inc.
site

// ski : 2015-04-09 STARTING DOT LIMITED
ski

// skin : 2015-01-15 L'Oréal
skin

// sky : 2014-06-19 Sky IP International Ltd, a company incorporated in England and Wales, operating via its registered Swiss branch
sky

// skype : 2014-12-18 Microsoft Corporation
skype

// sling : 2015-07-30 Hughes Satellite Systems Corporation
sling

// smart : 2015-07-09 Smart Communications, Inc. (SMART)
smart

// smile : 2014-12-18 Amazon EU S.à r.l.
smile

// sncf : 2015-02-19 Société Nationale des Chemins de fer Francais S N C F
sncf

// soccer : 2015-03-26 Foggy Shadow, LLC
soccer

// social : 2013-11-07 United TLD Holdco Ltd.
social

// softbank : 2015-07-02 SoftBank Corp.
softbank

// software : 2014-03-20
software

// sohu : 2013-12-19 Sohu.com Limited
sohu

// solar : 2013-11-07 Ruby Town, LLC
solar

// solutions : 2013-11-07 Silver Cover, LLC
solutions

// song : 2015-02-26 Amazon EU S.à r.l.
song

// sony : 2015-01-08 Sony Corporation
sony

// soy : 2014-01-23 Charleston Road Registry Inc.
soy

// space : 2014-04-03 DotSpace Inc.
space

// spiegel : 2014-02-05 SPIEGEL-Verlag Rudolf Augstein GmbH & Co. KG
spiegel

// spot : 2015-02-26 Amazon EU S.à r.l.
spot

// spreadbetting : 2014-12-11 IG Group Holdings PLC
spreadbetting

// srl : 2015-05-07 mySRL GmbH
srl

// srt : 2015-07-30 FCA US LLC.
srt

// stada : 2014-11-13 STADA Arzneimittel AG
stada

// staples : 2015-07-30 Staples, Inc.
staples

// star : 2015-01-08 Star India Private Limited
star

// starhub : 2015-02-05 StarHub Ltd
starhub

// statebank : 2015-03-12 STATE BANK OF INDIA
statebank

// statefarm : 2015-07-30 State Farm Mutual Automobile Insurance Company
statefarm

// statoil : 2014-12-04 Statoil ASA
statoil

// stc : 2014-10-09 Saudi Telecom Company
stc

// stcgroup : 2014-10-09 Saudi Telecom Company
stcgroup

// stockholm : 2014-12-18 Stockholms kommun
stockholm

// storage : 2014-12-22 Self Storage Company LLC
storage

// store : 2015-04-09 DotStore Inc.
store

// stream : 2016-01-08 dot Stream Limited
stream

// studio : 2015-02-11
studio

// study : 2014-12-11 OPEN UNIVERSITIES AUSTRALIA PTY LTD
study

// style : 2014-12-04 Binky Moon, LLC
style

// sucks : 2014-12-22 Vox Populi Registry Inc.
sucks

// supersport : 2015-03-05 SuperSport International Holdings Proprietary Limited
supersport

// supplies : 2013-12-19 Atomic Fields, LLC
supplies

// supply : 2013-12-19 Half Falls, LLC
supply

// support : 2013-10-24 Grand Orchard, LLC
support

// surf : 2014-01-09 Top Level Domain Holdings Limited
surf

// surgery : 2014-03-20 Tin Avenue, LLC
surgery

// suzuki : 2014-02-20 SUZUKI MOTOR CORPORATION
suzuki

// swatch : 2015-01-08 The Swatch Group Ltd
swatch

// swiftcover : 2015-07-23 Swiftcover Insurance Services Limited
swiftcover

// swiss : 2014-10-16 Swiss Confederation
swiss

// sydney : 2014-09-18 State of New South Wales, Department of Premier and Cabinet
sydney

// symantec : 2014-12-04 Symantec Corporation
symantec

// systems : 2013-11-07 Dash Cypress, LLC
systems

// tab : 2014-12-04 Tabcorp Holdings Limited
tab

// taipei : 2014-07-10 Taipei City Government
taipei

// talk : 2015-04-09 Amazon EU S.à r.l.
talk

// taobao : 2015-01-15 Alibaba Group Holding Limited
taobao

// target : 2015-07-31 Target Domain Holdings, LLC
target

// tatamotors : 2015-03-12 Tata Motors Ltd
tatamotors

// tatar : 2014-04-24 Limited Liability Company "Coordination Center of Regional Domain of Tatarstan Republic"
tatar

// tattoo : 2013-08-30 Uniregistry, Corp.
tattoo

// tax : 2014-03-20 Storm Orchard, LLC
tax

// taxi : 2015-03-19 Pine Falls, LLC
taxi

// tci : 2014-09-12 Asia Green IT System Bilgisayar San. ve Tic. Ltd. Sti.
tci

// tdk : 2015-06-11 TDK Corporation
tdk

// team : 2015-03-05 Atomic Lake, LLC
team

// tech : 2015-01-30 Dot Tech LLC
tech

// technology : 2013-09-13 Auburn Falls
technology

// telecity : 2015-02-19 TelecityGroup International Limited
telecity

// telefonica : 2014-10-16 Telefónica S.A.
telefonica

// temasek : 2014-08-07 Temasek Holdings (Private) Limited
temasek

// tennis : 2014-12-04 Cotton Bloom, LLC
tennis

// teva : 2015-07-02 Teva Pharmaceutical Industries Limited
teva

// thd : 2015-04-02 Homer TLC, Inc.
thd

// theater : 2015-03-19 Blue Tigers, LLC
theater

// theatre : 2015-05-07
theatre

// theguardian : 2015-04-30 Guardian News and Media Limited
theguardian

// tiaa : 2015-07-23 Teachers Insurance and Annuity Association of America
tiaa

// tickets : 2015-02-05 Accent Media Limited
tickets

// tienda : 2013-11-14 Victor Manor, LLC
tienda

// tiffany : 2015-01-30 Tiffany and Company
tiffany

// tips : 2013-09-20 Corn Willow, LLC
tips

// tires : 2014-11-07 Dog Edge, LLC
tires

// tirol : 2014-04-24 punkt Tirol GmbH
tirol

// tjmaxx : 2015-07-16 The TJX Companies, Inc.
tjmaxx

// tjx : 2015-07-16 The TJX Companies, Inc.
tjx

// tkmaxx : 2015-07-16 The TJX Companies, Inc.
tkmaxx

// tmall : 2015-01-15 Alibaba Group Holding Limited
tmall

// today : 2013-09-20 Pearl Woods, LLC
today

// tokyo : 2013-11-13 GMO Registry, Inc.
tokyo

// tools : 2013-11-21 Pioneer North, LLC
tools

// top : 2014-03-20 Jiangsu Bangning Science & Technology Co.,Ltd.
top

// toray : 2014-12-18 Toray Industries, Inc.
toray

// toshiba : 2014-04-10 TOSHIBA Corporation
toshiba

// total : 2015-08-06 Total SA
total

// tours : 2015-01-22 Sugar Station, LLC
tours

// town : 2014-03-06 Koko Moon, LLC
town

// toyota : 2015-04-23 TOYOTA MOTOR CORPORATION
toyota

// toys : 2014-03-06 Pioneer Orchard, LLC
toys

// trade : 2014-01-23 Elite Registry Limited
trade

// trading : 2014-12-11 IG Group Holdings PLC
trading

// training : 2013-11-07 Wild Willow, LLC
training

// travelchannel : 2015-07-02 Lifestyle Domain Holdings, Inc.
travelchannel

// travelers : 2015-03-26 Travelers TLD, LLC
travelers

// travelersinsurance : 2015-03-26 Travelers TLD, LLC
travelersinsurance

// trust : 2014-10-16
trust

// trv : 2015-03-26 Travelers TLD, LLC
trv

// tube : 2015-06-11 Latin American Telecom LLC
tube

// tui : 2014-07-03 TUI AG
tui

// tunes : 2015-02-26 Amazon EU S.à r.l.
tunes

// tushu : 2014-12-18 Amazon EU S.à r.l.
tushu

// tvs : 2015-02-19 T V SUNDRAM IYENGAR  & SONS LIMITED
tvs

// ubank : 2015-08-20 National Australia Bank Limited
ubank

// ubs : 2014-12-11 UBS AG
ubs

// uconnect : 2015-07-30 FCA US LLC.
uconnect

// unicom : 2015-10-15 China United Network Communications Corporation Limited
unicom

// university : 2014-03-06 Little Station, LLC
university

// uno : 2013-09-11 Dot Latin LLC
uno

// uol : 2014-05-01 UBN INTERNET LTDA.
uol

// ups : 2015-06-25 UPS Market Driver, Inc.
ups

// vacations : 2013-12-05 Atomic Tigers, LLC
vacations

// vana : 2014-12-11 Lifestyle Domain Holdings, Inc.
vana

// vanguard : 2015-09-03 The Vanguard Group, Inc.
vanguard

// vegas : 2014-01-16 Dot Vegas, Inc.
vegas

// ventures : 2013-08-27 Binky Lake, LLC
ventures

// verisign : 2015-08-13 VeriSign, Inc.
verisign

// versicherung : 2014-03-20 dotversicherung-registry GmbH
versicherung

// vet : 2014-03-06
vet

// viajes : 2013-10-17 Black Madison, LLC
viajes

// video : 2014-10-16
video

// vig : 2015-05-14 VIENNA INSURANCE GROUP AG Wiener Versicherung Gruppe
vig

// viking : 2015-04-02 Viking River Cruises (Bermuda) Ltd.
viking

// villas : 2013-12-05 New Sky, LLC
villas

// vin : 2015-06-18 Holly Shadow, LLC
vin

// vip : 2015-01-22 Minds + Machines Group Limited
vip

// virgin : 2014-09-25 Virgin Enterprises Limited
virgin

// visa : 2015-07-30 Visa Worldwide Pte. Limited
visa

// vision : 2013-12-05 Koko Station, LLC
vision

// vista : 2014-09-18 Vistaprint Limited
vista

// vistaprint : 2014-09-18 Vistaprint Limited
vistaprint

// viva : 2014-11-07 Saudi Telecom Company
viva

// vivo : 2015-07-31 Telefonica Brasil S.A.
vivo

// vlaanderen : 2014-02-06 DNS.be vzw
vlaanderen

// vodka : 2013-12-19 Top Level Domain Holdings Limited
vodka

// volkswagen : 2015-05-14 Volkswagen Group of America Inc.
volkswagen

// volvo : 2015-11-12 Volvo Holding Sverige Aktiebolag
volvo

// vote : 2013-11-21 Monolith Registry LLC
vote

// voting : 2013-11-13 Valuetainment Corp.
voting

// voto : 2013-11-21 Monolith Registry LLC
voto

// voyage : 2013-08-27 Ruby House, LLC
voyage

// vuelos : 2015-03-05 Travel Reservations SRL
vuelos

// wales : 2014-05-08 Nominet UK
wales

// walmart : 2015-07-31 Wal-Mart Stores, Inc.
walmart

// walter : 2014-11-13 Sandvik AB
walter

// wang : 2013-10-24 Zodiac Leo Limited
wang

// wanggou : 2014-12-18 Amazon EU S.à r.l.
wanggou

// warman : 2015-06-18 Weir Group IP Limited
warman

// watch : 2013-11-14 Sand Shadow, LLC
watch

// watches : 2014-12-22 Richemont DNS Inc.
watches

// weather : 2015-01-08 The Weather Channel, LLC
weather

// weatherchannel : 2015-03-12 The Weather Channel, LLC
weatherchannel

// webcam : 2014-01-23 dot Webcam Limited
webcam

// weber : 2015-06-04 Saint-Gobain Weber SA
weber

// website : 2014-04-03 DotWebsite Inc.
website

// wed : 2013-10-01 Atgron, Inc.
wed

// wedding : 2014-04-24 Top Level Domain Holdings Limited
wedding

// weibo : 2015-03-05 Sina Corporation
weibo

// weir : 2015-01-29 Weir Group IP Limited
weir

// whoswho : 2014-02-20 Who's Who Registry
whoswho

// wien : 2013-10-28 punkt.wien GmbH
wien

// wiki : 2013-11-07 Top Level Design, LLC
wiki

// williamhill : 2014-03-13 William Hill Organization Limited
williamhill

// win : 2014-11-20 First Registry Limited
win

// windows : 2014-12-18 Microsoft Corporation
windows

// wine : 2015-06-18 June Station, LLC
wine

// winners : 2015-07-16 The TJX Companies, Inc.
winners

// wme : 2014-02-13 William Morris Endeavor Entertainment, LLC
wme

// wolterskluwer : 2015-08-06 Wolters Kluwer N.V.
wolterskluwer

// woodside : 2015-07-09 Woodside Petroleum Limited
woodside

// work : 2013-12-19 Top Level Domain Holdings Limited
work

// works : 2013-11-14 Little Dynamite, LLC
works

// world : 2014-06-12 Bitter Fields, LLC
world

// wow : 2015-10-08 Amazon EU S.à r.l.
wow

// wtc : 2013-12-19 World Trade Centers Association, Inc.
wtc

// wtf : 2014-03-06 Hidden Way, LLC
wtf

// xbox : 2014-12-18 Microsoft Corporation
xbox

// xerox : 2014-10-24 Xerox DNHC LLC
xerox

// xfinity : 2015-07-09 Comcast IP Holdings I, LLC
xfinity

// xihuan : 2015-01-08 QIHOO 360 TECHNOLOGY CO. LTD.
xihuan

// xin : 2014-12-11 Elegant Leader Limited
xin

// xn--11b4c3d : 2015-01-15 VeriSign Sarl
कॉम

// xn--1ck2e1b : 2015-02-26 Amazon EU S.à r.l.
セール

// xn--1qqw23a : 2014-01-09 Guangzhou YU Wei Information Technology Co., Ltd.
佛山

// xn--30rr7y : 2014-06-12 Excellent First Limited
慈善

// xn--3bst00m : 2013-09-13 Eagle Horizon Limited
集团

// xn--3ds443g : 2013-09-08 TLD REGISTRY LIMITED
在线

// xn--3oq18vl8pn36a : 2015-07-02 Volkswagen (China) Investment Co., Ltd.
大众汽车

// xn--3pxu8k : 2015-01-15 VeriSign Sarl
点看

// xn--42c2d9a : 2015-01-15 VeriSign Sarl
คอม

// xn--45q11c : 2013-11-21 Zodiac Scorpio Limited
八卦

// xn--4gbrim : 2013-10-04 Suhub Electronic Establishment
موقع

// xn--4gq48lf9j : 2015-07-31 Wal-Mart Stores, Inc.
一号店

// xn--55qw42g : 2013-11-08 China Organizational Name Administration Center
公益

// xn--55qx5d : 2013-11-14 Computer Network Information Center of Chinese Academy of Sciences （China Internet Network Information Center）
公司

// xn--5su34j936bgsg : 2015-09-03 Shangri‐La International Hotel Management Limited
香格里拉

// xn--5tzm5g : 2014-12-22 Global Website TLD Asia Limited
网站

// xn--6frz82g : 2013-09-23 Afilias Limited
移动

// xn--6qq986b3xl : 2013-09-13 Tycoon Treasure Limited
我爱你

// xn--80adxhks : 2013-12-19 Foundation for Assistance for Internet Technologies and Infrastructure Development (FAITID)
москва

// xn--80aqecdr1a : 2015-10-21 Pontificium Consilium de Comunicationibus Socialibus (PCCS) (Pontifical Council for Social Communication)
католик

// xn--80asehdb : 2013-07-14 CORE Association
онлайн

// xn--80aswg : 2013-07-14 CORE Association
сайт

// xn--8y0a063a : 2015-03-26 China United Network Communications Corporation Limited
联通

// xn--9dbq2a : 2015-01-15 VeriSign Sarl
קום

// xn--9et52u : 2014-06-12 RISE VICTORY LIMITED
时尚

// xn--9krt00a : 2015-03-12 Sina Corporation
微博

// xn--b4w605ferd : 2014-08-07 Temasek Holdings (Private) Limited
淡马锡

// xn--bck1b9a5dre4c : 2015-02-26 Amazon EU S.à r.l.
ファッション

// xn--c1avg : 2013-11-14 Public Interest Registry
орг

// xn--c2br7g : 2015-01-15 VeriSign Sarl
नेट

// xn--cck2b3b : 2015-02-26 Amazon EU S.à r.l.
ストア

// xn--cg4bki : 2013-09-27 SAMSUNG SDS CO., LTD
삼성

// xn--czr694b : 2014-01-16 HU YI GLOBAL INFORMATION RESOURCES (HOLDING) COMPANY. HONGKONG LIMITED
商标

// xn--czrs0t : 2013-12-19 Wild Island, LLC
商店

// xn--czru2d : 2013-11-21 Zodiac Capricorn Limited
商城

// xn--d1acj3b : 2013-11-20 The Foundation for Network Initiatives “The Smart Internet”
дети

// xn--eckvdtc9d : 2014-12-18 Amazon EU S.à r.l.
ポイント

// xn--efvy88h : 2014-08-22 Xinhua News Agency Guangdong Branch 新华通讯社广东分社
新闻

// xn--estv75g : 2015-02-19 Industrial and Commercial Bank of China Limited
工行

// xn--fct429k : 2015-04-09 Amazon EU S.à r.l.
家電

// xn--fhbei : 2015-01-15 VeriSign Sarl
كوم

// xn--fiq228c5hs : 2013-09-08 TLD REGISTRY LIMITED
中文网

// xn--fiq64b : 2013-10-14 CITIC Group Corporation
中信

// xn--fjq720a : 2014-05-22 Will Bloom, LLC
娱乐

// xn--flw351e : 2014-07-31 Charleston Road Registry Inc.
谷歌

// xn--fzys8d69uvgm : 2015-05-14 PCCW Enterprises Limited
電訊盈科

// xn--g2xx48c : 2015-01-30 Minds + Machines Group Limited
购物

// xn--gckr3f0f : 2015-02-26 Amazon EU S.à r.l.
クラウド

// xn--gk3at1e : 2015-10-08 Amazon EU S.à r.l.
通販

// xn--hxt814e : 2014-05-15 Zodiac Libra Limited
网店

// xn--i1b6b1a6a2e : 2013-11-14 Public Interest Registry
संगठन

// xn--imr513n : 2014-12-11 HU YI GLOBAL INFORMATION RESOURCES (HOLDING) COMPANY. HONGKONG LIMITED
餐厅

// xn--io0a7i : 2013-11-14 Computer Network Information Center of Chinese Academy of Sciences （China Internet Network Information Center）
网络

// xn--j1aef : 2015-01-15 VeriSign Sarl
ком

// xn--jlq61u9w7b : 2015-01-08 Nokia Corporation
诺基亚

// xn--jvr189m : 2015-02-26 Amazon EU S.à r.l.
食品

// xn--kcrx77d1x4a : 2014-11-07 Koninklijke Philips N.V.
飞利浦

// xn--kpu716f : 2014-12-22 Richemont DNS Inc.
手表

// xn--kput3i : 2014-02-13 Beijing RITT-Net Technology Development Co., Ltd
手机

// xn--mgba3a3ejt : 2014-11-20 Aramco Services Company
ارامكو

// xn--mgba7c0bbn0a : 2015-05-14 Crescent Holding GmbH
العليان

// xn--mgbaakc7dvf : 2015-09-03 Emirates Telecommunications Corporation (trading as Etisalat)
اتصالات

// xn--mgbab2bd : 2013-10-31 CORE Association
بازار

// xn--mgbb9fbpob : 2014-12-18 GreenTech Consultancy Company W.L.L.
موبايلي

// xn--mgbca7dzdo : 2015-07-30 Abu Dhabi Systems and Information Centre
ابوظبي

// xn--mgbi4ecexp : 2015-10-21 Pontificium Consilium de Comunicationibus Socialibus (PCCS) (Pontifical Council for Social Communication)
كاثوليك

// xn--mgbt3dhd : 2014-09-04 Asia Green IT System Bilgisayar San. ve Tic. Ltd. Sti.
همراه

// xn--mk1bu44c : 2015-01-15 VeriSign Sarl
닷컴

// xn--mxtq1m : 2014-03-06 Net-Chinese Co., Ltd.
政府

// xn--ngbc5azd : 2013-07-13 International Domain Registry Pty. Ltd.
شبكة

// xn--ngbe9e0a : 2014-12-04 Kuwait Finance House
بيتك

// xn--ngbrx : 2015-11-12 League of Arab States
عرب

// xn--nqv7f : 2013-11-14 Public Interest Registry
机构

// xn--nqv7fs00ema : 2013-11-14 Public Interest Registry
组织机构

// xn--nyqy26a : 2014-11-07 Stable Tone Limited
健康

// xn--p1acf : 2013-12-12 Rusnames Limited
рус

// xn--pbt977c : 2014-12-22 Richemont DNS Inc.
珠宝

// xn--pssy2u : 2015-01-15 VeriSign Sarl
大拿

// xn--q9jyb4c : 2013-09-17 Charleston Road Registry Inc.
みんな

// xn--qcka1pmc : 2014-07-31 Charleston Road Registry Inc.
グーグル

// xn--rhqv96g : 2013-09-11 Stable Tone Limited
世界

// xn--rovu88b : 2015-02-26 Amazon EU S.à r.l.
書籍

// xn--ses554g : 2014-01-16
网址

// xn--t60b56a : 2015-01-15 VeriSign Sarl
닷넷

// xn--tckwe : 2015-01-15 VeriSign Sarl
コム

// xn--tiq49xqyj : 2015-10-21 Pontificium Consilium de Comunicationibus Socialibus (PCCS) (Pontifical Council for Social Communication)
天主教

// xn--unup4y : 2013-07-14 Spring Fields, LLC
游戏

// xn--vermgensberater-ctb : 2014-06-23 Deutsche Vermögensberatung Aktiengesellschaft DVAG
vermögensberater

// xn--vermgensberatung-pwb : 2014-06-23 Deutsche Vermögensberatung Aktiengesellschaft DVAG
vermögensberatung

// xn--vhquv : 2013-08-27 Dash McCook, LLC
企业

// xn--vuq861b : 2014-10-16 Beijing Tele-info Network Technology Co., Ltd.
信息

// xn--w4r85el8fhu5dnra : 2015-04-30 Kerry Trading Co. Limited
嘉里大酒店

// xn--w4rs40l : 2015-07-30 Kerry Trading Co. Limited
嘉里

// xn--xhq521b : 2013-11-14 Guangzhou YU Wei Information Technology Co., Ltd.
广东

// xn--zfr164b : 2013-11-08 China Organizational Name Administration Center
政务

// xperia : 2015-05-14 Sony Mobile Communications AB
xperia

// xyz : 2013-12-05 XYZ.COM LLC
xyz

// yachts : 2014-01-09 DERYachts, LLC
yachts

// yahoo : 2015-04-02 Yahoo! Domain Services Inc.
yahoo

// yamaxun : 2014-12-18 Amazon EU S.à r.l.
yamaxun

// yandex : 2014-04-10 YANDEX, LLC
yandex

// yodobashi : 2014-11-20 YODOBASHI CAMERA CO.,LTD.
yodobashi

// yoga : 2014-05-29 Top Level Domain Holdings Limited
yoga

// yokohama : 2013-12-12 GMO Registry, Inc.
yokohama

// you : 2015-04-09 Amazon EU S.à r.l.
you

// youtube : 2014-05-01 Charleston Road Registry Inc.
youtube

// yun : 2015-01-08 QIHOO 360 TECHNOLOGY CO. LTD.
yun

// zappos : 2015-06-25 Amazon EU S.à r.l.
zappos

// zara : 2014-11-07 Industria de Diseño Textil, S.A. (INDITEX, S.A.)
zara

// zero : 2014-12-18 Amazon EU S.à r.l.
zero

// zip : 2014-05-08 Charleston Road Registry Inc.
zip

// zippo : 2015-07-02 Zadco Company
zippo

// zone : 2013-11-14 Outer Falls, LLC
zone

// zuerich : 2014-11-07 Kanton Zürich (Canton of Zurich)
zuerich


// ===END ICANN DOMAINS===
// ===BEGIN PRIVATE DOMAINS===
// (Note: these are in alphabetical order by company name)

// Agnat sp. z o.o. : https://domena.pl
// Submitted by Przemyslaw Plewa <it-admin@domena.pl>
beep.pl

// Alces Software Ltd : http://alces-software.com
// Submitted by Mark J. Titorenko <mark.titorenko@alces-software.com>
*.compute.estate
*.alces.network

// Amazon CloudFront : https://aws.amazon.com/cloudfront/
// Submitted by Donavan Miller <donavanm@amazon.com>
cloudfront.net

// Amazon Elastic Compute Cloud: https://aws.amazon.com/ec2/
// Submitted by Philip Allchin <pallchin@amazon.com>
compute.amazonaws.com
ap-northeast-1.compute.amazonaws.com
ap-northeast-2.compute.amazonaws.com
ap-southeast-1.compute.amazonaws.com
ap-southeast-2.compute.amazonaws.com
eu-central-1.compute.amazonaws.com
eu-west-1.compute.amazonaws.com
sa-east-1.compute.amazonaws.com
us-gov-west-1.compute.amazonaws.com
us-west-1.compute.amazonaws.com
us-west-2.compute.amazonaws.com
us-east-1.amazonaws.com
compute-1.amazonaws.com
z-1.compute-1.amazonaws.com
z-2.compute-1.amazonaws.com
compute.amazonaws.com.cn
cn-north-1.compute.amazonaws.com.cn 

// Amazon Elastic Beanstalk : https://aws.amazon.com/elasticbeanstalk/
// Submitted by Adam Stein <astein@amazon.com>
elasticbeanstalk.com

// Amazon Elastic Load Balancing : https://aws.amazon.com/elasticloadbalancing/
// Submitted by Scott Vidmar <svidmar@amazon.com>
elb.amazonaws.com

// Amazon S3 : https://aws.amazon.com/s3/
// Submitted by Luke Wells <lawells@amazon.com>
s3.amazonaws.com
s3-ap-northeast-1.amazonaws.com
s3-ap-northeast-2.amazonaws.com
s3-ap-southeast-1.amazonaws.com
s3-ap-southeast-2.amazonaws.com
s3-eu-central-1.amazonaws.com
s3-eu-west-1.amazonaws.com
s3-external-1.amazonaws.com
s3-external-2.amazonaws.com
s3-fips-us-gov-west-1.amazonaws.com
s3-sa-east-1.amazonaws.com
s3-us-gov-west-1.amazonaws.com
s3-us-west-1.amazonaws.com
s3-us-west-2.amazonaws.com
s3.ap-northeast-2.amazonaws.com
s3.cn-north-1.amazonaws.com.cn
s3.eu-central-1.amazonaws.com

// Aptible : https://www.aptible.com/
// Submitted by Thomas Orozco <thomas@aptible.com>
on-aptible.com

// Association potager.org : https://potager.org/
// Submitted by Lunar <jardiniers@potager.org>
potager.org
poivron.org
sweetpepper.org

// AVM : https://avm.de
// Submitted by Andreas Weise <a.weise@avm.de>
myfritz.net

// BetaInABox
// Submitted by Adrian <adrian@betainabox.com>
betainabox.com

// Boxfuse : https://boxfuse.com
// Submitted by Axel Fontaine <axel@boxfuse.com>
boxfuse.io

// callidomus: https://www.callidomus.com/
// Submitted by Marcus Popp <admin@callidomus.com>
mycd.eu

// CentralNic : http://www.centralnic.com/names/domains
// Submitted by registry <gavin.brown@centralnic.com>
ae.org
ar.com
br.com
cn.com
com.de
com.se
de.com
eu.com
gb.com
gb.net
hu.com
hu.net
jp.net
jpn.com
kr.com
mex.com
no.com
qc.com
ru.com
sa.com
se.com
se.net
uk.com
uk.net
us.com
uy.com
za.bz
za.com

// Africa.com Web Solutions Ltd : https://registry.africa.com
// Submitted by Gavin Brown <gavin.brown@centralnic.com>
africa.com

// iDOT Services Limited : http://www.domain.gr.com
// Submitted by Gavin Brown <gavin.brown@centralnic.com>
gr.com

// Radix FZC : http://domains.in.net
// Submitted by Gavin Brown <gavin.brown@centralnic.com>
in.net

// US REGISTRY LLC : http://us.org
// Submitted by Gavin Brown <gavin.brown@centralnic.com>
us.org

// co.com Registry, LLC : https://registry.co.com
// Submitted by Gavin Brown <gavin.brown@centralnic.com>
co.com

// c.la : http://www.c.la/
c.la

// certmgr.org : https://certmgr.org
// Submitted by B. Blechschmidt <hostmaster@certmgr.org>
certmgr.org

// Citrix : https://citrix.com
// Submitted by Alex Stoddard <alex.stoddard@citrix.com>
xenapponazure.com

// ClearVox : http://www.clearvox.nl/
// Submitted by Leon Rowland <leon@clearvox.nl>
virtueeldomein.nl

// cloudControl : https://www.cloudcontrol.com/
// Submitted by Tobias Wilken <tw@cloudcontrol.com>
cloudcontrolled.com
cloudcontrolapp.com

// co.ca : http://registry.co.ca/
co.ca

// i-registry s.r.o. : http://www.i-registry.cz/
// Submitted by Martin Semrad <semrad@i-registry.cz>
co.cz

// CDN77.com : http://www.cdn77.com
// Submitted by Jan Krpes <jan.krpes@cdn77.com>
c.cdn77.org
cdn77-ssl.net
r.cdn77.net
rsc.cdn77.org
ssl.origin.cdn77-secure.org

// CoDNS B.V.
co.nl
co.no

// Commerce Guys, SAS
// Submitted by Damien Tournoud <damien@commerceguys.com>
*.platform.sh

// Cryptonomic : https://cryptonomic.net/
// Submitted by Andrew Cady <public-suffix-list@cryptonomic.net>
*.cryptonomic.net

// Cupcake : https://cupcake.io/
// Submitted by Jonathan Rudenberg <jonathan@cupcake.io>
cupcake.is

// cyon GmbH : https://www.cyon.ch/
// Submitted by Dominic Luechinger <dol@cyon.ch>
cyon.link
cyon.site

// Daplie, Inc : https://daplie.com
// Submitted by AJ ONeal <aj@daplie.com>
daplie.me

// Dansk.net : http://www.dansk.net/
// Submitted by Anani Voule <digital@digital.co.dk>
biz.dk
co.dk
firm.dk
reg.dk
store.dk

// deSEC : https://desec.io/
// Submitted by Peter Thomassen <peter@desec.io>
dedyn.io

// DNShome : https://www.dnshome.de/
// Submitted by Norbert Auler <mail@dnshome.de>
dnshome.de

// DreamHost : http://www.dreamhost.com/
// Submitted by Andrew Farmer <andrew.farmer@dreamhost.com>
dreamhosters.com

// Drobo : http://www.drobo.com/
// Submitted by Ricardo Padilha <rpadilha@drobo.com>
mydrobo.com

// DuckDNS : http://www.duckdns.org/
// Submitted by Richard Harper <richard@duckdns.org>
duckdns.org

// dy.fi : http://dy.fi/
// Submitted by Heikki Hannikainen <hessu@hes.iki.fi>
dy.fi
tunk.org

// DynDNS.com : http://www.dyndns.com/services/dns/dyndns/
dyndns-at-home.com
dyndns-at-work.com
dyndns-blog.com
dyndns-free.com
dyndns-home.com
dyndns-ip.com
dyndns-mail.com
dyndns-office.com
dyndns-pics.com
dyndns-remote.com
dyndns-server.com
dyndns-web.com
dyndns-wiki.com
dyndns-work.com
dyndns.biz
dyndns.info
dyndns.org
dyndns.tv
at-band-camp.net
ath.cx
barrel-of-knowledge.info
barrell-of-knowledge.info
better-than.tv
blogdns.com
blogdns.net
blogdns.org
blogsite.org
boldlygoingnowhere.org
broke-it.net
buyshouses.net
cechire.com
dnsalias.com
dnsalias.net
dnsalias.org
dnsdojo.com
dnsdojo.net
dnsdojo.org
does-it.net
doesntexist.com
doesntexist.org
dontexist.com
dontexist.net
dontexist.org
doomdns.com
doomdns.org
dvrdns.org
dyn-o-saur.com
dynalias.com
dynalias.net
dynalias.org
dynathome.net
dyndns.ws
endofinternet.net
endofinternet.org
endoftheinternet.org
est-a-la-maison.com
est-a-la-masion.com
est-le-patron.com
est-mon-blogueur.com
for-better.biz
for-more.biz
for-our.info
for-some.biz
for-the.biz
forgot.her.name
forgot.his.name
from-ak.com
from-al.com
from-ar.com
from-az.net
from-ca.com
from-co.net
from-ct.com
from-dc.com
from-de.com
from-fl.com
from-ga.com
from-hi.com
from-ia.com
from-id.com
from-il.com
from-in.com
from-ks.com
from-ky.com
from-la.net
from-ma.com
from-md.com
from-me.org
from-mi.com
from-mn.com
from-mo.com
from-ms.com
from-mt.com
from-nc.com
from-nd.com
from-ne.com
from-nh.com
from-nj.com
from-nm.com
from-nv.com
from-ny.net
from-oh.com
from-ok.com
from-or.com
from-pa.com
from-pr.com
from-ri.com
from-sc.com
from-sd.com
from-tn.com
from-tx.com
from-ut.com
from-va.com
from-vt.com
from-wa.com
from-wi.com
from-wv.com
from-wy.com
ftpaccess.cc
fuettertdasnetz.de
game-host.org
game-server.cc
getmyip.com
gets-it.net
go.dyndns.org
gotdns.com
gotdns.org
groks-the.info
groks-this.info
ham-radio-op.net
here-for-more.info
hobby-site.com
hobby-site.org
home.dyndns.org
homedns.org
homeftp.net
homeftp.org
homeip.net
homelinux.com
homelinux.net
homelinux.org
homeunix.com
homeunix.net
homeunix.org
iamallama.com
in-the-band.net
is-a-anarchist.com
is-a-blogger.com
is-a-bookkeeper.com
is-a-bruinsfan.org
is-a-bulls-fan.com
is-a-candidate.org
is-a-caterer.com
is-a-celticsfan.org
is-a-chef.com
is-a-chef.net
is-a-chef.org
is-a-conservative.com
is-a-cpa.com
is-a-cubicle-slave.com
is-a-democrat.com
is-a-designer.com
is-a-doctor.com
is-a-financialadvisor.com
is-a-geek.com
is-a-geek.net
is-a-geek.org
is-a-green.com
is-a-guru.com
is-a-hard-worker.com
is-a-hunter.com
is-a-knight.org
is-a-landscaper.com
is-a-lawyer.com
is-a-liberal.com
is-a-libertarian.com
is-a-linux-user.org
is-a-llama.com
is-a-musician.com
is-a-nascarfan.com
is-a-nurse.com
is-a-painter.com
is-a-patsfan.org
is-a-personaltrainer.com
is-a-photographer.com
is-a-player.com
is-a-republican.com
is-a-rockstar.com
is-a-socialist.com
is-a-soxfan.org
is-a-student.com
is-a-teacher.com
is-a-techie.com
is-a-therapist.com
is-an-accountant.com
is-an-actor.com
is-an-actress.com
is-an-anarchist.com
is-an-artist.com
is-an-engineer.com
is-an-entertainer.com
is-by.us
is-certified.com
is-found.org
is-gone.com
is-into-anime.com
is-into-cars.com
is-into-cartoons.com
is-into-games.com
is-leet.com
is-lost.org
is-not-certified.com
is-saved.org
is-slick.com
is-uberleet.com
is-very-bad.org
is-very-evil.org
is-very-good.org
is-very-nice.org
is-very-sweet.org
is-with-theband.com
isa-geek.com
isa-geek.net
isa-geek.org
isa-hockeynut.com
issmarterthanyou.com
isteingeek.de
istmein.de
kicks-ass.net
kicks-ass.org
knowsitall.info
land-4-sale.us
lebtimnetz.de
leitungsen.de
likes-pie.com
likescandy.com
merseine.nu
mine.nu
misconfused.org
mypets.ws
myphotos.cc
neat-url.com
office-on-the.net
on-the-web.tv
podzone.net
podzone.org
readmyblog.org
saves-the-whales.com
scrapper-site.net
scrapping.cc
selfip.biz
selfip.com
selfip.info
selfip.net
selfip.org
sells-for-less.com
sells-for-u.com
sells-it.net
sellsyourhome.org
servebbs.com
servebbs.net
servebbs.org
serveftp.net
serveftp.org
servegame.org
shacknet.nu
simple-url.com
space-to-rent.com
stuff-4-sale.org
stuff-4-sale.us
teaches-yoga.com
thruhere.net
traeumtgerade.de
webhop.biz
webhop.info
webhop.net
webhop.org
worse-than.tv
writesthisblog.com

// dynv6 : https://dynv6.com
// Submitted by Dominik Menke <dom@digineo.de> 2016-01-18
dynv6.net

// E4YOU spol. s.r.o. : https://e4you.cz/
// Submitted by Vladimir Dudr <info@e4you.cz>
e4.cz

// EU.org https://eu.org/
// Submitted by Pierre Beyssac <hostmaster@eu.org>
eu.org
al.eu.org
asso.eu.org
at.eu.org
au.eu.org
be.eu.org
bg.eu.org
ca.eu.org
cd.eu.org
ch.eu.org
cn.eu.org
cy.eu.org
cz.eu.org
de.eu.org
dk.eu.org
edu.eu.org
ee.eu.org
es.eu.org
fi.eu.org
fr.eu.org
gr.eu.org
hr.eu.org
hu.eu.org
ie.eu.org
il.eu.org
in.eu.org
int.eu.org
is.eu.org
it.eu.org
jp.eu.org
kr.eu.org
lt.eu.org
lu.eu.org
lv.eu.org
mc.eu.org
me.eu.org
mk.eu.org
mt.eu.org
my.eu.org
net.eu.org
ng.eu.org
nl.eu.org
no.eu.org
nz.eu.org
paris.eu.org
pl.eu.org
pt.eu.org
q-a.eu.org
ro.eu.org
ru.eu.org
se.eu.org
si.eu.org
sk.eu.org
tr.eu.org
uk.eu.org
us.eu.org

// Evennode : http://www.evennode.com/
// Submitted by Michal Kralik <support@evennode.com>
eu-1.evennode.com
eu-2.evennode.com
us-1.evennode.com
us-2.evennode.com

// Facebook, Inc.
// Submitted by Peter Ruibal <public-suffix@fb.com>
apps.fbsbx.com

// Fastly Inc. http://www.fastly.com/
// Submitted by Vladimir Vuksan <vladimir@fastly.com>
a.ssl.fastly.net
b.ssl.fastly.net
global.ssl.fastly.net
a.prod.fastly.net
global.prod.fastly.net

// Featherhead : https://featherhead.xyz/
// Submitted by Simon Menke <simon@featherhead.xyz>
fhapp.xyz

// Firebase, Inc.
// Submitted by Chris Raynor <chris@firebase.com>
firebaseapp.com

// Flynn : https://flynn.io
// Submitted by Jonathan Rudenberg <jonathan@flynn.io>
flynnhub.com

// Freebox : http://www.freebox.fr
// Submitted by Romain Fliedel <rfliedel@freebox.fr>
freebox-os.com
freeboxos.com
fbx-os.fr
fbxos.fr
freebox-os.fr
freeboxos.fr

// GDS : https://www.gov.uk/service-manual/operations/operating-servicegovuk-subdomains
// Submitted by David Illsley <david.illsley@digital.cabinet-office.gov.uk>
service.gov.uk

// GitHub, Inc.
// Submitted by Patrick Toomey <security@github.com>
github.io
githubusercontent.com
githubcloud.com
*.api.githubcloud.com
*.ext.githubcloud.com
gist.githubcloud.com
*.githubcloudusercontent.com

// GlobeHosting, Inc.
// Submitted by Zoltan Egresi <egresi@globehosting.com>
ro.com

// GoIP DNS Services : http://www.goip.de
// Submitted by Christian Poulter <milchstrasse@goip.de>
goip.de

// Google, Inc.
// Submitted by Eduardo Vela <evn@google.com>
*.0emm.com
appspot.com
blogspot.ae
blogspot.al
blogspot.am
blogspot.ba
blogspot.be
blogspot.bg
blogspot.bj
blogspot.ca
blogspot.cf
blogspot.ch
blogspot.cl
blogspot.co.at
blogspot.co.id
blogspot.co.il
blogspot.co.ke
blogspot.co.nz
blogspot.co.uk
blogspot.co.za
blogspot.com
blogspot.com.ar
blogspot.com.au
blogspot.com.br
blogspot.com.by
blogspot.com.co
blogspot.com.cy
blogspot.com.ee
blogspot.com.eg
blogspot.com.es
blogspot.com.mt
blogspot.com.ng
blogspot.com.tr
blogspot.com.uy
blogspot.cv
blogspot.cz
blogspot.de
blogspot.dk
blogspot.fi
blogspot.fr
blogspot.gr
blogspot.hk
blogspot.hr
blogspot.hu
blogspot.ie
blogspot.in
blogspot.is
blogspot.it
blogspot.jp
blogspot.kr
blogspot.li
blogspot.lt
blogspot.lu
blogspot.md
blogspot.mk
blogspot.mr
blogspot.mx
blogspot.my
blogspot.nl
blogspot.no
blogspot.pe
blogspot.pt
blogspot.qa
blogspot.re
blogspot.ro
blogspot.rs
blogspot.ru
blogspot.se
blogspot.sg
blogspot.si
blogspot.sk
blogspot.sn
blogspot.td
blogspot.tw
blogspot.ug
blogspot.vn
cloudfunctions.net
codespot.com
googleapis.com
googlecode.com
pagespeedmobilizer.com
withgoogle.com
withyoutube.com

// Hashbang : https://hashbang.sh
hashbang.sh

// Hasura : https://hasura.io
// Submitted by Shahidh K Muhammed <shahidh@hasura.io>
hasura-app.io

// Hepforge : https://www.hepforge.org
// Submitted by David Grellscheid <admin@hepforge.org>
hepforge.org

// Heroku : https://www.heroku.com/
// Submitted by Tom Maher <tmaher@heroku.com>
herokuapp.com
herokussl.com

// iki.fi
// Submitted by Hannu Aronsson <haa@iki.fi>
iki.fi

// info.at : http://www.info.at/
biz.at
info.at

<<<<<<< HEAD
// JS.ORG : http://dns.js.org
// submitted by indus (admin@js.org)
js.org
 
=======
<<<<<<< HEAD
=======
<<<<<<< 07d3ace9a311c6252d2183905887d370cfe654f9
// JS.ORG : http://dns.js.org
// Submitted by Stefan Keim (admin@js.org)
js.org
 
=======
>>>>>>> 75f97cf2cad2da90663e6085dafd90f1c6e86192
// Magento Commerce
// Submitted by Damien Tournoud <dtournoud@magento.cloud>
*.magentosite.cloud

// Meteor Development Group : https://www.meteor.com/hosting
// Submitted by Pierre Carrier <pierre@meteor.com>
meteorapp.com
eu.meteorapp.com

<<<<<<< HEAD
=======
>>>>>>> Add meteorapp.com (#238)
>>>>>>> 75f97cf2cad2da90663e6085dafd90f1c6e86192
>>>>>>> cfd4f5b6
// Michau Enterprises Limited : http://www.co.pl/
co.pl

// Microsoft : http://microsoft.com
// Submitted by Barry Dorrans <bdorrans@microsoft.com>
azurewebsites.net
azure-mobile.net
cloudapp.net

// Mozilla Foundation : https://mozilla.org/
// Submitted by glob <glob@mozilla.com>
bmoattachments.org

// Neustar Inc.
// Submitted by Trung Tran <Trung.Tran@neustar.biz>
4u.com

// ngrok : https://ngrok.com/
// Submitted by Alan Shreve <alan@ngrok.com>
ngrok.io

// NFSN, Inc. : https://www.NearlyFreeSpeech.NET/
// Submitted by Jeff Wheelhouse <support@nearlyfreespeech.net>
nfshost.com

// nsupdate.info : https://www.nsupdate.info/
// Submitted by Thomas Waldmann <info@nsupdate.info>
nsupdate.info
nerdpol.ovh

// No-IP.com : https://noip.com/
// Submitted by Deven Reza <publicsuffixlist@noip.com>
blogsyte.com
brasilia.me
cable-modem.org
ciscofreak.com
collegefan.org
couchpotatofries.org
damnserver.com
ddns.me
ditchyourip.com
dnsfor.me
dnsiskinky.com
dvrcam.info
dynns.com
eating-organic.net
fantasyleague.cc
geekgalaxy.com
golffan.us
health-carereform.com
homesecuritymac.com
homesecuritypc.com
hopto.me
ilovecollege.info
loginto.me
mlbfan.org
mmafan.biz
myactivedirectory.com
mydissent.net
myeffect.net
mymediapc.net
mypsx.net
mysecuritycamera.com
mysecuritycamera.net
mysecuritycamera.org
net-freaks.com
nflfan.org
nhlfan.net
no-ip.ca
no-ip.co.uk
no-ip.net
noip.us
onthewifi.com
pgafan.net
point2this.com
pointto.us
privatizehealthinsurance.net
quicksytes.com
read-books.org
securitytactics.com
serveexchange.com
servehumour.com
servep2p.com
servesarcasm.com
stufftoread.com
ufcfan.org
unusualperson.com
workisboring.com
3utilities.com
bounceme.net
ddns.net
ddnsking.com
gotdns.ch
hopto.org
myftp.biz
myftp.org
myvnc.com
no-ip.biz
no-ip.info
no-ip.org
noip.me
redirectme.net
servebeer.com
serveblog.net
servecounterstrike.com
serveftp.com
servegame.com
servehalflife.com
servehttp.com
serveirc.com
serveminecraft.net
servemp3.com
servepics.com
servequake.com
sytes.net
webhop.me
zapto.org

// NYC.mn : http://www.information.nyc.mn
// Submitted by Matthew Brown <mattbrown@nyc.mn>
nyc.mn

// One Fold Media : http://www.onefoldmedia.com/
// Submitted by Eddie Jones <eddie@onefoldmedia.com>
nid.io

// Opera Software, A.S.A.
// Submitted by Yngve Pettersen <yngve@opera.com>
operaunite.com

// OutSystems
// Submitted by Duarte Santos <domain-admin@outsystemscloud.com>
outsystemscloud.com

// OwnProvider : http://www.ownprovider.com
// Submitted by Jan Moennich <jan.moennich@ownprovider.com>
ownprovider.com

// oy.lc
// Submitted by Charly Coste <changaco@changaco.oy.lc>
oy.lc

// Pagefog : https://pagefog.com/
// Submitted by Derek Myers <derek@pagefog.com>
pgfog.com

// Pagefront : https://www.pagefronthq.com/
// Submitted by Jason Kriss <jason@pagefronthq.com>
pagefrontapp.com

// .pl domains (grandfathered)
art.pl
gliwice.pl
krakow.pl
poznan.pl
wroc.pl
zakopane.pl

// Pantheon Systems, Inc. : https://pantheon.io/
// Submitted by Gary Dylina <gary@pantheon.io>
pantheonsite.io
gotpantheon.com

// Peplink | Pepwave : http://peplink.com/
// Submitted by Steve Leung <steveleung@peplink.com>
mypep.link

// prgmr.com : https://prgmr.com/
// Submitted by Sarah Newman <owner@prgmr.com>
xen.prgmr.com

// priv.at : http://www.nic.priv.at/
// Submitted by registry <lendl@nic.at>
priv.at

// Publication Presse Communication SARL : https://ppcom.fr
// Submitted by Yaacov Akiba Slama <admin@chirurgiens-dentistes-en-france.fr>
chirurgiens-dentistes-en-france.fr

// QA2
// Submitted by Daniel Dent (https://www.danieldent.com/)
qa2.com

// Rackmaze LLC : https://www.rackmaze.com
// Submitted by Kirill Pertsev <kika@rackmaze.com>
rackmaze.com
rackmaze.net

// Red Hat, Inc. OpenShift : https://openshift.redhat.com/
// Submitted by Tim Kramer <tkramer@rhcloud.com>
rhcloud.com

// RethinkDB : https://www.rethinkdb.com/
// Submitted by Chris Kastorff <info@rethinkdb.com>
hzc.io

// Sandstorm Development Group, Inc. : https://sandcats.io/
// Submitted by Asheesh Laroia <asheesh@sandstorm.io>
sandcats.io

// SBE network solutions GmbH : https://www.sbe.de/
// Submitted by Norman Meilick <nm@sbe.de>
logoip.de
logoip.com

// Service Online LLC : http://drs.ua/
// Submitted by Serhii Bulakh <support@drs.ua>
biz.ua
co.ua
pp.ua

// Shopblocks : http://www.shopblocks.com/
// Submitted by Alex Bowers <alex@shopblocks.com>
myshopblocks.com

// SinaAppEngine : http://sae.sina.com.cn/
// Submitted by SinaAppEngine <saesupport@sinacloud.com>
sinaapp.com
vipsinaapp.com
1kapp.com

// Skyhat : http://www.skyhat.io
// Submitted by Shante Adam <shante@skyhat.io>
bounty-full.com
alpha.bounty-full.com
beta.bounty-full.com

// SpaceKit : https://www.spacekit.io/
// Submitted by Reza Akhavan <spacekit.io@gmail.com>
spacekit.io

// Synology, Inc. : https://www.synology.com/
// Submitted by Rony Weng <ronyweng@synology.com>
diskstation.me
dscloud.biz
dscloud.me
dscloud.mobi
dsmynas.com
dsmynas.net
dsmynas.org
familyds.com
familyds.net
familyds.org
i234.me
myds.me
synology.me

// TASK geographical domains (www.task.gda.pl/uslugi/dns)
gda.pl
gdansk.pl
gdynia.pl
med.pl
sopot.pl

// TownNews.com : http://www.townnews.com
// Submitted by Dustin Ward <dward@townnews.com>
bloxcms.com
townnews-staging.com

// TuxFamily domains http://tuxfamily.org
// Submitted by TuxFamily administrators <adm@staff.tuxfamily.org>
tuxfamily.org

// UDR Limited : http://www.udr.hk.com
// Submitted by registry <hostmaster@udr.hk.com>
hk.com
hk.org
ltd.hk
inc.hk

// Viprinet Europe GmbH : http://www.viprinet.com
// Submitted by Simon Kissel <hostmaster@viprinet.com>
router.management

// Yola : https://www.yola.com/
// Submitted by Stefano Rivera <stefano@yola.com>
yolasite.com

// ZaNiC : http://www.za.net/
// Submitted by registry <hostmaster@nic.za.net>
za.net
za.org

// ===END PRIVATE DOMAINS===<|MERGE_RESOLUTION|>--- conflicted
+++ resolved
@@ -11378,21 +11378,6 @@
 biz.at
 info.at
 
-<<<<<<< HEAD
-// JS.ORG : http://dns.js.org
-// submitted by indus (admin@js.org)
-js.org
- 
-=======
-<<<<<<< HEAD
-=======
-<<<<<<< 07d3ace9a311c6252d2183905887d370cfe654f9
-// JS.ORG : http://dns.js.org
-// Submitted by Stefan Keim (admin@js.org)
-js.org
- 
-=======
->>>>>>> 75f97cf2cad2da90663e6085dafd90f1c6e86192
 // Magento Commerce
 // Submitted by Damien Tournoud <dtournoud@magento.cloud>
 *.magentosite.cloud
@@ -11402,11 +11387,6 @@
 meteorapp.com
 eu.meteorapp.com
 
-<<<<<<< HEAD
-=======
->>>>>>> Add meteorapp.com (#238)
->>>>>>> 75f97cf2cad2da90663e6085dafd90f1c6e86192
->>>>>>> cfd4f5b6
 // Michau Enterprises Limited : http://www.co.pl/
 co.pl
 
