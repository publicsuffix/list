--- conflicted
+++ resolved
@@ -12726,15 +12726,13 @@
 // Submitted by Olli Vanhoja <olli@zeit.co>
 now.sh
 
-<<<<<<< HEAD
+// Zine EOOD : https://zine.bg/
+// Submitted by Martin Angelov <martin@zine.bg>
+bss.design
+
 // Zitcom A/S : https://www.zitcom.dk
 // Submitted by Emil Stahl <esp@zitcom.dk>
 site.builder.nu
-=======
-// Zine EOOD : https://zine.bg/
-// Submitted by Martin Angelov <martin@zine.bg>
-bss.design
->>>>>>> 849ee0cc
 
 // Zone.id : https://zone.id/
 // Submitted by Su Hendro <admin@zone.id>
