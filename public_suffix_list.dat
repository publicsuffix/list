--- conflicted
+++ resolved
@@ -5837,12 +5837,6 @@
 mil.tw
 net.tw
 org.tw
-<<<<<<< HEAD
-商業.tw
-組織.tw
-網路.tw
-=======
->>>>>>> 03c6a363
 
 // tz : http://www.tznic.or.tz/index.php/domains
 // Submitted by registry <manager@tznic.or.tz>
