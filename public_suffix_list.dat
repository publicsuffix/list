--- conflicted
+++ resolved
@@ -12094,15 +12094,13 @@
 org.ru
 pp.ru
 
-<<<<<<< HEAD
+// Nabu Casa : https://www.nabucasa.com
+// Submitted by Paulus Schoutsen <infra@nabucasa.com>
+ui.nabu.casa
+
 // NCTU.ME : https://nctu.me/
 // Submitted by Tocknicsu <admin@nctu.me>
 nctu.me
-=======
-// Nabu Casa : https://www.nabucasa.com
-// Submitted by Paulus Schoutsen <infra@nabucasa.com>
-ui.nabu.casa
->>>>>>> a9d03e34
 
 // Netlify : https://www.netlify.com
 // Submitted by Jessica Parsons <jessica@netlify.com>
