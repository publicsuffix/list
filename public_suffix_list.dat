// This Source Code Form is subject to the terms of the Mozilla Public
// License, v. 2.0. If a copy of the MPL was not distributed with this
// file, You can obtain one at https://mozilla.org/MPL/2.0/.

// Please pull this list from, and only from https://publicsuffix.org/list/public_suffix_list.dat,
// rather than any other VCS sites. Pulling from any other URL is not guaranteed to be supported.

// Instructions on pulling and using this list can be found at https://publicsuffix.org/list/.

// ===BEGIN ICANN DOMAINS===

// ac : http://nic.ac/rules.htm
ac
com.ac
edu.ac
gov.ac
net.ac
mil.ac
org.ac

// ad : https://en.wikipedia.org/wiki/.ad
ad
nom.ad

// ae : https://tdra.gov.ae/en/aeda/ae-policies
ae
co.ae
net.ae
org.ae
sch.ae
ac.ae
gov.ae
mil.ae

// aero : see https://www.information.aero/index.php?id=66
aero
accident-investigation.aero
accident-prevention.aero
aerobatic.aero
aeroclub.aero
aerodrome.aero
agents.aero
aircraft.aero
airline.aero
airport.aero
air-surveillance.aero
airtraffic.aero
air-traffic-control.aero
ambulance.aero
amusement.aero
association.aero
author.aero
ballooning.aero
broker.aero
caa.aero
cargo.aero
catering.aero
certification.aero
championship.aero
charter.aero
civilaviation.aero
club.aero
conference.aero
consultant.aero
consulting.aero
control.aero
council.aero
crew.aero
design.aero
dgca.aero
educator.aero
emergency.aero
engine.aero
engineer.aero
entertainment.aero
equipment.aero
exchange.aero
express.aero
federation.aero
flight.aero
fuel.aero
gliding.aero
government.aero
groundhandling.aero
group.aero
hanggliding.aero
homebuilt.aero
insurance.aero
journal.aero
journalist.aero
leasing.aero
logistics.aero
magazine.aero
maintenance.aero
media.aero
microlight.aero
modelling.aero
navigation.aero
parachuting.aero
paragliding.aero
passenger-association.aero
pilot.aero
press.aero
production.aero
recreation.aero
repbody.aero
res.aero
research.aero
rotorcraft.aero
safety.aero
scientist.aero
services.aero
show.aero
skydiving.aero
software.aero
student.aero
trader.aero
trading.aero
trainer.aero
union.aero
workinggroup.aero
works.aero

// af : http://www.nic.af/help.jsp
af
gov.af
com.af
org.af
net.af
edu.af

// ag : http://www.nic.ag/prices.htm
ag
com.ag
org.ag
net.ag
co.ag
nom.ag

// ai : http://nic.com.ai/
ai
off.ai
com.ai
net.ai
org.ai

// al : http://www.ert.gov.al/ert_alb/faq_det.html?Id=31
al
com.al
edu.al
gov.al
mil.al
net.al
org.al

// am : https://www.amnic.net/policy/en/Policy_EN.pdf
am
co.am
com.am
commune.am
net.am
org.am

// ao : https://en.wikipedia.org/wiki/.ao
// http://www.dns.ao/REGISTR.DOC
ao
ed.ao
gv.ao
og.ao
co.ao
pb.ao
it.ao

// aq : https://en.wikipedia.org/wiki/.aq
aq

// ar : https://nic.ar/es/nic-argentina/normativa
ar
bet.ar
com.ar
coop.ar
edu.ar
gob.ar
gov.ar
int.ar
mil.ar
musica.ar
mutual.ar
net.ar
org.ar
senasa.ar
tur.ar

// arpa : https://en.wikipedia.org/wiki/.arpa
// Confirmed by registry <iana-questions@icann.org> 2008-06-18
arpa
e164.arpa
in-addr.arpa
ip6.arpa
iris.arpa
uri.arpa
urn.arpa

// as : https://en.wikipedia.org/wiki/.as
as
gov.as

// asia : https://en.wikipedia.org/wiki/.asia
asia

// at : https://en.wikipedia.org/wiki/.at
// Confirmed by registry <it@nic.at> 2008-06-17
at
ac.at
co.at
gv.at
or.at
sth.ac.at

// au : https://en.wikipedia.org/wiki/.au
// http://www.auda.org.au/
au
// 2LDs
com.au
net.au
org.au
edu.au
gov.au
asn.au
id.au
// Historic 2LDs (closed to new registration, but sites still exist)
info.au
conf.au
oz.au
// CGDNs - http://www.cgdn.org.au/
act.au
nsw.au
nt.au
qld.au
sa.au
tas.au
vic.au
wa.au
// 3LDs
act.edu.au
catholic.edu.au
// eq.edu.au - Removed at the request of the Queensland Department of Education
nsw.edu.au
nt.edu.au
qld.edu.au
sa.edu.au
tas.edu.au
vic.edu.au
wa.edu.au
// act.gov.au  Bug 984824 - Removed at request of Greg Tankard
// nsw.gov.au  Bug 547985 - Removed at request of <Shae.Donelan@services.nsw.gov.au>
// nt.gov.au  Bug 940478 - Removed at request of Greg Connors <Greg.Connors@nt.gov.au>
qld.gov.au
sa.gov.au
tas.gov.au
vic.gov.au
wa.gov.au
// 4LDs
// education.tas.edu.au - Removed at the request of the Department of Education Tasmania
schools.nsw.edu.au

// aw : https://en.wikipedia.org/wiki/.aw
aw
com.aw

// ax : https://en.wikipedia.org/wiki/.ax
ax

// az : https://en.wikipedia.org/wiki/.az
az
com.az
net.az
int.az
gov.az
org.az
edu.az
info.az
pp.az
mil.az
name.az
pro.az
biz.az

// ba : http://nic.ba/users_data/files/pravilnik_o_registraciji.pdf
ba
com.ba
edu.ba
gov.ba
mil.ba
net.ba
org.ba

// bb : https://en.wikipedia.org/wiki/.bb
bb
biz.bb
co.bb
com.bb
edu.bb
gov.bb
info.bb
net.bb
org.bb
store.bb
tv.bb

// bd : https://en.wikipedia.org/wiki/.bd
*.bd

// be : https://en.wikipedia.org/wiki/.be
// Confirmed by registry <tech@dns.be> 2008-06-08
be
ac.be

// bf : https://en.wikipedia.org/wiki/.bf
bf
gov.bf

// bg : https://en.wikipedia.org/wiki/.bg
// https://www.register.bg/user/static/rules/en/index.html
bg
a.bg
b.bg
c.bg
d.bg
e.bg
f.bg
g.bg
h.bg
i.bg
j.bg
k.bg
l.bg
m.bg
n.bg
o.bg
p.bg
q.bg
r.bg
s.bg
t.bg
u.bg
v.bg
w.bg
x.bg
y.bg
z.bg
0.bg
1.bg
2.bg
3.bg
4.bg
5.bg
6.bg
7.bg
8.bg
9.bg

// bh : https://en.wikipedia.org/wiki/.bh
bh
com.bh
edu.bh
net.bh
org.bh
gov.bh

// bi : https://en.wikipedia.org/wiki/.bi
// http://whois.nic.bi/
bi
co.bi
com.bi
edu.bi
or.bi
org.bi

// biz : https://en.wikipedia.org/wiki/.biz
biz

// bj : https://nic.bj/bj-suffixes.txt
// submitted by registry <contact@nic.bj>
bj
africa.bj
agro.bj
architectes.bj
assur.bj
avocats.bj
co.bj
com.bj
eco.bj
econo.bj
edu.bj
info.bj
loisirs.bj
money.bj
net.bj
org.bj
ote.bj
resto.bj
restaurant.bj
tourism.bj
univ.bj

// bm : http://www.bermudanic.bm/dnr-text.txt
bm
com.bm
edu.bm
gov.bm
net.bm
org.bm

// bn : http://www.bnnic.bn/faqs
bn
com.bn
edu.bn
gov.bn
net.bn
org.bn

// bo : https://nic.bo/delegacion2015.php#h-1.10
bo
com.bo
edu.bo
gob.bo
int.bo
org.bo
net.bo
mil.bo
tv.bo
web.bo
// Social Domains
academia.bo
agro.bo
arte.bo
blog.bo
bolivia.bo
ciencia.bo
cooperativa.bo
democracia.bo
deporte.bo
ecologia.bo
economia.bo
empresa.bo
indigena.bo
industria.bo
info.bo
medicina.bo
movimiento.bo
musica.bo
natural.bo
nombre.bo
noticias.bo
patria.bo
politica.bo
profesional.bo
plurinacional.bo
pueblo.bo
revista.bo
salud.bo
tecnologia.bo
tksat.bo
transporte.bo
wiki.bo

// br : http://registro.br/dominio/categoria.html
// Submitted by registry <fneves@registro.br>
br
9guacu.br
abc.br
adm.br
adv.br
agr.br
aju.br
am.br
anani.br
aparecida.br
app.br
arq.br
art.br
ato.br
b.br
barueri.br
belem.br
bhz.br
bib.br
bio.br
blog.br
bmd.br
boavista.br
bsb.br
campinagrande.br
campinas.br
caxias.br
cim.br
cng.br
cnt.br
com.br
contagem.br
coop.br
coz.br
cri.br
cuiaba.br
curitiba.br
def.br
des.br
det.br
dev.br
ecn.br
eco.br
edu.br
emp.br
enf.br
eng.br
esp.br
etc.br
eti.br
far.br
feira.br
flog.br
floripa.br
fm.br
fnd.br
fortal.br
fot.br
foz.br
fst.br
g12.br
geo.br
ggf.br
goiania.br
gov.br
// gov.br 26 states + df https://en.wikipedia.org/wiki/States_of_Brazil
ac.gov.br
al.gov.br
am.gov.br
ap.gov.br
ba.gov.br
ce.gov.br
df.gov.br
es.gov.br
go.gov.br
ma.gov.br
mg.gov.br
ms.gov.br
mt.gov.br
pa.gov.br
pb.gov.br
pe.gov.br
pi.gov.br
pr.gov.br
rj.gov.br
rn.gov.br
ro.gov.br
rr.gov.br
rs.gov.br
sc.gov.br
se.gov.br
sp.gov.br
to.gov.br
gru.br
imb.br
ind.br
inf.br
jab.br
jampa.br
jdf.br
joinville.br
jor.br
jus.br
leg.br
lel.br
log.br
londrina.br
macapa.br
maceio.br
manaus.br
maringa.br
mat.br
med.br
mil.br
morena.br
mp.br
mus.br
natal.br
net.br
niteroi.br
*.nom.br
not.br
ntr.br
odo.br
ong.br
org.br
osasco.br
palmas.br
poa.br
ppg.br
pro.br
psc.br
psi.br
pvh.br
qsl.br
radio.br
rec.br
recife.br
rep.br
ribeirao.br
rio.br
riobranco.br
riopreto.br
salvador.br
sampa.br
santamaria.br
santoandre.br
saobernardo.br
saogonca.br
seg.br
sjc.br
slg.br
slz.br
sorocaba.br
srv.br
taxi.br
tc.br
tec.br
teo.br
the.br
tmp.br
trd.br
tur.br
tv.br
udi.br
vet.br
vix.br
vlog.br
wiki.br
zlg.br

// bs : http://www.nic.bs/rules.html
bs
com.bs
net.bs
org.bs
edu.bs
gov.bs

// bt : https://en.wikipedia.org/wiki/.bt
bt
com.bt
edu.bt
gov.bt
net.bt
org.bt

// bv : No registrations at this time.
// Submitted by registry <jarle@uninett.no>
bv

// bw : https://en.wikipedia.org/wiki/.bw
// http://www.gobin.info/domainname/bw.doc
// list of other 2nd level tlds ?
bw
co.bw
org.bw

// by : https://en.wikipedia.org/wiki/.by
// http://tld.by/rules_2006_en.html
// list of other 2nd level tlds ?
by
gov.by
mil.by
// Official information does not indicate that com.by is a reserved
// second-level domain, but it's being used as one (see www.google.com.by and
// www.yahoo.com.by, for example), so we list it here for safety's sake.
com.by

// http://hoster.by/
of.by

// bz : https://en.wikipedia.org/wiki/.bz
// http://www.belizenic.bz/
bz
com.bz
net.bz
org.bz
edu.bz
gov.bz

// ca : https://en.wikipedia.org/wiki/.ca
ca
// ca geographical names
ab.ca
bc.ca
mb.ca
nb.ca
nf.ca
nl.ca
ns.ca
nt.ca
nu.ca
on.ca
pe.ca
qc.ca
sk.ca
yk.ca
// gc.ca: https://en.wikipedia.org/wiki/.gc.ca
// see also: http://registry.gc.ca/en/SubdomainFAQ
gc.ca

// cat : https://en.wikipedia.org/wiki/.cat
cat

// cc : https://en.wikipedia.org/wiki/.cc
cc

// cd : https://en.wikipedia.org/wiki/.cd
// see also: https://www.nic.cd/domain/insertDomain_2.jsp?act=1
cd
gov.cd

// cf : https://en.wikipedia.org/wiki/.cf
cf

// cg : https://en.wikipedia.org/wiki/.cg
cg

// ch : https://en.wikipedia.org/wiki/.ch
ch

// ci : https://en.wikipedia.org/wiki/.ci
// http://www.nic.ci/index.php?page=charte
ci
org.ci
or.ci
com.ci
co.ci
edu.ci
ed.ci
ac.ci
net.ci
go.ci
asso.ci
aéroport.ci
int.ci
presse.ci
md.ci
gouv.ci

// ck : https://en.wikipedia.org/wiki/.ck
*.ck
!www.ck

// cl : https://www.nic.cl
// Confirmed by .CL registry <hsalgado@nic.cl>
cl
co.cl
gob.cl
gov.cl
mil.cl

// cm : https://en.wikipedia.org/wiki/.cm plus bug 981927
cm
co.cm
com.cm
gov.cm
net.cm

// cn : https://en.wikipedia.org/wiki/.cn
// Submitted by registry <tanyaling@cnnic.cn>
cn
ac.cn
com.cn
edu.cn
gov.cn
net.cn
org.cn
mil.cn
公司.cn
网络.cn
網絡.cn
// cn geographic names
ah.cn
bj.cn
cq.cn
fj.cn
gd.cn
gs.cn
gz.cn
gx.cn
ha.cn
hb.cn
he.cn
hi.cn
hl.cn
hn.cn
jl.cn
js.cn
jx.cn
ln.cn
nm.cn
nx.cn
qh.cn
sc.cn
sd.cn
sh.cn
sn.cn
sx.cn
tj.cn
xj.cn
xz.cn
yn.cn
zj.cn
hk.cn
mo.cn
tw.cn

// co : https://en.wikipedia.org/wiki/.co
// Submitted by registry <tecnico@uniandes.edu.co>
co
arts.co
com.co
edu.co
firm.co
gov.co
info.co
int.co
mil.co
net.co
nom.co
org.co
rec.co
web.co

// com : https://en.wikipedia.org/wiki/.com
com

// coop : https://en.wikipedia.org/wiki/.coop
coop

// cr : http://www.nic.cr/niccr_publico/showRegistroDominiosScreen.do
cr
ac.cr
co.cr
ed.cr
fi.cr
go.cr
or.cr
sa.cr

// cu : https://en.wikipedia.org/wiki/.cu
cu
com.cu
edu.cu
org.cu
net.cu
gov.cu
inf.cu

// cv : https://en.wikipedia.org/wiki/.cv
// cv : http://www.dns.cv/tldcv_portal/do?com=DS;5446457100;111;+PAGE(4000018)+K-CAT-CODIGO(RDOM)+RCNT(100); <- registration rules
cv
com.cv
edu.cv
int.cv
nome.cv
org.cv

// cw : http://www.una.cw/cw_registry/
// Confirmed by registry <registry@una.net> 2013-03-26
cw
com.cw
edu.cw
net.cw
org.cw

// cx : https://en.wikipedia.org/wiki/.cx
// list of other 2nd level tlds ?
cx
gov.cx

// cy : http://www.nic.cy/
// Submitted by registry Panayiotou Fotia <cydns@ucy.ac.cy>
// namespace policies URL https://www.nic.cy/portal//sites/default/files/symfonia_gia_eggrafi.pdf
cy
ac.cy
biz.cy
com.cy
ekloges.cy
gov.cy
ltd.cy
mil.cy
net.cy
org.cy
press.cy
pro.cy
tm.cy

// cz : https://en.wikipedia.org/wiki/.cz
cz

// de : https://en.wikipedia.org/wiki/.de
// Confirmed by registry <ops@denic.de> (with technical
// reservations) 2008-07-01
de

// dj : https://en.wikipedia.org/wiki/.dj
dj

// dk : https://en.wikipedia.org/wiki/.dk
// Confirmed by registry <robert@dk-hostmaster.dk> 2008-06-17
dk

// dm : https://en.wikipedia.org/wiki/.dm
dm
com.dm
net.dm
org.dm
edu.dm
gov.dm

// do : https://en.wikipedia.org/wiki/.do
do
art.do
com.do
edu.do
gob.do
gov.do
mil.do
net.do
org.do
sld.do
web.do

// dz : http://www.nic.dz/images/pdf_nic/charte.pdf
dz
art.dz
asso.dz
com.dz
edu.dz
gov.dz
org.dz
net.dz
pol.dz
soc.dz
tm.dz

// ec : http://www.nic.ec/reg/paso1.asp
// Submitted by registry <vabboud@nic.ec>
ec
com.ec
info.ec
net.ec
fin.ec
k12.ec
med.ec
pro.ec
org.ec
edu.ec
gov.ec
gob.ec
mil.ec

// edu : https://en.wikipedia.org/wiki/.edu
edu

// ee : http://www.eenet.ee/EENet/dom_reeglid.html#lisa_B
ee
edu.ee
gov.ee
riik.ee
lib.ee
med.ee
com.ee
pri.ee
aip.ee
org.ee
fie.ee

// eg : https://en.wikipedia.org/wiki/.eg
eg
com.eg
edu.eg
eun.eg
gov.eg
mil.eg
name.eg
net.eg
org.eg
sci.eg

// er : https://en.wikipedia.org/wiki/.er
*.er

// es : https://www.nic.es/site_ingles/ingles/dominios/index.html
es
com.es
nom.es
org.es
gob.es
edu.es

// et : https://en.wikipedia.org/wiki/.et
et
com.et
gov.et
org.et
edu.et
biz.et
name.et
info.et
net.et

// eu : https://en.wikipedia.org/wiki/.eu
eu

// fi : https://en.wikipedia.org/wiki/.fi
fi
// aland.fi : https://en.wikipedia.org/wiki/.ax
// This domain is being phased out in favor of .ax. As there are still many
// domains under aland.fi, we still keep it on the list until aland.fi is
// completely removed.
// TODO: Check for updates (expected to be phased out around Q1/2009)
aland.fi

// fj : http://domains.fj/
// Submitted by registry <garth.miller@cocca.org.nz> 2020-02-11
fj
ac.fj
biz.fj
com.fj
gov.fj
info.fj
mil.fj
name.fj
net.fj
org.fj
pro.fj

// fk : https://en.wikipedia.org/wiki/.fk
*.fk

// fm : https://en.wikipedia.org/wiki/.fm
com.fm
edu.fm
net.fm
org.fm
fm

// fo : https://en.wikipedia.org/wiki/.fo
fo

// fr : https://www.afnic.fr/ https://www.afnic.fr/wp-media/uploads/2022/12/afnic-naming-policy-2023-01-01.pdf
fr
asso.fr
com.fr
gouv.fr
nom.fr
prd.fr
tm.fr
// Other SLDs now selfmanaged out of AFNIC range. Former "domaines sectoriels", still registration suffixes
avoues.fr
cci.fr
greta.fr
huissier-justice.fr

// ga : https://en.wikipedia.org/wiki/.ga
ga

// gb : This registry is effectively dormant
// Submitted by registry <Damien.Shaw@ja.net>
gb

// gd : https://en.wikipedia.org/wiki/.gd
edu.gd
gov.gd
gd

// ge : http://www.nic.net.ge/policy_en.pdf
ge
com.ge
edu.ge
gov.ge
org.ge
mil.ge
net.ge
pvt.ge

// gf : https://en.wikipedia.org/wiki/.gf
gf

// gg : http://www.channelisles.net/register-domains/
// Confirmed by registry <nigel@channelisles.net> 2013-11-28
gg
co.gg
net.gg
org.gg

// gh : https://en.wikipedia.org/wiki/.gh
// see also: http://www.nic.gh/reg_now.php
// Although domains directly at second level are not possible at the moment,
// they have been possible for some time and may come back.
gh
com.gh
edu.gh
gov.gh
org.gh
mil.gh

// gi : http://www.nic.gi/rules.html
gi
com.gi
ltd.gi
gov.gi
mod.gi
edu.gi
org.gi

// gl : https://en.wikipedia.org/wiki/.gl
// http://nic.gl
gl
co.gl
com.gl
edu.gl
net.gl
org.gl

// gm : http://www.nic.gm/htmlpages%5Cgm-policy.htm
gm

// gn : http://psg.com/dns/gn/gn.txt
// Submitted by registry <randy@psg.com>
gn
ac.gn
com.gn
edu.gn
gov.gn
org.gn
net.gn

// gov : https://en.wikipedia.org/wiki/.gov
gov

// gp : http://www.nic.gp/index.php?lang=en
gp
com.gp
net.gp
mobi.gp
edu.gp
org.gp
asso.gp

// gq : https://en.wikipedia.org/wiki/.gq
gq

// gr : https://grweb.ics.forth.gr/english/1617-B-2005.html
// Submitted by registry <segred@ics.forth.gr>
gr
com.gr
edu.gr
net.gr
org.gr
gov.gr

// gs : https://en.wikipedia.org/wiki/.gs
gs

// gt : https://www.gt/sitio/registration_policy.php?lang=en
gt
com.gt
edu.gt
gob.gt
ind.gt
mil.gt
net.gt
org.gt

// gu : http://gadao.gov.gu/register.html
// University of Guam : https://www.uog.edu
// Submitted by uognoc@triton.uog.edu
gu
com.gu
edu.gu
gov.gu
guam.gu
info.gu
net.gu
org.gu
web.gu

// gw : https://en.wikipedia.org/wiki/.gw
// gw : https://nic.gw/regras/
gw

// gy : https://en.wikipedia.org/wiki/.gy
// http://registry.gy/
gy
co.gy
com.gy
edu.gy
gov.gy
net.gy
org.gy

// hk : https://www.hkirc.hk
// Submitted by registry <hk.tech@hkirc.hk>
hk
com.hk
edu.hk
gov.hk
idv.hk
net.hk
org.hk
公司.hk
教育.hk
敎育.hk
政府.hk
個人.hk
个人.hk
箇人.hk
網络.hk
网络.hk
组織.hk
網絡.hk
网絡.hk
组织.hk
組織.hk
組织.hk

// hm : https://en.wikipedia.org/wiki/.hm
hm

// hn : http://www.nic.hn/politicas/ps02,,05.html
hn
com.hn
edu.hn
org.hn
net.hn
mil.hn
gob.hn

// hr : http://www.dns.hr/documents/pdf/HRTLD-regulations.pdf
hr
iz.hr
from.hr
name.hr
com.hr

// ht : http://www.nic.ht/info/charte.cfm
ht
com.ht
shop.ht
firm.ht
info.ht
adult.ht
net.ht
pro.ht
org.ht
med.ht
art.ht
coop.ht
pol.ht
asso.ht
edu.ht
rel.ht
gouv.ht
perso.ht

// hu : http://www.domain.hu/domain/English/sld.html
// Confirmed by registry <pasztor@iszt.hu> 2008-06-12
hu
co.hu
info.hu
org.hu
priv.hu
sport.hu
tm.hu
2000.hu
agrar.hu
bolt.hu
casino.hu
city.hu
erotica.hu
erotika.hu
film.hu
forum.hu
games.hu
hotel.hu
ingatlan.hu
jogasz.hu
konyvelo.hu
lakas.hu
media.hu
news.hu
reklam.hu
sex.hu
shop.hu
suli.hu
szex.hu
tozsde.hu
utazas.hu
video.hu

// id : https://pandi.id/en/domain/registration-requirements/
id
ac.id
biz.id
co.id
desa.id
go.id
mil.id
my.id
net.id
or.id
ponpes.id
sch.id
web.id

// ie : https://en.wikipedia.org/wiki/.ie
ie
gov.ie

// il :         http://www.isoc.org.il/domains/
// see also:    https://en.isoc.org.il/il-cctld/registration-rules
// ISOC-IL      (operated by .il Registry)
il
ac.il
co.il
gov.il
idf.il
k12.il
muni.il
net.il
org.il
// xn--4dbrk0ce ("Israel", Hebrew) : IL
ישראל
// xn--4dbgdty6c.xn--4dbrk0ce.
אקדמיה.ישראל
// xn--5dbhl8d.xn--4dbrk0ce.
ישוב.ישראל
// xn--8dbq2a.xn--4dbrk0ce.
צהל.ישראל
// xn--hebda8b.xn--4dbrk0ce.
ממשל.ישראל

// im : https://www.nic.im/
// Submitted by registry <info@nic.im>
im
ac.im
co.im
com.im
ltd.co.im
net.im
org.im
plc.co.im
tt.im
tv.im

// in : https://en.wikipedia.org/wiki/.in
// see also: https://registry.in/policies
// Please note, that nic.in is not an official eTLD, but used by most
// government institutions.
in
5g.in
6g.in
ac.in
ai.in
am.in
bihar.in
biz.in
business.in
ca.in
cn.in
co.in
com.in
coop.in
cs.in
delhi.in
dr.in
edu.in
er.in
firm.in
gen.in
gov.in
gujarat.in
ind.in
info.in
int.in
internet.in
io.in
me.in
mil.in
net.in
nic.in
org.in
pg.in
post.in
pro.in
res.in
travel.in
tv.in
uk.in
up.in
us.in

// info : https://en.wikipedia.org/wiki/.info
info

// int : https://en.wikipedia.org/wiki/.int
// Confirmed by registry <iana-questions@icann.org> 2008-06-18
int
eu.int

// io : http://www.nic.io/rules.htm
// list of other 2nd level tlds ?
io
com.io

// iq : http://www.cmc.iq/english/iq/iqregister1.htm
iq
gov.iq
edu.iq
mil.iq
com.iq
org.iq
net.iq

// ir : http://www.nic.ir/Terms_and_Conditions_ir,_Appendix_1_Domain_Rules
// Also see http://www.nic.ir/Internationalized_Domain_Names
// Two <iran>.ir entries added at request of <tech-team@nic.ir>, 2010-04-16
ir
ac.ir
co.ir
gov.ir
id.ir
net.ir
org.ir
sch.ir
// xn--mgba3a4f16a.ir (<iran>.ir, Persian YEH)
ایران.ir
// xn--mgba3a4fra.ir (<iran>.ir, Arabic YEH)
ايران.ir

// is : http://www.isnic.is/domain/rules.php
// Confirmed by registry <marius@isgate.is> 2008-12-06
is
net.is
com.is
edu.is
gov.is
org.is
int.is

// it : https://en.wikipedia.org/wiki/.it
it
gov.it
edu.it
// Reserved geo-names (regions and provinces):
// https://www.nic.it/sites/default/files/archivio/docs/Regulation_assignation_v7.1.pdf
// Regions
abr.it
abruzzo.it
aosta-valley.it
aostavalley.it
bas.it
basilicata.it
cal.it
calabria.it
cam.it
campania.it
emilia-romagna.it
emiliaromagna.it
emr.it
friuli-v-giulia.it
friuli-ve-giulia.it
friuli-vegiulia.it
friuli-venezia-giulia.it
friuli-veneziagiulia.it
friuli-vgiulia.it
friuliv-giulia.it
friulive-giulia.it
friulivegiulia.it
friulivenezia-giulia.it
friuliveneziagiulia.it
friulivgiulia.it
fvg.it
laz.it
lazio.it
lig.it
liguria.it
lom.it
lombardia.it
lombardy.it
lucania.it
mar.it
marche.it
mol.it
molise.it
piedmont.it
piemonte.it
pmn.it
pug.it
puglia.it
sar.it
sardegna.it
sardinia.it
sic.it
sicilia.it
sicily.it
taa.it
tos.it
toscana.it
trentin-sud-tirol.it
trentin-süd-tirol.it
trentin-sudtirol.it
trentin-südtirol.it
trentin-sued-tirol.it
trentin-suedtirol.it
trentino-a-adige.it
trentino-aadige.it
trentino-alto-adige.it
trentino-altoadige.it
trentino-s-tirol.it
trentino-stirol.it
trentino-sud-tirol.it
trentino-süd-tirol.it
trentino-sudtirol.it
trentino-südtirol.it
trentino-sued-tirol.it
trentino-suedtirol.it
trentino.it
trentinoa-adige.it
trentinoaadige.it
trentinoalto-adige.it
trentinoaltoadige.it
trentinos-tirol.it
trentinostirol.it
trentinosud-tirol.it
trentinosüd-tirol.it
trentinosudtirol.it
trentinosüdtirol.it
trentinosued-tirol.it
trentinosuedtirol.it
trentinsud-tirol.it
trentinsüd-tirol.it
trentinsudtirol.it
trentinsüdtirol.it
trentinsued-tirol.it
trentinsuedtirol.it
tuscany.it
umb.it
umbria.it
val-d-aosta.it
val-daosta.it
vald-aosta.it
valdaosta.it
valle-aosta.it
valle-d-aosta.it
valle-daosta.it
valleaosta.it
valled-aosta.it
valledaosta.it
vallee-aoste.it
vallée-aoste.it
vallee-d-aoste.it
vallée-d-aoste.it
valleeaoste.it
valléeaoste.it
valleedaoste.it
valléedaoste.it
vao.it
vda.it
ven.it
veneto.it
// Provinces
ag.it
agrigento.it
al.it
alessandria.it
alto-adige.it
altoadige.it
an.it
ancona.it
andria-barletta-trani.it
andria-trani-barletta.it
andriabarlettatrani.it
andriatranibarletta.it
ao.it
aosta.it
aoste.it
ap.it
aq.it
aquila.it
ar.it
arezzo.it
ascoli-piceno.it
ascolipiceno.it
asti.it
at.it
av.it
avellino.it
ba.it
balsan-sudtirol.it
balsan-südtirol.it
balsan-suedtirol.it
balsan.it
bari.it
barletta-trani-andria.it
barlettatraniandria.it
belluno.it
benevento.it
bergamo.it
bg.it
bi.it
biella.it
bl.it
bn.it
bo.it
bologna.it
bolzano-altoadige.it
bolzano.it
bozen-sudtirol.it
bozen-südtirol.it
bozen-suedtirol.it
bozen.it
br.it
brescia.it
brindisi.it
bs.it
bt.it
bulsan-sudtirol.it
bulsan-südtirol.it
bulsan-suedtirol.it
bulsan.it
bz.it
ca.it
cagliari.it
caltanissetta.it
campidano-medio.it
campidanomedio.it
campobasso.it
carbonia-iglesias.it
carboniaiglesias.it
carrara-massa.it
carraramassa.it
caserta.it
catania.it
catanzaro.it
cb.it
ce.it
cesena-forli.it
cesena-forlì.it
cesenaforli.it
cesenaforlì.it
ch.it
chieti.it
ci.it
cl.it
cn.it
co.it
como.it
cosenza.it
cr.it
cremona.it
crotone.it
cs.it
ct.it
cuneo.it
cz.it
dell-ogliastra.it
dellogliastra.it
en.it
enna.it
fc.it
fe.it
fermo.it
ferrara.it
fg.it
fi.it
firenze.it
florence.it
fm.it
foggia.it
forli-cesena.it
forlì-cesena.it
forlicesena.it
forlìcesena.it
fr.it
frosinone.it
ge.it
genoa.it
genova.it
go.it
gorizia.it
gr.it
grosseto.it
iglesias-carbonia.it
iglesiascarbonia.it
im.it
imperia.it
is.it
isernia.it
kr.it
la-spezia.it
laquila.it
laspezia.it
latina.it
lc.it
le.it
lecce.it
lecco.it
li.it
livorno.it
lo.it
lodi.it
lt.it
lu.it
lucca.it
macerata.it
mantova.it
massa-carrara.it
massacarrara.it
matera.it
mb.it
mc.it
me.it
medio-campidano.it
mediocampidano.it
messina.it
mi.it
milan.it
milano.it
mn.it
mo.it
modena.it
monza-brianza.it
monza-e-della-brianza.it
monza.it
monzabrianza.it
monzaebrianza.it
monzaedellabrianza.it
ms.it
mt.it
na.it
naples.it
napoli.it
no.it
novara.it
nu.it
nuoro.it
og.it
ogliastra.it
olbia-tempio.it
olbiatempio.it
or.it
oristano.it
ot.it
pa.it
padova.it
padua.it
palermo.it
parma.it
pavia.it
pc.it
pd.it
pe.it
perugia.it
pesaro-urbino.it
pesarourbino.it
pescara.it
pg.it
pi.it
piacenza.it
pisa.it
pistoia.it
pn.it
po.it
pordenone.it
potenza.it
pr.it
prato.it
pt.it
pu.it
pv.it
pz.it
ra.it
ragusa.it
ravenna.it
rc.it
re.it
reggio-calabria.it
reggio-emilia.it
reggiocalabria.it
reggioemilia.it
rg.it
ri.it
rieti.it
rimini.it
rm.it
rn.it
ro.it
roma.it
rome.it
rovigo.it
sa.it
salerno.it
sassari.it
savona.it
si.it
siena.it
siracusa.it
so.it
sondrio.it
sp.it
sr.it
ss.it
suedtirol.it
südtirol.it
sv.it
ta.it
taranto.it
te.it
tempio-olbia.it
tempioolbia.it
teramo.it
terni.it
tn.it
to.it
torino.it
tp.it
tr.it
trani-andria-barletta.it
trani-barletta-andria.it
traniandriabarletta.it
tranibarlettaandria.it
trapani.it
trento.it
treviso.it
trieste.it
ts.it
turin.it
tv.it
ud.it
udine.it
urbino-pesaro.it
urbinopesaro.it
va.it
varese.it
vb.it
vc.it
ve.it
venezia.it
venice.it
verbania.it
vercelli.it
verona.it
vi.it
vibo-valentia.it
vibovalentia.it
vicenza.it
viterbo.it
vr.it
vs.it
vt.it
vv.it

// je : http://www.channelisles.net/register-domains/
// Confirmed by registry <nigel@channelisles.net> 2013-11-28
je
co.je
net.je
org.je

// jm : http://www.com.jm/register.html
*.jm

// jo : http://www.dns.jo/Registration_policy.aspx
jo
com.jo
org.jo
net.jo
edu.jo
sch.jo
gov.jo
mil.jo
name.jo

// jobs : https://en.wikipedia.org/wiki/.jobs
jobs

// jp : https://en.wikipedia.org/wiki/.jp
// http://jprs.co.jp/en/jpdomain.html
// Submitted by registry <info@jprs.jp>
jp
// jp organizational type names
ac.jp
ad.jp
co.jp
ed.jp
go.jp
gr.jp
lg.jp
ne.jp
or.jp
// jp prefecture type names
aichi.jp
akita.jp
aomori.jp
chiba.jp
ehime.jp
fukui.jp
fukuoka.jp
fukushima.jp
gifu.jp
gunma.jp
hiroshima.jp
hokkaido.jp
hyogo.jp
ibaraki.jp
ishikawa.jp
iwate.jp
kagawa.jp
kagoshima.jp
kanagawa.jp
kochi.jp
kumamoto.jp
kyoto.jp
mie.jp
miyagi.jp
miyazaki.jp
nagano.jp
nagasaki.jp
nara.jp
niigata.jp
oita.jp
okayama.jp
okinawa.jp
osaka.jp
saga.jp
saitama.jp
shiga.jp
shimane.jp
shizuoka.jp
tochigi.jp
tokushima.jp
tokyo.jp
tottori.jp
toyama.jp
wakayama.jp
yamagata.jp
yamaguchi.jp
yamanashi.jp
栃木.jp
愛知.jp
愛媛.jp
兵庫.jp
熊本.jp
茨城.jp
北海道.jp
千葉.jp
和歌山.jp
長崎.jp
長野.jp
新潟.jp
青森.jp
静岡.jp
東京.jp
石川.jp
埼玉.jp
三重.jp
京都.jp
佐賀.jp
大分.jp
大阪.jp
奈良.jp
宮城.jp
宮崎.jp
富山.jp
山口.jp
山形.jp
山梨.jp
岩手.jp
岐阜.jp
岡山.jp
島根.jp
広島.jp
徳島.jp
沖縄.jp
滋賀.jp
神奈川.jp
福井.jp
福岡.jp
福島.jp
秋田.jp
群馬.jp
香川.jp
高知.jp
鳥取.jp
鹿児島.jp
// jp geographic type names
// http://jprs.jp/doc/rule/saisoku-1.html
*.kawasaki.jp
*.kitakyushu.jp
*.kobe.jp
*.nagoya.jp
*.sapporo.jp
*.sendai.jp
*.yokohama.jp
!city.kawasaki.jp
!city.kitakyushu.jp
!city.kobe.jp
!city.nagoya.jp
!city.sapporo.jp
!city.sendai.jp
!city.yokohama.jp
// 4th level registration
aisai.aichi.jp
ama.aichi.jp
anjo.aichi.jp
asuke.aichi.jp
chiryu.aichi.jp
chita.aichi.jp
fuso.aichi.jp
gamagori.aichi.jp
handa.aichi.jp
hazu.aichi.jp
hekinan.aichi.jp
higashiura.aichi.jp
ichinomiya.aichi.jp
inazawa.aichi.jp
inuyama.aichi.jp
isshiki.aichi.jp
iwakura.aichi.jp
kanie.aichi.jp
kariya.aichi.jp
kasugai.aichi.jp
kira.aichi.jp
kiyosu.aichi.jp
komaki.aichi.jp
konan.aichi.jp
kota.aichi.jp
mihama.aichi.jp
miyoshi.aichi.jp
nishio.aichi.jp
nisshin.aichi.jp
obu.aichi.jp
oguchi.aichi.jp
oharu.aichi.jp
okazaki.aichi.jp
owariasahi.aichi.jp
seto.aichi.jp
shikatsu.aichi.jp
shinshiro.aichi.jp
shitara.aichi.jp
tahara.aichi.jp
takahama.aichi.jp
tobishima.aichi.jp
toei.aichi.jp
togo.aichi.jp
tokai.aichi.jp
tokoname.aichi.jp
toyoake.aichi.jp
toyohashi.aichi.jp
toyokawa.aichi.jp
toyone.aichi.jp
toyota.aichi.jp
tsushima.aichi.jp
yatomi.aichi.jp
akita.akita.jp
daisen.akita.jp
fujisato.akita.jp
gojome.akita.jp
hachirogata.akita.jp
happou.akita.jp
higashinaruse.akita.jp
honjo.akita.jp
honjyo.akita.jp
ikawa.akita.jp
kamikoani.akita.jp
kamioka.akita.jp
katagami.akita.jp
kazuno.akita.jp
kitaakita.akita.jp
kosaka.akita.jp
kyowa.akita.jp
misato.akita.jp
mitane.akita.jp
moriyoshi.akita.jp
nikaho.akita.jp
noshiro.akita.jp
odate.akita.jp
oga.akita.jp
ogata.akita.jp
semboku.akita.jp
yokote.akita.jp
yurihonjo.akita.jp
aomori.aomori.jp
gonohe.aomori.jp
hachinohe.aomori.jp
hashikami.aomori.jp
hiranai.aomori.jp
hirosaki.aomori.jp
itayanagi.aomori.jp
kuroishi.aomori.jp
misawa.aomori.jp
mutsu.aomori.jp
nakadomari.aomori.jp
noheji.aomori.jp
oirase.aomori.jp
owani.aomori.jp
rokunohe.aomori.jp
sannohe.aomori.jp
shichinohe.aomori.jp
shingo.aomori.jp
takko.aomori.jp
towada.aomori.jp
tsugaru.aomori.jp
tsuruta.aomori.jp
abiko.chiba.jp
asahi.chiba.jp
chonan.chiba.jp
chosei.chiba.jp
choshi.chiba.jp
chuo.chiba.jp
funabashi.chiba.jp
futtsu.chiba.jp
hanamigawa.chiba.jp
ichihara.chiba.jp
ichikawa.chiba.jp
ichinomiya.chiba.jp
inzai.chiba.jp
isumi.chiba.jp
kamagaya.chiba.jp
kamogawa.chiba.jp
kashiwa.chiba.jp
katori.chiba.jp
katsuura.chiba.jp
kimitsu.chiba.jp
kisarazu.chiba.jp
kozaki.chiba.jp
kujukuri.chiba.jp
kyonan.chiba.jp
matsudo.chiba.jp
midori.chiba.jp
mihama.chiba.jp
minamiboso.chiba.jp
mobara.chiba.jp
mutsuzawa.chiba.jp
nagara.chiba.jp
nagareyama.chiba.jp
narashino.chiba.jp
narita.chiba.jp
noda.chiba.jp
oamishirasato.chiba.jp
omigawa.chiba.jp
onjuku.chiba.jp
otaki.chiba.jp
sakae.chiba.jp
sakura.chiba.jp
shimofusa.chiba.jp
shirako.chiba.jp
shiroi.chiba.jp
shisui.chiba.jp
sodegaura.chiba.jp
sosa.chiba.jp
tako.chiba.jp
tateyama.chiba.jp
togane.chiba.jp
tohnosho.chiba.jp
tomisato.chiba.jp
urayasu.chiba.jp
yachimata.chiba.jp
yachiyo.chiba.jp
yokaichiba.chiba.jp
yokoshibahikari.chiba.jp
yotsukaido.chiba.jp
ainan.ehime.jp
honai.ehime.jp
ikata.ehime.jp
imabari.ehime.jp
iyo.ehime.jp
kamijima.ehime.jp
kihoku.ehime.jp
kumakogen.ehime.jp
masaki.ehime.jp
matsuno.ehime.jp
matsuyama.ehime.jp
namikata.ehime.jp
niihama.ehime.jp
ozu.ehime.jp
saijo.ehime.jp
seiyo.ehime.jp
shikokuchuo.ehime.jp
tobe.ehime.jp
toon.ehime.jp
uchiko.ehime.jp
uwajima.ehime.jp
yawatahama.ehime.jp
echizen.fukui.jp
eiheiji.fukui.jp
fukui.fukui.jp
ikeda.fukui.jp
katsuyama.fukui.jp
mihama.fukui.jp
minamiechizen.fukui.jp
obama.fukui.jp
ohi.fukui.jp
ono.fukui.jp
sabae.fukui.jp
sakai.fukui.jp
takahama.fukui.jp
tsuruga.fukui.jp
wakasa.fukui.jp
ashiya.fukuoka.jp
buzen.fukuoka.jp
chikugo.fukuoka.jp
chikuho.fukuoka.jp
chikujo.fukuoka.jp
chikushino.fukuoka.jp
chikuzen.fukuoka.jp
chuo.fukuoka.jp
dazaifu.fukuoka.jp
fukuchi.fukuoka.jp
hakata.fukuoka.jp
higashi.fukuoka.jp
hirokawa.fukuoka.jp
hisayama.fukuoka.jp
iizuka.fukuoka.jp
inatsuki.fukuoka.jp
kaho.fukuoka.jp
kasuga.fukuoka.jp
kasuya.fukuoka.jp
kawara.fukuoka.jp
keisen.fukuoka.jp
koga.fukuoka.jp
kurate.fukuoka.jp
kurogi.fukuoka.jp
kurume.fukuoka.jp
minami.fukuoka.jp
miyako.fukuoka.jp
miyama.fukuoka.jp
miyawaka.fukuoka.jp
mizumaki.fukuoka.jp
munakata.fukuoka.jp
nakagawa.fukuoka.jp
nakama.fukuoka.jp
nishi.fukuoka.jp
nogata.fukuoka.jp
ogori.fukuoka.jp
okagaki.fukuoka.jp
okawa.fukuoka.jp
oki.fukuoka.jp
omuta.fukuoka.jp
onga.fukuoka.jp
onojo.fukuoka.jp
oto.fukuoka.jp
saigawa.fukuoka.jp
sasaguri.fukuoka.jp
shingu.fukuoka.jp
shinyoshitomi.fukuoka.jp
shonai.fukuoka.jp
soeda.fukuoka.jp
sue.fukuoka.jp
tachiarai.fukuoka.jp
tagawa.fukuoka.jp
takata.fukuoka.jp
toho.fukuoka.jp
toyotsu.fukuoka.jp
tsuiki.fukuoka.jp
ukiha.fukuoka.jp
umi.fukuoka.jp
usui.fukuoka.jp
yamada.fukuoka.jp
yame.fukuoka.jp
yanagawa.fukuoka.jp
yukuhashi.fukuoka.jp
aizubange.fukushima.jp
aizumisato.fukushima.jp
aizuwakamatsu.fukushima.jp
asakawa.fukushima.jp
bandai.fukushima.jp
date.fukushima.jp
fukushima.fukushima.jp
furudono.fukushima.jp
futaba.fukushima.jp
hanawa.fukushima.jp
higashi.fukushima.jp
hirata.fukushima.jp
hirono.fukushima.jp
iitate.fukushima.jp
inawashiro.fukushima.jp
ishikawa.fukushima.jp
iwaki.fukushima.jp
izumizaki.fukushima.jp
kagamiishi.fukushima.jp
kaneyama.fukushima.jp
kawamata.fukushima.jp
kitakata.fukushima.jp
kitashiobara.fukushima.jp
koori.fukushima.jp
koriyama.fukushima.jp
kunimi.fukushima.jp
miharu.fukushima.jp
mishima.fukushima.jp
namie.fukushima.jp
nango.fukushima.jp
nishiaizu.fukushima.jp
nishigo.fukushima.jp
okuma.fukushima.jp
omotego.fukushima.jp
ono.fukushima.jp
otama.fukushima.jp
samegawa.fukushima.jp
shimogo.fukushima.jp
shirakawa.fukushima.jp
showa.fukushima.jp
soma.fukushima.jp
sukagawa.fukushima.jp
taishin.fukushima.jp
tamakawa.fukushima.jp
tanagura.fukushima.jp
tenei.fukushima.jp
yabuki.fukushima.jp
yamato.fukushima.jp
yamatsuri.fukushima.jp
yanaizu.fukushima.jp
yugawa.fukushima.jp
anpachi.gifu.jp
ena.gifu.jp
gifu.gifu.jp
ginan.gifu.jp
godo.gifu.jp
gujo.gifu.jp
hashima.gifu.jp
hichiso.gifu.jp
hida.gifu.jp
higashishirakawa.gifu.jp
ibigawa.gifu.jp
ikeda.gifu.jp
kakamigahara.gifu.jp
kani.gifu.jp
kasahara.gifu.jp
kasamatsu.gifu.jp
kawaue.gifu.jp
kitagata.gifu.jp
mino.gifu.jp
minokamo.gifu.jp
mitake.gifu.jp
mizunami.gifu.jp
motosu.gifu.jp
nakatsugawa.gifu.jp
ogaki.gifu.jp
sakahogi.gifu.jp
seki.gifu.jp
sekigahara.gifu.jp
shirakawa.gifu.jp
tajimi.gifu.jp
takayama.gifu.jp
tarui.gifu.jp
toki.gifu.jp
tomika.gifu.jp
wanouchi.gifu.jp
yamagata.gifu.jp
yaotsu.gifu.jp
yoro.gifu.jp
annaka.gunma.jp
chiyoda.gunma.jp
fujioka.gunma.jp
higashiagatsuma.gunma.jp
isesaki.gunma.jp
itakura.gunma.jp
kanna.gunma.jp
kanra.gunma.jp
katashina.gunma.jp
kawaba.gunma.jp
kiryu.gunma.jp
kusatsu.gunma.jp
maebashi.gunma.jp
meiwa.gunma.jp
midori.gunma.jp
minakami.gunma.jp
naganohara.gunma.jp
nakanojo.gunma.jp
nanmoku.gunma.jp
numata.gunma.jp
oizumi.gunma.jp
ora.gunma.jp
ota.gunma.jp
shibukawa.gunma.jp
shimonita.gunma.jp
shinto.gunma.jp
showa.gunma.jp
takasaki.gunma.jp
takayama.gunma.jp
tamamura.gunma.jp
tatebayashi.gunma.jp
tomioka.gunma.jp
tsukiyono.gunma.jp
tsumagoi.gunma.jp
ueno.gunma.jp
yoshioka.gunma.jp
asaminami.hiroshima.jp
daiwa.hiroshima.jp
etajima.hiroshima.jp
fuchu.hiroshima.jp
fukuyama.hiroshima.jp
hatsukaichi.hiroshima.jp
higashihiroshima.hiroshima.jp
hongo.hiroshima.jp
jinsekikogen.hiroshima.jp
kaita.hiroshima.jp
kui.hiroshima.jp
kumano.hiroshima.jp
kure.hiroshima.jp
mihara.hiroshima.jp
miyoshi.hiroshima.jp
naka.hiroshima.jp
onomichi.hiroshima.jp
osakikamijima.hiroshima.jp
otake.hiroshima.jp
saka.hiroshima.jp
sera.hiroshima.jp
seranishi.hiroshima.jp
shinichi.hiroshima.jp
shobara.hiroshima.jp
takehara.hiroshima.jp
abashiri.hokkaido.jp
abira.hokkaido.jp
aibetsu.hokkaido.jp
akabira.hokkaido.jp
akkeshi.hokkaido.jp
asahikawa.hokkaido.jp
ashibetsu.hokkaido.jp
ashoro.hokkaido.jp
assabu.hokkaido.jp
atsuma.hokkaido.jp
bibai.hokkaido.jp
biei.hokkaido.jp
bifuka.hokkaido.jp
bihoro.hokkaido.jp
biratori.hokkaido.jp
chippubetsu.hokkaido.jp
chitose.hokkaido.jp
date.hokkaido.jp
ebetsu.hokkaido.jp
embetsu.hokkaido.jp
eniwa.hokkaido.jp
erimo.hokkaido.jp
esan.hokkaido.jp
esashi.hokkaido.jp
fukagawa.hokkaido.jp
fukushima.hokkaido.jp
furano.hokkaido.jp
furubira.hokkaido.jp
haboro.hokkaido.jp
hakodate.hokkaido.jp
hamatonbetsu.hokkaido.jp
hidaka.hokkaido.jp
higashikagura.hokkaido.jp
higashikawa.hokkaido.jp
hiroo.hokkaido.jp
hokuryu.hokkaido.jp
hokuto.hokkaido.jp
honbetsu.hokkaido.jp
horokanai.hokkaido.jp
horonobe.hokkaido.jp
ikeda.hokkaido.jp
imakane.hokkaido.jp
ishikari.hokkaido.jp
iwamizawa.hokkaido.jp
iwanai.hokkaido.jp
kamifurano.hokkaido.jp
kamikawa.hokkaido.jp
kamishihoro.hokkaido.jp
kamisunagawa.hokkaido.jp
kamoenai.hokkaido.jp
kayabe.hokkaido.jp
kembuchi.hokkaido.jp
kikonai.hokkaido.jp
kimobetsu.hokkaido.jp
kitahiroshima.hokkaido.jp
kitami.hokkaido.jp
kiyosato.hokkaido.jp
koshimizu.hokkaido.jp
kunneppu.hokkaido.jp
kuriyama.hokkaido.jp
kuromatsunai.hokkaido.jp
kushiro.hokkaido.jp
kutchan.hokkaido.jp
kyowa.hokkaido.jp
mashike.hokkaido.jp
matsumae.hokkaido.jp
mikasa.hokkaido.jp
minamifurano.hokkaido.jp
mombetsu.hokkaido.jp
moseushi.hokkaido.jp
mukawa.hokkaido.jp
muroran.hokkaido.jp
naie.hokkaido.jp
nakagawa.hokkaido.jp
nakasatsunai.hokkaido.jp
nakatombetsu.hokkaido.jp
nanae.hokkaido.jp
nanporo.hokkaido.jp
nayoro.hokkaido.jp
nemuro.hokkaido.jp
niikappu.hokkaido.jp
niki.hokkaido.jp
nishiokoppe.hokkaido.jp
noboribetsu.hokkaido.jp
numata.hokkaido.jp
obihiro.hokkaido.jp
obira.hokkaido.jp
oketo.hokkaido.jp
okoppe.hokkaido.jp
otaru.hokkaido.jp
otobe.hokkaido.jp
otofuke.hokkaido.jp
otoineppu.hokkaido.jp
oumu.hokkaido.jp
ozora.hokkaido.jp
pippu.hokkaido.jp
rankoshi.hokkaido.jp
rebun.hokkaido.jp
rikubetsu.hokkaido.jp
rishiri.hokkaido.jp
rishirifuji.hokkaido.jp
saroma.hokkaido.jp
sarufutsu.hokkaido.jp
shakotan.hokkaido.jp
shari.hokkaido.jp
shibecha.hokkaido.jp
shibetsu.hokkaido.jp
shikabe.hokkaido.jp
shikaoi.hokkaido.jp
shimamaki.hokkaido.jp
shimizu.hokkaido.jp
shimokawa.hokkaido.jp
shinshinotsu.hokkaido.jp
shintoku.hokkaido.jp
shiranuka.hokkaido.jp
shiraoi.hokkaido.jp
shiriuchi.hokkaido.jp
sobetsu.hokkaido.jp
sunagawa.hokkaido.jp
taiki.hokkaido.jp
takasu.hokkaido.jp
takikawa.hokkaido.jp
takinoue.hokkaido.jp
teshikaga.hokkaido.jp
tobetsu.hokkaido.jp
tohma.hokkaido.jp
tomakomai.hokkaido.jp
tomari.hokkaido.jp
toya.hokkaido.jp
toyako.hokkaido.jp
toyotomi.hokkaido.jp
toyoura.hokkaido.jp
tsubetsu.hokkaido.jp
tsukigata.hokkaido.jp
urakawa.hokkaido.jp
urausu.hokkaido.jp
uryu.hokkaido.jp
utashinai.hokkaido.jp
wakkanai.hokkaido.jp
wassamu.hokkaido.jp
yakumo.hokkaido.jp
yoichi.hokkaido.jp
aioi.hyogo.jp
akashi.hyogo.jp
ako.hyogo.jp
amagasaki.hyogo.jp
aogaki.hyogo.jp
asago.hyogo.jp
ashiya.hyogo.jp
awaji.hyogo.jp
fukusaki.hyogo.jp
goshiki.hyogo.jp
harima.hyogo.jp
himeji.hyogo.jp
ichikawa.hyogo.jp
inagawa.hyogo.jp
itami.hyogo.jp
kakogawa.hyogo.jp
kamigori.hyogo.jp
kamikawa.hyogo.jp
kasai.hyogo.jp
kasuga.hyogo.jp
kawanishi.hyogo.jp
miki.hyogo.jp
minamiawaji.hyogo.jp
nishinomiya.hyogo.jp
nishiwaki.hyogo.jp
ono.hyogo.jp
sanda.hyogo.jp
sannan.hyogo.jp
sasayama.hyogo.jp
sayo.hyogo.jp
shingu.hyogo.jp
shinonsen.hyogo.jp
shiso.hyogo.jp
sumoto.hyogo.jp
taishi.hyogo.jp
taka.hyogo.jp
takarazuka.hyogo.jp
takasago.hyogo.jp
takino.hyogo.jp
tamba.hyogo.jp
tatsuno.hyogo.jp
toyooka.hyogo.jp
yabu.hyogo.jp
yashiro.hyogo.jp
yoka.hyogo.jp
yokawa.hyogo.jp
ami.ibaraki.jp
asahi.ibaraki.jp
bando.ibaraki.jp
chikusei.ibaraki.jp
daigo.ibaraki.jp
fujishiro.ibaraki.jp
hitachi.ibaraki.jp
hitachinaka.ibaraki.jp
hitachiomiya.ibaraki.jp
hitachiota.ibaraki.jp
ibaraki.ibaraki.jp
ina.ibaraki.jp
inashiki.ibaraki.jp
itako.ibaraki.jp
iwama.ibaraki.jp
joso.ibaraki.jp
kamisu.ibaraki.jp
kasama.ibaraki.jp
kashima.ibaraki.jp
kasumigaura.ibaraki.jp
koga.ibaraki.jp
miho.ibaraki.jp
mito.ibaraki.jp
moriya.ibaraki.jp
naka.ibaraki.jp
namegata.ibaraki.jp
oarai.ibaraki.jp
ogawa.ibaraki.jp
omitama.ibaraki.jp
ryugasaki.ibaraki.jp
sakai.ibaraki.jp
sakuragawa.ibaraki.jp
shimodate.ibaraki.jp
shimotsuma.ibaraki.jp
shirosato.ibaraki.jp
sowa.ibaraki.jp
suifu.ibaraki.jp
takahagi.ibaraki.jp
tamatsukuri.ibaraki.jp
tokai.ibaraki.jp
tomobe.ibaraki.jp
tone.ibaraki.jp
toride.ibaraki.jp
tsuchiura.ibaraki.jp
tsukuba.ibaraki.jp
uchihara.ibaraki.jp
ushiku.ibaraki.jp
yachiyo.ibaraki.jp
yamagata.ibaraki.jp
yawara.ibaraki.jp
yuki.ibaraki.jp
anamizu.ishikawa.jp
hakui.ishikawa.jp
hakusan.ishikawa.jp
kaga.ishikawa.jp
kahoku.ishikawa.jp
kanazawa.ishikawa.jp
kawakita.ishikawa.jp
komatsu.ishikawa.jp
nakanoto.ishikawa.jp
nanao.ishikawa.jp
nomi.ishikawa.jp
nonoichi.ishikawa.jp
noto.ishikawa.jp
shika.ishikawa.jp
suzu.ishikawa.jp
tsubata.ishikawa.jp
tsurugi.ishikawa.jp
uchinada.ishikawa.jp
wajima.ishikawa.jp
fudai.iwate.jp
fujisawa.iwate.jp
hanamaki.iwate.jp
hiraizumi.iwate.jp
hirono.iwate.jp
ichinohe.iwate.jp
ichinoseki.iwate.jp
iwaizumi.iwate.jp
iwate.iwate.jp
joboji.iwate.jp
kamaishi.iwate.jp
kanegasaki.iwate.jp
karumai.iwate.jp
kawai.iwate.jp
kitakami.iwate.jp
kuji.iwate.jp
kunohe.iwate.jp
kuzumaki.iwate.jp
miyako.iwate.jp
mizusawa.iwate.jp
morioka.iwate.jp
ninohe.iwate.jp
noda.iwate.jp
ofunato.iwate.jp
oshu.iwate.jp
otsuchi.iwate.jp
rikuzentakata.iwate.jp
shiwa.iwate.jp
shizukuishi.iwate.jp
sumita.iwate.jp
tanohata.iwate.jp
tono.iwate.jp
yahaba.iwate.jp
yamada.iwate.jp
ayagawa.kagawa.jp
higashikagawa.kagawa.jp
kanonji.kagawa.jp
kotohira.kagawa.jp
manno.kagawa.jp
marugame.kagawa.jp
mitoyo.kagawa.jp
naoshima.kagawa.jp
sanuki.kagawa.jp
tadotsu.kagawa.jp
takamatsu.kagawa.jp
tonosho.kagawa.jp
uchinomi.kagawa.jp
utazu.kagawa.jp
zentsuji.kagawa.jp
akune.kagoshima.jp
amami.kagoshima.jp
hioki.kagoshima.jp
isa.kagoshima.jp
isen.kagoshima.jp
izumi.kagoshima.jp
kagoshima.kagoshima.jp
kanoya.kagoshima.jp
kawanabe.kagoshima.jp
kinko.kagoshima.jp
kouyama.kagoshima.jp
makurazaki.kagoshima.jp
matsumoto.kagoshima.jp
minamitane.kagoshima.jp
nakatane.kagoshima.jp
nishinoomote.kagoshima.jp
satsumasendai.kagoshima.jp
soo.kagoshima.jp
tarumizu.kagoshima.jp
yusui.kagoshima.jp
aikawa.kanagawa.jp
atsugi.kanagawa.jp
ayase.kanagawa.jp
chigasaki.kanagawa.jp
ebina.kanagawa.jp
fujisawa.kanagawa.jp
hadano.kanagawa.jp
hakone.kanagawa.jp
hiratsuka.kanagawa.jp
isehara.kanagawa.jp
kaisei.kanagawa.jp
kamakura.kanagawa.jp
kiyokawa.kanagawa.jp
matsuda.kanagawa.jp
minamiashigara.kanagawa.jp
miura.kanagawa.jp
nakai.kanagawa.jp
ninomiya.kanagawa.jp
odawara.kanagawa.jp
oi.kanagawa.jp
oiso.kanagawa.jp
sagamihara.kanagawa.jp
samukawa.kanagawa.jp
tsukui.kanagawa.jp
yamakita.kanagawa.jp
yamato.kanagawa.jp
yokosuka.kanagawa.jp
yugawara.kanagawa.jp
zama.kanagawa.jp
zushi.kanagawa.jp
aki.kochi.jp
geisei.kochi.jp
hidaka.kochi.jp
higashitsuno.kochi.jp
ino.kochi.jp
kagami.kochi.jp
kami.kochi.jp
kitagawa.kochi.jp
kochi.kochi.jp
mihara.kochi.jp
motoyama.kochi.jp
muroto.kochi.jp
nahari.kochi.jp
nakamura.kochi.jp
nankoku.kochi.jp
nishitosa.kochi.jp
niyodogawa.kochi.jp
ochi.kochi.jp
okawa.kochi.jp
otoyo.kochi.jp
otsuki.kochi.jp
sakawa.kochi.jp
sukumo.kochi.jp
susaki.kochi.jp
tosa.kochi.jp
tosashimizu.kochi.jp
toyo.kochi.jp
tsuno.kochi.jp
umaji.kochi.jp
yasuda.kochi.jp
yusuhara.kochi.jp
amakusa.kumamoto.jp
arao.kumamoto.jp
aso.kumamoto.jp
choyo.kumamoto.jp
gyokuto.kumamoto.jp
kamiamakusa.kumamoto.jp
kikuchi.kumamoto.jp
kumamoto.kumamoto.jp
mashiki.kumamoto.jp
mifune.kumamoto.jp
minamata.kumamoto.jp
minamioguni.kumamoto.jp
nagasu.kumamoto.jp
nishihara.kumamoto.jp
oguni.kumamoto.jp
ozu.kumamoto.jp
sumoto.kumamoto.jp
takamori.kumamoto.jp
uki.kumamoto.jp
uto.kumamoto.jp
yamaga.kumamoto.jp
yamato.kumamoto.jp
yatsushiro.kumamoto.jp
ayabe.kyoto.jp
fukuchiyama.kyoto.jp
higashiyama.kyoto.jp
ide.kyoto.jp
ine.kyoto.jp
joyo.kyoto.jp
kameoka.kyoto.jp
kamo.kyoto.jp
kita.kyoto.jp
kizu.kyoto.jp
kumiyama.kyoto.jp
kyotamba.kyoto.jp
kyotanabe.kyoto.jp
kyotango.kyoto.jp
maizuru.kyoto.jp
minami.kyoto.jp
minamiyamashiro.kyoto.jp
miyazu.kyoto.jp
muko.kyoto.jp
nagaokakyo.kyoto.jp
nakagyo.kyoto.jp
nantan.kyoto.jp
oyamazaki.kyoto.jp
sakyo.kyoto.jp
seika.kyoto.jp
tanabe.kyoto.jp
uji.kyoto.jp
ujitawara.kyoto.jp
wazuka.kyoto.jp
yamashina.kyoto.jp
yawata.kyoto.jp
asahi.mie.jp
inabe.mie.jp
ise.mie.jp
kameyama.mie.jp
kawagoe.mie.jp
kiho.mie.jp
kisosaki.mie.jp
kiwa.mie.jp
komono.mie.jp
kumano.mie.jp
kuwana.mie.jp
matsusaka.mie.jp
meiwa.mie.jp
mihama.mie.jp
minamiise.mie.jp
misugi.mie.jp
miyama.mie.jp
nabari.mie.jp
shima.mie.jp
suzuka.mie.jp
tado.mie.jp
taiki.mie.jp
taki.mie.jp
tamaki.mie.jp
toba.mie.jp
tsu.mie.jp
udono.mie.jp
ureshino.mie.jp
watarai.mie.jp
yokkaichi.mie.jp
furukawa.miyagi.jp
higashimatsushima.miyagi.jp
ishinomaki.miyagi.jp
iwanuma.miyagi.jp
kakuda.miyagi.jp
kami.miyagi.jp
kawasaki.miyagi.jp
marumori.miyagi.jp
matsushima.miyagi.jp
minamisanriku.miyagi.jp
misato.miyagi.jp
murata.miyagi.jp
natori.miyagi.jp
ogawara.miyagi.jp
ohira.miyagi.jp
onagawa.miyagi.jp
osaki.miyagi.jp
rifu.miyagi.jp
semine.miyagi.jp
shibata.miyagi.jp
shichikashuku.miyagi.jp
shikama.miyagi.jp
shiogama.miyagi.jp
shiroishi.miyagi.jp
tagajo.miyagi.jp
taiwa.miyagi.jp
tome.miyagi.jp
tomiya.miyagi.jp
wakuya.miyagi.jp
watari.miyagi.jp
yamamoto.miyagi.jp
zao.miyagi.jp
aya.miyazaki.jp
ebino.miyazaki.jp
gokase.miyazaki.jp
hyuga.miyazaki.jp
kadogawa.miyazaki.jp
kawaminami.miyazaki.jp
kijo.miyazaki.jp
kitagawa.miyazaki.jp
kitakata.miyazaki.jp
kitaura.miyazaki.jp
kobayashi.miyazaki.jp
kunitomi.miyazaki.jp
kushima.miyazaki.jp
mimata.miyazaki.jp
miyakonojo.miyazaki.jp
miyazaki.miyazaki.jp
morotsuka.miyazaki.jp
nichinan.miyazaki.jp
nishimera.miyazaki.jp
nobeoka.miyazaki.jp
saito.miyazaki.jp
shiiba.miyazaki.jp
shintomi.miyazaki.jp
takaharu.miyazaki.jp
takanabe.miyazaki.jp
takazaki.miyazaki.jp
tsuno.miyazaki.jp
achi.nagano.jp
agematsu.nagano.jp
anan.nagano.jp
aoki.nagano.jp
asahi.nagano.jp
azumino.nagano.jp
chikuhoku.nagano.jp
chikuma.nagano.jp
chino.nagano.jp
fujimi.nagano.jp
hakuba.nagano.jp
hara.nagano.jp
hiraya.nagano.jp
iida.nagano.jp
iijima.nagano.jp
iiyama.nagano.jp
iizuna.nagano.jp
ikeda.nagano.jp
ikusaka.nagano.jp
ina.nagano.jp
karuizawa.nagano.jp
kawakami.nagano.jp
kiso.nagano.jp
kisofukushima.nagano.jp
kitaaiki.nagano.jp
komagane.nagano.jp
komoro.nagano.jp
matsukawa.nagano.jp
matsumoto.nagano.jp
miasa.nagano.jp
minamiaiki.nagano.jp
minamimaki.nagano.jp
minamiminowa.nagano.jp
minowa.nagano.jp
miyada.nagano.jp
miyota.nagano.jp
mochizuki.nagano.jp
nagano.nagano.jp
nagawa.nagano.jp
nagiso.nagano.jp
nakagawa.nagano.jp
nakano.nagano.jp
nozawaonsen.nagano.jp
obuse.nagano.jp
ogawa.nagano.jp
okaya.nagano.jp
omachi.nagano.jp
omi.nagano.jp
ookuwa.nagano.jp
ooshika.nagano.jp
otaki.nagano.jp
otari.nagano.jp
sakae.nagano.jp
sakaki.nagano.jp
saku.nagano.jp
sakuho.nagano.jp
shimosuwa.nagano.jp
shinanomachi.nagano.jp
shiojiri.nagano.jp
suwa.nagano.jp
suzaka.nagano.jp
takagi.nagano.jp
takamori.nagano.jp
takayama.nagano.jp
tateshina.nagano.jp
tatsuno.nagano.jp
togakushi.nagano.jp
togura.nagano.jp
tomi.nagano.jp
ueda.nagano.jp
wada.nagano.jp
yamagata.nagano.jp
yamanouchi.nagano.jp
yasaka.nagano.jp
yasuoka.nagano.jp
chijiwa.nagasaki.jp
futsu.nagasaki.jp
goto.nagasaki.jp
hasami.nagasaki.jp
hirado.nagasaki.jp
iki.nagasaki.jp
isahaya.nagasaki.jp
kawatana.nagasaki.jp
kuchinotsu.nagasaki.jp
matsuura.nagasaki.jp
nagasaki.nagasaki.jp
obama.nagasaki.jp
omura.nagasaki.jp
oseto.nagasaki.jp
saikai.nagasaki.jp
sasebo.nagasaki.jp
seihi.nagasaki.jp
shimabara.nagasaki.jp
shinkamigoto.nagasaki.jp
togitsu.nagasaki.jp
tsushima.nagasaki.jp
unzen.nagasaki.jp
ando.nara.jp
gose.nara.jp
heguri.nara.jp
higashiyoshino.nara.jp
ikaruga.nara.jp
ikoma.nara.jp
kamikitayama.nara.jp
kanmaki.nara.jp
kashiba.nara.jp
kashihara.nara.jp
katsuragi.nara.jp
kawai.nara.jp
kawakami.nara.jp
kawanishi.nara.jp
koryo.nara.jp
kurotaki.nara.jp
mitsue.nara.jp
miyake.nara.jp
nara.nara.jp
nosegawa.nara.jp
oji.nara.jp
ouda.nara.jp
oyodo.nara.jp
sakurai.nara.jp
sango.nara.jp
shimoichi.nara.jp
shimokitayama.nara.jp
shinjo.nara.jp
soni.nara.jp
takatori.nara.jp
tawaramoto.nara.jp
tenkawa.nara.jp
tenri.nara.jp
uda.nara.jp
yamatokoriyama.nara.jp
yamatotakada.nara.jp
yamazoe.nara.jp
yoshino.nara.jp
aga.niigata.jp
agano.niigata.jp
gosen.niigata.jp
itoigawa.niigata.jp
izumozaki.niigata.jp
joetsu.niigata.jp
kamo.niigata.jp
kariwa.niigata.jp
kashiwazaki.niigata.jp
minamiuonuma.niigata.jp
mitsuke.niigata.jp
muika.niigata.jp
murakami.niigata.jp
myoko.niigata.jp
nagaoka.niigata.jp
niigata.niigata.jp
ojiya.niigata.jp
omi.niigata.jp
sado.niigata.jp
sanjo.niigata.jp
seiro.niigata.jp
seirou.niigata.jp
sekikawa.niigata.jp
shibata.niigata.jp
tagami.niigata.jp
tainai.niigata.jp
tochio.niigata.jp
tokamachi.niigata.jp
tsubame.niigata.jp
tsunan.niigata.jp
uonuma.niigata.jp
yahiko.niigata.jp
yoita.niigata.jp
yuzawa.niigata.jp
beppu.oita.jp
bungoono.oita.jp
bungotakada.oita.jp
hasama.oita.jp
hiji.oita.jp
himeshima.oita.jp
hita.oita.jp
kamitsue.oita.jp
kokonoe.oita.jp
kuju.oita.jp
kunisaki.oita.jp
kusu.oita.jp
oita.oita.jp
saiki.oita.jp
taketa.oita.jp
tsukumi.oita.jp
usa.oita.jp
usuki.oita.jp
yufu.oita.jp
akaiwa.okayama.jp
asakuchi.okayama.jp
bizen.okayama.jp
hayashima.okayama.jp
ibara.okayama.jp
kagamino.okayama.jp
kasaoka.okayama.jp
kibichuo.okayama.jp
kumenan.okayama.jp
kurashiki.okayama.jp
maniwa.okayama.jp
misaki.okayama.jp
nagi.okayama.jp
niimi.okayama.jp
nishiawakura.okayama.jp
okayama.okayama.jp
satosho.okayama.jp
setouchi.okayama.jp
shinjo.okayama.jp
shoo.okayama.jp
soja.okayama.jp
takahashi.okayama.jp
tamano.okayama.jp
tsuyama.okayama.jp
wake.okayama.jp
yakage.okayama.jp
aguni.okinawa.jp
ginowan.okinawa.jp
ginoza.okinawa.jp
gushikami.okinawa.jp
haebaru.okinawa.jp
higashi.okinawa.jp
hirara.okinawa.jp
iheya.okinawa.jp
ishigaki.okinawa.jp
ishikawa.okinawa.jp
itoman.okinawa.jp
izena.okinawa.jp
kadena.okinawa.jp
kin.okinawa.jp
kitadaito.okinawa.jp
kitanakagusuku.okinawa.jp
kumejima.okinawa.jp
kunigami.okinawa.jp
minamidaito.okinawa.jp
motobu.okinawa.jp
nago.okinawa.jp
naha.okinawa.jp
nakagusuku.okinawa.jp
nakijin.okinawa.jp
nanjo.okinawa.jp
nishihara.okinawa.jp
ogimi.okinawa.jp
okinawa.okinawa.jp
onna.okinawa.jp
shimoji.okinawa.jp
taketomi.okinawa.jp
tarama.okinawa.jp
tokashiki.okinawa.jp
tomigusuku.okinawa.jp
tonaki.okinawa.jp
urasoe.okinawa.jp
uruma.okinawa.jp
yaese.okinawa.jp
yomitan.okinawa.jp
yonabaru.okinawa.jp
yonaguni.okinawa.jp
zamami.okinawa.jp
abeno.osaka.jp
chihayaakasaka.osaka.jp
chuo.osaka.jp
daito.osaka.jp
fujiidera.osaka.jp
habikino.osaka.jp
hannan.osaka.jp
higashiosaka.osaka.jp
higashisumiyoshi.osaka.jp
higashiyodogawa.osaka.jp
hirakata.osaka.jp
ibaraki.osaka.jp
ikeda.osaka.jp
izumi.osaka.jp
izumiotsu.osaka.jp
izumisano.osaka.jp
kadoma.osaka.jp
kaizuka.osaka.jp
kanan.osaka.jp
kashiwara.osaka.jp
katano.osaka.jp
kawachinagano.osaka.jp
kishiwada.osaka.jp
kita.osaka.jp
kumatori.osaka.jp
matsubara.osaka.jp
minato.osaka.jp
minoh.osaka.jp
misaki.osaka.jp
moriguchi.osaka.jp
neyagawa.osaka.jp
nishi.osaka.jp
nose.osaka.jp
osakasayama.osaka.jp
sakai.osaka.jp
sayama.osaka.jp
sennan.osaka.jp
settsu.osaka.jp
shijonawate.osaka.jp
shimamoto.osaka.jp
suita.osaka.jp
tadaoka.osaka.jp
taishi.osaka.jp
tajiri.osaka.jp
takaishi.osaka.jp
takatsuki.osaka.jp
tondabayashi.osaka.jp
toyonaka.osaka.jp
toyono.osaka.jp
yao.osaka.jp
ariake.saga.jp
arita.saga.jp
fukudomi.saga.jp
genkai.saga.jp
hamatama.saga.jp
hizen.saga.jp
imari.saga.jp
kamimine.saga.jp
kanzaki.saga.jp
karatsu.saga.jp
kashima.saga.jp
kitagata.saga.jp
kitahata.saga.jp
kiyama.saga.jp
kouhoku.saga.jp
kyuragi.saga.jp
nishiarita.saga.jp
ogi.saga.jp
omachi.saga.jp
ouchi.saga.jp
saga.saga.jp
shiroishi.saga.jp
taku.saga.jp
tara.saga.jp
tosu.saga.jp
yoshinogari.saga.jp
arakawa.saitama.jp
asaka.saitama.jp
chichibu.saitama.jp
fujimi.saitama.jp
fujimino.saitama.jp
fukaya.saitama.jp
hanno.saitama.jp
hanyu.saitama.jp
hasuda.saitama.jp
hatogaya.saitama.jp
hatoyama.saitama.jp
hidaka.saitama.jp
higashichichibu.saitama.jp
higashimatsuyama.saitama.jp
honjo.saitama.jp
ina.saitama.jp
iruma.saitama.jp
iwatsuki.saitama.jp
kamiizumi.saitama.jp
kamikawa.saitama.jp
kamisato.saitama.jp
kasukabe.saitama.jp
kawagoe.saitama.jp
kawaguchi.saitama.jp
kawajima.saitama.jp
kazo.saitama.jp
kitamoto.saitama.jp
koshigaya.saitama.jp
kounosu.saitama.jp
kuki.saitama.jp
kumagaya.saitama.jp
matsubushi.saitama.jp
minano.saitama.jp
misato.saitama.jp
miyashiro.saitama.jp
miyoshi.saitama.jp
moroyama.saitama.jp
nagatoro.saitama.jp
namegawa.saitama.jp
niiza.saitama.jp
ogano.saitama.jp
ogawa.saitama.jp
ogose.saitama.jp
okegawa.saitama.jp
omiya.saitama.jp
otaki.saitama.jp
ranzan.saitama.jp
ryokami.saitama.jp
saitama.saitama.jp
sakado.saitama.jp
satte.saitama.jp
sayama.saitama.jp
shiki.saitama.jp
shiraoka.saitama.jp
soka.saitama.jp
sugito.saitama.jp
toda.saitama.jp
tokigawa.saitama.jp
tokorozawa.saitama.jp
tsurugashima.saitama.jp
urawa.saitama.jp
warabi.saitama.jp
yashio.saitama.jp
yokoze.saitama.jp
yono.saitama.jp
yorii.saitama.jp
yoshida.saitama.jp
yoshikawa.saitama.jp
yoshimi.saitama.jp
aisho.shiga.jp
gamo.shiga.jp
higashiomi.shiga.jp
hikone.shiga.jp
koka.shiga.jp
konan.shiga.jp
kosei.shiga.jp
koto.shiga.jp
kusatsu.shiga.jp
maibara.shiga.jp
moriyama.shiga.jp
nagahama.shiga.jp
nishiazai.shiga.jp
notogawa.shiga.jp
omihachiman.shiga.jp
otsu.shiga.jp
ritto.shiga.jp
ryuoh.shiga.jp
takashima.shiga.jp
takatsuki.shiga.jp
torahime.shiga.jp
toyosato.shiga.jp
yasu.shiga.jp
akagi.shimane.jp
ama.shimane.jp
gotsu.shimane.jp
hamada.shimane.jp
higashiizumo.shimane.jp
hikawa.shimane.jp
hikimi.shimane.jp
izumo.shimane.jp
kakinoki.shimane.jp
masuda.shimane.jp
matsue.shimane.jp
misato.shimane.jp
nishinoshima.shimane.jp
ohda.shimane.jp
okinoshima.shimane.jp
okuizumo.shimane.jp
shimane.shimane.jp
tamayu.shimane.jp
tsuwano.shimane.jp
unnan.shimane.jp
yakumo.shimane.jp
yasugi.shimane.jp
yatsuka.shimane.jp
arai.shizuoka.jp
atami.shizuoka.jp
fuji.shizuoka.jp
fujieda.shizuoka.jp
fujikawa.shizuoka.jp
fujinomiya.shizuoka.jp
fukuroi.shizuoka.jp
gotemba.shizuoka.jp
haibara.shizuoka.jp
hamamatsu.shizuoka.jp
higashiizu.shizuoka.jp
ito.shizuoka.jp
iwata.shizuoka.jp
izu.shizuoka.jp
izunokuni.shizuoka.jp
kakegawa.shizuoka.jp
kannami.shizuoka.jp
kawanehon.shizuoka.jp
kawazu.shizuoka.jp
kikugawa.shizuoka.jp
kosai.shizuoka.jp
makinohara.shizuoka.jp
matsuzaki.shizuoka.jp
minamiizu.shizuoka.jp
mishima.shizuoka.jp
morimachi.shizuoka.jp
nishiizu.shizuoka.jp
numazu.shizuoka.jp
omaezaki.shizuoka.jp
shimada.shizuoka.jp
shimizu.shizuoka.jp
shimoda.shizuoka.jp
shizuoka.shizuoka.jp
susono.shizuoka.jp
yaizu.shizuoka.jp
yoshida.shizuoka.jp
ashikaga.tochigi.jp
bato.tochigi.jp
haga.tochigi.jp
ichikai.tochigi.jp
iwafune.tochigi.jp
kaminokawa.tochigi.jp
kanuma.tochigi.jp
karasuyama.tochigi.jp
kuroiso.tochigi.jp
mashiko.tochigi.jp
mibu.tochigi.jp
moka.tochigi.jp
motegi.tochigi.jp
nasu.tochigi.jp
nasushiobara.tochigi.jp
nikko.tochigi.jp
nishikata.tochigi.jp
nogi.tochigi.jp
ohira.tochigi.jp
ohtawara.tochigi.jp
oyama.tochigi.jp
sakura.tochigi.jp
sano.tochigi.jp
shimotsuke.tochigi.jp
shioya.tochigi.jp
takanezawa.tochigi.jp
tochigi.tochigi.jp
tsuga.tochigi.jp
ujiie.tochigi.jp
utsunomiya.tochigi.jp
yaita.tochigi.jp
aizumi.tokushima.jp
anan.tokushima.jp
ichiba.tokushima.jp
itano.tokushima.jp
kainan.tokushima.jp
komatsushima.tokushima.jp
matsushige.tokushima.jp
mima.tokushima.jp
minami.tokushima.jp
miyoshi.tokushima.jp
mugi.tokushima.jp
nakagawa.tokushima.jp
naruto.tokushima.jp
sanagochi.tokushima.jp
shishikui.tokushima.jp
tokushima.tokushima.jp
wajiki.tokushima.jp
adachi.tokyo.jp
akiruno.tokyo.jp
akishima.tokyo.jp
aogashima.tokyo.jp
arakawa.tokyo.jp
bunkyo.tokyo.jp
chiyoda.tokyo.jp
chofu.tokyo.jp
chuo.tokyo.jp
edogawa.tokyo.jp
fuchu.tokyo.jp
fussa.tokyo.jp
hachijo.tokyo.jp
hachioji.tokyo.jp
hamura.tokyo.jp
higashikurume.tokyo.jp
higashimurayama.tokyo.jp
higashiyamato.tokyo.jp
hino.tokyo.jp
hinode.tokyo.jp
hinohara.tokyo.jp
inagi.tokyo.jp
itabashi.tokyo.jp
katsushika.tokyo.jp
kita.tokyo.jp
kiyose.tokyo.jp
kodaira.tokyo.jp
koganei.tokyo.jp
kokubunji.tokyo.jp
komae.tokyo.jp
koto.tokyo.jp
kouzushima.tokyo.jp
kunitachi.tokyo.jp
machida.tokyo.jp
meguro.tokyo.jp
minato.tokyo.jp
mitaka.tokyo.jp
mizuho.tokyo.jp
musashimurayama.tokyo.jp
musashino.tokyo.jp
nakano.tokyo.jp
nerima.tokyo.jp
ogasawara.tokyo.jp
okutama.tokyo.jp
ome.tokyo.jp
oshima.tokyo.jp
ota.tokyo.jp
setagaya.tokyo.jp
shibuya.tokyo.jp
shinagawa.tokyo.jp
shinjuku.tokyo.jp
suginami.tokyo.jp
sumida.tokyo.jp
tachikawa.tokyo.jp
taito.tokyo.jp
tama.tokyo.jp
toshima.tokyo.jp
chizu.tottori.jp
hino.tottori.jp
kawahara.tottori.jp
koge.tottori.jp
kotoura.tottori.jp
misasa.tottori.jp
nanbu.tottori.jp
nichinan.tottori.jp
sakaiminato.tottori.jp
tottori.tottori.jp
wakasa.tottori.jp
yazu.tottori.jp
yonago.tottori.jp
asahi.toyama.jp
fuchu.toyama.jp
fukumitsu.toyama.jp
funahashi.toyama.jp
himi.toyama.jp
imizu.toyama.jp
inami.toyama.jp
johana.toyama.jp
kamiichi.toyama.jp
kurobe.toyama.jp
nakaniikawa.toyama.jp
namerikawa.toyama.jp
nanto.toyama.jp
nyuzen.toyama.jp
oyabe.toyama.jp
taira.toyama.jp
takaoka.toyama.jp
tateyama.toyama.jp
toga.toyama.jp
tonami.toyama.jp
toyama.toyama.jp
unazuki.toyama.jp
uozu.toyama.jp
yamada.toyama.jp
arida.wakayama.jp
aridagawa.wakayama.jp
gobo.wakayama.jp
hashimoto.wakayama.jp
hidaka.wakayama.jp
hirogawa.wakayama.jp
inami.wakayama.jp
iwade.wakayama.jp
kainan.wakayama.jp
kamitonda.wakayama.jp
katsuragi.wakayama.jp
kimino.wakayama.jp
kinokawa.wakayama.jp
kitayama.wakayama.jp
koya.wakayama.jp
koza.wakayama.jp
kozagawa.wakayama.jp
kudoyama.wakayama.jp
kushimoto.wakayama.jp
mihama.wakayama.jp
misato.wakayama.jp
nachikatsuura.wakayama.jp
shingu.wakayama.jp
shirahama.wakayama.jp
taiji.wakayama.jp
tanabe.wakayama.jp
wakayama.wakayama.jp
yuasa.wakayama.jp
yura.wakayama.jp
asahi.yamagata.jp
funagata.yamagata.jp
higashine.yamagata.jp
iide.yamagata.jp
kahoku.yamagata.jp
kaminoyama.yamagata.jp
kaneyama.yamagata.jp
kawanishi.yamagata.jp
mamurogawa.yamagata.jp
mikawa.yamagata.jp
murayama.yamagata.jp
nagai.yamagata.jp
nakayama.yamagata.jp
nanyo.yamagata.jp
nishikawa.yamagata.jp
obanazawa.yamagata.jp
oe.yamagata.jp
oguni.yamagata.jp
ohkura.yamagata.jp
oishida.yamagata.jp
sagae.yamagata.jp
sakata.yamagata.jp
sakegawa.yamagata.jp
shinjo.yamagata.jp
shirataka.yamagata.jp
shonai.yamagata.jp
takahata.yamagata.jp
tendo.yamagata.jp
tozawa.yamagata.jp
tsuruoka.yamagata.jp
yamagata.yamagata.jp
yamanobe.yamagata.jp
yonezawa.yamagata.jp
yuza.yamagata.jp
abu.yamaguchi.jp
hagi.yamaguchi.jp
hikari.yamaguchi.jp
hofu.yamaguchi.jp
iwakuni.yamaguchi.jp
kudamatsu.yamaguchi.jp
mitou.yamaguchi.jp
nagato.yamaguchi.jp
oshima.yamaguchi.jp
shimonoseki.yamaguchi.jp
shunan.yamaguchi.jp
tabuse.yamaguchi.jp
tokuyama.yamaguchi.jp
toyota.yamaguchi.jp
ube.yamaguchi.jp
yuu.yamaguchi.jp
chuo.yamanashi.jp
doshi.yamanashi.jp
fuefuki.yamanashi.jp
fujikawa.yamanashi.jp
fujikawaguchiko.yamanashi.jp
fujiyoshida.yamanashi.jp
hayakawa.yamanashi.jp
hokuto.yamanashi.jp
ichikawamisato.yamanashi.jp
kai.yamanashi.jp
kofu.yamanashi.jp
koshu.yamanashi.jp
kosuge.yamanashi.jp
minami-alps.yamanashi.jp
minobu.yamanashi.jp
nakamichi.yamanashi.jp
nanbu.yamanashi.jp
narusawa.yamanashi.jp
nirasaki.yamanashi.jp
nishikatsura.yamanashi.jp
oshino.yamanashi.jp
otsuki.yamanashi.jp
showa.yamanashi.jp
tabayama.yamanashi.jp
tsuru.yamanashi.jp
uenohara.yamanashi.jp
yamanakako.yamanashi.jp
yamanashi.yamanashi.jp

// ke : http://www.kenic.or.ke/index.php/en/ke-domains/ke-domains
ke
ac.ke
co.ke
go.ke
info.ke
me.ke
mobi.ke
ne.ke
or.ke
sc.ke

// kg : http://www.domain.kg/dmn_n.html
kg
org.kg
net.kg
com.kg
edu.kg
gov.kg
mil.kg

// kh : http://www.mptc.gov.kh/dns_registration.htm
*.kh

// ki : http://www.ki/dns/index.html
ki
edu.ki
biz.ki
net.ki
org.ki
gov.ki
info.ki
com.ki

// km : https://en.wikipedia.org/wiki/.km
// http://www.domaine.km/documents/charte.doc
km
org.km
nom.km
gov.km
prd.km
tm.km
edu.km
mil.km
ass.km
com.km
// These are only mentioned as proposed suggestions at domaine.km, but
// https://en.wikipedia.org/wiki/.km says they're available for registration:
coop.km
asso.km
presse.km
medecin.km
notaires.km
pharmaciens.km
veterinaire.km
gouv.km

// kn : https://en.wikipedia.org/wiki/.kn
// http://www.dot.kn/domainRules.html
kn
net.kn
org.kn
edu.kn
gov.kn

// kp : http://www.kcce.kp/en_index.php
kp
com.kp
edu.kp
gov.kp
org.kp
rep.kp
tra.kp

// kr : https://en.wikipedia.org/wiki/.kr
// see also: http://domain.nida.or.kr/eng/registration.jsp
kr
ac.kr
co.kr
es.kr
go.kr
hs.kr
kg.kr
mil.kr
ms.kr
ne.kr
or.kr
pe.kr
re.kr
sc.kr
// kr geographical names
busan.kr
chungbuk.kr
chungnam.kr
daegu.kr
daejeon.kr
gangwon.kr
gwangju.kr
gyeongbuk.kr
gyeonggi.kr
gyeongnam.kr
incheon.kr
jeju.kr
jeonbuk.kr
jeonnam.kr
seoul.kr
ulsan.kr

// kw : https://www.nic.kw/policies/
// Confirmed by registry <nic.tech@citra.gov.kw>
kw
com.kw
edu.kw
emb.kw
gov.kw
ind.kw
net.kw
org.kw

// ky : http://www.icta.ky/da_ky_reg_dom.php
// Confirmed by registry <kysupport@perimeterusa.com> 2008-06-17
ky
com.ky
edu.ky
net.ky
org.ky

// kz : https://en.wikipedia.org/wiki/.kz
// see also: http://www.nic.kz/rules/index.jsp
kz
org.kz
edu.kz
net.kz
gov.kz
mil.kz
com.kz

// la : https://en.wikipedia.org/wiki/.la
// Submitted by registry <gavin.brown@nic.la>
la
int.la
net.la
info.la
edu.la
gov.la
per.la
com.la
org.la

// lb : https://en.wikipedia.org/wiki/.lb
// Submitted by registry <randy@psg.com>
lb
com.lb
edu.lb
gov.lb
net.lb
org.lb

// lc : https://en.wikipedia.org/wiki/.lc
// see also: http://www.nic.lc/rules.htm
lc
com.lc
net.lc
co.lc
org.lc
edu.lc
gov.lc

// li : https://en.wikipedia.org/wiki/.li
li

// lk : https://www.nic.lk/index.php/domain-registration/lk-domain-naming-structure
lk
gov.lk
sch.lk
net.lk
int.lk
com.lk
org.lk
edu.lk
ngo.lk
soc.lk
web.lk
ltd.lk
assn.lk
grp.lk
hotel.lk
ac.lk

// lr : http://psg.com/dns/lr/lr.txt
// Submitted by registry <randy@psg.com>
lr
com.lr
edu.lr
gov.lr
org.lr
net.lr

// ls : http://www.nic.ls/
// Confirmed by registry <lsadmin@nic.ls>
ls
ac.ls
biz.ls
co.ls
edu.ls
gov.ls
info.ls
net.ls
org.ls
sc.ls

// lt : https://en.wikipedia.org/wiki/.lt
lt
// gov.lt : http://www.gov.lt/index_en.php
gov.lt

// lu : http://www.dns.lu/en/
lu

// lv : http://www.nic.lv/DNS/En/generic.php
lv
com.lv
edu.lv
gov.lv
org.lv
mil.lv
id.lv
net.lv
asn.lv
conf.lv

// ly : http://www.nic.ly/regulations.php
ly
com.ly
net.ly
gov.ly
plc.ly
edu.ly
sch.ly
med.ly
org.ly
id.ly

// ma : https://en.wikipedia.org/wiki/.ma
// http://www.anrt.ma/fr/admin/download/upload/file_fr782.pdf
ma
co.ma
net.ma
gov.ma
org.ma
ac.ma
press.ma

// mc : http://www.nic.mc/
mc
tm.mc
asso.mc

// md : https://en.wikipedia.org/wiki/.md
md

// me : https://en.wikipedia.org/wiki/.me
me
co.me
net.me
org.me
edu.me
ac.me
gov.me
its.me
priv.me

// mg : http://nic.mg/nicmg/?page_id=39
mg
org.mg
nom.mg
gov.mg
prd.mg
tm.mg
edu.mg
mil.mg
com.mg
co.mg

// mh : https://en.wikipedia.org/wiki/.mh
mh

// mil : https://en.wikipedia.org/wiki/.mil
mil

// mk : https://en.wikipedia.org/wiki/.mk
// see also: http://dns.marnet.net.mk/postapka.php
mk
com.mk
org.mk
net.mk
edu.mk
gov.mk
inf.mk
name.mk

// ml : http://www.gobin.info/domainname/ml-template.doc
// see also: https://en.wikipedia.org/wiki/.ml
ml
com.ml
edu.ml
gouv.ml
gov.ml
net.ml
org.ml
presse.ml

// mm : https://en.wikipedia.org/wiki/.mm
*.mm

// mn : https://en.wikipedia.org/wiki/.mn
mn
gov.mn
edu.mn
org.mn

// mo : http://www.monic.net.mo/
mo
com.mo
net.mo
org.mo
edu.mo
gov.mo

// mobi : https://en.wikipedia.org/wiki/.mobi
mobi

// mp : http://www.dot.mp/
// Confirmed by registry <dcamacho@saipan.com> 2008-06-17
mp

// mq : https://en.wikipedia.org/wiki/.mq
mq

// mr : https://en.wikipedia.org/wiki/.mr
mr
gov.mr

// ms : http://www.nic.ms/pdf/MS_Domain_Name_Rules.pdf
ms
com.ms
edu.ms
gov.ms
net.ms
org.ms

// mt : https://www.nic.org.mt/go/policy
// Submitted by registry <help@nic.org.mt>
mt
com.mt
edu.mt
net.mt
org.mt

// mu : https://en.wikipedia.org/wiki/.mu
mu
com.mu
net.mu
org.mu
gov.mu
ac.mu
co.mu
or.mu

// museum : https://welcome.museum/wp-content/uploads/2018/05/20180525-Registration-Policy-MUSEUM-EN_VF-2.pdf https://welcome.museum/buy-your-dot-museum-2/
museum

// mv : https://en.wikipedia.org/wiki/.mv
// "mv" included because, contra Wikipedia, google.mv exists.
mv
aero.mv
biz.mv
com.mv
coop.mv
edu.mv
gov.mv
info.mv
int.mv
mil.mv
museum.mv
name.mv
net.mv
org.mv
pro.mv

// mw : http://www.registrar.mw/
mw
ac.mw
biz.mw
co.mw
com.mw
coop.mw
edu.mw
gov.mw
int.mw
museum.mw
net.mw
org.mw

// mx : http://www.nic.mx/
// Submitted by registry <farias@nic.mx>
mx
com.mx
org.mx
gob.mx
edu.mx
net.mx

// my : http://www.mynic.my/
// Available strings: https://mynic.my/resources/domains/buying-a-domain/
my
biz.my
com.my
edu.my
gov.my
mil.my
name.my
net.my
org.my

// mz : http://www.uem.mz/
// Submitted by registry <antonio@uem.mz>
mz
ac.mz
adv.mz
co.mz
edu.mz
gov.mz
mil.mz
net.mz
org.mz

// na : http://www.na-nic.com.na/
// http://www.info.na/domain/
na
info.na
pro.na
name.na
school.na
or.na
dr.na
us.na
mx.na
ca.na
in.na
cc.na
tv.na
ws.na
mobi.na
co.na
com.na
org.na

// name : has 2nd-level tlds, but there's no list of them
name

// nc : http://www.cctld.nc/
nc
asso.nc
nom.nc

// ne : https://en.wikipedia.org/wiki/.ne
ne

// net : https://en.wikipedia.org/wiki/.net
net

// nf : https://en.wikipedia.org/wiki/.nf
nf
com.nf
net.nf
per.nf
rec.nf
web.nf
arts.nf
firm.nf
info.nf
other.nf
store.nf

// ng : http://www.nira.org.ng/index.php/join-us/register-ng-domain/189-nira-slds
ng
com.ng
edu.ng
gov.ng
i.ng
mil.ng
mobi.ng
name.ng
net.ng
org.ng
sch.ng

// ni : http://www.nic.ni/
ni
ac.ni
biz.ni
co.ni
com.ni
edu.ni
gob.ni
in.ni
info.ni
int.ni
mil.ni
net.ni
nom.ni
org.ni
web.ni

// nl : https://en.wikipedia.org/wiki/.nl
//      https://www.sidn.nl/
//      ccTLD for the Netherlands
nl

// no : https://www.norid.no/en/om-domenenavn/regelverk-for-no/
// Norid geographical second level domains : https://www.norid.no/en/om-domenenavn/regelverk-for-no/vedlegg-b/
// Norid category second level domains : https://www.norid.no/en/om-domenenavn/regelverk-for-no/vedlegg-c/
// Norid category second-level domains managed by parties other than Norid : https://www.norid.no/en/om-domenenavn/regelverk-for-no/vedlegg-d/
// RSS feed: https://teknisk.norid.no/en/feed/
no
// Norid category second level domains : https://www.norid.no/en/om-domenenavn/regelverk-for-no/vedlegg-c/
fhs.no
vgs.no
fylkesbibl.no
folkebibl.no
museum.no
idrett.no
priv.no
// Norid category second-level domains managed by parties other than Norid : https://www.norid.no/en/om-domenenavn/regelverk-for-no/vedlegg-d/
mil.no
stat.no
dep.no
kommune.no
herad.no
// Norid geographical second level domains : https://www.norid.no/en/om-domenenavn/regelverk-for-no/vedlegg-b/
// counties
aa.no
ah.no
bu.no
fm.no
hl.no
hm.no
jan-mayen.no
mr.no
nl.no
nt.no
of.no
ol.no
oslo.no
rl.no
sf.no
st.no
svalbard.no
tm.no
tr.no
va.no
vf.no
// primary and lower secondary schools per county
gs.aa.no
gs.ah.no
gs.bu.no
gs.fm.no
gs.hl.no
gs.hm.no
gs.jan-mayen.no
gs.mr.no
gs.nl.no
gs.nt.no
gs.of.no
gs.ol.no
gs.oslo.no
gs.rl.no
gs.sf.no
gs.st.no
gs.svalbard.no
gs.tm.no
gs.tr.no
gs.va.no
gs.vf.no
// cities
akrehamn.no
åkrehamn.no
algard.no
ålgård.no
arna.no
brumunddal.no
bryne.no
bronnoysund.no
brønnøysund.no
drobak.no
drøbak.no
egersund.no
fetsund.no
floro.no
florø.no
fredrikstad.no
hokksund.no
honefoss.no
hønefoss.no
jessheim.no
jorpeland.no
jørpeland.no
kirkenes.no
kopervik.no
krokstadelva.no
langevag.no
langevåg.no
leirvik.no
mjondalen.no
mjøndalen.no
mo-i-rana.no
mosjoen.no
mosjøen.no
nesoddtangen.no
orkanger.no
osoyro.no
osøyro.no
raholt.no
råholt.no
sandnessjoen.no
sandnessjøen.no
skedsmokorset.no
slattum.no
spjelkavik.no
stathelle.no
stavern.no
stjordalshalsen.no
stjørdalshalsen.no
tananger.no
tranby.no
vossevangen.no
// communities
afjord.no
åfjord.no
agdenes.no
al.no
ål.no
alesund.no
ålesund.no
alstahaug.no
alta.no
áltá.no
alaheadju.no
álaheadju.no
alvdal.no
amli.no
åmli.no
amot.no
åmot.no
andebu.no
andoy.no
andøy.no
andasuolo.no
ardal.no
årdal.no
aremark.no
arendal.no
ås.no
aseral.no
åseral.no
asker.no
askim.no
askvoll.no
askoy.no
askøy.no
asnes.no
åsnes.no
audnedaln.no
aukra.no
aure.no
aurland.no
aurskog-holand.no
aurskog-høland.no
austevoll.no
austrheim.no
averoy.no
averøy.no
balestrand.no
ballangen.no
balat.no
bálát.no
balsfjord.no
bahccavuotna.no
báhccavuotna.no
bamble.no
bardu.no
beardu.no
beiarn.no
bajddar.no
bájddar.no
baidar.no
báidár.no
berg.no
bergen.no
berlevag.no
berlevåg.no
bearalvahki.no
bearalváhki.no
bindal.no
birkenes.no
bjarkoy.no
bjarkøy.no
bjerkreim.no
bjugn.no
bodo.no
bodø.no
badaddja.no
bådåddjå.no
budejju.no
bokn.no
bremanger.no
bronnoy.no
brønnøy.no
bygland.no
bykle.no
barum.no
bærum.no
bo.telemark.no
bø.telemark.no
bo.nordland.no
bø.nordland.no
bievat.no
bievát.no
bomlo.no
bømlo.no
batsfjord.no
båtsfjord.no
bahcavuotna.no
báhcavuotna.no
dovre.no
drammen.no
drangedal.no
dyroy.no
dyrøy.no
donna.no
dønna.no
eid.no
eidfjord.no
eidsberg.no
eidskog.no
eidsvoll.no
eigersund.no
elverum.no
enebakk.no
engerdal.no
etne.no
etnedal.no
evenes.no
evenassi.no
evenášši.no
evje-og-hornnes.no
farsund.no
fauske.no
fuossko.no
fuoisku.no
fedje.no
fet.no
finnoy.no
finnøy.no
fitjar.no
fjaler.no
fjell.no
flakstad.no
flatanger.no
flekkefjord.no
flesberg.no
flora.no
fla.no
flå.no
folldal.no
forsand.no
fosnes.no
frei.no
frogn.no
froland.no
frosta.no
frana.no
fræna.no
froya.no
frøya.no
fusa.no
fyresdal.no
forde.no
førde.no
gamvik.no
gangaviika.no
gáŋgaviika.no
gaular.no
gausdal.no
gildeskal.no
gildeskål.no
giske.no
gjemnes.no
gjerdrum.no
gjerstad.no
gjesdal.no
gjovik.no
gjøvik.no
gloppen.no
gol.no
gran.no
grane.no
granvin.no
gratangen.no
grimstad.no
grong.no
kraanghke.no
kråanghke.no
grue.no
gulen.no
hadsel.no
halden.no
halsa.no
hamar.no
hamaroy.no
habmer.no
hábmer.no
hapmir.no
hápmir.no
hammerfest.no
hammarfeasta.no
hámmárfeasta.no
haram.no
hareid.no
harstad.no
hasvik.no
aknoluokta.no
ákŋoluokta.no
hattfjelldal.no
aarborte.no
haugesund.no
hemne.no
hemnes.no
hemsedal.no
heroy.more-og-romsdal.no
herøy.møre-og-romsdal.no
heroy.nordland.no
herøy.nordland.no
hitra.no
hjartdal.no
hjelmeland.no
hobol.no
hobøl.no
hof.no
hol.no
hole.no
holmestrand.no
holtalen.no
holtålen.no
hornindal.no
horten.no
hurdal.no
hurum.no
hvaler.no
hyllestad.no
hagebostad.no
hægebostad.no
hoyanger.no
høyanger.no
hoylandet.no
høylandet.no
ha.no
hå.no
ibestad.no
inderoy.no
inderøy.no
iveland.no
jevnaker.no
jondal.no
jolster.no
jølster.no
karasjok.no
karasjohka.no
kárášjohka.no
karlsoy.no
galsa.no
gálsá.no
karmoy.no
karmøy.no
kautokeino.no
guovdageaidnu.no
klepp.no
klabu.no
klæbu.no
kongsberg.no
kongsvinger.no
kragero.no
kragerø.no
kristiansand.no
kristiansund.no
krodsherad.no
krødsherad.no
kvalsund.no
rahkkeravju.no
ráhkkerávju.no
kvam.no
kvinesdal.no
kvinnherad.no
kviteseid.no
kvitsoy.no
kvitsøy.no
kvafjord.no
kvæfjord.no
giehtavuoatna.no
kvanangen.no
kvænangen.no
navuotna.no
návuotna.no
kafjord.no
kåfjord.no
gaivuotna.no
gáivuotna.no
larvik.no
lavangen.no
lavagis.no
loabat.no
loabát.no
lebesby.no
davvesiida.no
leikanger.no
leirfjord.no
leka.no
leksvik.no
lenvik.no
leangaviika.no
leaŋgaviika.no
lesja.no
levanger.no
lier.no
lierne.no
lillehammer.no
lillesand.no
lindesnes.no
lindas.no
lindås.no
lom.no
loppa.no
lahppi.no
láhppi.no
lund.no
lunner.no
luroy.no
lurøy.no
luster.no
lyngdal.no
lyngen.no
ivgu.no
lardal.no
lerdal.no
lærdal.no
lodingen.no
lødingen.no
lorenskog.no
lørenskog.no
loten.no
løten.no
malvik.no
masoy.no
måsøy.no
muosat.no
muosát.no
mandal.no
marker.no
marnardal.no
masfjorden.no
meland.no
meldal.no
melhus.no
meloy.no
meløy.no
meraker.no
meråker.no
moareke.no
moåreke.no
midsund.no
midtre-gauldal.no
modalen.no
modum.no
molde.no
moskenes.no
moss.no
mosvik.no
malselv.no
målselv.no
malatvuopmi.no
málatvuopmi.no
namdalseid.no
aejrie.no
namsos.no
namsskogan.no
naamesjevuemie.no
nååmesjevuemie.no
laakesvuemie.no
nannestad.no
narvik.no
narviika.no
naustdal.no
nedre-eiker.no
nes.akershus.no
nes.buskerud.no
nesna.no
nesodden.no
nesseby.no
unjarga.no
unjárga.no
nesset.no
nissedal.no
nittedal.no
nord-aurdal.no
nord-fron.no
nord-odal.no
norddal.no
nordkapp.no
davvenjarga.no
davvenjárga.no
nordre-land.no
nordreisa.no
raisa.no
ráisa.no
nore-og-uvdal.no
notodden.no
naroy.no
nærøy.no
notteroy.no
nøtterøy.no
odda.no
oksnes.no
øksnes.no
oppdal.no
oppegard.no
oppegård.no
orkdal.no
orland.no
ørland.no
orskog.no
ørskog.no
orsta.no
ørsta.no
os.hedmark.no
os.hordaland.no
osen.no
osteroy.no
osterøy.no
ostre-toten.no
østre-toten.no
overhalla.no
ovre-eiker.no
øvre-eiker.no
oyer.no
øyer.no
oygarden.no
øygarden.no
oystre-slidre.no
øystre-slidre.no
porsanger.no
porsangu.no
porsáŋgu.no
porsgrunn.no
radoy.no
radøy.no
rakkestad.no
rana.no
ruovat.no
randaberg.no
rauma.no
rendalen.no
rennebu.no
rennesoy.no
rennesøy.no
rindal.no
ringebu.no
ringerike.no
ringsaker.no
rissa.no
risor.no
risør.no
roan.no
rollag.no
rygge.no
ralingen.no
rælingen.no
rodoy.no
rødøy.no
romskog.no
rømskog.no
roros.no
røros.no
rost.no
røst.no
royken.no
røyken.no
royrvik.no
røyrvik.no
rade.no
råde.no
salangen.no
siellak.no
saltdal.no
salat.no
sálát.no
sálat.no
samnanger.no
sande.more-og-romsdal.no
sande.møre-og-romsdal.no
sande.vestfold.no
sandefjord.no
sandnes.no
sandoy.no
sandøy.no
sarpsborg.no
sauda.no
sauherad.no
sel.no
selbu.no
selje.no
seljord.no
sigdal.no
siljan.no
sirdal.no
skaun.no
skedsmo.no
ski.no
skien.no
skiptvet.no
skjervoy.no
skjervøy.no
skierva.no
skiervá.no
skjak.no
skjåk.no
skodje.no
skanland.no
skånland.no
skanit.no
skánit.no
smola.no
smøla.no
snillfjord.no
snasa.no
snåsa.no
snoasa.no
snaase.no
snåase.no
sogndal.no
sokndal.no
sola.no
solund.no
songdalen.no
sortland.no
spydeberg.no
stange.no
stavanger.no
steigen.no
steinkjer.no
stjordal.no
stjørdal.no
stokke.no
stor-elvdal.no
stord.no
stordal.no
storfjord.no
omasvuotna.no
strand.no
stranda.no
stryn.no
sula.no
suldal.no
sund.no
sunndal.no
surnadal.no
sveio.no
svelvik.no
sykkylven.no
sogne.no
søgne.no
somna.no
sømna.no
sondre-land.no
søndre-land.no
sor-aurdal.no
sør-aurdal.no
sor-fron.no
sør-fron.no
sor-odal.no
sør-odal.no
sor-varanger.no
sør-varanger.no
matta-varjjat.no
mátta-várjjat.no
sorfold.no
sørfold.no
sorreisa.no
sørreisa.no
sorum.no
sørum.no
tana.no
deatnu.no
time.no
tingvoll.no
tinn.no
tjeldsund.no
dielddanuorri.no
tjome.no
tjøme.no
tokke.no
tolga.no
torsken.no
tranoy.no
tranøy.no
tromso.no
tromsø.no
tromsa.no
romsa.no
trondheim.no
troandin.no
trysil.no
trana.no
træna.no
trogstad.no
trøgstad.no
tvedestrand.no
tydal.no
tynset.no
tysfjord.no
divtasvuodna.no
divttasvuotna.no
tysnes.no
tysvar.no
tysvær.no
tonsberg.no
tønsberg.no
ullensaker.no
ullensvang.no
ulvik.no
utsira.no
vadso.no
vadsø.no
cahcesuolo.no
čáhcesuolo.no
vaksdal.no
valle.no
vang.no
vanylven.no
vardo.no
vardø.no
varggat.no
várggát.no
vefsn.no
vaapste.no
vega.no
vegarshei.no
vegårshei.no
vennesla.no
verdal.no
verran.no
vestby.no
vestnes.no
vestre-slidre.no
vestre-toten.no
vestvagoy.no
vestvågøy.no
vevelstad.no
vik.no
vikna.no
vindafjord.no
volda.no
voss.no
varoy.no
værøy.no
vagan.no
vågan.no
voagat.no
vagsoy.no
vågsøy.no
vaga.no
vågå.no
valer.ostfold.no
våler.østfold.no
valer.hedmark.no
våler.hedmark.no

// np : http://www.mos.com.np/register.html
*.np

// nr : http://cenpac.net.nr/dns/index.html
// Submitted by registry <technician@cenpac.net.nr>
nr
biz.nr
info.nr
gov.nr
edu.nr
org.nr
net.nr
com.nr

// nu : https://en.wikipedia.org/wiki/.nu
nu

// nz : https://en.wikipedia.org/wiki/.nz
// Submitted by registry <jay@nzrs.net.nz>
nz
ac.nz
co.nz
cri.nz
geek.nz
gen.nz
govt.nz
health.nz
iwi.nz
kiwi.nz
maori.nz
mil.nz
māori.nz
net.nz
org.nz
parliament.nz
school.nz

// om : https://en.wikipedia.org/wiki/.om
om
co.om
com.om
edu.om
gov.om
med.om
museum.om
net.om
org.om
pro.om

// onion : https://tools.ietf.org/html/rfc7686
onion

// org : https://en.wikipedia.org/wiki/.org
org

// pa : http://www.nic.pa/
// Some additional second level "domains" resolve directly as hostnames, such as
// pannet.pa, so we add a rule for "pa".
pa
ac.pa
gob.pa
com.pa
org.pa
sld.pa
edu.pa
net.pa
ing.pa
abo.pa
med.pa
nom.pa

// pe : https://www.nic.pe/InformeFinalComision.pdf
pe
edu.pe
gob.pe
nom.pe
mil.pe
org.pe
com.pe
net.pe

// pf : http://www.gobin.info/domainname/formulaire-pf.pdf
pf
com.pf
org.pf
edu.pf

// pg : https://en.wikipedia.org/wiki/.pg
*.pg

// ph : http://www.domains.ph/FAQ2.asp
// Submitted by registry <jed@email.com.ph>
ph
com.ph
net.ph
org.ph
gov.ph
edu.ph
ngo.ph
mil.ph
i.ph

// pk : http://pk5.pknic.net.pk/pk5/msgNamepk.PK
pk
com.pk
net.pk
edu.pk
org.pk
fam.pk
biz.pk
web.pk
gov.pk
gob.pk
gok.pk
gon.pk
gop.pk
gos.pk
info.pk

// pl http://www.dns.pl/english/index.html
// Submitted by registry
pl
com.pl
net.pl
org.pl
// pl functional domains (http://www.dns.pl/english/index.html)
aid.pl
agro.pl
atm.pl
auto.pl
biz.pl
edu.pl
gmina.pl
gsm.pl
info.pl
mail.pl
miasta.pl
media.pl
mil.pl
nieruchomosci.pl
nom.pl
pc.pl
powiat.pl
priv.pl
realestate.pl
rel.pl
sex.pl
shop.pl
sklep.pl
sos.pl
szkola.pl
targi.pl
tm.pl
tourism.pl
travel.pl
turystyka.pl
// Government domains
gov.pl
ap.gov.pl
griw.gov.pl
ic.gov.pl
is.gov.pl
kmpsp.gov.pl
konsulat.gov.pl
kppsp.gov.pl
kwp.gov.pl
kwpsp.gov.pl
mup.gov.pl
mw.gov.pl
oia.gov.pl
oirm.gov.pl
oke.gov.pl
oow.gov.pl
oschr.gov.pl
oum.gov.pl
pa.gov.pl
pinb.gov.pl
piw.gov.pl
po.gov.pl
pr.gov.pl
psp.gov.pl
psse.gov.pl
pup.gov.pl
rzgw.gov.pl
sa.gov.pl
sdn.gov.pl
sko.gov.pl
so.gov.pl
sr.gov.pl
starostwo.gov.pl
ug.gov.pl
ugim.gov.pl
um.gov.pl
umig.gov.pl
upow.gov.pl
uppo.gov.pl
us.gov.pl
uw.gov.pl
uzs.gov.pl
wif.gov.pl
wiih.gov.pl
winb.gov.pl
wios.gov.pl
witd.gov.pl
wiw.gov.pl
wkz.gov.pl
wsa.gov.pl
wskr.gov.pl
wsse.gov.pl
wuoz.gov.pl
wzmiuw.gov.pl
zp.gov.pl
zpisdn.gov.pl
// pl regional domains (http://www.dns.pl/english/index.html)
augustow.pl
babia-gora.pl
bedzin.pl
beskidy.pl
bialowieza.pl
bialystok.pl
bielawa.pl
bieszczady.pl
boleslawiec.pl
bydgoszcz.pl
bytom.pl
cieszyn.pl
czeladz.pl
czest.pl
dlugoleka.pl
elblag.pl
elk.pl
glogow.pl
gniezno.pl
gorlice.pl
grajewo.pl
ilawa.pl
jaworzno.pl
jelenia-gora.pl
jgora.pl
kalisz.pl
kazimierz-dolny.pl
karpacz.pl
kartuzy.pl
kaszuby.pl
katowice.pl
kepno.pl
ketrzyn.pl
klodzko.pl
kobierzyce.pl
kolobrzeg.pl
konin.pl
konskowola.pl
kutno.pl
lapy.pl
lebork.pl
legnica.pl
lezajsk.pl
limanowa.pl
lomza.pl
lowicz.pl
lubin.pl
lukow.pl
malbork.pl
malopolska.pl
mazowsze.pl
mazury.pl
mielec.pl
mielno.pl
mragowo.pl
naklo.pl
nowaruda.pl
nysa.pl
olawa.pl
olecko.pl
olkusz.pl
olsztyn.pl
opoczno.pl
opole.pl
ostroda.pl
ostroleka.pl
ostrowiec.pl
ostrowwlkp.pl
pila.pl
pisz.pl
podhale.pl
podlasie.pl
polkowice.pl
pomorze.pl
pomorskie.pl
prochowice.pl
pruszkow.pl
przeworsk.pl
pulawy.pl
radom.pl
rawa-maz.pl
rybnik.pl
rzeszow.pl
sanok.pl
sejny.pl
slask.pl
slupsk.pl
sosnowiec.pl
stalowa-wola.pl
skoczow.pl
starachowice.pl
stargard.pl
suwalki.pl
swidnica.pl
swiebodzin.pl
swinoujscie.pl
szczecin.pl
szczytno.pl
tarnobrzeg.pl
tgory.pl
turek.pl
tychy.pl
ustka.pl
walbrzych.pl
warmia.pl
warszawa.pl
waw.pl
wegrow.pl
wielun.pl
wlocl.pl
wloclawek.pl
wodzislaw.pl
wolomin.pl
wroclaw.pl
zachpomor.pl
zagan.pl
zarow.pl
zgora.pl
zgorzelec.pl

// pm : https://www.afnic.fr/wp-media/uploads/2022/12/afnic-naming-policy-2023-01-01.pdf
pm

// pn : http://www.government.pn/PnRegistry/policies.htm
pn
gov.pn
co.pn
org.pn
edu.pn
net.pn

// post : https://en.wikipedia.org/wiki/.post
post

// pr : http://www.nic.pr/index.asp?f=1
pr
com.pr
net.pr
org.pr
gov.pr
edu.pr
isla.pr
pro.pr
biz.pr
info.pr
name.pr
// these aren't mentioned on nic.pr, but on https://en.wikipedia.org/wiki/.pr
est.pr
prof.pr
ac.pr

// pro : http://registry.pro/get-pro
pro
aaa.pro
aca.pro
acct.pro
avocat.pro
bar.pro
cpa.pro
eng.pro
jur.pro
law.pro
med.pro
recht.pro

// ps : https://en.wikipedia.org/wiki/.ps
// http://www.nic.ps/registration/policy.html#reg
ps
edu.ps
gov.ps
sec.ps
plo.ps
com.ps
org.ps
net.ps

// pt : https://www.dns.pt/en/domain/pt-terms-and-conditions-registration-rules/
pt
net.pt
gov.pt
org.pt
edu.pt
int.pt
publ.pt
com.pt
nome.pt

// pw : https://en.wikipedia.org/wiki/.pw
pw
co.pw
ne.pw
or.pw
ed.pw
go.pw
belau.pw

// py : http://www.nic.py/pautas.html#seccion_9
// Submitted by registry
py
com.py
coop.py
edu.py
gov.py
mil.py
net.py
org.py

// qa : http://domains.qa/en/
qa
com.qa
edu.qa
gov.qa
mil.qa
name.qa
net.qa
org.qa
sch.qa

// re : https://www.afnic.fr/wp-media/uploads/2022/12/afnic-naming-policy-2023-01-01.pdf
re
asso.re
com.re
nom.re

// ro : http://www.rotld.ro/
ro
arts.ro
com.ro
firm.ro
info.ro
nom.ro
nt.ro
org.ro
rec.ro
store.ro
tm.ro
www.ro

// rs : https://www.rnids.rs/en/domains/national-domains
rs
ac.rs
co.rs
edu.rs
gov.rs
in.rs
org.rs

// ru : https://cctld.ru/files/pdf/docs/en/rules_ru-rf.pdf
// Submitted by George Georgievsky <gug@cctld.ru>
ru

// rw : https://www.ricta.org.rw/sites/default/files/resources/registry_registrar_contract_0.pdf
rw
ac.rw
co.rw
coop.rw
gov.rw
mil.rw
net.rw
org.rw

// sa : http://www.nic.net.sa/
sa
com.sa
net.sa
org.sa
gov.sa
med.sa
pub.sa
edu.sa
sch.sa

// sb : http://www.sbnic.net.sb/
// Submitted by registry <lee.humphries@telekom.com.sb>
sb
com.sb
edu.sb
gov.sb
net.sb
org.sb

// sc : http://www.nic.sc/
sc
com.sc
gov.sc
net.sc
org.sc
edu.sc

// sd : http://www.isoc.sd/sudanic.isoc.sd/billing_pricing.htm
// Submitted by registry <admin@isoc.sd>
sd
com.sd
net.sd
org.sd
edu.sd
med.sd
tv.sd
gov.sd
info.sd

// se : https://en.wikipedia.org/wiki/.se
// Submitted by registry <patrik.wallstrom@iis.se>
se
a.se
ac.se
b.se
bd.se
brand.se
c.se
d.se
e.se
f.se
fh.se
fhsk.se
fhv.se
g.se
h.se
i.se
k.se
komforb.se
kommunalforbund.se
komvux.se
l.se
lanbib.se
m.se
n.se
naturbruksgymn.se
o.se
org.se
p.se
parti.se
pp.se
press.se
r.se
s.se
t.se
tm.se
u.se
w.se
x.se
y.se
z.se

// sg : http://www.nic.net.sg/page/registration-policies-procedures-and-guidelines
sg
com.sg
net.sg
org.sg
gov.sg
edu.sg
per.sg

// sh : http://nic.sh/rules.htm
sh
com.sh
net.sh
gov.sh
org.sh
mil.sh

// si : https://en.wikipedia.org/wiki/.si
si

// sj : No registrations at this time.
// Submitted by registry <jarle@uninett.no>
sj

// sk : https://en.wikipedia.org/wiki/.sk
// list of 2nd level domains ?
sk

// sl : http://www.nic.sl
// Submitted by registry <adam@neoip.com>
sl
com.sl
net.sl
edu.sl
gov.sl
org.sl

// sm : https://en.wikipedia.org/wiki/.sm
sm

// sn : https://en.wikipedia.org/wiki/.sn
sn
art.sn
com.sn
edu.sn
gouv.sn
org.sn
perso.sn
univ.sn

// so : http://sonic.so/policies/
so
com.so
edu.so
gov.so
me.so
net.so
org.so

// sr : https://en.wikipedia.org/wiki/.sr
sr

// ss : https://registry.nic.ss/
// Submitted by registry <technical@nic.ss>
ss
biz.ss
com.ss
edu.ss
gov.ss
me.ss
net.ss
org.ss
sch.ss

// st : http://www.nic.st/html/policyrules/
st
co.st
com.st
consulado.st
edu.st
embaixada.st
mil.st
net.st
org.st
principe.st
saotome.st
store.st

// su : https://en.wikipedia.org/wiki/.su
su

// sv : http://www.svnet.org.sv/niveldos.pdf
sv
com.sv
edu.sv
gob.sv
org.sv
red.sv

// sx : https://en.wikipedia.org/wiki/.sx
// Submitted by registry <jcvignes@openregistry.com>
sx
gov.sx

// sy : https://en.wikipedia.org/wiki/.sy
// see also: http://www.gobin.info/domainname/sy.doc
sy
edu.sy
gov.sy
net.sy
mil.sy
com.sy
org.sy

// sz : https://en.wikipedia.org/wiki/.sz
// http://www.sispa.org.sz/
sz
co.sz
ac.sz
org.sz

// tc : https://en.wikipedia.org/wiki/.tc
tc

// td : https://en.wikipedia.org/wiki/.td
td

// tel: https://en.wikipedia.org/wiki/.tel
// http://www.telnic.org/
tel

// tf : https://www.afnic.fr/wp-media/uploads/2022/12/afnic-naming-policy-2023-01-01.pdf
tf

// tg : https://en.wikipedia.org/wiki/.tg
// http://www.nic.tg/
tg

// th : https://en.wikipedia.org/wiki/.th
// Submitted by registry <krit@thains.co.th>
th
ac.th
co.th
go.th
in.th
mi.th
net.th
or.th

// tj : http://www.nic.tj/policy.html
tj
ac.tj
biz.tj
co.tj
com.tj
edu.tj
go.tj
gov.tj
int.tj
mil.tj
name.tj
net.tj
nic.tj
org.tj
test.tj
web.tj

// tk : https://en.wikipedia.org/wiki/.tk
tk

// tl : https://en.wikipedia.org/wiki/.tl
tl
gov.tl

// tm : http://www.nic.tm/local.html
tm
com.tm
co.tm
org.tm
net.tm
nom.tm
gov.tm
mil.tm
edu.tm

// tn : http://www.registre.tn/fr/
// https://whois.ati.tn/
tn
com.tn
ens.tn
fin.tn
gov.tn
ind.tn
info.tn
intl.tn
mincom.tn
nat.tn
net.tn
org.tn
perso.tn
tourism.tn

// to : https://en.wikipedia.org/wiki/.to
// Submitted by registry <egullich@colo.to>
to
com.to
gov.to
net.to
org.to
edu.to
mil.to

// tr : https://nic.tr/
// https://nic.tr/forms/eng/policies.pdf
// https://nic.tr/index.php?USRACTN=PRICELST
tr
av.tr
bbs.tr
bel.tr
biz.tr
com.tr
dr.tr
edu.tr
gen.tr
gov.tr
info.tr
mil.tr
k12.tr
kep.tr
name.tr
net.tr
org.tr
pol.tr
tel.tr
tsk.tr
tv.tr
web.tr
// Used by Northern Cyprus
nc.tr
// Used by government agencies of Northern Cyprus
gov.nc.tr

// tt : http://www.nic.tt/
tt
co.tt
com.tt
org.tt
net.tt
biz.tt
info.tt
pro.tt
int.tt
coop.tt
jobs.tt
mobi.tt
travel.tt
museum.tt
aero.tt
name.tt
gov.tt
edu.tt

// tv : https://en.wikipedia.org/wiki/.tv
// Not listing any 2LDs as reserved since none seem to exist in practice,
// Wikipedia notwithstanding.
tv

// tw : https://en.wikipedia.org/wiki/.tw
tw
edu.tw
gov.tw
mil.tw
com.tw
net.tw
org.tw
idv.tw
game.tw
ebiz.tw
club.tw
網路.tw
組織.tw
商業.tw

// tz : http://www.tznic.or.tz/index.php/domains
// Submitted by registry <manager@tznic.or.tz>
tz
ac.tz
co.tz
go.tz
hotel.tz
info.tz
me.tz
mil.tz
mobi.tz
ne.tz
or.tz
sc.tz
tv.tz

// ua : https://hostmaster.ua/policy/?ua
// Submitted by registry <dk@cctld.ua>
ua
// ua 2LD
com.ua
edu.ua
gov.ua
in.ua
net.ua
org.ua
// ua geographic names
// https://hostmaster.ua/2ld/
cherkassy.ua
cherkasy.ua
chernigov.ua
chernihiv.ua
chernivtsi.ua
chernovtsy.ua
ck.ua
cn.ua
cr.ua
crimea.ua
cv.ua
dn.ua
dnepropetrovsk.ua
dnipropetrovsk.ua
donetsk.ua
dp.ua
if.ua
ivano-frankivsk.ua
kh.ua
kharkiv.ua
kharkov.ua
kherson.ua
khmelnitskiy.ua
khmelnytskyi.ua
kiev.ua
kirovograd.ua
km.ua
kr.ua
kropyvnytskyi.ua
krym.ua
ks.ua
kv.ua
kyiv.ua
lg.ua
lt.ua
lugansk.ua
luhansk.ua
lutsk.ua
lv.ua
lviv.ua
mk.ua
mykolaiv.ua
nikolaev.ua
od.ua
odesa.ua
odessa.ua
pl.ua
poltava.ua
rivne.ua
rovno.ua
rv.ua
sb.ua
sebastopol.ua
sevastopol.ua
sm.ua
sumy.ua
te.ua
ternopil.ua
uz.ua
uzhgorod.ua
uzhhorod.ua
vinnica.ua
vinnytsia.ua
vn.ua
volyn.ua
yalta.ua
zakarpattia.ua
zaporizhzhe.ua
zaporizhzhia.ua
zhitomir.ua
zhytomyr.ua
zp.ua
zt.ua

// ug : https://www.registry.co.ug/
ug
co.ug
or.ug
ac.ug
sc.ug
go.ug
ne.ug
com.ug
org.ug

// uk : https://en.wikipedia.org/wiki/.uk
// Submitted by registry <Michael.Daly@nominet.org.uk>
uk
ac.uk
co.uk
gov.uk
ltd.uk
me.uk
net.uk
nhs.uk
org.uk
plc.uk
police.uk
*.sch.uk

// us : https://en.wikipedia.org/wiki/.us
us
dni.us
fed.us
isa.us
kids.us
nsn.us
// us geographic names
ak.us
al.us
ar.us
as.us
az.us
ca.us
co.us
ct.us
dc.us
de.us
fl.us
ga.us
gu.us
hi.us
ia.us
id.us
il.us
in.us
ks.us
ky.us
la.us
ma.us
md.us
me.us
mi.us
mn.us
mo.us
ms.us
mt.us
nc.us
nd.us
ne.us
nh.us
nj.us
nm.us
nv.us
ny.us
oh.us
ok.us
or.us
pa.us
pr.us
ri.us
sc.us
sd.us
tn.us
tx.us
ut.us
vi.us
vt.us
va.us
wa.us
wi.us
wv.us
wy.us
// The registrar notes several more specific domains available in each state,
// such as state.*.us, dst.*.us, etc., but resolution of these is somewhat
// haphazard; in some states these domains resolve as addresses, while in others
// only subdomains are available, or even nothing at all. We include the
// most common ones where it's clear that different sites are different
// entities.
k12.ak.us
k12.al.us
k12.ar.us
k12.as.us
k12.az.us
k12.ca.us
k12.co.us
k12.ct.us
k12.dc.us
k12.fl.us
k12.ga.us
k12.gu.us
// k12.hi.us  Bug 614565 - Hawaii has a state-wide DOE login
k12.ia.us
k12.id.us
k12.il.us
k12.in.us
k12.ks.us
k12.ky.us
k12.la.us
k12.ma.us
k12.md.us
k12.me.us
k12.mi.us
k12.mn.us
k12.mo.us
k12.ms.us
k12.mt.us
k12.nc.us
// k12.nd.us  Bug 1028347 - Removed at request of Travis Rosso <trossow@nd.gov>
k12.ne.us
k12.nh.us
k12.nj.us
k12.nm.us
k12.nv.us
k12.ny.us
k12.oh.us
k12.ok.us
k12.or.us
k12.pa.us
k12.pr.us
// k12.ri.us  Removed at request of Kim Cournoyer <netsupport@staff.ri.net>
k12.sc.us
// k12.sd.us  Bug 934131 - Removed at request of James Booze <James.Booze@k12.sd.us>
k12.tn.us
k12.tx.us
k12.ut.us
k12.vi.us
k12.vt.us
k12.va.us
k12.wa.us
k12.wi.us
// k12.wv.us  Bug 947705 - Removed at request of Verne Britton <verne@wvnet.edu>
k12.wy.us
cc.ak.us
cc.al.us
cc.ar.us
cc.as.us
cc.az.us
cc.ca.us
cc.co.us
cc.ct.us
cc.dc.us
cc.de.us
cc.fl.us
cc.ga.us
cc.gu.us
cc.hi.us
cc.ia.us
cc.id.us
cc.il.us
cc.in.us
cc.ks.us
cc.ky.us
cc.la.us
cc.ma.us
cc.md.us
cc.me.us
cc.mi.us
cc.mn.us
cc.mo.us
cc.ms.us
cc.mt.us
cc.nc.us
cc.nd.us
cc.ne.us
cc.nh.us
cc.nj.us
cc.nm.us
cc.nv.us
cc.ny.us
cc.oh.us
cc.ok.us
cc.or.us
cc.pa.us
cc.pr.us
cc.ri.us
cc.sc.us
cc.sd.us
cc.tn.us
cc.tx.us
cc.ut.us
cc.vi.us
cc.vt.us
cc.va.us
cc.wa.us
cc.wi.us
cc.wv.us
cc.wy.us
lib.ak.us
lib.al.us
lib.ar.us
lib.as.us
lib.az.us
lib.ca.us
lib.co.us
lib.ct.us
lib.dc.us
// lib.de.us  Issue #243 - Moved to Private section at request of Ed Moore <Ed.Moore@lib.de.us>
lib.fl.us
lib.ga.us
lib.gu.us
lib.hi.us
lib.ia.us
lib.id.us
lib.il.us
lib.in.us
lib.ks.us
lib.ky.us
lib.la.us
lib.ma.us
lib.md.us
lib.me.us
lib.mi.us
lib.mn.us
lib.mo.us
lib.ms.us
lib.mt.us
lib.nc.us
lib.nd.us
lib.ne.us
lib.nh.us
lib.nj.us
lib.nm.us
lib.nv.us
lib.ny.us
lib.oh.us
lib.ok.us
lib.or.us
lib.pa.us
lib.pr.us
lib.ri.us
lib.sc.us
lib.sd.us
lib.tn.us
lib.tx.us
lib.ut.us
lib.vi.us
lib.vt.us
lib.va.us
lib.wa.us
lib.wi.us
// lib.wv.us  Bug 941670 - Removed at request of Larry W Arnold <arnold@wvlc.lib.wv.us>
lib.wy.us
// k12.ma.us contains school districts in Massachusetts. The 4LDs are
//  managed independently except for private (PVT), charter (CHTR) and
//  parochial (PAROCH) schools.  Those are delegated directly to the
//  5LD operators.   <k12-ma-hostmaster _ at _ rsuc.gweep.net>
pvt.k12.ma.us
chtr.k12.ma.us
paroch.k12.ma.us
// Merit Network, Inc. maintains the registry for =~ /(k12|cc|lib).mi.us/ and the following
//    see also: http://domreg.merit.edu
//    see also: whois -h whois.domreg.merit.edu help
ann-arbor.mi.us
cog.mi.us
dst.mi.us
eaton.mi.us
gen.mi.us
mus.mi.us
tec.mi.us
washtenaw.mi.us

// uy : http://www.nic.org.uy/
uy
com.uy
edu.uy
gub.uy
mil.uy
net.uy
org.uy

// uz : http://www.reg.uz/
uz
co.uz
com.uz
net.uz
org.uz

// va : https://en.wikipedia.org/wiki/.va
va

// vc : https://en.wikipedia.org/wiki/.vc
// Submitted by registry <kshah@ca.afilias.info>
vc
com.vc
net.vc
org.vc
gov.vc
mil.vc
edu.vc

// ve : https://registro.nic.ve/
// Submitted by registry nic@nic.ve and nicve@conatel.gob.ve
ve
arts.ve
bib.ve
co.ve
com.ve
e12.ve
edu.ve
firm.ve
gob.ve
gov.ve
info.ve
int.ve
mil.ve
net.ve
nom.ve
org.ve
rar.ve
rec.ve
store.ve
tec.ve
web.ve

// vg : https://en.wikipedia.org/wiki/.vg
vg

// vi : http://www.nic.vi/newdomainform.htm
// http://www.nic.vi/Domain_Rules/body_domain_rules.html indicates some other
// TLDs are "reserved", such as edu.vi and gov.vi, but doesn't actually say they
// are available for registration (which they do not seem to be).
vi
co.vi
com.vi
k12.vi
net.vi
org.vi

// vn : https://www.vnnic.vn/en/domain/cctld-vn
// https://vnnic.vn/sites/default/files/tailieu/vn.cctld.domains.txt
vn
ac.vn
ai.vn
biz.vn
com.vn
edu.vn
gov.vn
health.vn
id.vn
info.vn
int.vn
io.vn
name.vn
net.vn
org.vn
pro.vn

// vn geographical names
angiang.vn
bacgiang.vn
backan.vn
baclieu.vn
bacninh.vn
baria-vungtau.vn
bentre.vn
binhdinh.vn
binhduong.vn
binhphuoc.vn
binhthuan.vn
camau.vn
cantho.vn
caobang.vn
daklak.vn
daknong.vn
danang.vn
dienbien.vn
dongnai.vn
dongthap.vn
gialai.vn
hagiang.vn
haiduong.vn
haiphong.vn
hanam.vn
hanoi.vn
hatinh.vn
haugiang.vn
hoabinh.vn
hungyen.vn
khanhhoa.vn
kiengiang.vn
kontum.vn
laichau.vn
lamdong.vn
langson.vn
laocai.vn
longan.vn
namdinh.vn
nghean.vn
ninhbinh.vn
ninhthuan.vn
phutho.vn
phuyen.vn
quangbinh.vn
quangnam.vn
quangngai.vn
quangninh.vn
quangtri.vn
soctrang.vn
sonla.vn
tayninh.vn
thaibinh.vn
thainguyen.vn
thanhhoa.vn
thanhphohochiminh.vn
thuathienhue.vn
tiengiang.vn
travinh.vn
tuyenquang.vn
vinhlong.vn
vinhphuc.vn
yenbai.vn

// vu : https://en.wikipedia.org/wiki/.vu
// http://www.vunic.vu/
vu
com.vu
edu.vu
net.vu
org.vu

// wf : https://www.afnic.fr/wp-media/uploads/2022/12/afnic-naming-policy-2023-01-01.pdf
wf

// ws : https://en.wikipedia.org/wiki/.ws
// http://samoanic.ws/index.dhtml
ws
com.ws
net.ws
org.ws
gov.ws
edu.ws

// yt : https://www.afnic.fr/wp-media/uploads/2022/12/afnic-naming-policy-2023-01-01.pdf
yt

// IDN ccTLDs
// When submitting patches, please maintain a sort by ISO 3166 ccTLD, then
// U-label, and follow this format:
// // A-Label ("<Latin renderings>", <language name>[, variant info]) : <ISO 3166 ccTLD>
// // [sponsoring org]
// U-Label

// xn--mgbaam7a8h ("Emerat", Arabic) : AE
// http://nic.ae/english/arabicdomain/rules.jsp
امارات

// xn--y9a3aq ("hye", Armenian) : AM
// ISOC AM (operated by .am Registry)
հայ

// xn--54b7fta0cc ("Bangla", Bangla) : BD
বাংলা

// xn--90ae ("bg", Bulgarian) : BG
бг

// xn--mgbcpq6gpa1a ("albahrain", Arabic) : BH
البحرين

// xn--90ais ("bel", Belarusian/Russian Cyrillic) : BY
// Operated by .by registry
бел

// xn--fiqs8s ("Zhongguo/China", Chinese, Simplified) : CN
// CNNIC
// http://cnnic.cn/html/Dir/2005/10/11/3218.htm
中国

// xn--fiqz9s ("Zhongguo/China", Chinese, Traditional) : CN
// CNNIC
// http://cnnic.cn/html/Dir/2005/10/11/3218.htm
中國

// xn--lgbbat1ad8j ("Algeria/Al Jazair", Arabic) : DZ
الجزائر

// xn--wgbh1c ("Egypt/Masr", Arabic) : EG
// http://www.dotmasr.eg/
مصر

// xn--e1a4c ("eu", Cyrillic) : EU
// https://eurid.eu
ею

// xn--qxa6a ("eu", Greek) : EU
// https://eurid.eu
ευ

// xn--mgbah1a3hjkrd ("Mauritania", Arabic) : MR
موريتانيا

// xn--node ("ge", Georgian Mkhedruli) : GE
გე

// xn--qxam ("el", Greek) : GR
// Hellenic Ministry of Infrastructure, Transport, and Networks
ελ

// xn--j6w193g ("Hong Kong", Chinese) : HK
// https://www.hkirc.hk
// Submitted by registry <hk.tech@hkirc.hk>
// https://www.hkirc.hk/content.jsp?id=30#!/34
香港
公司.香港
教育.香港
政府.香港
個人.香港
網絡.香港
組織.香港

// xn--2scrj9c ("Bharat", Kannada) : IN
// India
ಭಾರತ

// xn--3hcrj9c ("Bharat", Oriya) : IN
// India
ଭାରତ

// xn--45br5cyl ("Bharatam", Assamese) : IN
// India
ভাৰত

// xn--h2breg3eve ("Bharatam", Sanskrit) : IN
// India
भारतम्

// xn--h2brj9c8c ("Bharot", Santali) : IN
// India
भारोत

// xn--mgbgu82a ("Bharat", Sindhi) : IN
// India
ڀارت

// xn--rvc1e0am3e ("Bharatam", Malayalam) : IN
// India
ഭാരതം

// xn--h2brj9c ("Bharat", Devanagari) : IN
// India
भारत

// xn--mgbbh1a ("Bharat", Kashmiri) : IN
// India
بارت

// xn--mgbbh1a71e ("Bharat", Arabic) : IN
// India
بھارت

// xn--fpcrj9c3d ("Bharat", Telugu) : IN
// India
భారత్

// xn--gecrj9c ("Bharat", Gujarati) : IN
// India
ભારત

// xn--s9brj9c ("Bharat", Gurmukhi) : IN
// India
ਭਾਰਤ

// xn--45brj9c ("Bharat", Bengali) : IN
// India
ভারত

// xn--xkc2dl3a5ee0h ("India", Tamil) : IN
// India
இந்தியா

// xn--mgba3a4f16a ("Iran", Persian) : IR
ایران

// xn--mgba3a4fra ("Iran", Arabic) : IR
ايران

// xn--mgbtx2b ("Iraq", Arabic) : IQ
// Communications and Media Commission
عراق

// xn--mgbayh7gpa ("al-Ordon", Arabic) : JO
// National Information Technology Center (NITC)
// Royal Scientific Society, Al-Jubeiha
الاردن

// xn--3e0b707e ("Republic of Korea", Hangul) : KR
한국

// xn--80ao21a ("Kaz", Kazakh) : KZ
қаз

// xn--q7ce6a ("Lao", Lao) : LA
ລາວ

// xn--fzc2c9e2c ("Lanka", Sinhalese-Sinhala) : LK
// https://nic.lk
ලංකා

// xn--xkc2al3hye2a ("Ilangai", Tamil) : LK
// https://nic.lk
இலங்கை

// xn--mgbc0a9azcg ("Morocco/al-Maghrib", Arabic) : MA
المغرب

// xn--d1alf ("mkd", Macedonian) : MK
// MARnet
мкд

// xn--l1acc ("mon", Mongolian) : MN
мон

// xn--mix891f ("Macao", Chinese, Traditional) : MO
// MONIC / HNET Asia (Registry Operator for .mo)
澳門

// xn--mix082f ("Macao", Chinese, Simplified) : MO
澳门

// xn--mgbx4cd0ab ("Malaysia", Malay) : MY
مليسيا

// xn--mgb9awbf ("Oman", Arabic) : OM
عمان

// xn--mgbai9azgqp6j ("Pakistan", Urdu/Arabic) : PK
پاکستان

// xn--mgbai9a5eva00b ("Pakistan", Urdu/Arabic, variant) : PK
پاكستان

// xn--ygbi2ammx ("Falasteen", Arabic) : PS
// The Palestinian National Internet Naming Authority (PNINA)
// http://www.pnina.ps
فلسطين

// xn--90a3ac ("srb", Cyrillic) : RS
// https://www.rnids.rs/en/domains/national-domains
срб
пр.срб
орг.срб
обр.срб
од.срб
упр.срб
ак.срб

// xn--p1ai ("rf", Russian-Cyrillic) : RU
// https://cctld.ru/files/pdf/docs/en/rules_ru-rf.pdf
// Submitted by George Georgievsky <gug@cctld.ru>
рф

// xn--wgbl6a ("Qatar", Arabic) : QA
// http://www.ict.gov.qa/
قطر

// xn--mgberp4a5d4ar ("AlSaudiah", Arabic) : SA
// http://www.nic.net.sa/
السعودية

// xn--mgberp4a5d4a87g ("AlSaudiah", Arabic, variant)  : SA
السعودیة

// xn--mgbqly7c0a67fbc ("AlSaudiah", Arabic, variant) : SA
السعودیۃ

// xn--mgbqly7cvafr ("AlSaudiah", Arabic, variant) : SA
السعوديه

// xn--mgbpl2fh ("sudan", Arabic) : SD
// Operated by .sd registry
سودان

// xn--yfro4i67o Singapore ("Singapore", Chinese) : SG
新加坡

// xn--clchc0ea0b2g2a9gcd ("Singapore", Tamil) : SG
சிங்கப்பூர்

// xn--ogbpf8fl ("Syria", Arabic) : SY
سورية

// xn--mgbtf8fl ("Syria", Arabic, variant) : SY
سوريا

// xn--o3cw4h ("Thai", Thai) : TH
// http://www.thnic.co.th
ไทย
ศึกษา.ไทย
ธุรกิจ.ไทย
รัฐบาล.ไทย
ทหาร.ไทย
เน็ต.ไทย
องค์กร.ไทย

// xn--pgbs0dh ("Tunisia", Arabic) : TN
// http://nic.tn
تونس

// xn--kpry57d ("Taiwan", Chinese, Traditional) : TW
// http://www.twnic.net/english/dn/dn_07a.htm
台灣

// xn--kprw13d ("Taiwan", Chinese, Simplified) : TW
// http://www.twnic.net/english/dn/dn_07a.htm
台湾

// xn--nnx388a ("Taiwan", Chinese, variant) : TW
臺灣

// xn--j1amh ("ukr", Cyrillic) : UA
укр

// xn--mgb2ddes ("AlYemen", Arabic) : YE
اليمن

// xxx : http://icmregistry.com
xxx

// ye : http://www.y.net.ye/services/domain_name.htm
ye
com.ye
edu.ye
gov.ye
net.ye
mil.ye
org.ye

// za : https://www.zadna.org.za/content/page/domain-information/
ac.za
agric.za
alt.za
co.za
edu.za
gov.za
grondar.za
law.za
mil.za
net.za
ngo.za
nic.za
nis.za
nom.za
org.za
school.za
tm.za
web.za

// zm : https://zicta.zm/
// Submitted by registry <info@zicta.zm>
zm
ac.zm
biz.zm
co.zm
com.zm
edu.zm
gov.zm
info.zm
mil.zm
net.zm
org.zm
sch.zm

// zw : https://www.potraz.gov.zw/
// Confirmed by registry <bmtengwa@potraz.gov.zw> 2017-01-25
zw
ac.zw
co.zw
gov.zw
mil.zw
org.zw


// newGTLDs

// List of new gTLDs imported from https://www.icann.org/resources/registries/gtlds/v2/gtlds.json on 2024-03-06T15:14:58Z
// This list is auto-generated, don't edit it manually.
// aaa : American Automobile Association, Inc.
// https://www.iana.org/domains/root/db/aaa.html
aaa

// aarp : AARP
// https://www.iana.org/domains/root/db/aarp.html
aarp

// abb : ABB Ltd
// https://www.iana.org/domains/root/db/abb.html
abb

// abbott : Abbott Laboratories, Inc.
// https://www.iana.org/domains/root/db/abbott.html
abbott

// abbvie : AbbVie Inc.
// https://www.iana.org/domains/root/db/abbvie.html
abbvie

// abc : Disney Enterprises, Inc.
// https://www.iana.org/domains/root/db/abc.html
abc

// able : Able Inc.
// https://www.iana.org/domains/root/db/able.html
able

// abogado : Registry Services, LLC
// https://www.iana.org/domains/root/db/abogado.html
abogado

// abudhabi : Abu Dhabi Systems and Information Centre
// https://www.iana.org/domains/root/db/abudhabi.html
abudhabi

// academy : Binky Moon, LLC
// https://www.iana.org/domains/root/db/academy.html
academy

// accenture : Accenture plc
// https://www.iana.org/domains/root/db/accenture.html
accenture

// accountant : dot Accountant Limited
// https://www.iana.org/domains/root/db/accountant.html
accountant

// accountants : Binky Moon, LLC
// https://www.iana.org/domains/root/db/accountants.html
accountants

// aco : ACO Severin Ahlmann GmbH & Co. KG
// https://www.iana.org/domains/root/db/aco.html
aco

// actor : Dog Beach, LLC
// https://www.iana.org/domains/root/db/actor.html
actor

// ads : Charleston Road Registry Inc.
// https://www.iana.org/domains/root/db/ads.html
ads

// adult : ICM Registry AD LLC
// https://www.iana.org/domains/root/db/adult.html
adult

// aeg : Aktiebolaget Electrolux
// https://www.iana.org/domains/root/db/aeg.html
aeg

// aetna : Aetna Life Insurance Company
// https://www.iana.org/domains/root/db/aetna.html
aetna

// afl : Australian Football League
// https://www.iana.org/domains/root/db/afl.html
afl

// africa : ZA Central Registry NPC trading as Registry.Africa
// https://www.iana.org/domains/root/db/africa.html
africa

// agakhan : Fondation Aga Khan (Aga Khan Foundation)
// https://www.iana.org/domains/root/db/agakhan.html
agakhan

// agency : Binky Moon, LLC
// https://www.iana.org/domains/root/db/agency.html
agency

// aig : American International Group, Inc.
// https://www.iana.org/domains/root/db/aig.html
aig

// airbus : Airbus S.A.S.
// https://www.iana.org/domains/root/db/airbus.html
airbus

// airforce : Dog Beach, LLC
// https://www.iana.org/domains/root/db/airforce.html
airforce

// airtel : Bharti Airtel Limited
// https://www.iana.org/domains/root/db/airtel.html
airtel

// akdn : Fondation Aga Khan (Aga Khan Foundation)
// https://www.iana.org/domains/root/db/akdn.html
akdn

// alibaba : Alibaba Group Holding Limited
// https://www.iana.org/domains/root/db/alibaba.html
alibaba

// alipay : Alibaba Group Holding Limited
// https://www.iana.org/domains/root/db/alipay.html
alipay

// allfinanz : Allfinanz Deutsche Vermögensberatung Aktiengesellschaft
// https://www.iana.org/domains/root/db/allfinanz.html
allfinanz

// allstate : Allstate Fire and Casualty Insurance Company
// https://www.iana.org/domains/root/db/allstate.html
allstate

// ally : Ally Financial Inc.
// https://www.iana.org/domains/root/db/ally.html
ally

// alsace : Region Grand Est
// https://www.iana.org/domains/root/db/alsace.html
alsace

// alstom : ALSTOM
// https://www.iana.org/domains/root/db/alstom.html
alstom

// amazon : Amazon Registry Services, Inc.
// https://www.iana.org/domains/root/db/amazon.html
amazon

// americanexpress : American Express Travel Related Services Company, Inc.
// https://www.iana.org/domains/root/db/americanexpress.html
americanexpress

// americanfamily : AmFam, Inc.
// https://www.iana.org/domains/root/db/americanfamily.html
americanfamily

// amex : American Express Travel Related Services Company, Inc.
// https://www.iana.org/domains/root/db/amex.html
amex

// amfam : AmFam, Inc.
// https://www.iana.org/domains/root/db/amfam.html
amfam

// amica : Amica Mutual Insurance Company
// https://www.iana.org/domains/root/db/amica.html
amica

// amsterdam : Gemeente Amsterdam
// https://www.iana.org/domains/root/db/amsterdam.html
amsterdam

// analytics : Campus IP LLC
// https://www.iana.org/domains/root/db/analytics.html
analytics

// android : Charleston Road Registry Inc.
// https://www.iana.org/domains/root/db/android.html
android

// anquan : Beijing Qihu Keji Co., Ltd.
// https://www.iana.org/domains/root/db/anquan.html
anquan

// anz : Australia and New Zealand Banking Group Limited
// https://www.iana.org/domains/root/db/anz.html
anz

// aol : Oath Inc.
// https://www.iana.org/domains/root/db/aol.html
aol

// apartments : Binky Moon, LLC
// https://www.iana.org/domains/root/db/apartments.html
apartments

// app : Charleston Road Registry Inc.
// https://www.iana.org/domains/root/db/app.html
app

// apple : Apple Inc.
// https://www.iana.org/domains/root/db/apple.html
apple

// aquarelle : Aquarelle.com
// https://www.iana.org/domains/root/db/aquarelle.html
aquarelle

// arab : League of Arab States
// https://www.iana.org/domains/root/db/arab.html
arab

// aramco : Aramco Services Company
// https://www.iana.org/domains/root/db/aramco.html
aramco

// archi : Identity Digital Limited
// https://www.iana.org/domains/root/db/archi.html
archi

// army : Dog Beach, LLC
// https://www.iana.org/domains/root/db/army.html
army

// art : UK Creative Ideas Limited
// https://www.iana.org/domains/root/db/art.html
art

// arte : Association Relative à la Télévision Européenne G.E.I.E.
// https://www.iana.org/domains/root/db/arte.html
arte

// asda : Wal-Mart Stores, Inc.
// https://www.iana.org/domains/root/db/asda.html
asda

// associates : Binky Moon, LLC
// https://www.iana.org/domains/root/db/associates.html
associates

// athleta : The Gap, Inc.
// https://www.iana.org/domains/root/db/athleta.html
athleta

// attorney : Dog Beach, LLC
// https://www.iana.org/domains/root/db/attorney.html
attorney

// auction : Dog Beach, LLC
// https://www.iana.org/domains/root/db/auction.html
auction

// audi : AUDI Aktiengesellschaft
// https://www.iana.org/domains/root/db/audi.html
audi

// audible : Amazon Registry Services, Inc.
// https://www.iana.org/domains/root/db/audible.html
audible

// audio : XYZ.COM LLC
// https://www.iana.org/domains/root/db/audio.html
audio

// auspost : Australian Postal Corporation
// https://www.iana.org/domains/root/db/auspost.html
auspost

// author : Amazon Registry Services, Inc.
// https://www.iana.org/domains/root/db/author.html
author

// auto : XYZ.COM LLC
// https://www.iana.org/domains/root/db/auto.html
auto

// autos : XYZ.COM LLC
// https://www.iana.org/domains/root/db/autos.html
autos

// avianca : Avianca Inc.
// https://www.iana.org/domains/root/db/avianca.html
avianca

// aws : AWS Registry LLC
// https://www.iana.org/domains/root/db/aws.html
aws

// axa : AXA Group Operations SAS
// https://www.iana.org/domains/root/db/axa.html
axa

// azure : Microsoft Corporation
// https://www.iana.org/domains/root/db/azure.html
azure

// baby : XYZ.COM LLC
// https://www.iana.org/domains/root/db/baby.html
baby

// baidu : Baidu, Inc.
// https://www.iana.org/domains/root/db/baidu.html
baidu

// banamex : Citigroup Inc.
// https://www.iana.org/domains/root/db/banamex.html
banamex

// band : Dog Beach, LLC
// https://www.iana.org/domains/root/db/band.html
band

// bank : fTLD Registry Services LLC
// https://www.iana.org/domains/root/db/bank.html
bank

// bar : Punto 2012 Sociedad Anonima Promotora de Inversion de Capital Variable
// https://www.iana.org/domains/root/db/bar.html
bar

// barcelona : Municipi de Barcelona
// https://www.iana.org/domains/root/db/barcelona.html
barcelona

// barclaycard : Barclays Bank PLC
// https://www.iana.org/domains/root/db/barclaycard.html
barclaycard

// barclays : Barclays Bank PLC
// https://www.iana.org/domains/root/db/barclays.html
barclays

// barefoot : Gallo Vineyards, Inc.
// https://www.iana.org/domains/root/db/barefoot.html
barefoot

// bargains : Binky Moon, LLC
// https://www.iana.org/domains/root/db/bargains.html
bargains

// baseball : MLB Advanced Media DH, LLC
// https://www.iana.org/domains/root/db/baseball.html
baseball

// basketball : Fédération Internationale de Basketball (FIBA)
// https://www.iana.org/domains/root/db/basketball.html
basketball

// bauhaus : Werkhaus GmbH
// https://www.iana.org/domains/root/db/bauhaus.html
bauhaus

// bayern : Bayern Connect GmbH
// https://www.iana.org/domains/root/db/bayern.html
bayern

// bbc : British Broadcasting Corporation
// https://www.iana.org/domains/root/db/bbc.html
bbc

// bbt : BB&T Corporation
// https://www.iana.org/domains/root/db/bbt.html
bbt

// bbva : BANCO BILBAO VIZCAYA ARGENTARIA, S.A.
// https://www.iana.org/domains/root/db/bbva.html
bbva

// bcg : The Boston Consulting Group, Inc.
// https://www.iana.org/domains/root/db/bcg.html
bcg

// bcn : Municipi de Barcelona
// https://www.iana.org/domains/root/db/bcn.html
bcn

// beats : Beats Electronics, LLC
// https://www.iana.org/domains/root/db/beats.html
beats

// beauty : XYZ.COM LLC
// https://www.iana.org/domains/root/db/beauty.html
beauty

// beer : Registry Services, LLC
// https://www.iana.org/domains/root/db/beer.html
beer

// bentley : Bentley Motors Limited
// https://www.iana.org/domains/root/db/bentley.html
bentley

// berlin : dotBERLIN GmbH & Co. KG
// https://www.iana.org/domains/root/db/berlin.html
berlin

// best : BestTLD Pty Ltd
// https://www.iana.org/domains/root/db/best.html
best

// bestbuy : BBY Solutions, Inc.
// https://www.iana.org/domains/root/db/bestbuy.html
bestbuy

// bet : Identity Digital Limited
// https://www.iana.org/domains/root/db/bet.html
bet

// bharti : Bharti Enterprises (Holding) Private Limited
// https://www.iana.org/domains/root/db/bharti.html
bharti

// bible : American Bible Society
// https://www.iana.org/domains/root/db/bible.html
bible

// bid : dot Bid Limited
// https://www.iana.org/domains/root/db/bid.html
bid

// bike : Binky Moon, LLC
// https://www.iana.org/domains/root/db/bike.html
bike

// bing : Microsoft Corporation
// https://www.iana.org/domains/root/db/bing.html
bing

// bingo : Binky Moon, LLC
// https://www.iana.org/domains/root/db/bingo.html
bingo

// bio : Identity Digital Limited
// https://www.iana.org/domains/root/db/bio.html
bio

// black : Identity Digital Limited
// https://www.iana.org/domains/root/db/black.html
black

// blackfriday : Registry Services, LLC
// https://www.iana.org/domains/root/db/blackfriday.html
blackfriday

// blockbuster : Dish DBS Corporation
// https://www.iana.org/domains/root/db/blockbuster.html
blockbuster

// blog : Knock Knock WHOIS There, LLC
// https://www.iana.org/domains/root/db/blog.html
blog

// bloomberg : Bloomberg IP Holdings LLC
// https://www.iana.org/domains/root/db/bloomberg.html
bloomberg

// blue : Identity Digital Limited
// https://www.iana.org/domains/root/db/blue.html
blue

// bms : Bristol-Myers Squibb Company
// https://www.iana.org/domains/root/db/bms.html
bms

// bmw : Bayerische Motoren Werke Aktiengesellschaft
// https://www.iana.org/domains/root/db/bmw.html
bmw

// bnpparibas : BNP Paribas
// https://www.iana.org/domains/root/db/bnpparibas.html
bnpparibas

// boats : XYZ.COM LLC
// https://www.iana.org/domains/root/db/boats.html
boats

// boehringer : Boehringer Ingelheim International GmbH
// https://www.iana.org/domains/root/db/boehringer.html
boehringer

// bofa : Bank of America Corporation
// https://www.iana.org/domains/root/db/bofa.html
bofa

// bom : Núcleo de Informação e Coordenação do Ponto BR - NIC.br
// https://www.iana.org/domains/root/db/bom.html
bom

// bond : ShortDot SA
// https://www.iana.org/domains/root/db/bond.html
bond

// boo : Charleston Road Registry Inc.
// https://www.iana.org/domains/root/db/boo.html
boo

// book : Amazon Registry Services, Inc.
// https://www.iana.org/domains/root/db/book.html
book

// booking : Booking.com B.V.
// https://www.iana.org/domains/root/db/booking.html
booking

// bosch : Robert Bosch GMBH
// https://www.iana.org/domains/root/db/bosch.html
bosch

// bostik : Bostik SA
// https://www.iana.org/domains/root/db/bostik.html
bostik

// boston : Registry Services, LLC
// https://www.iana.org/domains/root/db/boston.html
boston

// bot : Amazon Registry Services, Inc.
// https://www.iana.org/domains/root/db/bot.html
bot

// boutique : Binky Moon, LLC
// https://www.iana.org/domains/root/db/boutique.html
boutique

// box : Intercap Registry Inc.
// https://www.iana.org/domains/root/db/box.html
box

// bradesco : Banco Bradesco S.A.
// https://www.iana.org/domains/root/db/bradesco.html
bradesco

// bridgestone : Bridgestone Corporation
// https://www.iana.org/domains/root/db/bridgestone.html
bridgestone

// broadway : Celebrate Broadway, Inc.
// https://www.iana.org/domains/root/db/broadway.html
broadway

// broker : Dog Beach, LLC
// https://www.iana.org/domains/root/db/broker.html
broker

// brother : Brother Industries, Ltd.
// https://www.iana.org/domains/root/db/brother.html
brother

// brussels : DNS.be vzw
// https://www.iana.org/domains/root/db/brussels.html
brussels

// build : Plan Bee LLC
// https://www.iana.org/domains/root/db/build.html
build

// builders : Binky Moon, LLC
// https://www.iana.org/domains/root/db/builders.html
builders

// business : Binky Moon, LLC
// https://www.iana.org/domains/root/db/business.html
business

// buy : Amazon Registry Services, Inc.
// https://www.iana.org/domains/root/db/buy.html
buy

// buzz : DOTSTRATEGY CO.
// https://www.iana.org/domains/root/db/buzz.html
buzz

// bzh : Association www.bzh
// https://www.iana.org/domains/root/db/bzh.html
bzh

// cab : Binky Moon, LLC
// https://www.iana.org/domains/root/db/cab.html
cab

// cafe : Binky Moon, LLC
// https://www.iana.org/domains/root/db/cafe.html
cafe

// cal : Charleston Road Registry Inc.
// https://www.iana.org/domains/root/db/cal.html
cal

// call : Amazon Registry Services, Inc.
// https://www.iana.org/domains/root/db/call.html
call

// calvinklein : PVH gTLD Holdings LLC
// https://www.iana.org/domains/root/db/calvinklein.html
calvinklein

// cam : Cam Connecting SARL
// https://www.iana.org/domains/root/db/cam.html
cam

// camera : Binky Moon, LLC
// https://www.iana.org/domains/root/db/camera.html
camera

// camp : Binky Moon, LLC
// https://www.iana.org/domains/root/db/camp.html
camp

// canon : Canon Inc.
// https://www.iana.org/domains/root/db/canon.html
canon

// capetown : ZA Central Registry NPC trading as ZA Central Registry
// https://www.iana.org/domains/root/db/capetown.html
capetown

// capital : Binky Moon, LLC
// https://www.iana.org/domains/root/db/capital.html
capital

// capitalone : Capital One Financial Corporation
// https://www.iana.org/domains/root/db/capitalone.html
capitalone

// car : XYZ.COM LLC
// https://www.iana.org/domains/root/db/car.html
car

// caravan : Caravan International, Inc.
// https://www.iana.org/domains/root/db/caravan.html
caravan

// cards : Binky Moon, LLC
// https://www.iana.org/domains/root/db/cards.html
cards

// care : Binky Moon, LLC
// https://www.iana.org/domains/root/db/care.html
care

// career : dotCareer LLC
// https://www.iana.org/domains/root/db/career.html
career

// careers : Binky Moon, LLC
// https://www.iana.org/domains/root/db/careers.html
careers

// cars : XYZ.COM LLC
// https://www.iana.org/domains/root/db/cars.html
cars

// casa : Registry Services, LLC
// https://www.iana.org/domains/root/db/casa.html
casa

// case : Digity, LLC
// https://www.iana.org/domains/root/db/case.html
case

// cash : Binky Moon, LLC
// https://www.iana.org/domains/root/db/cash.html
cash

// casino : Binky Moon, LLC
// https://www.iana.org/domains/root/db/casino.html
casino

// catering : Binky Moon, LLC
// https://www.iana.org/domains/root/db/catering.html
catering

// catholic : Pontificium Consilium de Comunicationibus Socialibus (PCCS) (Pontifical Council for Social Communication)
// https://www.iana.org/domains/root/db/catholic.html
catholic

// cba : COMMONWEALTH BANK OF AUSTRALIA
// https://www.iana.org/domains/root/db/cba.html
cba

// cbn : The Christian Broadcasting Network, Inc.
// https://www.iana.org/domains/root/db/cbn.html
cbn

// cbre : CBRE, Inc.
// https://www.iana.org/domains/root/db/cbre.html
cbre

// center : Binky Moon, LLC
// https://www.iana.org/domains/root/db/center.html
center

// ceo : XYZ.COM LLC
// https://www.iana.org/domains/root/db/ceo.html
ceo

// cern : European Organization for Nuclear Research ("CERN")
// https://www.iana.org/domains/root/db/cern.html
cern

// cfa : CFA Institute
// https://www.iana.org/domains/root/db/cfa.html
cfa

// cfd : ShortDot SA
// https://www.iana.org/domains/root/db/cfd.html
cfd

// chanel : Chanel International B.V.
// https://www.iana.org/domains/root/db/chanel.html
chanel

// channel : Charleston Road Registry Inc.
// https://www.iana.org/domains/root/db/channel.html
channel

// charity : Public Interest Registry
// https://www.iana.org/domains/root/db/charity.html
charity

// chase : JPMorgan Chase Bank, National Association
// https://www.iana.org/domains/root/db/chase.html
chase

// chat : Binky Moon, LLC
// https://www.iana.org/domains/root/db/chat.html
chat

// cheap : Binky Moon, LLC
// https://www.iana.org/domains/root/db/cheap.html
cheap

// chintai : CHINTAI Corporation
// https://www.iana.org/domains/root/db/chintai.html
chintai

// christmas : XYZ.COM LLC
// https://www.iana.org/domains/root/db/christmas.html
christmas

// chrome : Charleston Road Registry Inc.
// https://www.iana.org/domains/root/db/chrome.html
chrome

// church : Binky Moon, LLC
// https://www.iana.org/domains/root/db/church.html
church

// cipriani : Hotel Cipriani Srl
// https://www.iana.org/domains/root/db/cipriani.html
cipriani

// circle : Amazon Registry Services, Inc.
// https://www.iana.org/domains/root/db/circle.html
circle

// cisco : Cisco Technology, Inc.
// https://www.iana.org/domains/root/db/cisco.html
cisco

// citadel : Citadel Domain LLC
// https://www.iana.org/domains/root/db/citadel.html
citadel

// citi : Citigroup Inc.
// https://www.iana.org/domains/root/db/citi.html
citi

// citic : CITIC Group Corporation
// https://www.iana.org/domains/root/db/citic.html
citic

// city : Binky Moon, LLC
// https://www.iana.org/domains/root/db/city.html
city

// claims : Binky Moon, LLC
// https://www.iana.org/domains/root/db/claims.html
claims

// cleaning : Binky Moon, LLC
// https://www.iana.org/domains/root/db/cleaning.html
cleaning

// click : Internet Naming Company LLC
// https://www.iana.org/domains/root/db/click.html
click

// clinic : Binky Moon, LLC
// https://www.iana.org/domains/root/db/clinic.html
clinic

// clinique : The Estée Lauder Companies Inc.
// https://www.iana.org/domains/root/db/clinique.html
clinique

// clothing : Binky Moon, LLC
// https://www.iana.org/domains/root/db/clothing.html
clothing

// cloud : Aruba PEC S.p.A.
// https://www.iana.org/domains/root/db/cloud.html
cloud

// club : Registry Services, LLC
// https://www.iana.org/domains/root/db/club.html
club

// clubmed : Club Méditerranée S.A.
// https://www.iana.org/domains/root/db/clubmed.html
clubmed

// coach : Binky Moon, LLC
// https://www.iana.org/domains/root/db/coach.html
coach

// codes : Binky Moon, LLC
// https://www.iana.org/domains/root/db/codes.html
codes

// coffee : Binky Moon, LLC
// https://www.iana.org/domains/root/db/coffee.html
coffee

// college : XYZ.COM LLC
// https://www.iana.org/domains/root/db/college.html
college

// cologne : dotKoeln GmbH
// https://www.iana.org/domains/root/db/cologne.html
cologne

// commbank : COMMONWEALTH BANK OF AUSTRALIA
// https://www.iana.org/domains/root/db/commbank.html
commbank

// community : Binky Moon, LLC
// https://www.iana.org/domains/root/db/community.html
community

// company : Binky Moon, LLC
// https://www.iana.org/domains/root/db/company.html
company

// compare : Registry Services, LLC
// https://www.iana.org/domains/root/db/compare.html
compare

// computer : Binky Moon, LLC
// https://www.iana.org/domains/root/db/computer.html
computer

// comsec : VeriSign, Inc.
// https://www.iana.org/domains/root/db/comsec.html
comsec

// condos : Binky Moon, LLC
// https://www.iana.org/domains/root/db/condos.html
condos

// construction : Binky Moon, LLC
// https://www.iana.org/domains/root/db/construction.html
construction

// consulting : Dog Beach, LLC
// https://www.iana.org/domains/root/db/consulting.html
consulting

// contact : Dog Beach, LLC
// https://www.iana.org/domains/root/db/contact.html
contact

// contractors : Binky Moon, LLC
// https://www.iana.org/domains/root/db/contractors.html
contractors

// cooking : Registry Services, LLC
// https://www.iana.org/domains/root/db/cooking.html
cooking

// cool : Binky Moon, LLC
// https://www.iana.org/domains/root/db/cool.html
cool

// corsica : Collectivité de Corse
// https://www.iana.org/domains/root/db/corsica.html
corsica

// country : Internet Naming Company LLC
// https://www.iana.org/domains/root/db/country.html
country

// coupon : Amazon Registry Services, Inc.
// https://www.iana.org/domains/root/db/coupon.html
coupon

// coupons : Binky Moon, LLC
// https://www.iana.org/domains/root/db/coupons.html
coupons

// courses : Registry Services, LLC
// https://www.iana.org/domains/root/db/courses.html
courses

// cpa : American Institute of Certified Public Accountants
// https://www.iana.org/domains/root/db/cpa.html
cpa

// credit : Binky Moon, LLC
// https://www.iana.org/domains/root/db/credit.html
credit

// creditcard : Binky Moon, LLC
// https://www.iana.org/domains/root/db/creditcard.html
creditcard

// creditunion : DotCooperation LLC
// https://www.iana.org/domains/root/db/creditunion.html
creditunion

// cricket : dot Cricket Limited
// https://www.iana.org/domains/root/db/cricket.html
cricket

// crown : Crown Equipment Corporation
// https://www.iana.org/domains/root/db/crown.html
crown

// crs : Federated Co-operatives Limited
// https://www.iana.org/domains/root/db/crs.html
crs

// cruise : Viking River Cruises (Bermuda) Ltd.
// https://www.iana.org/domains/root/db/cruise.html
cruise

// cruises : Binky Moon, LLC
// https://www.iana.org/domains/root/db/cruises.html
cruises

// cuisinella : SCHMIDT GROUPE S.A.S.
// https://www.iana.org/domains/root/db/cuisinella.html
cuisinella

// cymru : Nominet UK
// https://www.iana.org/domains/root/db/cymru.html
cymru

// cyou : ShortDot SA
// https://www.iana.org/domains/root/db/cyou.html
cyou

// dabur : Dabur India Limited
// https://www.iana.org/domains/root/db/dabur.html
dabur

// dad : Charleston Road Registry Inc.
// https://www.iana.org/domains/root/db/dad.html
dad

// dance : Dog Beach, LLC
// https://www.iana.org/domains/root/db/dance.html
dance

// data : Dish DBS Corporation
// https://www.iana.org/domains/root/db/data.html
data

// date : dot Date Limited
// https://www.iana.org/domains/root/db/date.html
date

// dating : Binky Moon, LLC
// https://www.iana.org/domains/root/db/dating.html
dating

// datsun : NISSAN MOTOR CO., LTD.
// https://www.iana.org/domains/root/db/datsun.html
datsun

// day : Charleston Road Registry Inc.
// https://www.iana.org/domains/root/db/day.html
day

// dclk : Charleston Road Registry Inc.
// https://www.iana.org/domains/root/db/dclk.html
dclk

// dds : Registry Services, LLC
// https://www.iana.org/domains/root/db/dds.html
dds

// deal : Amazon Registry Services, Inc.
// https://www.iana.org/domains/root/db/deal.html
deal

// dealer : Intercap Registry Inc.
// https://www.iana.org/domains/root/db/dealer.html
dealer

// deals : Binky Moon, LLC
// https://www.iana.org/domains/root/db/deals.html
deals

// degree : Dog Beach, LLC
// https://www.iana.org/domains/root/db/degree.html
degree

// delivery : Binky Moon, LLC
// https://www.iana.org/domains/root/db/delivery.html
delivery

// dell : Dell Inc.
// https://www.iana.org/domains/root/db/dell.html
dell

// deloitte : Deloitte Touche Tohmatsu
// https://www.iana.org/domains/root/db/deloitte.html
deloitte

// delta : Delta Air Lines, Inc.
// https://www.iana.org/domains/root/db/delta.html
delta

// democrat : Dog Beach, LLC
// https://www.iana.org/domains/root/db/democrat.html
democrat

// dental : Binky Moon, LLC
// https://www.iana.org/domains/root/db/dental.html
dental

// dentist : Dog Beach, LLC
// https://www.iana.org/domains/root/db/dentist.html
dentist

// desi
// https://www.iana.org/domains/root/db/desi.html
desi

// design : Registry Services, LLC
// https://www.iana.org/domains/root/db/design.html
design

// dev : Charleston Road Registry Inc.
// https://www.iana.org/domains/root/db/dev.html
dev

// dhl : Deutsche Post AG
// https://www.iana.org/domains/root/db/dhl.html
dhl

// diamonds : Binky Moon, LLC
// https://www.iana.org/domains/root/db/diamonds.html
diamonds

// diet : XYZ.COM LLC
// https://www.iana.org/domains/root/db/diet.html
diet

// digital : Binky Moon, LLC
// https://www.iana.org/domains/root/db/digital.html
digital

// direct : Binky Moon, LLC
// https://www.iana.org/domains/root/db/direct.html
direct

// directory : Binky Moon, LLC
// https://www.iana.org/domains/root/db/directory.html
directory

// discount : Binky Moon, LLC
// https://www.iana.org/domains/root/db/discount.html
discount

// discover : Discover Financial Services
// https://www.iana.org/domains/root/db/discover.html
discover

// dish : Dish DBS Corporation
// https://www.iana.org/domains/root/db/dish.html
dish

// diy : Internet Naming Company LLC
// https://www.iana.org/domains/root/db/diy.html
diy

// dnp : Dai Nippon Printing Co., Ltd.
// https://www.iana.org/domains/root/db/dnp.html
dnp

// docs : Charleston Road Registry Inc.
// https://www.iana.org/domains/root/db/docs.html
docs

// doctor : Binky Moon, LLC
// https://www.iana.org/domains/root/db/doctor.html
doctor

// dog : Binky Moon, LLC
// https://www.iana.org/domains/root/db/dog.html
dog

// domains : Binky Moon, LLC
// https://www.iana.org/domains/root/db/domains.html
domains

// dot : Dish DBS Corporation
// https://www.iana.org/domains/root/db/dot.html
dot

// download : dot Support Limited
// https://www.iana.org/domains/root/db/download.html
download

// drive : Charleston Road Registry Inc.
// https://www.iana.org/domains/root/db/drive.html
drive

// dtv : Dish DBS Corporation
// https://www.iana.org/domains/root/db/dtv.html
dtv

// dubai : Dubai Smart Government Department
// https://www.iana.org/domains/root/db/dubai.html
dubai

// dunlop : The Goodyear Tire & Rubber Company
// https://www.iana.org/domains/root/db/dunlop.html
dunlop

// dupont : DuPont Specialty Products USA, LLC
// https://www.iana.org/domains/root/db/dupont.html
dupont

// durban : ZA Central Registry NPC trading as ZA Central Registry
// https://www.iana.org/domains/root/db/durban.html
durban

// dvag : Deutsche Vermögensberatung Aktiengesellschaft DVAG
// https://www.iana.org/domains/root/db/dvag.html
dvag

// dvr : DISH Technologies L.L.C.
// https://www.iana.org/domains/root/db/dvr.html
dvr

// earth : Interlink Systems Innovation Institute K.K.
// https://www.iana.org/domains/root/db/earth.html
earth

// eat : Charleston Road Registry Inc.
// https://www.iana.org/domains/root/db/eat.html
eat

// eco : Big Room Inc.
// https://www.iana.org/domains/root/db/eco.html
eco

// edeka : EDEKA Verband kaufmännischer Genossenschaften e.V.
// https://www.iana.org/domains/root/db/edeka.html
edeka

// education : Binky Moon, LLC
// https://www.iana.org/domains/root/db/education.html
education

// email : Binky Moon, LLC
// https://www.iana.org/domains/root/db/email.html
email

// emerck : Merck KGaA
// https://www.iana.org/domains/root/db/emerck.html
emerck

// energy : Binky Moon, LLC
// https://www.iana.org/domains/root/db/energy.html
energy

// engineer : Dog Beach, LLC
// https://www.iana.org/domains/root/db/engineer.html
engineer

// engineering : Binky Moon, LLC
// https://www.iana.org/domains/root/db/engineering.html
engineering

// enterprises : Binky Moon, LLC
// https://www.iana.org/domains/root/db/enterprises.html
enterprises

// epson : Seiko Epson Corporation
// https://www.iana.org/domains/root/db/epson.html
epson

// equipment : Binky Moon, LLC
// https://www.iana.org/domains/root/db/equipment.html
equipment

// ericsson : Telefonaktiebolaget L M Ericsson
// https://www.iana.org/domains/root/db/ericsson.html
ericsson

// erni : ERNI Group Holding AG
// https://www.iana.org/domains/root/db/erni.html
erni

// esq : Charleston Road Registry Inc.
// https://www.iana.org/domains/root/db/esq.html
esq

// estate : Binky Moon, LLC
// https://www.iana.org/domains/root/db/estate.html
estate

// eurovision : European Broadcasting Union (EBU)
// https://www.iana.org/domains/root/db/eurovision.html
eurovision

// eus : Puntueus Fundazioa
// https://www.iana.org/domains/root/db/eus.html
eus

// events : Binky Moon, LLC
// https://www.iana.org/domains/root/db/events.html
events

// exchange : Binky Moon, LLC
// https://www.iana.org/domains/root/db/exchange.html
exchange

// expert : Binky Moon, LLC
// https://www.iana.org/domains/root/db/expert.html
expert

// exposed : Binky Moon, LLC
// https://www.iana.org/domains/root/db/exposed.html
exposed

// express : Binky Moon, LLC
// https://www.iana.org/domains/root/db/express.html
express

// extraspace : Extra Space Storage LLC
// https://www.iana.org/domains/root/db/extraspace.html
extraspace

// fage : Fage International S.A.
// https://www.iana.org/domains/root/db/fage.html
fage

// fail : Binky Moon, LLC
// https://www.iana.org/domains/root/db/fail.html
fail

// fairwinds : FairWinds Partners, LLC
// https://www.iana.org/domains/root/db/fairwinds.html
fairwinds

// faith : dot Faith Limited
// https://www.iana.org/domains/root/db/faith.html
faith

// family : Dog Beach, LLC
// https://www.iana.org/domains/root/db/family.html
family

// fan : Dog Beach, LLC
// https://www.iana.org/domains/root/db/fan.html
fan

// fans : ZDNS International Limited
// https://www.iana.org/domains/root/db/fans.html
fans

// farm : Binky Moon, LLC
// https://www.iana.org/domains/root/db/farm.html
farm

// farmers : Farmers Insurance Exchange
// https://www.iana.org/domains/root/db/farmers.html
farmers

// fashion : Registry Services, LLC
// https://www.iana.org/domains/root/db/fashion.html
fashion

// fast : Amazon Registry Services, Inc.
// https://www.iana.org/domains/root/db/fast.html
fast

// fedex : Federal Express Corporation
// https://www.iana.org/domains/root/db/fedex.html
fedex

// feedback : Top Level Spectrum, Inc.
// https://www.iana.org/domains/root/db/feedback.html
feedback

// ferrari : Fiat Chrysler Automobiles N.V.
// https://www.iana.org/domains/root/db/ferrari.html
ferrari

// ferrero : Ferrero Trading Lux S.A.
// https://www.iana.org/domains/root/db/ferrero.html
ferrero

// fidelity : Fidelity Brokerage Services LLC
// https://www.iana.org/domains/root/db/fidelity.html
fidelity

// fido : Rogers Communications Canada Inc.
// https://www.iana.org/domains/root/db/fido.html
fido

// film : Motion Picture Domain Registry Pty Ltd
// https://www.iana.org/domains/root/db/film.html
film

// final : Núcleo de Informação e Coordenação do Ponto BR - NIC.br
// https://www.iana.org/domains/root/db/final.html
final

// finance : Binky Moon, LLC
// https://www.iana.org/domains/root/db/finance.html
finance

// financial : Binky Moon, LLC
// https://www.iana.org/domains/root/db/financial.html
financial

// fire : Amazon Registry Services, Inc.
// https://www.iana.org/domains/root/db/fire.html
fire

// firestone : Bridgestone Licensing Services, Inc
// https://www.iana.org/domains/root/db/firestone.html
firestone

// firmdale : Firmdale Holdings Limited
// https://www.iana.org/domains/root/db/firmdale.html
firmdale

// fish : Binky Moon, LLC
// https://www.iana.org/domains/root/db/fish.html
fish

// fishing : Registry Services, LLC
// https://www.iana.org/domains/root/db/fishing.html
fishing

// fit : Registry Services, LLC
// https://www.iana.org/domains/root/db/fit.html
fit

// fitness : Binky Moon, LLC
// https://www.iana.org/domains/root/db/fitness.html
fitness

// flickr : Flickr, Inc.
// https://www.iana.org/domains/root/db/flickr.html
flickr

// flights : Binky Moon, LLC
// https://www.iana.org/domains/root/db/flights.html
flights

// flir : FLIR Systems, Inc.
// https://www.iana.org/domains/root/db/flir.html
flir

// florist : Binky Moon, LLC
// https://www.iana.org/domains/root/db/florist.html
florist

// flowers : XYZ.COM LLC
// https://www.iana.org/domains/root/db/flowers.html
flowers

// fly : Charleston Road Registry Inc.
// https://www.iana.org/domains/root/db/fly.html
fly

// foo : Charleston Road Registry Inc.
// https://www.iana.org/domains/root/db/foo.html
foo

// food : Internet Naming Company LLC
// https://www.iana.org/domains/root/db/food.html
food

// football : Binky Moon, LLC
// https://www.iana.org/domains/root/db/football.html
football

// ford : Ford Motor Company
// https://www.iana.org/domains/root/db/ford.html
ford

// forex : Dog Beach, LLC
// https://www.iana.org/domains/root/db/forex.html
forex

// forsale : Dog Beach, LLC
// https://www.iana.org/domains/root/db/forsale.html
forsale

// forum : Fegistry, LLC
// https://www.iana.org/domains/root/db/forum.html
forum

// foundation : Public Interest Registry
// https://www.iana.org/domains/root/db/foundation.html
foundation

// fox : FOX Registry, LLC
// https://www.iana.org/domains/root/db/fox.html
fox

// free : Amazon Registry Services, Inc.
// https://www.iana.org/domains/root/db/free.html
free

// fresenius : Fresenius Immobilien-Verwaltungs-GmbH
// https://www.iana.org/domains/root/db/fresenius.html
fresenius

// frl : FRLregistry B.V.
// https://www.iana.org/domains/root/db/frl.html
frl

// frogans : OP3FT
// https://www.iana.org/domains/root/db/frogans.html
frogans

// frontier : Frontier Communications Corporation
// https://www.iana.org/domains/root/db/frontier.html
frontier

// ftr : Frontier Communications Corporation
// https://www.iana.org/domains/root/db/ftr.html
ftr

// fujitsu : Fujitsu Limited
// https://www.iana.org/domains/root/db/fujitsu.html
fujitsu

// fun : Radix Technologies Inc.
// https://www.iana.org/domains/root/db/fun.html
fun

// fund : Binky Moon, LLC
// https://www.iana.org/domains/root/db/fund.html
fund

// furniture : Binky Moon, LLC
// https://www.iana.org/domains/root/db/furniture.html
furniture

// futbol : Dog Beach, LLC
// https://www.iana.org/domains/root/db/futbol.html
futbol

// fyi : Binky Moon, LLC
// https://www.iana.org/domains/root/db/fyi.html
fyi

// gal : Asociación puntoGAL
// https://www.iana.org/domains/root/db/gal.html
gal

// gallery : Binky Moon, LLC
// https://www.iana.org/domains/root/db/gallery.html
gallery

// gallo : Gallo Vineyards, Inc.
// https://www.iana.org/domains/root/db/gallo.html
gallo

// gallup : Gallup, Inc.
// https://www.iana.org/domains/root/db/gallup.html
gallup

// game : XYZ.COM LLC
// https://www.iana.org/domains/root/db/game.html
game

// games : Dog Beach, LLC
// https://www.iana.org/domains/root/db/games.html
games

// gap : The Gap, Inc.
// https://www.iana.org/domains/root/db/gap.html
gap

// garden : Registry Services, LLC
// https://www.iana.org/domains/root/db/garden.html
garden

// gay : Registry Services, LLC
// https://www.iana.org/domains/root/db/gay.html
gay

// gbiz : Charleston Road Registry Inc.
// https://www.iana.org/domains/root/db/gbiz.html
gbiz

// gdn : Joint Stock Company "Navigation-information systems"
// https://www.iana.org/domains/root/db/gdn.html
gdn

// gea : GEA Group Aktiengesellschaft
// https://www.iana.org/domains/root/db/gea.html
gea

// gent : Easyhost BV
// https://www.iana.org/domains/root/db/gent.html
gent

// genting : Resorts World Inc Pte. Ltd.
// https://www.iana.org/domains/root/db/genting.html
genting

// george : Wal-Mart Stores, Inc.
// https://www.iana.org/domains/root/db/george.html
george

// ggee : GMO Internet, Inc.
// https://www.iana.org/domains/root/db/ggee.html
ggee

// gift : DotGift, LLC
// https://www.iana.org/domains/root/db/gift.html
gift

// gifts : Binky Moon, LLC
// https://www.iana.org/domains/root/db/gifts.html
gifts

// gives : Public Interest Registry
// https://www.iana.org/domains/root/db/gives.html
gives

// giving : Public Interest Registry
// https://www.iana.org/domains/root/db/giving.html
giving

// glass : Binky Moon, LLC
// https://www.iana.org/domains/root/db/glass.html
glass

// gle : Charleston Road Registry Inc.
// https://www.iana.org/domains/root/db/gle.html
gle

// global : Identity Digital Limited
// https://www.iana.org/domains/root/db/global.html
global

// globo : Globo Comunicação e Participações S.A
// https://www.iana.org/domains/root/db/globo.html
globo

// gmail : Charleston Road Registry Inc.
// https://www.iana.org/domains/root/db/gmail.html
gmail

// gmbh : Binky Moon, LLC
// https://www.iana.org/domains/root/db/gmbh.html
gmbh

// gmo : GMO Internet, Inc.
// https://www.iana.org/domains/root/db/gmo.html
gmo

// gmx : 1&1 Mail & Media GmbH
// https://www.iana.org/domains/root/db/gmx.html
gmx

// godaddy : Go Daddy East, LLC
// https://www.iana.org/domains/root/db/godaddy.html
godaddy

// gold : Binky Moon, LLC
// https://www.iana.org/domains/root/db/gold.html
gold

// goldpoint : YODOBASHI CAMERA CO.,LTD.
// https://www.iana.org/domains/root/db/goldpoint.html
goldpoint

// golf : Binky Moon, LLC
// https://www.iana.org/domains/root/db/golf.html
golf

// goo : NTT DOCOMO, INC.
// https://www.iana.org/domains/root/db/goo.html
goo

// goodyear : The Goodyear Tire & Rubber Company
// https://www.iana.org/domains/root/db/goodyear.html
goodyear

// goog : Charleston Road Registry Inc.
// https://www.iana.org/domains/root/db/goog.html
goog

// google : Charleston Road Registry Inc.
// https://www.iana.org/domains/root/db/google.html
google

// gop : Republican State Leadership Committee, Inc.
// https://www.iana.org/domains/root/db/gop.html
gop

// got : Amazon Registry Services, Inc.
// https://www.iana.org/domains/root/db/got.html
got

// grainger : Grainger Registry Services, LLC
// https://www.iana.org/domains/root/db/grainger.html
grainger

// graphics : Binky Moon, LLC
// https://www.iana.org/domains/root/db/graphics.html
graphics

// gratis : Binky Moon, LLC
// https://www.iana.org/domains/root/db/gratis.html
gratis

// green : Identity Digital Limited
// https://www.iana.org/domains/root/db/green.html
green

// gripe : Binky Moon, LLC
// https://www.iana.org/domains/root/db/gripe.html
gripe

// grocery : Wal-Mart Stores, Inc.
// https://www.iana.org/domains/root/db/grocery.html
grocery

// group : Binky Moon, LLC
// https://www.iana.org/domains/root/db/group.html
group

// gucci : Guccio Gucci S.p.a.
// https://www.iana.org/domains/root/db/gucci.html
gucci

// guge : Charleston Road Registry Inc.
// https://www.iana.org/domains/root/db/guge.html
guge

// guide : Binky Moon, LLC
// https://www.iana.org/domains/root/db/guide.html
guide

// guitars : XYZ.COM LLC
// https://www.iana.org/domains/root/db/guitars.html
guitars

// guru : Binky Moon, LLC
// https://www.iana.org/domains/root/db/guru.html
guru

// hair : XYZ.COM LLC
// https://www.iana.org/domains/root/db/hair.html
hair

// hamburg : Hamburg Top-Level-Domain GmbH
// https://www.iana.org/domains/root/db/hamburg.html
hamburg

// hangout : Charleston Road Registry Inc.
// https://www.iana.org/domains/root/db/hangout.html
hangout

// haus : Dog Beach, LLC
// https://www.iana.org/domains/root/db/haus.html
haus

// hbo : HBO Registry Services, Inc.
// https://www.iana.org/domains/root/db/hbo.html
hbo

// hdfc : HOUSING DEVELOPMENT FINANCE CORPORATION LIMITED
// https://www.iana.org/domains/root/db/hdfc.html
hdfc

// hdfcbank : HDFC Bank Limited
// https://www.iana.org/domains/root/db/hdfcbank.html
hdfcbank

// health : Registry Services, LLC
// https://www.iana.org/domains/root/db/health.html
health

// healthcare : Binky Moon, LLC
// https://www.iana.org/domains/root/db/healthcare.html
healthcare

// help : Innovation service Limited
// https://www.iana.org/domains/root/db/help.html
help

// helsinki : City of Helsinki
// https://www.iana.org/domains/root/db/helsinki.html
helsinki

// here : Charleston Road Registry Inc.
// https://www.iana.org/domains/root/db/here.html
here

// hermes : HERMES INTERNATIONAL
// https://www.iana.org/domains/root/db/hermes.html
hermes

// hiphop : Dot Hip Hop, LLC
// https://www.iana.org/domains/root/db/hiphop.html
hiphop

// hisamitsu : Hisamitsu Pharmaceutical Co.,Inc.
// https://www.iana.org/domains/root/db/hisamitsu.html
hisamitsu

// hitachi : Hitachi, Ltd.
// https://www.iana.org/domains/root/db/hitachi.html
hitachi

// hiv : Internet Naming Company LLC
// https://www.iana.org/domains/root/db/hiv.html
hiv

// hkt : PCCW-HKT DataCom Services Limited
// https://www.iana.org/domains/root/db/hkt.html
hkt

// hockey : Binky Moon, LLC
// https://www.iana.org/domains/root/db/hockey.html
hockey

// holdings : Binky Moon, LLC
// https://www.iana.org/domains/root/db/holdings.html
holdings

// holiday : Binky Moon, LLC
// https://www.iana.org/domains/root/db/holiday.html
holiday

// homedepot : Home Depot Product Authority, LLC
// https://www.iana.org/domains/root/db/homedepot.html
homedepot

// homegoods : The TJX Companies, Inc.
// https://www.iana.org/domains/root/db/homegoods.html
homegoods

// homes : XYZ.COM LLC
// https://www.iana.org/domains/root/db/homes.html
homes

// homesense : The TJX Companies, Inc.
// https://www.iana.org/domains/root/db/homesense.html
homesense

// honda : Honda Motor Co., Ltd.
// https://www.iana.org/domains/root/db/honda.html
honda

// horse : Registry Services, LLC
// https://www.iana.org/domains/root/db/horse.html
horse

// hospital : Binky Moon, LLC
// https://www.iana.org/domains/root/db/hospital.html
hospital

// host : Radix Technologies Inc.
// https://www.iana.org/domains/root/db/host.html
host

// hosting : XYZ.COM LLC
// https://www.iana.org/domains/root/db/hosting.html
hosting

// hot : Amazon Registry Services, Inc.
// https://www.iana.org/domains/root/db/hot.html
hot

// hotels : Booking.com B.V.
// https://www.iana.org/domains/root/db/hotels.html
hotels

// hotmail : Microsoft Corporation
// https://www.iana.org/domains/root/db/hotmail.html
hotmail

// house : Binky Moon, LLC
// https://www.iana.org/domains/root/db/house.html
house

// how : Charleston Road Registry Inc.
// https://www.iana.org/domains/root/db/how.html
how

// hsbc : HSBC Global Services (UK) Limited
// https://www.iana.org/domains/root/db/hsbc.html
hsbc

// hughes : Hughes Satellite Systems Corporation
// https://www.iana.org/domains/root/db/hughes.html
hughes

// hyatt : Hyatt GTLD, L.L.C.
// https://www.iana.org/domains/root/db/hyatt.html
hyatt

// hyundai : Hyundai Motor Company
// https://www.iana.org/domains/root/db/hyundai.html
hyundai

// ibm : International Business Machines Corporation
// https://www.iana.org/domains/root/db/ibm.html
ibm

// icbc : Industrial and Commercial Bank of China Limited
// https://www.iana.org/domains/root/db/icbc.html
icbc

// ice : IntercontinentalExchange, Inc.
// https://www.iana.org/domains/root/db/ice.html
ice

// icu : ShortDot SA
// https://www.iana.org/domains/root/db/icu.html
icu

// ieee : IEEE Global LLC
// https://www.iana.org/domains/root/db/ieee.html
ieee

// ifm : ifm electronic gmbh
// https://www.iana.org/domains/root/db/ifm.html
ifm

// ikano : Ikano S.A.
// https://www.iana.org/domains/root/db/ikano.html
ikano

// imamat : Fondation Aga Khan (Aga Khan Foundation)
// https://www.iana.org/domains/root/db/imamat.html
imamat

// imdb : Amazon Registry Services, Inc.
// https://www.iana.org/domains/root/db/imdb.html
imdb

// immo : Binky Moon, LLC
// https://www.iana.org/domains/root/db/immo.html
immo

// immobilien : Dog Beach, LLC
// https://www.iana.org/domains/root/db/immobilien.html
immobilien

// inc : Intercap Registry Inc.
// https://www.iana.org/domains/root/db/inc.html
inc

// industries : Binky Moon, LLC
// https://www.iana.org/domains/root/db/industries.html
industries

// infiniti : NISSAN MOTOR CO., LTD.
// https://www.iana.org/domains/root/db/infiniti.html
infiniti

// ing : Charleston Road Registry Inc.
// https://www.iana.org/domains/root/db/ing.html
ing

// ink : Registry Services, LLC
// https://www.iana.org/domains/root/db/ink.html
ink

// institute : Binky Moon, LLC
// https://www.iana.org/domains/root/db/institute.html
institute

// insurance : fTLD Registry Services LLC
// https://www.iana.org/domains/root/db/insurance.html
insurance

// insure : Binky Moon, LLC
// https://www.iana.org/domains/root/db/insure.html
insure

// international : Binky Moon, LLC
// https://www.iana.org/domains/root/db/international.html
international

// intuit : Intuit Administrative Services, Inc.
// https://www.iana.org/domains/root/db/intuit.html
intuit

// investments : Binky Moon, LLC
// https://www.iana.org/domains/root/db/investments.html
investments

// ipiranga : Ipiranga Produtos de Petroleo S.A.
// https://www.iana.org/domains/root/db/ipiranga.html
ipiranga

// irish : Binky Moon, LLC
// https://www.iana.org/domains/root/db/irish.html
irish

// ismaili : Fondation Aga Khan (Aga Khan Foundation)
// https://www.iana.org/domains/root/db/ismaili.html
ismaili

// ist : Istanbul Metropolitan Municipality
// https://www.iana.org/domains/root/db/ist.html
ist

// istanbul : Istanbul Metropolitan Municipality
// https://www.iana.org/domains/root/db/istanbul.html
istanbul

// itau : Itau Unibanco Holding S.A.
// https://www.iana.org/domains/root/db/itau.html
itau

// itv : ITV Services Limited
// https://www.iana.org/domains/root/db/itv.html
itv

// jaguar : Jaguar Land Rover Ltd
// https://www.iana.org/domains/root/db/jaguar.html
jaguar

// java : Oracle Corporation
// https://www.iana.org/domains/root/db/java.html
java

// jcb : JCB Co., Ltd.
// https://www.iana.org/domains/root/db/jcb.html
jcb

// jeep : FCA US LLC.
// https://www.iana.org/domains/root/db/jeep.html
jeep

// jetzt : Binky Moon, LLC
// https://www.iana.org/domains/root/db/jetzt.html
jetzt

// jewelry : Binky Moon, LLC
// https://www.iana.org/domains/root/db/jewelry.html
jewelry

// jio : Reliance Industries Limited
// https://www.iana.org/domains/root/db/jio.html
jio

// jll : Jones Lang LaSalle Incorporated
// https://www.iana.org/domains/root/db/jll.html
jll

// jmp : Matrix IP LLC
// https://www.iana.org/domains/root/db/jmp.html
jmp

// jnj : Johnson & Johnson Services, Inc.
// https://www.iana.org/domains/root/db/jnj.html
jnj

// joburg : ZA Central Registry NPC trading as ZA Central Registry
// https://www.iana.org/domains/root/db/joburg.html
joburg

// jot : Amazon Registry Services, Inc.
// https://www.iana.org/domains/root/db/jot.html
jot

// joy : Amazon Registry Services, Inc.
// https://www.iana.org/domains/root/db/joy.html
joy

// jpmorgan : JPMorgan Chase Bank, National Association
// https://www.iana.org/domains/root/db/jpmorgan.html
jpmorgan

// jprs : Japan Registry Services Co., Ltd.
// https://www.iana.org/domains/root/db/jprs.html
jprs

// juegos : Dog Beach, LLC
// https://www.iana.org/domains/root/db/juegos.html
juegos

// juniper : JUNIPER NETWORKS, INC.
// https://www.iana.org/domains/root/db/juniper.html
juniper

// kaufen : Dog Beach, LLC
// https://www.iana.org/domains/root/db/kaufen.html
kaufen

// kddi : KDDI CORPORATION
// https://www.iana.org/domains/root/db/kddi.html
kddi

// kerryhotels : Kerry Trading Co. Limited
// https://www.iana.org/domains/root/db/kerryhotels.html
kerryhotels

// kerrylogistics : Kerry Trading Co. Limited
// https://www.iana.org/domains/root/db/kerrylogistics.html
kerrylogistics

// kerryproperties : Kerry Trading Co. Limited
// https://www.iana.org/domains/root/db/kerryproperties.html
kerryproperties

// kfh : Kuwait Finance House
// https://www.iana.org/domains/root/db/kfh.html
kfh

// kia : KIA MOTORS CORPORATION
// https://www.iana.org/domains/root/db/kia.html
kia

// kids : DotKids Foundation Limited
// https://www.iana.org/domains/root/db/kids.html
kids

// kim : Identity Digital Limited
// https://www.iana.org/domains/root/db/kim.html
kim

// kindle : Amazon Registry Services, Inc.
// https://www.iana.org/domains/root/db/kindle.html
kindle

// kitchen : Binky Moon, LLC
// https://www.iana.org/domains/root/db/kitchen.html
kitchen

// kiwi : DOT KIWI LIMITED
// https://www.iana.org/domains/root/db/kiwi.html
kiwi

// koeln : dotKoeln GmbH
// https://www.iana.org/domains/root/db/koeln.html
koeln

// komatsu : Komatsu Ltd.
// https://www.iana.org/domains/root/db/komatsu.html
komatsu

// kosher : Kosher Marketing Assets LLC
// https://www.iana.org/domains/root/db/kosher.html
kosher

// kpmg : KPMG International Cooperative (KPMG International Genossenschaft)
// https://www.iana.org/domains/root/db/kpmg.html
kpmg

// kpn : Koninklijke KPN N.V.
// https://www.iana.org/domains/root/db/kpn.html
kpn

// krd : KRG Department of Information Technology
// https://www.iana.org/domains/root/db/krd.html
krd

// kred : KredTLD Pty Ltd
// https://www.iana.org/domains/root/db/kred.html
kred

// kuokgroup : Kerry Trading Co. Limited
// https://www.iana.org/domains/root/db/kuokgroup.html
kuokgroup

// kyoto : Academic Institution: Kyoto Jyoho Gakuen
// https://www.iana.org/domains/root/db/kyoto.html
kyoto

// lacaixa : Fundación Bancaria Caixa d’Estalvis i Pensions de Barcelona, “la Caixa”
// https://www.iana.org/domains/root/db/lacaixa.html
lacaixa

// lamborghini : Automobili Lamborghini S.p.A.
// https://www.iana.org/domains/root/db/lamborghini.html
lamborghini

// lamer : The Estée Lauder Companies Inc.
// https://www.iana.org/domains/root/db/lamer.html
lamer

// lancaster : LANCASTER
// https://www.iana.org/domains/root/db/lancaster.html
lancaster

// land : Binky Moon, LLC
// https://www.iana.org/domains/root/db/land.html
land

// landrover : Jaguar Land Rover Ltd
// https://www.iana.org/domains/root/db/landrover.html
landrover

// lanxess : LANXESS Corporation
// https://www.iana.org/domains/root/db/lanxess.html
lanxess

// lasalle : Jones Lang LaSalle Incorporated
// https://www.iana.org/domains/root/db/lasalle.html
lasalle

// lat : XYZ.COM LLC
// https://www.iana.org/domains/root/db/lat.html
lat

// latino : Dish DBS Corporation
// https://www.iana.org/domains/root/db/latino.html
latino

// latrobe : La Trobe University
// https://www.iana.org/domains/root/db/latrobe.html
latrobe

// law : Registry Services, LLC
// https://www.iana.org/domains/root/db/law.html
law

// lawyer : Dog Beach, LLC
// https://www.iana.org/domains/root/db/lawyer.html
lawyer

// lds : IRI Domain Management, LLC
// https://www.iana.org/domains/root/db/lds.html
lds

// lease : Binky Moon, LLC
// https://www.iana.org/domains/root/db/lease.html
lease

// leclerc : A.C.D. LEC Association des Centres Distributeurs Edouard Leclerc
// https://www.iana.org/domains/root/db/leclerc.html
leclerc

// lefrak : LeFrak Organization, Inc.
// https://www.iana.org/domains/root/db/lefrak.html
lefrak

// legal : Binky Moon, LLC
// https://www.iana.org/domains/root/db/legal.html
legal

// lego : LEGO Juris A/S
// https://www.iana.org/domains/root/db/lego.html
lego

// lexus : TOYOTA MOTOR CORPORATION
// https://www.iana.org/domains/root/db/lexus.html
lexus

// lgbt : Identity Digital Limited
// https://www.iana.org/domains/root/db/lgbt.html
lgbt

// lidl : Schwarz Domains und Services GmbH & Co. KG
// https://www.iana.org/domains/root/db/lidl.html
lidl

// life : Binky Moon, LLC
// https://www.iana.org/domains/root/db/life.html
life

// lifeinsurance : American Council of Life Insurers
// https://www.iana.org/domains/root/db/lifeinsurance.html
lifeinsurance

// lifestyle : Internet Naming Company LLC
// https://www.iana.org/domains/root/db/lifestyle.html
lifestyle

// lighting : Binky Moon, LLC
// https://www.iana.org/domains/root/db/lighting.html
lighting

// like : Amazon Registry Services, Inc.
// https://www.iana.org/domains/root/db/like.html
like

// lilly : Eli Lilly and Company
// https://www.iana.org/domains/root/db/lilly.html
lilly

// limited : Binky Moon, LLC
// https://www.iana.org/domains/root/db/limited.html
limited

// limo : Binky Moon, LLC
// https://www.iana.org/domains/root/db/limo.html
limo

// lincoln : Ford Motor Company
// https://www.iana.org/domains/root/db/lincoln.html
lincoln

// link : Nova Registry Ltd
// https://www.iana.org/domains/root/db/link.html
link

// lipsy : Lipsy Ltd
// https://www.iana.org/domains/root/db/lipsy.html
lipsy

// live : Dog Beach, LLC
// https://www.iana.org/domains/root/db/live.html
live

// living : Internet Naming Company LLC
// https://www.iana.org/domains/root/db/living.html
living

// llc : Identity Digital Limited
// https://www.iana.org/domains/root/db/llc.html
llc

// llp : Intercap Registry Inc.
// https://www.iana.org/domains/root/db/llp.html
llp

// loan : dot Loan Limited
// https://www.iana.org/domains/root/db/loan.html
loan

// loans : Binky Moon, LLC
// https://www.iana.org/domains/root/db/loans.html
loans

// locker : Orange Domains LLC
// https://www.iana.org/domains/root/db/locker.html
locker

// locus : Locus Analytics LLC
// https://www.iana.org/domains/root/db/locus.html
locus

// lol : XYZ.COM LLC
// https://www.iana.org/domains/root/db/lol.html
lol

// london : Dot London Domains Limited
// https://www.iana.org/domains/root/db/london.html
london

// lotte : Lotte Holdings Co., Ltd.
// https://www.iana.org/domains/root/db/lotte.html
lotte

// lotto : Identity Digital Limited
// https://www.iana.org/domains/root/db/lotto.html
lotto

// love : Merchant Law Group LLP
// https://www.iana.org/domains/root/db/love.html
love

// lpl : LPL Holdings, Inc.
// https://www.iana.org/domains/root/db/lpl.html
lpl

// lplfinancial : LPL Holdings, Inc.
// https://www.iana.org/domains/root/db/lplfinancial.html
lplfinancial

// ltd : Binky Moon, LLC
// https://www.iana.org/domains/root/db/ltd.html
ltd

// ltda : InterNetX, Corp
// https://www.iana.org/domains/root/db/ltda.html
ltda

// lundbeck : H. Lundbeck A/S
// https://www.iana.org/domains/root/db/lundbeck.html
lundbeck

// luxe : Registry Services, LLC
// https://www.iana.org/domains/root/db/luxe.html
luxe

// luxury : Luxury Partners, LLC
// https://www.iana.org/domains/root/db/luxury.html
luxury

// madrid : Comunidad de Madrid
// https://www.iana.org/domains/root/db/madrid.html
madrid

// maif : Mutuelle Assurance Instituteur France (MAIF)
// https://www.iana.org/domains/root/db/maif.html
maif

// maison : Binky Moon, LLC
// https://www.iana.org/domains/root/db/maison.html
maison

// makeup : XYZ.COM LLC
// https://www.iana.org/domains/root/db/makeup.html
makeup

// man : MAN SE
// https://www.iana.org/domains/root/db/man.html
man

// management : Binky Moon, LLC
// https://www.iana.org/domains/root/db/management.html
management

// mango : PUNTO FA S.L.
// https://www.iana.org/domains/root/db/mango.html
mango

// map : Charleston Road Registry Inc.
// https://www.iana.org/domains/root/db/map.html
map

// market : Dog Beach, LLC
// https://www.iana.org/domains/root/db/market.html
market

// marketing : Binky Moon, LLC
// https://www.iana.org/domains/root/db/marketing.html
marketing

// markets : Dog Beach, LLC
// https://www.iana.org/domains/root/db/markets.html
markets

// marriott : Marriott Worldwide Corporation
// https://www.iana.org/domains/root/db/marriott.html
marriott

// marshalls : The TJX Companies, Inc.
// https://www.iana.org/domains/root/db/marshalls.html
marshalls

// mattel : Mattel Sites, Inc.
// https://www.iana.org/domains/root/db/mattel.html
mattel

// mba : Binky Moon, LLC
// https://www.iana.org/domains/root/db/mba.html
mba

// mckinsey : McKinsey Holdings, Inc.
// https://www.iana.org/domains/root/db/mckinsey.html
mckinsey

// med : Medistry LLC
// https://www.iana.org/domains/root/db/med.html
med

// media : Binky Moon, LLC
// https://www.iana.org/domains/root/db/media.html
media

// meet : Charleston Road Registry Inc.
// https://www.iana.org/domains/root/db/meet.html
meet

// melbourne : The Crown in right of the State of Victoria, represented by its Department of State Development, Business and Innovation
// https://www.iana.org/domains/root/db/melbourne.html
melbourne

// meme : Charleston Road Registry Inc.
// https://www.iana.org/domains/root/db/meme.html
meme

// memorial : Dog Beach, LLC
// https://www.iana.org/domains/root/db/memorial.html
memorial

// men : Exclusive Registry Limited
// https://www.iana.org/domains/root/db/men.html
men

// menu : Dot Menu Registry, LLC
// https://www.iana.org/domains/root/db/menu.html
menu

// merckmsd : MSD Registry Holdings, Inc.
// https://www.iana.org/domains/root/db/merckmsd.html
merckmsd

// miami : Registry Services, LLC
// https://www.iana.org/domains/root/db/miami.html
miami

// microsoft : Microsoft Corporation
// https://www.iana.org/domains/root/db/microsoft.html
microsoft

// mini : Bayerische Motoren Werke Aktiengesellschaft
// https://www.iana.org/domains/root/db/mini.html
mini

// mint : Intuit Administrative Services, Inc.
// https://www.iana.org/domains/root/db/mint.html
mint

// mit : Massachusetts Institute of Technology
// https://www.iana.org/domains/root/db/mit.html
mit

// mitsubishi : Mitsubishi Corporation
// https://www.iana.org/domains/root/db/mitsubishi.html
mitsubishi

// mlb : MLB Advanced Media DH, LLC
// https://www.iana.org/domains/root/db/mlb.html
mlb

// mls : The Canadian Real Estate Association
// https://www.iana.org/domains/root/db/mls.html
mls

// mma : MMA IARD
// https://www.iana.org/domains/root/db/mma.html
mma

// mobile : Dish DBS Corporation
// https://www.iana.org/domains/root/db/mobile.html
mobile

// moda : Dog Beach, LLC
// https://www.iana.org/domains/root/db/moda.html
moda

// moe : Interlink Systems Innovation Institute K.K.
// https://www.iana.org/domains/root/db/moe.html
moe

// moi : Amazon Registry Services, Inc.
// https://www.iana.org/domains/root/db/moi.html
moi

// mom : XYZ.COM LLC
// https://www.iana.org/domains/root/db/mom.html
mom

// monash : Monash University
// https://www.iana.org/domains/root/db/monash.html
monash

// money : Binky Moon, LLC
// https://www.iana.org/domains/root/db/money.html
money

// monster : XYZ.COM LLC
// https://www.iana.org/domains/root/db/monster.html
monster

// mormon : IRI Domain Management, LLC
// https://www.iana.org/domains/root/db/mormon.html
mormon

// mortgage : Dog Beach, LLC
// https://www.iana.org/domains/root/db/mortgage.html
mortgage

// moscow : Foundation for Assistance for Internet Technologies and Infrastructure Development (FAITID)
// https://www.iana.org/domains/root/db/moscow.html
moscow

// moto : Motorola Trademark Holdings, LLC
// https://www.iana.org/domains/root/db/moto.html
moto

// motorcycles : XYZ.COM LLC
// https://www.iana.org/domains/root/db/motorcycles.html
motorcycles

// mov : Charleston Road Registry Inc.
// https://www.iana.org/domains/root/db/mov.html
mov

// movie : Binky Moon, LLC
// https://www.iana.org/domains/root/db/movie.html
movie

// msd : MSD Registry Holdings, Inc.
// https://www.iana.org/domains/root/db/msd.html
msd

// mtn : MTN Dubai Limited
// https://www.iana.org/domains/root/db/mtn.html
mtn

// mtr : MTR Corporation Limited
// https://www.iana.org/domains/root/db/mtr.html
mtr

// music : DotMusic Limited
// https://www.iana.org/domains/root/db/music.html
music

// nab : National Australia Bank Limited
// https://www.iana.org/domains/root/db/nab.html
nab

// nagoya : GMO Registry, Inc.
// https://www.iana.org/domains/root/db/nagoya.html
nagoya

// natura : NATURA COSMÉTICOS S.A.
// https://www.iana.org/domains/root/db/natura.html
natura

// navy : Dog Beach, LLC
// https://www.iana.org/domains/root/db/navy.html
navy

// nba : NBA REGISTRY, LLC
// https://www.iana.org/domains/root/db/nba.html
nba

// nec : NEC Corporation
// https://www.iana.org/domains/root/db/nec.html
nec

// netbank : COMMONWEALTH BANK OF AUSTRALIA
// https://www.iana.org/domains/root/db/netbank.html
netbank

// netflix : Netflix, Inc.
// https://www.iana.org/domains/root/db/netflix.html
netflix

// network : Binky Moon, LLC
// https://www.iana.org/domains/root/db/network.html
network

// neustar : NeuStar, Inc.
// https://www.iana.org/domains/root/db/neustar.html
neustar

// new : Charleston Road Registry Inc.
// https://www.iana.org/domains/root/db/new.html
new

// news : Dog Beach, LLC
// https://www.iana.org/domains/root/db/news.html
news

// next : Next plc
// https://www.iana.org/domains/root/db/next.html
next

// nextdirect : Next plc
// https://www.iana.org/domains/root/db/nextdirect.html
nextdirect

// nexus : Charleston Road Registry Inc.
// https://www.iana.org/domains/root/db/nexus.html
nexus

// nfl : NFL Reg Ops LLC
// https://www.iana.org/domains/root/db/nfl.html
nfl

// ngo : Public Interest Registry
// https://www.iana.org/domains/root/db/ngo.html
ngo

// nhk : Japan Broadcasting Corporation (NHK)
// https://www.iana.org/domains/root/db/nhk.html
nhk

// nico : DWANGO Co., Ltd.
// https://www.iana.org/domains/root/db/nico.html
nico

// nike : NIKE, Inc.
// https://www.iana.org/domains/root/db/nike.html
nike

// nikon : NIKON CORPORATION
// https://www.iana.org/domains/root/db/nikon.html
nikon

// ninja : Dog Beach, LLC
// https://www.iana.org/domains/root/db/ninja.html
ninja

// nissan : NISSAN MOTOR CO., LTD.
// https://www.iana.org/domains/root/db/nissan.html
nissan

// nissay : Nippon Life Insurance Company
// https://www.iana.org/domains/root/db/nissay.html
nissay

// nokia : Nokia Corporation
// https://www.iana.org/domains/root/db/nokia.html
nokia

// norton : NortonLifeLock Inc.
// https://www.iana.org/domains/root/db/norton.html
norton

// now : Amazon Registry Services, Inc.
// https://www.iana.org/domains/root/db/now.html
now

// nowruz : Asia Green IT System Bilgisayar San. ve Tic. Ltd. Sti.
// https://www.iana.org/domains/root/db/nowruz.html
nowruz

// nowtv : Starbucks (HK) Limited
// https://www.iana.org/domains/root/db/nowtv.html
nowtv

// nra : NRA Holdings Company, INC.
// https://www.iana.org/domains/root/db/nra.html
nra

// nrw : Minds + Machines GmbH
// https://www.iana.org/domains/root/db/nrw.html
nrw

// ntt : NIPPON TELEGRAPH AND TELEPHONE CORPORATION
// https://www.iana.org/domains/root/db/ntt.html
ntt

// nyc : The City of New York by and through the New York City Department of Information Technology & Telecommunications
// https://www.iana.org/domains/root/db/nyc.html
nyc

// obi : OBI Group Holding SE & Co. KGaA
// https://www.iana.org/domains/root/db/obi.html
obi

// observer : Fegistry, LLC
// https://www.iana.org/domains/root/db/observer.html
observer

// office : Microsoft Corporation
// https://www.iana.org/domains/root/db/office.html
office

// okinawa : BRregistry, Inc.
// https://www.iana.org/domains/root/db/okinawa.html
okinawa

// olayan : Competrol (Luxembourg) Sarl
// https://www.iana.org/domains/root/db/olayan.html
olayan

// olayangroup : Competrol (Luxembourg) Sarl
// https://www.iana.org/domains/root/db/olayangroup.html
olayangroup

// ollo : Dish DBS Corporation
// https://www.iana.org/domains/root/db/ollo.html
ollo

// omega : The Swatch Group Ltd
// https://www.iana.org/domains/root/db/omega.html
omega

// one : One.com A/S
// https://www.iana.org/domains/root/db/one.html
one

// ong : Public Interest Registry
// https://www.iana.org/domains/root/db/ong.html
ong

// onl : iRegistry GmbH
// https://www.iana.org/domains/root/db/onl.html
onl

// online : Radix Technologies Inc.
// https://www.iana.org/domains/root/db/online.html
online

// ooo : INFIBEAM AVENUES LIMITED
// https://www.iana.org/domains/root/db/ooo.html
ooo

// open : American Express Travel Related Services Company, Inc.
// https://www.iana.org/domains/root/db/open.html
open

// oracle : Oracle Corporation
// https://www.iana.org/domains/root/db/oracle.html
oracle

// orange : Orange Brand Services Limited
// https://www.iana.org/domains/root/db/orange.html
orange

// organic : Identity Digital Limited
// https://www.iana.org/domains/root/db/organic.html
organic

// origins : The Estée Lauder Companies Inc.
// https://www.iana.org/domains/root/db/origins.html
origins

// osaka : Osaka Registry Co., Ltd.
// https://www.iana.org/domains/root/db/osaka.html
osaka

// otsuka : Otsuka Holdings Co., Ltd.
// https://www.iana.org/domains/root/db/otsuka.html
otsuka

// ott : Dish DBS Corporation
// https://www.iana.org/domains/root/db/ott.html
ott

// ovh : MédiaBC
// https://www.iana.org/domains/root/db/ovh.html
ovh

// page : Charleston Road Registry Inc.
// https://www.iana.org/domains/root/db/page.html
page

// panasonic : Panasonic Holdings Corporation
// https://www.iana.org/domains/root/db/panasonic.html
panasonic

// paris : City of Paris
// https://www.iana.org/domains/root/db/paris.html
paris

// pars : Asia Green IT System Bilgisayar San. ve Tic. Ltd. Sti.
// https://www.iana.org/domains/root/db/pars.html
pars

// partners : Binky Moon, LLC
// https://www.iana.org/domains/root/db/partners.html
partners

// parts : Binky Moon, LLC
// https://www.iana.org/domains/root/db/parts.html
parts

// party : Blue Sky Registry Limited
// https://www.iana.org/domains/root/db/party.html
party

// pay : Amazon Registry Services, Inc.
// https://www.iana.org/domains/root/db/pay.html
pay

// pccw : PCCW Enterprises Limited
// https://www.iana.org/domains/root/db/pccw.html
pccw

// pet : Identity Digital Limited
// https://www.iana.org/domains/root/db/pet.html
pet

// pfizer : Pfizer Inc.
// https://www.iana.org/domains/root/db/pfizer.html
pfizer

// pharmacy : National Association of Boards of Pharmacy
// https://www.iana.org/domains/root/db/pharmacy.html
pharmacy

// phd : Charleston Road Registry Inc.
// https://www.iana.org/domains/root/db/phd.html
phd

// philips : Koninklijke Philips N.V.
// https://www.iana.org/domains/root/db/philips.html
philips

// phone : Dish DBS Corporation
// https://www.iana.org/domains/root/db/phone.html
phone

// photo : Registry Services, LLC
// https://www.iana.org/domains/root/db/photo.html
photo

// photography : Binky Moon, LLC
// https://www.iana.org/domains/root/db/photography.html
photography

// photos : Binky Moon, LLC
// https://www.iana.org/domains/root/db/photos.html
photos

// physio : PhysBiz Pty Ltd
// https://www.iana.org/domains/root/db/physio.html
physio

// pics : XYZ.COM LLC
// https://www.iana.org/domains/root/db/pics.html
pics

// pictet : Pictet Europe S.A.
// https://www.iana.org/domains/root/db/pictet.html
pictet

// pictures : Binky Moon, LLC
// https://www.iana.org/domains/root/db/pictures.html
pictures

// pid : Top Level Spectrum, Inc.
// https://www.iana.org/domains/root/db/pid.html
pid

// pin : Amazon Registry Services, Inc.
// https://www.iana.org/domains/root/db/pin.html
pin

// ping : Ping Registry Provider, Inc.
// https://www.iana.org/domains/root/db/ping.html
ping

// pink : Identity Digital Limited
// https://www.iana.org/domains/root/db/pink.html
pink

// pioneer : Pioneer Corporation
// https://www.iana.org/domains/root/db/pioneer.html
pioneer

// pizza : Binky Moon, LLC
// https://www.iana.org/domains/root/db/pizza.html
pizza

// place : Binky Moon, LLC
// https://www.iana.org/domains/root/db/place.html
place

// play : Charleston Road Registry Inc.
// https://www.iana.org/domains/root/db/play.html
play

// playstation : Sony Interactive Entertainment Inc.
// https://www.iana.org/domains/root/db/playstation.html
playstation

// plumbing : Binky Moon, LLC
// https://www.iana.org/domains/root/db/plumbing.html
plumbing

// plus : Binky Moon, LLC
// https://www.iana.org/domains/root/db/plus.html
plus

// pnc : PNC Domain Co., LLC
// https://www.iana.org/domains/root/db/pnc.html
pnc

// pohl : Deutsche Vermögensberatung Aktiengesellschaft DVAG
// https://www.iana.org/domains/root/db/pohl.html
pohl

// poker : Identity Digital Limited
// https://www.iana.org/domains/root/db/poker.html
poker

// politie : Politie Nederland
// https://www.iana.org/domains/root/db/politie.html
politie

// porn : ICM Registry PN LLC
// https://www.iana.org/domains/root/db/porn.html
porn

// pramerica : Prudential Financial, Inc.
// https://www.iana.org/domains/root/db/pramerica.html
pramerica

// praxi : Praxi S.p.A.
// https://www.iana.org/domains/root/db/praxi.html
praxi

// press : Radix Technologies Inc.
// https://www.iana.org/domains/root/db/press.html
press

// prime : Amazon Registry Services, Inc.
// https://www.iana.org/domains/root/db/prime.html
prime

// prod : Charleston Road Registry Inc.
// https://www.iana.org/domains/root/db/prod.html
prod

// productions : Binky Moon, LLC
// https://www.iana.org/domains/root/db/productions.html
productions

// prof : Charleston Road Registry Inc.
// https://www.iana.org/domains/root/db/prof.html
prof

// progressive : Progressive Casualty Insurance Company
// https://www.iana.org/domains/root/db/progressive.html
progressive

// promo : Identity Digital Limited
// https://www.iana.org/domains/root/db/promo.html
promo

// properties : Binky Moon, LLC
// https://www.iana.org/domains/root/db/properties.html
properties

// property : Digital Property Infrastructure Limited
// https://www.iana.org/domains/root/db/property.html
property

// protection : XYZ.COM LLC
// https://www.iana.org/domains/root/db/protection.html
protection

// pru : Prudential Financial, Inc.
// https://www.iana.org/domains/root/db/pru.html
pru

// prudential : Prudential Financial, Inc.
// https://www.iana.org/domains/root/db/prudential.html
prudential

// pub : Dog Beach, LLC
// https://www.iana.org/domains/root/db/pub.html
pub

// pwc : PricewaterhouseCoopers LLP
// https://www.iana.org/domains/root/db/pwc.html
pwc

// qpon : dotQPON LLC
// https://www.iana.org/domains/root/db/qpon.html
qpon

// quebec : PointQuébec Inc
// https://www.iana.org/domains/root/db/quebec.html
quebec

// quest : XYZ.COM LLC
// https://www.iana.org/domains/root/db/quest.html
quest

// racing : Premier Registry Limited
// https://www.iana.org/domains/root/db/racing.html
racing

// radio : European Broadcasting Union (EBU)
// https://www.iana.org/domains/root/db/radio.html
radio

// read : Amazon Registry Services, Inc.
// https://www.iana.org/domains/root/db/read.html
read

// realestate : dotRealEstate LLC
// https://www.iana.org/domains/root/db/realestate.html
realestate

// realtor : Real Estate Domains LLC
// https://www.iana.org/domains/root/db/realtor.html
realtor

// realty : Internet Naming Company LLC
// https://www.iana.org/domains/root/db/realty.html
realty

// recipes : Binky Moon, LLC
// https://www.iana.org/domains/root/db/recipes.html
recipes

// red : Identity Digital Limited
// https://www.iana.org/domains/root/db/red.html
red

// redstone : Redstone Haute Couture Co., Ltd.
// https://www.iana.org/domains/root/db/redstone.html
redstone

// redumbrella : Travelers TLD, LLC
// https://www.iana.org/domains/root/db/redumbrella.html
redumbrella

// rehab : Dog Beach, LLC
// https://www.iana.org/domains/root/db/rehab.html
rehab

// reise : Binky Moon, LLC
// https://www.iana.org/domains/root/db/reise.html
reise

// reisen : Binky Moon, LLC
// https://www.iana.org/domains/root/db/reisen.html
reisen

// reit : National Association of Real Estate Investment Trusts, Inc.
// https://www.iana.org/domains/root/db/reit.html
reit

// reliance : Reliance Industries Limited
// https://www.iana.org/domains/root/db/reliance.html
reliance

// ren : ZDNS International Limited
// https://www.iana.org/domains/root/db/ren.html
ren

// rent : XYZ.COM LLC
// https://www.iana.org/domains/root/db/rent.html
rent

// rentals : Binky Moon, LLC
// https://www.iana.org/domains/root/db/rentals.html
rentals

// repair : Binky Moon, LLC
// https://www.iana.org/domains/root/db/repair.html
repair

// report : Binky Moon, LLC
// https://www.iana.org/domains/root/db/report.html
report

// republican : Dog Beach, LLC
// https://www.iana.org/domains/root/db/republican.html
republican

// rest : Punto 2012 Sociedad Anonima Promotora de Inversion de Capital Variable
// https://www.iana.org/domains/root/db/rest.html
rest

// restaurant : Binky Moon, LLC
// https://www.iana.org/domains/root/db/restaurant.html
restaurant

// review : dot Review Limited
// https://www.iana.org/domains/root/db/review.html
review

// reviews : Dog Beach, LLC
// https://www.iana.org/domains/root/db/reviews.html
reviews

// rexroth : Robert Bosch GMBH
// https://www.iana.org/domains/root/db/rexroth.html
rexroth

// rich : iRegistry GmbH
// https://www.iana.org/domains/root/db/rich.html
rich

// richardli : Pacific Century Asset Management (HK) Limited
// https://www.iana.org/domains/root/db/richardli.html
richardli

// ricoh : Ricoh Company, Ltd.
// https://www.iana.org/domains/root/db/ricoh.html
ricoh

// ril : Reliance Industries Limited
// https://www.iana.org/domains/root/db/ril.html
ril

// rio : Empresa Municipal de Informática SA - IPLANRIO
// https://www.iana.org/domains/root/db/rio.html
rio

// rip : Dog Beach, LLC
// https://www.iana.org/domains/root/db/rip.html
rip

// rocks : Dog Beach, LLC
// https://www.iana.org/domains/root/db/rocks.html
rocks

// rodeo : Registry Services, LLC
// https://www.iana.org/domains/root/db/rodeo.html
rodeo

// rogers : Rogers Communications Canada Inc.
// https://www.iana.org/domains/root/db/rogers.html
rogers

// room : Amazon Registry Services, Inc.
// https://www.iana.org/domains/root/db/room.html
room

// rsvp : Charleston Road Registry Inc.
// https://www.iana.org/domains/root/db/rsvp.html
rsvp

// rugby : World Rugby Strategic Developments Limited
// https://www.iana.org/domains/root/db/rugby.html
rugby

// ruhr : dotSaarland GmbH
// https://www.iana.org/domains/root/db/ruhr.html
ruhr

// run : Binky Moon, LLC
// https://www.iana.org/domains/root/db/run.html
run

// rwe : RWE AG
// https://www.iana.org/domains/root/db/rwe.html
rwe

// ryukyu : BRregistry, Inc.
// https://www.iana.org/domains/root/db/ryukyu.html
ryukyu

// saarland : dotSaarland GmbH
// https://www.iana.org/domains/root/db/saarland.html
saarland

// safe : Amazon Registry Services, Inc.
// https://www.iana.org/domains/root/db/safe.html
safe

// safety : Safety Registry Services, LLC.
// https://www.iana.org/domains/root/db/safety.html
safety

// sakura : SAKURA Internet Inc.
// https://www.iana.org/domains/root/db/sakura.html
sakura

// sale : Dog Beach, LLC
// https://www.iana.org/domains/root/db/sale.html
sale

// salon : Binky Moon, LLC
// https://www.iana.org/domains/root/db/salon.html
salon

// samsclub : Wal-Mart Stores, Inc.
// https://www.iana.org/domains/root/db/samsclub.html
samsclub

// samsung : SAMSUNG SDS CO., LTD
// https://www.iana.org/domains/root/db/samsung.html
samsung

// sandvik : Sandvik AB
// https://www.iana.org/domains/root/db/sandvik.html
sandvik

// sandvikcoromant : Sandvik AB
// https://www.iana.org/domains/root/db/sandvikcoromant.html
sandvikcoromant

// sanofi : Sanofi
// https://www.iana.org/domains/root/db/sanofi.html
sanofi

// sap : SAP AG
// https://www.iana.org/domains/root/db/sap.html
sap

// sarl : Binky Moon, LLC
// https://www.iana.org/domains/root/db/sarl.html
sarl

// sas : Research IP LLC
// https://www.iana.org/domains/root/db/sas.html
sas

// save : Amazon Registry Services, Inc.
// https://www.iana.org/domains/root/db/save.html
save

// saxo : Saxo Bank A/S
// https://www.iana.org/domains/root/db/saxo.html
saxo

// sbi : STATE BANK OF INDIA
// https://www.iana.org/domains/root/db/sbi.html
sbi

// sbs : ShortDot SA
// https://www.iana.org/domains/root/db/sbs.html
sbs

// scb : The Siam Commercial Bank Public Company Limited ("SCB")
// https://www.iana.org/domains/root/db/scb.html
scb

// schaeffler : Schaeffler Technologies AG & Co. KG
// https://www.iana.org/domains/root/db/schaeffler.html
schaeffler

// schmidt : SCHMIDT GROUPE S.A.S.
// https://www.iana.org/domains/root/db/schmidt.html
schmidt

// scholarships : Scholarships.com, LLC
// https://www.iana.org/domains/root/db/scholarships.html
scholarships

// school : Binky Moon, LLC
// https://www.iana.org/domains/root/db/school.html
school

// schule : Binky Moon, LLC
// https://www.iana.org/domains/root/db/schule.html
schule

// schwarz : Schwarz Domains und Services GmbH & Co. KG
// https://www.iana.org/domains/root/db/schwarz.html
schwarz

// science : dot Science Limited
// https://www.iana.org/domains/root/db/science.html
science

// scot : Dot Scot Registry Limited
// https://www.iana.org/domains/root/db/scot.html
scot

// search : Charleston Road Registry Inc.
// https://www.iana.org/domains/root/db/search.html
search

// seat : SEAT, S.A. (Sociedad Unipersonal)
// https://www.iana.org/domains/root/db/seat.html
seat

// secure : Amazon Registry Services, Inc.
// https://www.iana.org/domains/root/db/secure.html
secure

// security : XYZ.COM LLC
// https://www.iana.org/domains/root/db/security.html
security

// seek : Seek Limited
// https://www.iana.org/domains/root/db/seek.html
seek

// select : Registry Services, LLC
// https://www.iana.org/domains/root/db/select.html
select

// sener : Sener Ingeniería y Sistemas, S.A.
// https://www.iana.org/domains/root/db/sener.html
sener

// services : Binky Moon, LLC
// https://www.iana.org/domains/root/db/services.html
services

// seven : Seven West Media Ltd
// https://www.iana.org/domains/root/db/seven.html
seven

// sew : SEW-EURODRIVE GmbH & Co KG
// https://www.iana.org/domains/root/db/sew.html
sew

// sex : ICM Registry SX LLC
// https://www.iana.org/domains/root/db/sex.html
sex

// sexy : Internet Naming Company LLC
// https://www.iana.org/domains/root/db/sexy.html
sexy

// sfr : Societe Francaise du Radiotelephone - SFR
// https://www.iana.org/domains/root/db/sfr.html
sfr

// shangrila : Shangri‐La International Hotel Management Limited
// https://www.iana.org/domains/root/db/shangrila.html
shangrila

// sharp : Sharp Corporation
// https://www.iana.org/domains/root/db/sharp.html
sharp

// shaw : Shaw Cablesystems G.P.
// https://www.iana.org/domains/root/db/shaw.html
shaw

// shell : Shell Information Technology International Inc
// https://www.iana.org/domains/root/db/shell.html
shell

// shia : Asia Green IT System Bilgisayar San. ve Tic. Ltd. Sti.
// https://www.iana.org/domains/root/db/shia.html
shia

// shiksha : Identity Digital Limited
// https://www.iana.org/domains/root/db/shiksha.html
shiksha

// shoes : Binky Moon, LLC
// https://www.iana.org/domains/root/db/shoes.html
shoes

// shop : GMO Registry, Inc.
// https://www.iana.org/domains/root/db/shop.html
shop

// shopping : Binky Moon, LLC
// https://www.iana.org/domains/root/db/shopping.html
shopping

// shouji : Beijing Qihu Keji Co., Ltd.
// https://www.iana.org/domains/root/db/shouji.html
shouji

// show : Binky Moon, LLC
// https://www.iana.org/domains/root/db/show.html
show

// silk : Amazon Registry Services, Inc.
// https://www.iana.org/domains/root/db/silk.html
silk

// sina : Sina Corporation
// https://www.iana.org/domains/root/db/sina.html
sina

// singles : Binky Moon, LLC
// https://www.iana.org/domains/root/db/singles.html
singles

// site : Radix Technologies Inc.
// https://www.iana.org/domains/root/db/site.html
site

// ski : Identity Digital Limited
// https://www.iana.org/domains/root/db/ski.html
ski

// skin : XYZ.COM LLC
// https://www.iana.org/domains/root/db/skin.html
skin

// sky : Sky International AG
// https://www.iana.org/domains/root/db/sky.html
sky

// skype : Microsoft Corporation
// https://www.iana.org/domains/root/db/skype.html
skype

// sling : DISH Technologies L.L.C.
// https://www.iana.org/domains/root/db/sling.html
sling

// smart : Smart Communications, Inc. (SMART)
// https://www.iana.org/domains/root/db/smart.html
smart

// smile : Amazon Registry Services, Inc.
// https://www.iana.org/domains/root/db/smile.html
smile

// sncf : Société Nationale SNCF
// https://www.iana.org/domains/root/db/sncf.html
sncf

// soccer : Binky Moon, LLC
// https://www.iana.org/domains/root/db/soccer.html
soccer

// social : Dog Beach, LLC
// https://www.iana.org/domains/root/db/social.html
social

// softbank : SoftBank Group Corp.
// https://www.iana.org/domains/root/db/softbank.html
softbank

// software : Dog Beach, LLC
// https://www.iana.org/domains/root/db/software.html
software

// sohu : Sohu.com Limited
// https://www.iana.org/domains/root/db/sohu.html
sohu

// solar : Binky Moon, LLC
// https://www.iana.org/domains/root/db/solar.html
solar

// solutions : Binky Moon, LLC
// https://www.iana.org/domains/root/db/solutions.html
solutions

// song : Amazon Registry Services, Inc.
// https://www.iana.org/domains/root/db/song.html
song

// sony : Sony Corporation
// https://www.iana.org/domains/root/db/sony.html
sony

// soy : Charleston Road Registry Inc.
// https://www.iana.org/domains/root/db/soy.html
soy

// spa : Asia Spa and Wellness Promotion Council Limited
// https://www.iana.org/domains/root/db/spa.html
spa

// space : Radix Technologies Inc.
// https://www.iana.org/domains/root/db/space.html
space

// sport : SportAccord
// https://www.iana.org/domains/root/db/sport.html
sport

// spot : Amazon Registry Services, Inc.
// https://www.iana.org/domains/root/db/spot.html
spot

// srl : InterNetX, Corp
// https://www.iana.org/domains/root/db/srl.html
srl

// stada : STADA Arzneimittel AG
// https://www.iana.org/domains/root/db/stada.html
stada

// staples : Staples, Inc.
// https://www.iana.org/domains/root/db/staples.html
staples

// star : Star India Private Limited
// https://www.iana.org/domains/root/db/star.html
star

// statebank : STATE BANK OF INDIA
// https://www.iana.org/domains/root/db/statebank.html
statebank

// statefarm : State Farm Mutual Automobile Insurance Company
// https://www.iana.org/domains/root/db/statefarm.html
statefarm

// stc : Saudi Telecom Company
// https://www.iana.org/domains/root/db/stc.html
stc

// stcgroup : Saudi Telecom Company
// https://www.iana.org/domains/root/db/stcgroup.html
stcgroup

// stockholm : Stockholms kommun
// https://www.iana.org/domains/root/db/stockholm.html
stockholm

// storage : XYZ.COM LLC
// https://www.iana.org/domains/root/db/storage.html
storage

// store : Radix Technologies Inc.
// https://www.iana.org/domains/root/db/store.html
store

// stream : dot Stream Limited
// https://www.iana.org/domains/root/db/stream.html
stream

// studio : Dog Beach, LLC
// https://www.iana.org/domains/root/db/studio.html
studio

// study : Registry Services, LLC
// https://www.iana.org/domains/root/db/study.html
study

// style : Binky Moon, LLC
// https://www.iana.org/domains/root/db/style.html
style

// sucks : Vox Populi Registry Ltd.
// https://www.iana.org/domains/root/db/sucks.html
sucks

// supplies : Binky Moon, LLC
// https://www.iana.org/domains/root/db/supplies.html
supplies

// supply : Binky Moon, LLC
// https://www.iana.org/domains/root/db/supply.html
supply

// support : Binky Moon, LLC
// https://www.iana.org/domains/root/db/support.html
support

// surf : Registry Services, LLC
// https://www.iana.org/domains/root/db/surf.html
surf

// surgery : Binky Moon, LLC
// https://www.iana.org/domains/root/db/surgery.html
surgery

// suzuki : SUZUKI MOTOR CORPORATION
// https://www.iana.org/domains/root/db/suzuki.html
suzuki

// swatch : The Swatch Group Ltd
// https://www.iana.org/domains/root/db/swatch.html
swatch

// swiss : Swiss Confederation
// https://www.iana.org/domains/root/db/swiss.html
swiss

// sydney : State of New South Wales, Department of Premier and Cabinet
// https://www.iana.org/domains/root/db/sydney.html
sydney

// systems : Binky Moon, LLC
// https://www.iana.org/domains/root/db/systems.html
systems

// tab : Tabcorp Holdings Limited
// https://www.iana.org/domains/root/db/tab.html
tab

// taipei : Taipei City Government
// https://www.iana.org/domains/root/db/taipei.html
taipei

// talk : Amazon Registry Services, Inc.
// https://www.iana.org/domains/root/db/talk.html
talk

// taobao : Alibaba Group Holding Limited
// https://www.iana.org/domains/root/db/taobao.html
taobao

// target : Target Domain Holdings, LLC
// https://www.iana.org/domains/root/db/target.html
target

// tatamotors : Tata Motors Ltd
// https://www.iana.org/domains/root/db/tatamotors.html
tatamotors

// tatar : Limited Liability Company "Coordination Center of Regional Domain of Tatarstan Republic"
// https://www.iana.org/domains/root/db/tatar.html
tatar

// tattoo : Registry Services, LLC
// https://www.iana.org/domains/root/db/tattoo.html
tattoo

// tax : Binky Moon, LLC
// https://www.iana.org/domains/root/db/tax.html
tax

// taxi : Binky Moon, LLC
// https://www.iana.org/domains/root/db/taxi.html
taxi

// tci : Asia Green IT System Bilgisayar San. ve Tic. Ltd. Sti.
// https://www.iana.org/domains/root/db/tci.html
tci

// tdk : TDK Corporation
// https://www.iana.org/domains/root/db/tdk.html
tdk

// team : Binky Moon, LLC
// https://www.iana.org/domains/root/db/team.html
team

// tech : Radix Technologies Inc.
// https://www.iana.org/domains/root/db/tech.html
tech

// technology : Binky Moon, LLC
// https://www.iana.org/domains/root/db/technology.html
technology

// temasek : Temasek Holdings (Private) Limited
// https://www.iana.org/domains/root/db/temasek.html
temasek

// tennis : Binky Moon, LLC
// https://www.iana.org/domains/root/db/tennis.html
tennis

// teva : Teva Pharmaceutical Industries Limited
// https://www.iana.org/domains/root/db/teva.html
teva

// thd : Home Depot Product Authority, LLC
// https://www.iana.org/domains/root/db/thd.html
thd

// theater : Binky Moon, LLC
// https://www.iana.org/domains/root/db/theater.html
theater

// theatre : XYZ.COM LLC
// https://www.iana.org/domains/root/db/theatre.html
theatre

// tiaa : Teachers Insurance and Annuity Association of America
// https://www.iana.org/domains/root/db/tiaa.html
tiaa

// tickets : XYZ.COM LLC
// https://www.iana.org/domains/root/db/tickets.html
tickets

// tienda : Binky Moon, LLC
// https://www.iana.org/domains/root/db/tienda.html
tienda

// tips : Binky Moon, LLC
// https://www.iana.org/domains/root/db/tips.html
tips

// tires : Binky Moon, LLC
// https://www.iana.org/domains/root/db/tires.html
tires

// tirol : punkt Tirol GmbH
// https://www.iana.org/domains/root/db/tirol.html
tirol

// tjmaxx : The TJX Companies, Inc.
// https://www.iana.org/domains/root/db/tjmaxx.html
tjmaxx

// tjx : The TJX Companies, Inc.
// https://www.iana.org/domains/root/db/tjx.html
tjx

// tkmaxx : The TJX Companies, Inc.
// https://www.iana.org/domains/root/db/tkmaxx.html
tkmaxx

// tmall : Alibaba Group Holding Limited
// https://www.iana.org/domains/root/db/tmall.html
tmall

// today : Binky Moon, LLC
// https://www.iana.org/domains/root/db/today.html
today

// tokyo : GMO Registry, Inc.
// https://www.iana.org/domains/root/db/tokyo.html
tokyo

// tools : Binky Moon, LLC
// https://www.iana.org/domains/root/db/tools.html
tools

// top : .TOP Registry
// https://www.iana.org/domains/root/db/top.html
top

// toray : Toray Industries, Inc.
// https://www.iana.org/domains/root/db/toray.html
toray

// toshiba : TOSHIBA Corporation
// https://www.iana.org/domains/root/db/toshiba.html
toshiba

// total : TotalEnergies SE
// https://www.iana.org/domains/root/db/total.html
total

// tours : Binky Moon, LLC
// https://www.iana.org/domains/root/db/tours.html
tours

// town : Binky Moon, LLC
// https://www.iana.org/domains/root/db/town.html
town

// toyota : TOYOTA MOTOR CORPORATION
// https://www.iana.org/domains/root/db/toyota.html
toyota

// toys : Binky Moon, LLC
// https://www.iana.org/domains/root/db/toys.html
toys

// trade : Elite Registry Limited
// https://www.iana.org/domains/root/db/trade.html
trade

// trading : Dog Beach, LLC
// https://www.iana.org/domains/root/db/trading.html
trading

// training : Binky Moon, LLC
// https://www.iana.org/domains/root/db/training.html
training

// travel : Dog Beach, LLC
// https://www.iana.org/domains/root/db/travel.html
travel

// travelers : Travelers TLD, LLC
// https://www.iana.org/domains/root/db/travelers.html
travelers

// travelersinsurance : Travelers TLD, LLC
// https://www.iana.org/domains/root/db/travelersinsurance.html
travelersinsurance

// trust : Internet Naming Company LLC
// https://www.iana.org/domains/root/db/trust.html
trust

// trv : Travelers TLD, LLC
// https://www.iana.org/domains/root/db/trv.html
trv

// tube : Latin American Telecom LLC
// https://www.iana.org/domains/root/db/tube.html
tube

// tui : TUI AG
// https://www.iana.org/domains/root/db/tui.html
tui

// tunes : Amazon Registry Services, Inc.
// https://www.iana.org/domains/root/db/tunes.html
tunes

// tushu : Amazon Registry Services, Inc.
// https://www.iana.org/domains/root/db/tushu.html
tushu

// tvs : T V SUNDRAM IYENGAR  & SONS LIMITED
// https://www.iana.org/domains/root/db/tvs.html
tvs

// ubank : National Australia Bank Limited
// https://www.iana.org/domains/root/db/ubank.html
ubank

// ubs : UBS AG
// https://www.iana.org/domains/root/db/ubs.html
ubs

// unicom : China United Network Communications Corporation Limited
// https://www.iana.org/domains/root/db/unicom.html
unicom

// university : Binky Moon, LLC
// https://www.iana.org/domains/root/db/university.html
university

// uno : Radix Technologies Inc.
// https://www.iana.org/domains/root/db/uno.html
uno

// uol : UBN INTERNET LTDA.
// https://www.iana.org/domains/root/db/uol.html
uol

// ups : UPS Market Driver, Inc.
// https://www.iana.org/domains/root/db/ups.html
ups

// vacations : Binky Moon, LLC
// https://www.iana.org/domains/root/db/vacations.html
vacations

// vana : Internet Naming Company LLC
// https://www.iana.org/domains/root/db/vana.html
vana

// vanguard : The Vanguard Group, Inc.
// https://www.iana.org/domains/root/db/vanguard.html
vanguard

// vegas : Dot Vegas, Inc.
// https://www.iana.org/domains/root/db/vegas.html
vegas

// ventures : Binky Moon, LLC
// https://www.iana.org/domains/root/db/ventures.html
ventures

// verisign : VeriSign, Inc.
// https://www.iana.org/domains/root/db/verisign.html
verisign

// versicherung : tldbox GmbH
// https://www.iana.org/domains/root/db/versicherung.html
versicherung

// vet : Dog Beach, LLC
// https://www.iana.org/domains/root/db/vet.html
vet

// viajes : Binky Moon, LLC
// https://www.iana.org/domains/root/db/viajes.html
viajes

// video : Dog Beach, LLC
// https://www.iana.org/domains/root/db/video.html
video

// vig : VIENNA INSURANCE GROUP AG Wiener Versicherung Gruppe
// https://www.iana.org/domains/root/db/vig.html
vig

// viking : Viking River Cruises (Bermuda) Ltd.
// https://www.iana.org/domains/root/db/viking.html
viking

// villas : Binky Moon, LLC
// https://www.iana.org/domains/root/db/villas.html
villas

// vin : Binky Moon, LLC
// https://www.iana.org/domains/root/db/vin.html
vin

// vip : Registry Services, LLC
// https://www.iana.org/domains/root/db/vip.html
vip

// virgin : Virgin Enterprises Limited
// https://www.iana.org/domains/root/db/virgin.html
virgin

// visa : Visa Worldwide Pte. Limited
// https://www.iana.org/domains/root/db/visa.html
visa

// vision : Binky Moon, LLC
// https://www.iana.org/domains/root/db/vision.html
vision

// viva : Saudi Telecom Company
// https://www.iana.org/domains/root/db/viva.html
viva

// vivo : Telefonica Brasil S.A.
// https://www.iana.org/domains/root/db/vivo.html
vivo

// vlaanderen : DNS.be vzw
// https://www.iana.org/domains/root/db/vlaanderen.html
vlaanderen

// vodka : Registry Services, LLC
// https://www.iana.org/domains/root/db/vodka.html
vodka

// volvo : Volvo Holding Sverige Aktiebolag
// https://www.iana.org/domains/root/db/volvo.html
volvo

// vote : Monolith Registry LLC
// https://www.iana.org/domains/root/db/vote.html
vote

// voting : Valuetainment Corp.
// https://www.iana.org/domains/root/db/voting.html
voting

// voto : Monolith Registry LLC
// https://www.iana.org/domains/root/db/voto.html
voto

// voyage : Binky Moon, LLC
// https://www.iana.org/domains/root/db/voyage.html
voyage

// wales : Nominet UK
// https://www.iana.org/domains/root/db/wales.html
wales

// walmart : Wal-Mart Stores, Inc.
// https://www.iana.org/domains/root/db/walmart.html
walmart

// walter : Sandvik AB
// https://www.iana.org/domains/root/db/walter.html
walter

// wang : Zodiac Wang Limited
// https://www.iana.org/domains/root/db/wang.html
wang

// wanggou : Amazon Registry Services, Inc.
// https://www.iana.org/domains/root/db/wanggou.html
wanggou

// watch : Binky Moon, LLC
// https://www.iana.org/domains/root/db/watch.html
watch

// watches : Identity Digital Limited
// https://www.iana.org/domains/root/db/watches.html
watches

// weather : International Business Machines Corporation
// https://www.iana.org/domains/root/db/weather.html
weather

// weatherchannel : International Business Machines Corporation
// https://www.iana.org/domains/root/db/weatherchannel.html
weatherchannel

// webcam : dot Webcam Limited
// https://www.iana.org/domains/root/db/webcam.html
webcam

// weber : Saint-Gobain Weber SA
// https://www.iana.org/domains/root/db/weber.html
weber

// website : Radix Technologies Inc.
// https://www.iana.org/domains/root/db/website.html
website

// wed
// https://www.iana.org/domains/root/db/wed.html
wed

// wedding : Registry Services, LLC
// https://www.iana.org/domains/root/db/wedding.html
wedding

// weibo : Sina Corporation
// https://www.iana.org/domains/root/db/weibo.html
weibo

// weir : Weir Group IP Limited
// https://www.iana.org/domains/root/db/weir.html
weir

// whoswho : Who's Who Registry
// https://www.iana.org/domains/root/db/whoswho.html
whoswho

// wien : punkt.wien GmbH
// https://www.iana.org/domains/root/db/wien.html
wien

// wiki : Registry Services, LLC
// https://www.iana.org/domains/root/db/wiki.html
wiki

// williamhill : William Hill Organization Limited
// https://www.iana.org/domains/root/db/williamhill.html
williamhill

// win : First Registry Limited
// https://www.iana.org/domains/root/db/win.html
win

// windows : Microsoft Corporation
// https://www.iana.org/domains/root/db/windows.html
windows

// wine : Binky Moon, LLC
// https://www.iana.org/domains/root/db/wine.html
wine

// winners : The TJX Companies, Inc.
// https://www.iana.org/domains/root/db/winners.html
winners

// wme : William Morris Endeavor Entertainment, LLC
// https://www.iana.org/domains/root/db/wme.html
wme

// wolterskluwer : Wolters Kluwer N.V.
// https://www.iana.org/domains/root/db/wolterskluwer.html
wolterskluwer

// woodside : Woodside Petroleum Limited
// https://www.iana.org/domains/root/db/woodside.html
woodside

// work : Registry Services, LLC
// https://www.iana.org/domains/root/db/work.html
work

// works : Binky Moon, LLC
// https://www.iana.org/domains/root/db/works.html
works

// world : Binky Moon, LLC
// https://www.iana.org/domains/root/db/world.html
world

// wow : Amazon Registry Services, Inc.
// https://www.iana.org/domains/root/db/wow.html
wow

// wtc : World Trade Centers Association, Inc.
// https://www.iana.org/domains/root/db/wtc.html
wtc

// wtf : Binky Moon, LLC
// https://www.iana.org/domains/root/db/wtf.html
wtf

// xbox : Microsoft Corporation
// https://www.iana.org/domains/root/db/xbox.html
xbox

// xerox : Xerox DNHC LLC
// https://www.iana.org/domains/root/db/xerox.html
xerox

// xihuan : Beijing Qihu Keji Co., Ltd.
// https://www.iana.org/domains/root/db/xihuan.html
xihuan

// xin : Elegant Leader Limited
// https://www.iana.org/domains/root/db/xin.html
xin

// xn--11b4c3d : VeriSign Sarl
// https://www.iana.org/domains/root/db/xn--11b4c3d.html
कॉम

// xn--1ck2e1b : Amazon Registry Services, Inc.
// https://www.iana.org/domains/root/db/xn--1ck2e1b.html
セール

// xn--1qqw23a : Guangzhou YU Wei Information Technology Co., Ltd.
// https://www.iana.org/domains/root/db/xn--1qqw23a.html
佛山

// xn--30rr7y : Excellent First Limited
// https://www.iana.org/domains/root/db/xn--30rr7y.html
慈善

// xn--3bst00m : Eagle Horizon Limited
// https://www.iana.org/domains/root/db/xn--3bst00m.html
集团

// xn--3ds443g : TLD REGISTRY LIMITED OY
// https://www.iana.org/domains/root/db/xn--3ds443g.html
在线

// xn--3pxu8k : VeriSign Sarl
// https://www.iana.org/domains/root/db/xn--3pxu8k.html
点看

// xn--42c2d9a : VeriSign Sarl
// https://www.iana.org/domains/root/db/xn--42c2d9a.html
คอม

// xn--45q11c : Zodiac Gemini Ltd
// https://www.iana.org/domains/root/db/xn--45q11c.html
八卦

// xn--4gbrim : Helium TLDs Ltd
// https://www.iana.org/domains/root/db/xn--4gbrim.html
موقع

// xn--55qw42g : China Organizational Name Administration Center
// https://www.iana.org/domains/root/db/xn--55qw42g.html
公益

// xn--55qx5d : China Internet Network Information Center (CNNIC)
// https://www.iana.org/domains/root/db/xn--55qx5d.html
公司

// xn--5su34j936bgsg : Shangri‐La International Hotel Management Limited
// https://www.iana.org/domains/root/db/xn--5su34j936bgsg.html
香格里拉

// xn--5tzm5g : Global Website TLD Asia Limited
// https://www.iana.org/domains/root/db/xn--5tzm5g.html
网站

// xn--6frz82g : Identity Digital Limited
// https://www.iana.org/domains/root/db/xn--6frz82g.html
移动

// xn--6qq986b3xl : Tycoon Treasure Limited
// https://www.iana.org/domains/root/db/xn--6qq986b3xl.html
我爱你

// xn--80adxhks : Foundation for Assistance for Internet Technologies and Infrastructure Development (FAITID)
// https://www.iana.org/domains/root/db/xn--80adxhks.html
москва

// xn--80aqecdr1a : Pontificium Consilium de Comunicationibus Socialibus (PCCS) (Pontifical Council for Social Communication)
// https://www.iana.org/domains/root/db/xn--80aqecdr1a.html
католик

// xn--80asehdb : CORE Association
// https://www.iana.org/domains/root/db/xn--80asehdb.html
онлайн

// xn--80aswg : CORE Association
// https://www.iana.org/domains/root/db/xn--80aswg.html
сайт

// xn--8y0a063a : China United Network Communications Corporation Limited
// https://www.iana.org/domains/root/db/xn--8y0a063a.html
联通

// xn--9dbq2a : VeriSign Sarl
// https://www.iana.org/domains/root/db/xn--9dbq2a.html
קום

// xn--9et52u : RISE VICTORY LIMITED
// https://www.iana.org/domains/root/db/xn--9et52u.html
时尚

// xn--9krt00a : Sina Corporation
// https://www.iana.org/domains/root/db/xn--9krt00a.html
微博

// xn--b4w605ferd : Temasek Holdings (Private) Limited
// https://www.iana.org/domains/root/db/xn--b4w605ferd.html
淡马锡

// xn--bck1b9a5dre4c : Amazon Registry Services, Inc.
// https://www.iana.org/domains/root/db/xn--bck1b9a5dre4c.html
ファッション

// xn--c1avg : Public Interest Registry
// https://www.iana.org/domains/root/db/xn--c1avg.html
орг

// xn--c2br7g : VeriSign Sarl
// https://www.iana.org/domains/root/db/xn--c2br7g.html
नेट

// xn--cck2b3b : Amazon Registry Services, Inc.
// https://www.iana.org/domains/root/db/xn--cck2b3b.html
ストア

// xn--cckwcxetd : Amazon Registry Services, Inc.
// https://www.iana.org/domains/root/db/xn--cckwcxetd.html
アマゾン

// xn--cg4bki : SAMSUNG SDS CO., LTD
// https://www.iana.org/domains/root/db/xn--cg4bki.html
삼성

// xn--czr694b : Internet DotTrademark Organisation Limited
// https://www.iana.org/domains/root/db/xn--czr694b.html
商标

// xn--czrs0t : Binky Moon, LLC
// https://www.iana.org/domains/root/db/xn--czrs0t.html
商店

// xn--czru2d : Zodiac Aquarius Limited
// https://www.iana.org/domains/root/db/xn--czru2d.html
商城

// xn--d1acj3b : The Foundation for Network Initiatives “The Smart Internet”
// https://www.iana.org/domains/root/db/xn--d1acj3b.html
дети

// xn--eckvdtc9d : Amazon Registry Services, Inc.
// https://www.iana.org/domains/root/db/xn--eckvdtc9d.html
ポイント

// xn--efvy88h : Guangzhou YU Wei Information Technology Co., Ltd.
// https://www.iana.org/domains/root/db/xn--efvy88h.html
新闻

// xn--fct429k : Amazon Registry Services, Inc.
// https://www.iana.org/domains/root/db/xn--fct429k.html
家電

// xn--fhbei : VeriSign Sarl
// https://www.iana.org/domains/root/db/xn--fhbei.html
كوم

// xn--fiq228c5hs : TLD REGISTRY LIMITED OY
// https://www.iana.org/domains/root/db/xn--fiq228c5hs.html
中文网

// xn--fiq64b : CITIC Group Corporation
// https://www.iana.org/domains/root/db/xn--fiq64b.html
中信

// xn--fjq720a : Binky Moon, LLC
// https://www.iana.org/domains/root/db/xn--fjq720a.html
娱乐

// xn--flw351e : Charleston Road Registry Inc.
// https://www.iana.org/domains/root/db/xn--flw351e.html
谷歌

// xn--fzys8d69uvgm : PCCW Enterprises Limited
// https://www.iana.org/domains/root/db/xn--fzys8d69uvgm.html
電訊盈科

// xn--g2xx48c : Nawang Heli(Xiamen) Network Service Co., LTD.
// https://www.iana.org/domains/root/db/xn--g2xx48c.html
购物

// xn--gckr3f0f : Amazon Registry Services, Inc.
// https://www.iana.org/domains/root/db/xn--gckr3f0f.html
クラウド

// xn--gk3at1e : Amazon Registry Services, Inc.
// https://www.iana.org/domains/root/db/xn--gk3at1e.html
通販

// xn--hxt814e : Zodiac Taurus Limited
// https://www.iana.org/domains/root/db/xn--hxt814e.html
网店

// xn--i1b6b1a6a2e : Public Interest Registry
// https://www.iana.org/domains/root/db/xn--i1b6b1a6a2e.html
संगठन

// xn--imr513n : Internet DotTrademark Organisation Limited
// https://www.iana.org/domains/root/db/xn--imr513n.html
餐厅

// xn--io0a7i : China Internet Network Information Center (CNNIC)
// https://www.iana.org/domains/root/db/xn--io0a7i.html
网络

// xn--j1aef : VeriSign Sarl
// https://www.iana.org/domains/root/db/xn--j1aef.html
ком

// xn--jlq480n2rg : Amazon Registry Services, Inc.
// https://www.iana.org/domains/root/db/xn--jlq480n2rg.html
亚马逊

// xn--jvr189m : Amazon Registry Services, Inc.
// https://www.iana.org/domains/root/db/xn--jvr189m.html
食品

// xn--kcrx77d1x4a : Koninklijke Philips N.V.
// https://www.iana.org/domains/root/db/xn--kcrx77d1x4a.html
飞利浦

// xn--kput3i : Beijing RITT-Net Technology Development Co., Ltd
// https://www.iana.org/domains/root/db/xn--kput3i.html
手机

// xn--mgba3a3ejt : Aramco Services Company
// https://www.iana.org/domains/root/db/xn--mgba3a3ejt.html
ارامكو

// xn--mgba7c0bbn0a : Competrol (Luxembourg) Sarl
// https://www.iana.org/domains/root/db/xn--mgba7c0bbn0a.html
العليان

// xn--mgbab2bd : CORE Association
// https://www.iana.org/domains/root/db/xn--mgbab2bd.html
بازار

// xn--mgbca7dzdo : Abu Dhabi Systems and Information Centre
// https://www.iana.org/domains/root/db/xn--mgbca7dzdo.html
ابوظبي

// xn--mgbi4ecexp : Pontificium Consilium de Comunicationibus Socialibus (PCCS) (Pontifical Council for Social Communication)
// https://www.iana.org/domains/root/db/xn--mgbi4ecexp.html
كاثوليك

// xn--mgbt3dhd : Asia Green IT System Bilgisayar San. ve Tic. Ltd. Sti.
// https://www.iana.org/domains/root/db/xn--mgbt3dhd.html
همراه

// xn--mk1bu44c : VeriSign Sarl
// https://www.iana.org/domains/root/db/xn--mk1bu44c.html
닷컴

// xn--mxtq1m : Net-Chinese Co., Ltd.
// https://www.iana.org/domains/root/db/xn--mxtq1m.html
政府

// xn--ngbc5azd : International Domain Registry Pty. Ltd.
// https://www.iana.org/domains/root/db/xn--ngbc5azd.html
شبكة

// xn--ngbe9e0a : Kuwait Finance House
// https://www.iana.org/domains/root/db/xn--ngbe9e0a.html
بيتك

// xn--ngbrx : League of Arab States
// https://www.iana.org/domains/root/db/xn--ngbrx.html
عرب

// xn--nqv7f : Public Interest Registry
// https://www.iana.org/domains/root/db/xn--nqv7f.html
机构

// xn--nqv7fs00ema : Public Interest Registry
// https://www.iana.org/domains/root/db/xn--nqv7fs00ema.html
组织机构

// xn--nyqy26a : Stable Tone Limited
// https://www.iana.org/domains/root/db/xn--nyqy26a.html
健康

// xn--otu796d : Jiang Yu Liang Cai Technology Company Limited
// https://www.iana.org/domains/root/db/xn--otu796d.html
招聘

// xn--p1acf : Rusnames Limited
// https://www.iana.org/domains/root/db/xn--p1acf.html
рус

// xn--pssy2u : VeriSign Sarl
// https://www.iana.org/domains/root/db/xn--pssy2u.html
大拿

// xn--q9jyb4c : Charleston Road Registry Inc.
// https://www.iana.org/domains/root/db/xn--q9jyb4c.html
みんな

// xn--qcka1pmc : Charleston Road Registry Inc.
// https://www.iana.org/domains/root/db/xn--qcka1pmc.html
グーグル

// xn--rhqv96g : Stable Tone Limited
// https://www.iana.org/domains/root/db/xn--rhqv96g.html
世界

// xn--rovu88b : Amazon Registry Services, Inc.
// https://www.iana.org/domains/root/db/xn--rovu88b.html
書籍

// xn--ses554g : KNET Co., Ltd.
// https://www.iana.org/domains/root/db/xn--ses554g.html
网址

// xn--t60b56a : VeriSign Sarl
// https://www.iana.org/domains/root/db/xn--t60b56a.html
닷넷

// xn--tckwe : VeriSign Sarl
// https://www.iana.org/domains/root/db/xn--tckwe.html
コム

// xn--tiq49xqyj : Pontificium Consilium de Comunicationibus Socialibus (PCCS) (Pontifical Council for Social Communication)
// https://www.iana.org/domains/root/db/xn--tiq49xqyj.html
天主教

// xn--unup4y : Binky Moon, LLC
// https://www.iana.org/domains/root/db/xn--unup4y.html
游戏

// xn--vermgensberater-ctb : Deutsche Vermögensberatung Aktiengesellschaft DVAG
// https://www.iana.org/domains/root/db/xn--vermgensberater-ctb.html
vermögensberater

// xn--vermgensberatung-pwb : Deutsche Vermögensberatung Aktiengesellschaft DVAG
// https://www.iana.org/domains/root/db/xn--vermgensberatung-pwb.html
vermögensberatung

// xn--vhquv : Binky Moon, LLC
// https://www.iana.org/domains/root/db/xn--vhquv.html
企业

// xn--vuq861b : Beijing Tele-info Technology Co., Ltd.
// https://www.iana.org/domains/root/db/xn--vuq861b.html
信息

// xn--w4r85el8fhu5dnra : Kerry Trading Co. Limited
// https://www.iana.org/domains/root/db/xn--w4r85el8fhu5dnra.html
嘉里大酒店

// xn--w4rs40l : Kerry Trading Co. Limited
// https://www.iana.org/domains/root/db/xn--w4rs40l.html
嘉里

// xn--xhq521b : Guangzhou YU Wei Information Technology Co., Ltd.
// https://www.iana.org/domains/root/db/xn--xhq521b.html
广东

// xn--zfr164b : China Organizational Name Administration Center
// https://www.iana.org/domains/root/db/xn--zfr164b.html
政务

// xyz : XYZ.COM LLC
// https://www.iana.org/domains/root/db/xyz.html
xyz

// yachts : XYZ.COM LLC
// https://www.iana.org/domains/root/db/yachts.html
yachts

// yahoo : Oath Inc.
// https://www.iana.org/domains/root/db/yahoo.html
yahoo

// yamaxun : Amazon Registry Services, Inc.
// https://www.iana.org/domains/root/db/yamaxun.html
yamaxun

// yandex : Yandex Europe B.V.
// https://www.iana.org/domains/root/db/yandex.html
yandex

// yodobashi : YODOBASHI CAMERA CO.,LTD.
// https://www.iana.org/domains/root/db/yodobashi.html
yodobashi

// yoga : Registry Services, LLC
// https://www.iana.org/domains/root/db/yoga.html
yoga

// yokohama : GMO Registry, Inc.
// https://www.iana.org/domains/root/db/yokohama.html
yokohama

// you : Amazon Registry Services, Inc.
// https://www.iana.org/domains/root/db/you.html
you

// youtube : Charleston Road Registry Inc.
// https://www.iana.org/domains/root/db/youtube.html
youtube

// yun : Beijing Qihu Keji Co., Ltd.
// https://www.iana.org/domains/root/db/yun.html
yun

// zappos : Amazon Registry Services, Inc.
// https://www.iana.org/domains/root/db/zappos.html
zappos

// zara : Industria de Diseño Textil, S.A. (INDITEX, S.A.)
// https://www.iana.org/domains/root/db/zara.html
zara

// zero : Amazon Registry Services, Inc.
// https://www.iana.org/domains/root/db/zero.html
zero

// zip : Charleston Road Registry Inc.
// https://www.iana.org/domains/root/db/zip.html
zip

// zone : Binky Moon, LLC
// https://www.iana.org/domains/root/db/zone.html
zone

// zuerich : Kanton Zürich (Canton of Zurich)
// https://www.iana.org/domains/root/db/zuerich.html
zuerich


// ===END ICANN DOMAINS===
// ===BEGIN PRIVATE DOMAINS===
// (Note: these are in alphabetical order by company name)

// 12CHARS: https://12chars.com
// Submitted by Kenny Niehage <psl@12chars.com>
12chars.dev
12chars.it
12chars.pro

// 1GB LLC : https://www.1gb.ua/
// Submitted by 1GB LLC <noc@1gb.com.ua>
cc.ua
inf.ua
ltd.ua

// 611coin : https://611project.org/
611.to

// A2 Hosting
// Submitted by Tyler Hall <sysadmin@a2hosting.com>
a2hosted.com
cpserver.com

// Aaron Marais' Gitlab pages: https://lab.aaronleem.co.za
// Submitted by Aaron Marais <its_me@aaronleem.co.za>
graphox.us

// accesso Technology Group, plc. : https://accesso.com/
// Submitted by accesso Team <accessoecommerce@accesso.com>
*.devcdnaccesso.com

// Acorn Labs : https://acorn.io
// Submitted by Craig Jellick <domains@acorn.io>
*.on-acorn.io

// ActiveTrail: https://www.activetrail.biz/
// Submitted by Ofer Kalaora <postmaster@activetrail.com>
activetrail.biz

// Adaptable.io : https://adaptable.io
// Submitted by Mark Terrel <support@adaptable.io>
adaptable.app

// Adobe : https://www.adobe.com/
// Submitted by Ian Boston <boston@adobe.com> and Lars Trieloff <trieloff@adobe.com>
adobeaemcloud.com
*.dev.adobeaemcloud.com
aem.live
hlx.live
adobeaemcloud.net
aem.page
hlx.page
hlx3.page

// Adobe Developer Platform : https://developer.adobe.com
// Submitted by Jesse MacFadyen<jessem@adobe.com>
adobeio-static.net
adobeioruntime.net

// Agnat sp. z o.o. : https://domena.pl
// Submitted by Przemyslaw Plewa <it-admin@domena.pl>
beep.pl

// Airkit : https://www.airkit.com/
// Submitted by Grant Cooksey <security@airkit.com>
airkitapps.com
airkitapps-au.com
airkitapps.eu

// Aiven: https://aiven.io/
// Submitted by Etienne Stalmans <security@aiven.io>
aivencloud.com

// Akamai : https://www.akamai.com/
// Submitted by Akamai Team <publicsuffixlist@akamai.com>
akadns.net
akamai.net
akamai-staging.net
akamaiedge.net
akamaiedge-staging.net
akamaihd.net
akamaihd-staging.net
akamaiorigin.net
akamaiorigin-staging.net
akamaized.net
akamaized-staging.net
edgekey.net
edgekey-staging.net
edgesuite.net
edgesuite-staging.net

// alboto.ca : http://alboto.ca
// Submitted by Anton Avramov <avramov@alboto.ca>
barsy.ca

// Alces Software Ltd : http://alces-software.com
// Submitted by Mark J. Titorenko <mark.titorenko@alces-software.com>
*.compute.estate
*.alces.network

// all-inkl.com : https://all-inkl.com
// Submitted by Werner Kaltofen <wk@all-inkl.com>
kasserver.com

// Altervista: https://www.altervista.org
// Submitted by Carlo Cannas <tech_staff@altervista.it>
altervista.org

// alwaysdata : https://www.alwaysdata.com
// Submitted by Cyril <admin@alwaysdata.com>
alwaysdata.net

// Amaze Software : https://amaze.co
// Submitted by Domain Admin <domainadmin@amaze.co>
myamaze.net

// Amazon : https://www.amazon.com/
// Submitted by AWS Security <psl-maintainers@amazon.com>
// Subsections of Amazon/subsidiaries will appear until "concludes" tag

// Amazon API Gateway
// Submitted by AWS Security <psl-maintainers@amazon.com>
// Reference: 9e37648f-a66c-4655-9ab1-5981f8737197
execute-api.cn-north-1.amazonaws.com.cn
execute-api.cn-northwest-1.amazonaws.com.cn
execute-api.af-south-1.amazonaws.com
execute-api.ap-east-1.amazonaws.com
execute-api.ap-northeast-1.amazonaws.com
execute-api.ap-northeast-2.amazonaws.com
execute-api.ap-northeast-3.amazonaws.com
execute-api.ap-south-1.amazonaws.com
execute-api.ap-south-2.amazonaws.com
execute-api.ap-southeast-1.amazonaws.com
execute-api.ap-southeast-2.amazonaws.com
execute-api.ap-southeast-3.amazonaws.com
execute-api.ap-southeast-4.amazonaws.com
execute-api.ca-central-1.amazonaws.com
execute-api.ca-west-1.amazonaws.com
execute-api.eu-central-1.amazonaws.com
execute-api.eu-central-2.amazonaws.com
execute-api.eu-north-1.amazonaws.com
execute-api.eu-south-1.amazonaws.com
execute-api.eu-south-2.amazonaws.com
execute-api.eu-west-1.amazonaws.com
execute-api.eu-west-2.amazonaws.com
execute-api.eu-west-3.amazonaws.com
execute-api.il-central-1.amazonaws.com
execute-api.me-central-1.amazonaws.com
execute-api.me-south-1.amazonaws.com
execute-api.sa-east-1.amazonaws.com
execute-api.us-east-1.amazonaws.com
execute-api.us-east-2.amazonaws.com
execute-api.us-gov-east-1.amazonaws.com
execute-api.us-gov-west-1.amazonaws.com
execute-api.us-west-1.amazonaws.com
execute-api.us-west-2.amazonaws.com

// Amazon CloudFront
// Submitted by Donavan Miller <donavanm@amazon.com>
// Reference: 54144616-fd49-4435-8535-19c6a601bdb3
cloudfront.net

// Amazon Cognito
// Submitted by AWS Security <psl-maintainers@amazon.com>
// Reference: 7bee1013-f456-47df-bfe8-03c78d946d61
auth.af-south-1.amazoncognito.com
auth.ap-northeast-1.amazoncognito.com
auth.ap-northeast-2.amazoncognito.com
auth.ap-northeast-3.amazoncognito.com
auth.ap-south-1.amazoncognito.com
auth.ap-southeast-1.amazoncognito.com
auth.ap-southeast-2.amazoncognito.com
auth.ap-southeast-3.amazoncognito.com
auth.ca-central-1.amazoncognito.com
auth.eu-central-1.amazoncognito.com
auth.eu-north-1.amazoncognito.com
auth.eu-south-1.amazoncognito.com
auth.eu-west-1.amazoncognito.com
auth.eu-west-2.amazoncognito.com
auth.eu-west-3.amazoncognito.com
auth.il-central-1.amazoncognito.com
auth.me-south-1.amazoncognito.com
auth.sa-east-1.amazoncognito.com
auth.us-east-1.amazoncognito.com
auth-fips.us-east-1.amazoncognito.com
auth.us-east-2.amazoncognito.com
auth-fips.us-east-2.amazoncognito.com
auth-fips.us-gov-west-1.amazoncognito.com
auth.us-west-1.amazoncognito.com
auth-fips.us-west-1.amazoncognito.com
auth.us-west-2.amazoncognito.com
auth-fips.us-west-2.amazoncognito.com

// Amazon EC2
// Submitted by Luke Wells <psl-maintainers@amazon.com>
// Reference: 4c38fa71-58ac-4768-99e5-689c1767e537
*.compute.amazonaws.com
*.compute-1.amazonaws.com
*.compute.amazonaws.com.cn
us-east-1.amazonaws.com

// Amazon EMR
// Submitted by AWS Security <psl-maintainers@amazon.com>
// Reference: 597f3f8e-9283-4e48-8e32-7ee25a1ff6ab
emrappui-prod.cn-north-1.amazonaws.com.cn
emrnotebooks-prod.cn-north-1.amazonaws.com.cn
emrstudio-prod.cn-north-1.amazonaws.com.cn
emrappui-prod.cn-northwest-1.amazonaws.com.cn
emrnotebooks-prod.cn-northwest-1.amazonaws.com.cn
emrstudio-prod.cn-northwest-1.amazonaws.com.cn
emrappui-prod.af-south-1.amazonaws.com
emrnotebooks-prod.af-south-1.amazonaws.com
emrstudio-prod.af-south-1.amazonaws.com
emrappui-prod.ap-east-1.amazonaws.com
emrnotebooks-prod.ap-east-1.amazonaws.com
emrstudio-prod.ap-east-1.amazonaws.com
emrappui-prod.ap-northeast-1.amazonaws.com
emrnotebooks-prod.ap-northeast-1.amazonaws.com
emrstudio-prod.ap-northeast-1.amazonaws.com
emrappui-prod.ap-northeast-2.amazonaws.com
emrnotebooks-prod.ap-northeast-2.amazonaws.com
emrstudio-prod.ap-northeast-2.amazonaws.com
emrappui-prod.ap-northeast-3.amazonaws.com
emrnotebooks-prod.ap-northeast-3.amazonaws.com
emrstudio-prod.ap-northeast-3.amazonaws.com
emrappui-prod.ap-south-1.amazonaws.com
emrnotebooks-prod.ap-south-1.amazonaws.com
emrstudio-prod.ap-south-1.amazonaws.com
emrappui-prod.ap-southeast-1.amazonaws.com
emrnotebooks-prod.ap-southeast-1.amazonaws.com
emrstudio-prod.ap-southeast-1.amazonaws.com
emrappui-prod.ap-southeast-2.amazonaws.com
emrnotebooks-prod.ap-southeast-2.amazonaws.com
emrstudio-prod.ap-southeast-2.amazonaws.com
emrappui-prod.ap-southeast-3.amazonaws.com
emrnotebooks-prod.ap-southeast-3.amazonaws.com
emrstudio-prod.ap-southeast-3.amazonaws.com
emrappui-prod.ca-central-1.amazonaws.com
emrnotebooks-prod.ca-central-1.amazonaws.com
emrstudio-prod.ca-central-1.amazonaws.com
emrappui-prod.eu-central-1.amazonaws.com
emrnotebooks-prod.eu-central-1.amazonaws.com
emrstudio-prod.eu-central-1.amazonaws.com
emrappui-prod.eu-north-1.amazonaws.com
emrnotebooks-prod.eu-north-1.amazonaws.com
emrstudio-prod.eu-north-1.amazonaws.com
emrappui-prod.eu-south-1.amazonaws.com
emrnotebooks-prod.eu-south-1.amazonaws.com
emrstudio-prod.eu-south-1.amazonaws.com
emrappui-prod.eu-west-1.amazonaws.com
emrnotebooks-prod.eu-west-1.amazonaws.com
emrstudio-prod.eu-west-1.amazonaws.com
emrappui-prod.eu-west-2.amazonaws.com
emrnotebooks-prod.eu-west-2.amazonaws.com
emrstudio-prod.eu-west-2.amazonaws.com
emrappui-prod.eu-west-3.amazonaws.com
emrnotebooks-prod.eu-west-3.amazonaws.com
emrstudio-prod.eu-west-3.amazonaws.com
emrappui-prod.me-central-1.amazonaws.com
emrnotebooks-prod.me-central-1.amazonaws.com
emrstudio-prod.me-central-1.amazonaws.com
emrappui-prod.me-south-1.amazonaws.com
emrnotebooks-prod.me-south-1.amazonaws.com
emrstudio-prod.me-south-1.amazonaws.com
emrappui-prod.sa-east-1.amazonaws.com
emrnotebooks-prod.sa-east-1.amazonaws.com
emrstudio-prod.sa-east-1.amazonaws.com
emrappui-prod.us-east-1.amazonaws.com
emrnotebooks-prod.us-east-1.amazonaws.com
emrstudio-prod.us-east-1.amazonaws.com
emrappui-prod.us-east-2.amazonaws.com
emrnotebooks-prod.us-east-2.amazonaws.com
emrstudio-prod.us-east-2.amazonaws.com
emrappui-prod.us-gov-east-1.amazonaws.com
emrnotebooks-prod.us-gov-east-1.amazonaws.com
emrstudio-prod.us-gov-east-1.amazonaws.com
emrappui-prod.us-gov-west-1.amazonaws.com
emrnotebooks-prod.us-gov-west-1.amazonaws.com
emrstudio-prod.us-gov-west-1.amazonaws.com
emrappui-prod.us-west-1.amazonaws.com
emrnotebooks-prod.us-west-1.amazonaws.com
emrstudio-prod.us-west-1.amazonaws.com
emrappui-prod.us-west-2.amazonaws.com
emrnotebooks-prod.us-west-2.amazonaws.com
emrstudio-prod.us-west-2.amazonaws.com

// Amazon Managed Workflows for Apache Airflow
// Submitted by AWS Security <psl-maintainers@amazon.com>
// Reference: 4ab55e6f-90c0-4a8d-b6a0-52ca5dbb1c2e
*.cn-north-1.airflow.amazonaws.com.cn
*.cn-northwest-1.airflow.amazonaws.com.cn
*.ap-northeast-1.airflow.amazonaws.com
*.ap-northeast-2.airflow.amazonaws.com
*.ap-south-1.airflow.amazonaws.com
*.ap-southeast-1.airflow.amazonaws.com
*.ap-southeast-2.airflow.amazonaws.com
*.ca-central-1.airflow.amazonaws.com
*.eu-central-1.airflow.amazonaws.com
*.eu-north-1.airflow.amazonaws.com
*.eu-west-1.airflow.amazonaws.com
*.eu-west-2.airflow.amazonaws.com
*.eu-west-3.airflow.amazonaws.com
*.sa-east-1.airflow.amazonaws.com
*.us-east-1.airflow.amazonaws.com
*.us-east-2.airflow.amazonaws.com
*.us-west-2.airflow.amazonaws.com

// Amazon S3
// Submitted by AWS Security <psl-maintainers@amazon.com>
// Reference: cd5c8b3a-67b7-4b40-9236-c87ce81a3d10
s3.dualstack.cn-north-1.amazonaws.com.cn
s3-accesspoint.dualstack.cn-north-1.amazonaws.com.cn
s3-website.dualstack.cn-north-1.amazonaws.com.cn
s3.cn-north-1.amazonaws.com.cn
s3-accesspoint.cn-north-1.amazonaws.com.cn
s3-deprecated.cn-north-1.amazonaws.com.cn
s3-object-lambda.cn-north-1.amazonaws.com.cn
s3-website.cn-north-1.amazonaws.com.cn
s3.dualstack.cn-northwest-1.amazonaws.com.cn
s3-accesspoint.dualstack.cn-northwest-1.amazonaws.com.cn
s3.cn-northwest-1.amazonaws.com.cn
s3-accesspoint.cn-northwest-1.amazonaws.com.cn
s3-object-lambda.cn-northwest-1.amazonaws.com.cn
s3-website.cn-northwest-1.amazonaws.com.cn
s3.dualstack.af-south-1.amazonaws.com
s3-accesspoint.dualstack.af-south-1.amazonaws.com
s3-website.dualstack.af-south-1.amazonaws.com
s3.af-south-1.amazonaws.com
s3-accesspoint.af-south-1.amazonaws.com
s3-object-lambda.af-south-1.amazonaws.com
s3-website.af-south-1.amazonaws.com
s3.dualstack.ap-east-1.amazonaws.com
s3-accesspoint.dualstack.ap-east-1.amazonaws.com
s3.ap-east-1.amazonaws.com
s3-accesspoint.ap-east-1.amazonaws.com
s3-object-lambda.ap-east-1.amazonaws.com
s3-website.ap-east-1.amazonaws.com
s3.dualstack.ap-northeast-1.amazonaws.com
s3-accesspoint.dualstack.ap-northeast-1.amazonaws.com
s3-website.dualstack.ap-northeast-1.amazonaws.com
s3.ap-northeast-1.amazonaws.com
s3-accesspoint.ap-northeast-1.amazonaws.com
s3-object-lambda.ap-northeast-1.amazonaws.com
s3-website.ap-northeast-1.amazonaws.com
s3.dualstack.ap-northeast-2.amazonaws.com
s3-accesspoint.dualstack.ap-northeast-2.amazonaws.com
s3-website.dualstack.ap-northeast-2.amazonaws.com
s3.ap-northeast-2.amazonaws.com
s3-accesspoint.ap-northeast-2.amazonaws.com
s3-object-lambda.ap-northeast-2.amazonaws.com
s3-website.ap-northeast-2.amazonaws.com
s3.dualstack.ap-northeast-3.amazonaws.com
s3-accesspoint.dualstack.ap-northeast-3.amazonaws.com
s3-website.dualstack.ap-northeast-3.amazonaws.com
s3.ap-northeast-3.amazonaws.com
s3-accesspoint.ap-northeast-3.amazonaws.com
s3-object-lambda.ap-northeast-3.amazonaws.com
s3-website.ap-northeast-3.amazonaws.com
s3.dualstack.ap-south-1.amazonaws.com
s3-accesspoint.dualstack.ap-south-1.amazonaws.com
s3-website.dualstack.ap-south-1.amazonaws.com
s3.ap-south-1.amazonaws.com
s3-accesspoint.ap-south-1.amazonaws.com
s3-object-lambda.ap-south-1.amazonaws.com
s3-website.ap-south-1.amazonaws.com
s3.dualstack.ap-south-2.amazonaws.com
s3-accesspoint.dualstack.ap-south-2.amazonaws.com
s3.ap-south-2.amazonaws.com
s3-accesspoint.ap-south-2.amazonaws.com
s3-object-lambda.ap-south-2.amazonaws.com
s3-website.ap-south-2.amazonaws.com
s3.dualstack.ap-southeast-1.amazonaws.com
s3-accesspoint.dualstack.ap-southeast-1.amazonaws.com
s3-website.dualstack.ap-southeast-1.amazonaws.com
s3.ap-southeast-1.amazonaws.com
s3-accesspoint.ap-southeast-1.amazonaws.com
s3-object-lambda.ap-southeast-1.amazonaws.com
s3-website.ap-southeast-1.amazonaws.com
s3.dualstack.ap-southeast-2.amazonaws.com
s3-accesspoint.dualstack.ap-southeast-2.amazonaws.com
s3-website.dualstack.ap-southeast-2.amazonaws.com
s3.ap-southeast-2.amazonaws.com
s3-accesspoint.ap-southeast-2.amazonaws.com
s3-object-lambda.ap-southeast-2.amazonaws.com
s3-website.ap-southeast-2.amazonaws.com
s3.dualstack.ap-southeast-3.amazonaws.com
s3-accesspoint.dualstack.ap-southeast-3.amazonaws.com
s3.ap-southeast-3.amazonaws.com
s3-accesspoint.ap-southeast-3.amazonaws.com
s3-object-lambda.ap-southeast-3.amazonaws.com
s3-website.ap-southeast-3.amazonaws.com
s3.dualstack.ap-southeast-4.amazonaws.com
s3-accesspoint.dualstack.ap-southeast-4.amazonaws.com
s3.ap-southeast-4.amazonaws.com
s3-accesspoint.ap-southeast-4.amazonaws.com
s3-object-lambda.ap-southeast-4.amazonaws.com
s3-website.ap-southeast-4.amazonaws.com
s3.dualstack.ca-central-1.amazonaws.com
s3-accesspoint.dualstack.ca-central-1.amazonaws.com
s3-accesspoint-fips.dualstack.ca-central-1.amazonaws.com
s3-fips.dualstack.ca-central-1.amazonaws.com
s3-website.dualstack.ca-central-1.amazonaws.com
s3.ca-central-1.amazonaws.com
s3-accesspoint.ca-central-1.amazonaws.com
s3-accesspoint-fips.ca-central-1.amazonaws.com
s3-fips.ca-central-1.amazonaws.com
s3-object-lambda.ca-central-1.amazonaws.com
s3-website.ca-central-1.amazonaws.com
s3.dualstack.ca-west-1.amazonaws.com
s3-accesspoint.dualstack.ca-west-1.amazonaws.com
s3-accesspoint-fips.dualstack.ca-west-1.amazonaws.com
s3-fips.dualstack.ca-west-1.amazonaws.com
s3-website.dualstack.ca-west-1.amazonaws.com
s3.ca-west-1.amazonaws.com
s3-accesspoint.ca-west-1.amazonaws.com
s3-accesspoint-fips.ca-west-1.amazonaws.com
s3-fips.ca-west-1.amazonaws.com
s3-website.ca-west-1.amazonaws.com
s3.dualstack.eu-central-1.amazonaws.com
s3-accesspoint.dualstack.eu-central-1.amazonaws.com
s3-website.dualstack.eu-central-1.amazonaws.com
s3.eu-central-1.amazonaws.com
s3-accesspoint.eu-central-1.amazonaws.com
s3-object-lambda.eu-central-1.amazonaws.com
s3-website.eu-central-1.amazonaws.com
s3.dualstack.eu-central-2.amazonaws.com
s3-accesspoint.dualstack.eu-central-2.amazonaws.com
s3.eu-central-2.amazonaws.com
s3-accesspoint.eu-central-2.amazonaws.com
s3-object-lambda.eu-central-2.amazonaws.com
s3-website.eu-central-2.amazonaws.com
s3.dualstack.eu-north-1.amazonaws.com
s3-accesspoint.dualstack.eu-north-1.amazonaws.com
s3.eu-north-1.amazonaws.com
s3-accesspoint.eu-north-1.amazonaws.com
s3-object-lambda.eu-north-1.amazonaws.com
s3-website.eu-north-1.amazonaws.com
s3.dualstack.eu-south-1.amazonaws.com
s3-accesspoint.dualstack.eu-south-1.amazonaws.com
s3-website.dualstack.eu-south-1.amazonaws.com
s3.eu-south-1.amazonaws.com
s3-accesspoint.eu-south-1.amazonaws.com
s3-object-lambda.eu-south-1.amazonaws.com
s3-website.eu-south-1.amazonaws.com
s3.dualstack.eu-south-2.amazonaws.com
s3-accesspoint.dualstack.eu-south-2.amazonaws.com
s3.eu-south-2.amazonaws.com
s3-accesspoint.eu-south-2.amazonaws.com
s3-object-lambda.eu-south-2.amazonaws.com
s3-website.eu-south-2.amazonaws.com
s3.dualstack.eu-west-1.amazonaws.com
s3-accesspoint.dualstack.eu-west-1.amazonaws.com
s3-website.dualstack.eu-west-1.amazonaws.com
s3.eu-west-1.amazonaws.com
s3-accesspoint.eu-west-1.amazonaws.com
s3-deprecated.eu-west-1.amazonaws.com
s3-object-lambda.eu-west-1.amazonaws.com
s3-website.eu-west-1.amazonaws.com
s3.dualstack.eu-west-2.amazonaws.com
s3-accesspoint.dualstack.eu-west-2.amazonaws.com
s3.eu-west-2.amazonaws.com
s3-accesspoint.eu-west-2.amazonaws.com
s3-object-lambda.eu-west-2.amazonaws.com
s3-website.eu-west-2.amazonaws.com
s3.dualstack.eu-west-3.amazonaws.com
s3-accesspoint.dualstack.eu-west-3.amazonaws.com
s3-website.dualstack.eu-west-3.amazonaws.com
s3.eu-west-3.amazonaws.com
s3-accesspoint.eu-west-3.amazonaws.com
s3-object-lambda.eu-west-3.amazonaws.com
s3-website.eu-west-3.amazonaws.com
s3.dualstack.il-central-1.amazonaws.com
s3-accesspoint.dualstack.il-central-1.amazonaws.com
s3.il-central-1.amazonaws.com
s3-accesspoint.il-central-1.amazonaws.com
s3-object-lambda.il-central-1.amazonaws.com
s3-website.il-central-1.amazonaws.com
s3.dualstack.me-central-1.amazonaws.com
s3-accesspoint.dualstack.me-central-1.amazonaws.com
s3.me-central-1.amazonaws.com
s3-accesspoint.me-central-1.amazonaws.com
s3-object-lambda.me-central-1.amazonaws.com
s3-website.me-central-1.amazonaws.com
s3.dualstack.me-south-1.amazonaws.com
s3-accesspoint.dualstack.me-south-1.amazonaws.com
s3.me-south-1.amazonaws.com
s3-accesspoint.me-south-1.amazonaws.com
s3-object-lambda.me-south-1.amazonaws.com
s3-website.me-south-1.amazonaws.com
s3.amazonaws.com
s3-1.amazonaws.com
s3-ap-east-1.amazonaws.com
s3-ap-northeast-1.amazonaws.com
s3-ap-northeast-2.amazonaws.com
s3-ap-northeast-3.amazonaws.com
s3-ap-south-1.amazonaws.com
s3-ap-southeast-1.amazonaws.com
s3-ap-southeast-2.amazonaws.com
s3-ca-central-1.amazonaws.com
s3-eu-central-1.amazonaws.com
s3-eu-north-1.amazonaws.com
s3-eu-west-1.amazonaws.com
s3-eu-west-2.amazonaws.com
s3-eu-west-3.amazonaws.com
s3-external-1.amazonaws.com
s3-fips-us-gov-east-1.amazonaws.com
s3-fips-us-gov-west-1.amazonaws.com
mrap.accesspoint.s3-global.amazonaws.com
s3-me-south-1.amazonaws.com
s3-sa-east-1.amazonaws.com
s3-us-east-2.amazonaws.com
s3-us-gov-east-1.amazonaws.com
s3-us-gov-west-1.amazonaws.com
s3-us-west-1.amazonaws.com
s3-us-west-2.amazonaws.com
s3-website-ap-northeast-1.amazonaws.com
s3-website-ap-southeast-1.amazonaws.com
s3-website-ap-southeast-2.amazonaws.com
s3-website-eu-west-1.amazonaws.com
s3-website-sa-east-1.amazonaws.com
s3-website-us-east-1.amazonaws.com
s3-website-us-gov-west-1.amazonaws.com
s3-website-us-west-1.amazonaws.com
s3-website-us-west-2.amazonaws.com
s3.dualstack.sa-east-1.amazonaws.com
s3-accesspoint.dualstack.sa-east-1.amazonaws.com
s3-website.dualstack.sa-east-1.amazonaws.com
s3.sa-east-1.amazonaws.com
s3-accesspoint.sa-east-1.amazonaws.com
s3-object-lambda.sa-east-1.amazonaws.com
s3-website.sa-east-1.amazonaws.com
s3.dualstack.us-east-1.amazonaws.com
s3-accesspoint.dualstack.us-east-1.amazonaws.com
s3-accesspoint-fips.dualstack.us-east-1.amazonaws.com
s3-fips.dualstack.us-east-1.amazonaws.com
s3-website.dualstack.us-east-1.amazonaws.com
s3.us-east-1.amazonaws.com
s3-accesspoint.us-east-1.amazonaws.com
s3-accesspoint-fips.us-east-1.amazonaws.com
s3-deprecated.us-east-1.amazonaws.com
s3-fips.us-east-1.amazonaws.com
s3-object-lambda.us-east-1.amazonaws.com
s3-website.us-east-1.amazonaws.com
s3.dualstack.us-east-2.amazonaws.com
s3-accesspoint.dualstack.us-east-2.amazonaws.com
s3-accesspoint-fips.dualstack.us-east-2.amazonaws.com
s3-fips.dualstack.us-east-2.amazonaws.com
s3.us-east-2.amazonaws.com
s3-accesspoint.us-east-2.amazonaws.com
s3-accesspoint-fips.us-east-2.amazonaws.com
s3-deprecated.us-east-2.amazonaws.com
s3-fips.us-east-2.amazonaws.com
s3-object-lambda.us-east-2.amazonaws.com
s3-website.us-east-2.amazonaws.com
s3.dualstack.us-gov-east-1.amazonaws.com
s3-accesspoint.dualstack.us-gov-east-1.amazonaws.com
s3-accesspoint-fips.dualstack.us-gov-east-1.amazonaws.com
s3-fips.dualstack.us-gov-east-1.amazonaws.com
s3.us-gov-east-1.amazonaws.com
s3-accesspoint.us-gov-east-1.amazonaws.com
s3-accesspoint-fips.us-gov-east-1.amazonaws.com
s3-fips.us-gov-east-1.amazonaws.com
s3-object-lambda.us-gov-east-1.amazonaws.com
s3-website.us-gov-east-1.amazonaws.com
s3.dualstack.us-gov-west-1.amazonaws.com
s3-accesspoint.dualstack.us-gov-west-1.amazonaws.com
s3-accesspoint-fips.dualstack.us-gov-west-1.amazonaws.com
s3-fips.dualstack.us-gov-west-1.amazonaws.com
s3.us-gov-west-1.amazonaws.com
s3-accesspoint.us-gov-west-1.amazonaws.com
s3-accesspoint-fips.us-gov-west-1.amazonaws.com
s3-fips.us-gov-west-1.amazonaws.com
s3-object-lambda.us-gov-west-1.amazonaws.com
s3-website.us-gov-west-1.amazonaws.com
s3.dualstack.us-west-1.amazonaws.com
s3-accesspoint.dualstack.us-west-1.amazonaws.com
s3-accesspoint-fips.dualstack.us-west-1.amazonaws.com
s3-fips.dualstack.us-west-1.amazonaws.com
s3-website.dualstack.us-west-1.amazonaws.com
s3.us-west-1.amazonaws.com
s3-accesspoint.us-west-1.amazonaws.com
s3-accesspoint-fips.us-west-1.amazonaws.com
s3-fips.us-west-1.amazonaws.com
s3-object-lambda.us-west-1.amazonaws.com
s3-website.us-west-1.amazonaws.com
s3.dualstack.us-west-2.amazonaws.com
s3-accesspoint.dualstack.us-west-2.amazonaws.com
s3-accesspoint-fips.dualstack.us-west-2.amazonaws.com
s3-fips.dualstack.us-west-2.amazonaws.com
s3-website.dualstack.us-west-2.amazonaws.com
s3.us-west-2.amazonaws.com
s3-accesspoint.us-west-2.amazonaws.com
s3-accesspoint-fips.us-west-2.amazonaws.com
s3-deprecated.us-west-2.amazonaws.com
s3-fips.us-west-2.amazonaws.com
s3-object-lambda.us-west-2.amazonaws.com
s3-website.us-west-2.amazonaws.com

// Amazon SageMaker Notebook Instances
// Submitted by AWS Security <psl-maintainers@amazon.com>
// Reference: ce8ae0b1-0070-496d-be88-37c31837af9d
notebook.af-south-1.sagemaker.aws
notebook.ap-east-1.sagemaker.aws
notebook.ap-northeast-1.sagemaker.aws
notebook.ap-northeast-2.sagemaker.aws
notebook.ap-northeast-3.sagemaker.aws
notebook.ap-south-1.sagemaker.aws
notebook.ap-south-2.sagemaker.aws
notebook.ap-southeast-1.sagemaker.aws
notebook.ap-southeast-2.sagemaker.aws
notebook.ap-southeast-3.sagemaker.aws
notebook.ap-southeast-4.sagemaker.aws
notebook.ca-central-1.sagemaker.aws
notebook-fips.ca-central-1.sagemaker.aws
notebook.ca-west-1.sagemaker.aws
notebook-fips.ca-west-1.sagemaker.aws
notebook.eu-central-1.sagemaker.aws
notebook.eu-central-2.sagemaker.aws
notebook.eu-north-1.sagemaker.aws
notebook.eu-south-1.sagemaker.aws
notebook.eu-south-2.sagemaker.aws
notebook.eu-west-1.sagemaker.aws
notebook.eu-west-2.sagemaker.aws
notebook.eu-west-3.sagemaker.aws
notebook.il-central-1.sagemaker.aws
notebook.me-central-1.sagemaker.aws
notebook.me-south-1.sagemaker.aws
notebook.sa-east-1.sagemaker.aws
notebook.us-east-1.sagemaker.aws
notebook-fips.us-east-1.sagemaker.aws
notebook.us-east-2.sagemaker.aws
notebook-fips.us-east-2.sagemaker.aws
notebook.us-gov-east-1.sagemaker.aws
notebook-fips.us-gov-east-1.sagemaker.aws
notebook.us-gov-west-1.sagemaker.aws
notebook-fips.us-gov-west-1.sagemaker.aws
notebook.us-west-1.sagemaker.aws
notebook.us-west-2.sagemaker.aws
notebook-fips.us-west-2.sagemaker.aws
notebook.cn-north-1.sagemaker.com.cn
notebook.cn-northwest-1.sagemaker.com.cn

// Amazon SageMaker Studio
// Submitted by AWS Security <psl-maintainers@amazon.com>
// Reference: 057ee397-6bf8-4f20-b807-d7bc145ac980
studio.af-south-1.sagemaker.aws
studio.ap-east-1.sagemaker.aws
studio.ap-northeast-1.sagemaker.aws
studio.ap-northeast-2.sagemaker.aws
studio.ap-northeast-3.sagemaker.aws
studio.ap-south-1.sagemaker.aws
studio.ap-southeast-1.sagemaker.aws
studio.ap-southeast-2.sagemaker.aws
studio.ap-southeast-3.sagemaker.aws
studio.ca-central-1.sagemaker.aws
studio.eu-central-1.sagemaker.aws
studio.eu-north-1.sagemaker.aws
studio.eu-south-1.sagemaker.aws
studio.eu-west-1.sagemaker.aws
studio.eu-west-2.sagemaker.aws
studio.eu-west-3.sagemaker.aws
studio.il-central-1.sagemaker.aws
studio.me-central-1.sagemaker.aws
studio.me-south-1.sagemaker.aws
studio.sa-east-1.sagemaker.aws
studio.us-east-1.sagemaker.aws
studio.us-east-2.sagemaker.aws
studio.us-gov-east-1.sagemaker.aws
studio-fips.us-gov-east-1.sagemaker.aws
studio.us-gov-west-1.sagemaker.aws
studio-fips.us-gov-west-1.sagemaker.aws
studio.us-west-1.sagemaker.aws
studio.us-west-2.sagemaker.aws
studio.cn-north-1.sagemaker.com.cn
studio.cn-northwest-1.sagemaker.com.cn

// Analytics on AWS
// Submitted by AWS Security <psl-maintainers@amazon.com>
// Reference: 955f9f40-a495-4e73-ae85-67b77ac9cadd
analytics-gateway.ap-northeast-1.amazonaws.com
analytics-gateway.ap-northeast-2.amazonaws.com
analytics-gateway.ap-south-1.amazonaws.com
analytics-gateway.ap-southeast-1.amazonaws.com
analytics-gateway.ap-southeast-2.amazonaws.com
analytics-gateway.eu-central-1.amazonaws.com
analytics-gateway.eu-west-1.amazonaws.com
analytics-gateway.us-east-1.amazonaws.com
analytics-gateway.us-east-2.amazonaws.com
analytics-gateway.us-west-2.amazonaws.com

// AWS Amplify
// Submitted by AWS Security <psl-maintainers@amazon.com>
// Reference: 5ecce854-c033-4fc4-a755-1a9916d9a9bb
*.amplifyapp.com

// AWS App Runner
// Submitted by AWS Security <psl-maintainers@amazon.com>
// Reference: 6828c008-ba5d-442f-ade5-48da4e7c2316
*.awsapprunner.com

// AWS Cloud9
// Submitted by: AWS Security <psl-maintainers@amazon.com>
// Reference: 30717f72-4007-4f0f-8ed4-864c6f2efec9
webview-assets.aws-cloud9.af-south-1.amazonaws.com
vfs.cloud9.af-south-1.amazonaws.com
webview-assets.cloud9.af-south-1.amazonaws.com
webview-assets.aws-cloud9.ap-east-1.amazonaws.com
vfs.cloud9.ap-east-1.amazonaws.com
webview-assets.cloud9.ap-east-1.amazonaws.com
webview-assets.aws-cloud9.ap-northeast-1.amazonaws.com
vfs.cloud9.ap-northeast-1.amazonaws.com
webview-assets.cloud9.ap-northeast-1.amazonaws.com
webview-assets.aws-cloud9.ap-northeast-2.amazonaws.com
vfs.cloud9.ap-northeast-2.amazonaws.com
webview-assets.cloud9.ap-northeast-2.amazonaws.com
webview-assets.aws-cloud9.ap-northeast-3.amazonaws.com
vfs.cloud9.ap-northeast-3.amazonaws.com
webview-assets.cloud9.ap-northeast-3.amazonaws.com
webview-assets.aws-cloud9.ap-south-1.amazonaws.com
vfs.cloud9.ap-south-1.amazonaws.com
webview-assets.cloud9.ap-south-1.amazonaws.com
webview-assets.aws-cloud9.ap-southeast-1.amazonaws.com
vfs.cloud9.ap-southeast-1.amazonaws.com
webview-assets.cloud9.ap-southeast-1.amazonaws.com
webview-assets.aws-cloud9.ap-southeast-2.amazonaws.com
vfs.cloud9.ap-southeast-2.amazonaws.com
webview-assets.cloud9.ap-southeast-2.amazonaws.com
webview-assets.aws-cloud9.ca-central-1.amazonaws.com
vfs.cloud9.ca-central-1.amazonaws.com
webview-assets.cloud9.ca-central-1.amazonaws.com
webview-assets.aws-cloud9.eu-central-1.amazonaws.com
vfs.cloud9.eu-central-1.amazonaws.com
webview-assets.cloud9.eu-central-1.amazonaws.com
webview-assets.aws-cloud9.eu-north-1.amazonaws.com
vfs.cloud9.eu-north-1.amazonaws.com
webview-assets.cloud9.eu-north-1.amazonaws.com
webview-assets.aws-cloud9.eu-south-1.amazonaws.com
vfs.cloud9.eu-south-1.amazonaws.com
webview-assets.cloud9.eu-south-1.amazonaws.com
webview-assets.aws-cloud9.eu-west-1.amazonaws.com
vfs.cloud9.eu-west-1.amazonaws.com
webview-assets.cloud9.eu-west-1.amazonaws.com
webview-assets.aws-cloud9.eu-west-2.amazonaws.com
vfs.cloud9.eu-west-2.amazonaws.com
webview-assets.cloud9.eu-west-2.amazonaws.com
webview-assets.aws-cloud9.eu-west-3.amazonaws.com
vfs.cloud9.eu-west-3.amazonaws.com
webview-assets.cloud9.eu-west-3.amazonaws.com
webview-assets.aws-cloud9.il-central-1.amazonaws.com
vfs.cloud9.il-central-1.amazonaws.com
webview-assets.aws-cloud9.me-south-1.amazonaws.com
vfs.cloud9.me-south-1.amazonaws.com
webview-assets.cloud9.me-south-1.amazonaws.com
webview-assets.aws-cloud9.sa-east-1.amazonaws.com
vfs.cloud9.sa-east-1.amazonaws.com
webview-assets.cloud9.sa-east-1.amazonaws.com
webview-assets.aws-cloud9.us-east-1.amazonaws.com
vfs.cloud9.us-east-1.amazonaws.com
webview-assets.cloud9.us-east-1.amazonaws.com
webview-assets.aws-cloud9.us-east-2.amazonaws.com
vfs.cloud9.us-east-2.amazonaws.com
webview-assets.cloud9.us-east-2.amazonaws.com
webview-assets.aws-cloud9.us-west-1.amazonaws.com
vfs.cloud9.us-west-1.amazonaws.com
webview-assets.cloud9.us-west-1.amazonaws.com
webview-assets.aws-cloud9.us-west-2.amazonaws.com
vfs.cloud9.us-west-2.amazonaws.com
webview-assets.cloud9.us-west-2.amazonaws.com

// AWS Elastic Beanstalk
// Submitted by AWS Security <psl-maintainers@amazon.com>
// Reference: bb5a965c-dec3-4967-aa22-e306ad064797
cn-north-1.eb.amazonaws.com.cn
cn-northwest-1.eb.amazonaws.com.cn
elasticbeanstalk.com
af-south-1.elasticbeanstalk.com
ap-east-1.elasticbeanstalk.com
ap-northeast-1.elasticbeanstalk.com
ap-northeast-2.elasticbeanstalk.com
ap-northeast-3.elasticbeanstalk.com
ap-south-1.elasticbeanstalk.com
ap-southeast-1.elasticbeanstalk.com
ap-southeast-2.elasticbeanstalk.com
ap-southeast-3.elasticbeanstalk.com
ca-central-1.elasticbeanstalk.com
eu-central-1.elasticbeanstalk.com
eu-north-1.elasticbeanstalk.com
eu-south-1.elasticbeanstalk.com
eu-west-1.elasticbeanstalk.com
eu-west-2.elasticbeanstalk.com
eu-west-3.elasticbeanstalk.com
il-central-1.elasticbeanstalk.com
me-south-1.elasticbeanstalk.com
sa-east-1.elasticbeanstalk.com
us-east-1.elasticbeanstalk.com
us-east-2.elasticbeanstalk.com
us-gov-east-1.elasticbeanstalk.com
us-gov-west-1.elasticbeanstalk.com
us-west-1.elasticbeanstalk.com
us-west-2.elasticbeanstalk.com

// (AWS) Elastic Load Balancing
// Submitted by Luke Wells <psl-maintainers@amazon.com>
// Reference: 12a3d528-1bac-4433-a359-a395867ffed2
*.elb.amazonaws.com.cn
*.elb.amazonaws.com

// AWS Global Accelerator
// Submitted by Daniel Massaguer <psl-maintainers@amazon.com>
// Reference: d916759d-a08b-4241-b536-4db887383a6a
awsglobalaccelerator.com

// AWS re:Post Private
// Submitted by AWS Security <psl-maintainers@amazon.com>
// Reference: 83385945-225f-416e-9aa0-ad0632bfdcee
*.private.repost.aws

// eero
// Submitted by Yue Kang <eero-dynamic-dns@amazon.com>
// Reference: 264afe70-f62c-4c02-8ab9-b5281ed24461
eero.online
eero-stage.online

// concludes Amazon

// Amune : https://amune.org/
// Submitted by Team Amune <cert@amune.org>
t3l3p0rt.net
tele.amune.org

// Apigee : https://apigee.com/
// Submitted by Apigee Security Team <security@apigee.com>
apigee.io

// Apis Networks: https://apisnetworks.com
// Submitted by Matt Saladna <matt@apisnetworks.com>
panel.dev

// Apphud : https://apphud.com
// Submitted by Alexander Selivanov <alex@apphud.com>
siiites.com

// Appspace : https://www.appspace.com
// Submitted by Appspace Security Team <security@appspace.com>
appspacehosted.com
appspaceusercontent.com

// Appudo UG (haftungsbeschränkt) : https://www.appudo.com
// Submitted by Alexander Hochbaum <admin@appudo.com>
appudo.net

// Aptible : https://www.aptible.com/
// Submitted by Thomas Orozco <thomas@aptible.com>
on-aptible.com

// Aquapal : https://aquapal.net/
// Submitted by Aki Ueno <admin@aquapal.net>
f5.si

// ASEINet : https://www.aseinet.com/
// Submitted by Asei SEKIGUCHI <mail@aseinet.com>
user.aseinet.ne.jp
gv.vc
d.gv.vc

// Asociación Amigos de la Informática "Euskalamiga" : http://encounter.eus/
// Submitted by Hector Martin <marcan@euskalencounter.org>
user.party.eus

// Association potager.org : https://potager.org/
// Submitted by Lunar <jardiniers@potager.org>
pimienta.org
poivron.org
potager.org
sweetpepper.org

// ASUSTOR Inc. : http://www.asustor.com
// Submitted by Vincent Tseng <vincenttseng@asustor.com>
myasustor.com

// Atlassian : https://atlassian.com
// Submitted by Sam Smyth <devloop@atlassian.com>
cdn.prod.atlassian-dev.net

// Authentick UG (haftungsbeschränkt) : https://authentick.net
// Submitted by Lukas Reschke <lukas@authentick.net>
translated.page

// Autocode : https://autocode.com
// Submitted by Jacob Lee <jacob@autocode.com>
autocode.dev

// AVM : https://avm.de
// Submitted by Andreas Weise <a.weise@avm.de>
myfritz.net

// AVStack Pte. Ltd. : https://avstack.io
// Submitted by Jasper Hugo <jasper@avstack.io>
onavstack.net

// AW AdvisorWebsites.com Software Inc : https://advisorwebsites.com
// Submitted by James Kennedy <domains@advisorwebsites.com>
*.awdev.ca
*.advisor.ws

// AZ.pl sp. z.o.o: https://az.pl
// Submitted by Krzysztof Wolski <krzysztof.wolski@home.eu>
ecommerce-shop.pl

// b-data GmbH : https://www.b-data.io
// Submitted by Olivier Benz <olivier.benz@b-data.ch>
b-data.io

// backplane : https://www.backplane.io
// Submitted by Anthony Voutas <anthony@backplane.io>
backplaneapp.io

// Balena : https://www.balena.io
// Submitted by Petros Angelatos <petrosagg@balena.io>
balena-devices.com

// University of Banja Luka : https://unibl.org
// Domains for Republic of Srpska administrative entity.
// Submitted by Marko Ivanovic <kormang@hotmail.rs>
rs.ba

// Banzai Cloud
// Submitted by Janos Matyas <info@banzaicloud.com>
*.banzai.cloud
app.banzaicloud.io
*.backyards.banzaicloud.io

// BASE, Inc. : https://binc.jp
// Submitted by Yuya NAGASAWA <public-suffix-list@binc.jp>
base.ec
official.ec
buyshop.jp
fashionstore.jp
handcrafted.jp
kawaiishop.jp
supersale.jp
theshop.jp
shopselect.net
base.shop

// BeagleBoard.org Foundation : https://beagleboard.org
// Submitted by Jason Kridner <jkridner@beagleboard.org>
beagleboard.io

// Beget Ltd
// Submitted by Lev Nekrasov <lnekrasov@beget.com>
*.beget.app

// Besties : https://besties.house
// Submitted by Hazel Cora <hazy@besties.house>
pages.gay

// BetaInABox
// Submitted by Adrian <adrian@betainabox.com>
betainabox.com

// BinaryLane : http://www.binarylane.com
// Submitted by Nathan O'Sullivan <nathan@mammoth.com.au>
bnr.la

// Bitbucket : http://bitbucket.org
// Submitted by Andy Ortlieb <aortlieb@atlassian.com>
bitbucket.io

// Blackbaud, Inc. : https://www.blackbaud.com
// Submitted by Paul Crowder <paul.crowder@blackbaud.com>
blackbaudcdn.net

// Blatech : http://www.blatech.net
// Submitted by Luke Bratch <luke@bratch.co.uk>
of.je

// Blue Bite, LLC : https://bluebite.com
// Submitted by Joshua Weiss <admin.engineering@bluebite.com>
bluebite.io

// Boomla : https://boomla.com
// Submitted by Tibor Halter <thalter@boomla.com>
boomla.net

// Boutir : https://www.boutir.com
// Submitted by Eric Ng Ka Ka <ngkaka@boutir.com>
boutir.com

// Boxfuse : https://boxfuse.com
// Submitted by Axel Fontaine <axel@boxfuse.com>
boxfuse.io

// bplaced : https://www.bplaced.net/
// Submitted by Miroslav Bozic <security@bplaced.net>
square7.ch
bplaced.com
bplaced.de
square7.de
bplaced.net
square7.net

// Brave : https://brave.com
// Submitted by Andrea Brancaleoni <abrancaleoni@brave.com>
*.s.brave.io

// Brendly : https://brendly.rs
// Submitted by Dusan Radovanovic <dusan.radovanovic@brendly.rs>
shop.brendly.rs

// BrowserSafetyMark
// Submitted by Dave Tharp <browsersafetymark.io@quicinc.com>
browsersafetymark.io

// Bytemark Hosting : https://www.bytemark.co.uk
// Submitted by Paul Cammish <paul.cammish@bytemark.co.uk>
uk0.bigv.io
dh.bytemark.co.uk
vm.bytemark.co.uk

// Caf.js Labs LLC : https://www.cafjs.com
// Submitted by Antonio Lain <antlai@cafjs.com>
cafjs.com

// callidomus : https://www.callidomus.com/
// Submitted by Marcus Popp <admin@callidomus.com>
mycd.eu

// Canva Pty Ltd : https://canva.com/
// Submitted by Joel Aquilina <publicsuffixlist@canva.com>
canva-apps.cn
*.my.canvasite.cn
canva-apps.com
*.my.canva.site

// Carrd : https://carrd.co
// Submitted by AJ <aj@carrd.co>
drr.ac
uwu.ai
carrd.co
crd.co
ju.mp

// CentralNic : http://www.centralnic.com/names/domains
// Submitted by registry <gavin.brown@centralnic.com>
ae.org
br.com
cn.com
com.de
com.se
de.com
eu.com
gb.net
hu.net
jp.net
jpn.com
mex.com
ru.com
sa.com
se.net
uk.com
uk.net
us.com
za.bz
za.com

// No longer operated by CentralNic, these entries should be adopted and/or removed by current operators
// Submitted by Gavin Brown <gavin.brown@centralnic.com>
ar.com
hu.com
kr.com
no.com
qc.com
uy.com

// Africa.com Web Solutions Ltd : https://registry.africa.com
// Submitted by Gavin Brown <gavin.brown@centralnic.com>
africa.com

// iDOT Services Limited : http://www.domain.gr.com
// Submitted by Gavin Brown <gavin.brown@centralnic.com>
gr.com

// Radix FZC : http://domains.in.net
// Submitted by Gavin Brown <gavin.brown@centralnic.com>
in.net
web.in

// US REGISTRY LLC : http://us.org
// Submitted by Gavin Brown <gavin.brown@centralnic.com>
us.org

// co.com Registry, LLC : https://registry.co.com
// Submitted by Gavin Brown <gavin.brown@centralnic.com>
co.com

// Roar Domains LLC : https://roar.basketball/
// Submitted by Gavin Brown <gavin.brown@centralnic.com>
aus.basketball
nz.basketball

// BRS Media : https://brsmedia.com/
// Submitted by Gavin Brown <gavin.brown@centralnic.com>
radio.am
radio.fm

// c.la : http://www.c.la/
c.la

// certmgr.org : https://certmgr.org
// Submitted by B. Blechschmidt <hostmaster@certmgr.org>
certmgr.org

// Cityhost LLC  : https://cityhost.ua
// Submitted by Maksym Rivtin <support@cityhost.net.ua>
cx.ua

// Civilized Discourse Construction Kit, Inc. : https://www.discourse.org/
// Submitted by Rishabh Nambiar & Michael Brown <team@discourse.org>
discourse.group
discourse.team

// Clever Cloud : https://www.clever-cloud.com/
// Submitted by Quentin Adam <noc@clever-cloud.com>
cleverapps.io

// Clerk : https://www.clerk.dev
// Submitted by Colin Sidoti <systems@clerk.dev>
clerk.app
clerkstage.app
*.lcl.dev
*.lclstage.dev
*.stg.dev
*.stgstage.dev

// ClickRising : https://clickrising.com/
// Submitted by Umut Gumeli <infrastructure-publicsuffixlist@clickrising.com>
clickrising.net

// Cloud66 : https://www.cloud66.com/
// Submitted by Khash Sajadi <khash@cloud66.com>
c66.me
cloud66.ws
cloud66.zone

// CloudAccess.net : https://www.cloudaccess.net/
// Submitted by Pawel Panek <noc@cloudaccess.net>
jdevcloud.com
wpdevcloud.com
cloudaccess.host
freesite.host
cloudaccess.net

// cloudControl : https://www.cloudcontrol.com/
// Submitted by Tobias Wilken <tw@cloudcontrol.com>
cloudcontrolled.com
cloudcontrolapp.com

// Cloudera, Inc. : https://www.cloudera.com/
// Submitted by Kedarnath Waikar <security@cloudera.com>
*.cloudera.site

// Cloudflare, Inc. : https://www.cloudflare.com/
// Submitted by Cloudflare Team <publicsuffixlist@cloudflare.com>
cf-ipfs.com
cloudflare-ipfs.com
trycloudflare.com
pages.dev
r2.dev
workers.dev

// Clovyr : https://clovyr.io
// Submitted by Patrick Nielsen <patrick@clovyr.io>
wnext.app

// co.ca : http://registry.co.ca/
co.ca

// Co & Co : https://co-co.nl/
// Submitted by Govert Versluis <govert@co-co.nl>
*.otap.co

// i-registry s.r.o. : http://www.i-registry.cz/
// Submitted by Martin Semrad <semrad@i-registry.cz>
co.cz

// CDN77.com : http://www.cdn77.com
// Submitted by Jan Krpes <jan.krpes@cdn77.com>
c.cdn77.org
cdn77-ssl.net
r.cdn77.net
rsc.cdn77.org
ssl.origin.cdn77-secure.org

// Cloud DNS Ltd : http://www.cloudns.net
// Submitted by Aleksander Hristov <noc@cloudns.net>
cloudns.asia
cloudns.biz
cloudns.club
cloudns.cc
cloudns.eu
cloudns.in
cloudns.info
cloudns.org
cloudns.pro
cloudns.pw
cloudns.us

// CNPY : https://cnpy.gdn
// Submitted by Angelo Gladding <angelo@lahacker.net>
cnpy.gdn

// Codeberg e. V. : https://codeberg.org
// Submitted by Moritz Marquardt <git@momar.de>
codeberg.page

// CoDNS B.V.
co.nl
co.no

// Combell.com : https://www.combell.com
// Submitted by Thomas Wouters <thomas.wouters@combellgroup.com>
webhosting.be
hosting-cluster.nl

// Convex : https://convex.dev/
// Submitted by James Cowling <security@convex.dev>
convex.site

// Coordination Center for TLD RU and XN--P1AI : https://cctld.ru/en/domains/domens_ru/reserved/
// Submitted by George Georgievsky <gug@cctld.ru>
ac.ru
edu.ru
gov.ru
int.ru
mil.ru
test.ru

// COSIMO GmbH : http://www.cosimo.de
// Submitted by Rene Marticke <rmarticke@cosimo.de>
dyn.cosidns.de
dynamisches-dns.de
dnsupdater.de
internet-dns.de
l-o-g-i-n.de
dynamic-dns.info
feste-ip.net
knx-server.net
static-access.net

// cPanel L.L.C. : https://www.cpanel.net/
// Submitted by Dustin Scherer <public.suffix@cpanel.net>
*.cprapid.com

// Craynic, s.r.o. : http://www.craynic.com/
// Submitted by Ales Krajnik <ales.krajnik@craynic.com>
realm.cz

// Crisp IM SAS : https://crisp.chat/
// Submitted by Baptiste Jamin <hostmaster@crisp.chat>
on.crisp.email

// Cryptonomic : https://cryptonomic.net/
// Submitted by Andrew Cady <public-suffix-list@cryptonomic.net>
*.cryptonomic.net

// Cupcake : https://cupcake.io/
// Submitted by Jonathan Rudenberg <jonathan@cupcake.io>
cupcake.is

// Curv UG : https://curv-labs.de/
// Submitted by Marvin Wiesner <Marvin@curv-labs.de>
curv.dev

// Customer OCI - Oracle Dyn https://cloud.oracle.com/home https://dyn.com/dns/
// Submitted by Gregory Drake <support@dyn.com>
// Note: This is intended to also include customer-oci.com due to wildcards implicitly including the current label
*.customer-oci.com
*.oci.customer-oci.com
*.ocp.customer-oci.com
*.ocs.customer-oci.com

// Cyclic Software : https://www.cyclic.sh
// Submitted by Kam Lasater <dns-admin@cyclic.sh>
cyclic.app
cyclic.cloud
cyclic-app.com
cyclic.co.in

// cyon GmbH : https://www.cyon.ch/
// Submitted by Dominic Luechinger <dol@cyon.ch>
cyon.link
cyon.site

// Danger Science Group: https://dangerscience.com/
// Submitted by Skylar MacDonald <skylar@dangerscience.com>
fnwk.site
folionetwork.site
platform0.app

// Daplie, Inc : https://daplie.com
// Submitted by AJ ONeal <aj@daplie.com>
daplie.me
localhost.daplie.me

// Datto, Inc. : https://www.datto.com/
// Submitted by Philipp Heckel <ph@datto.com>
dattolocal.com
dattorelay.com
dattoweb.com
mydatto.com
dattolocal.net
mydatto.net

// Dansk.net : http://www.dansk.net/
// Submitted by Anani Voule <digital@digital.co.dk>
biz.dk
co.dk
firm.dk
reg.dk
store.dk

// dappnode.io : https://dappnode.io/
// Submitted by Abel Boldu / DAppNode Team <community@dappnode.io>
dyndns.dappnode.io

// dapps.earth : https://dapps.earth/
// Submitted by Daniil Burdakov <icqkill@gmail.com>
*.dapps.earth
*.bzz.dapps.earth

// Dark, Inc. : https://darklang.com
// Submitted by Paul Biggar <ops@darklang.com>
builtwithdark.com

// DataDetect, LLC. : https://datadetect.com
// Submitted by Andrew Banchich <abanchich@sceven.com>
demo.datadetect.com
instance.datadetect.com

// Datawire, Inc : https://www.datawire.io
// Submitted by Richard Li <secalert@datawire.io>
edgestack.me

// DDNS5 : https://ddns5.com
// Submitted by Cameron Elliott <cameron@cameronelliott.com>
ddns5.com

// Debian : https://www.debian.org/
// Submitted by Peter Palfrader / Debian Sysadmin Team <dsa-publicsuffixlist@debian.org>
debian.net

// Deno Land Inc : https://deno.com/
// Submitted by Luca Casonato <hostmaster@deno.com>
deno.dev
deno-staging.dev

// deSEC : https://desec.io/
// Submitted by Peter Thomassen <peter@desec.io>
dedyn.io

// Deta: https://www.deta.sh/
// Submitted by Aavash Shrestha <aavash@deta.sh>
deta.app
deta.dev

// Diher Solutions : https://diher.solutions
// Submitted by Didi Hermawan <mail@diher.solutions>
*.rss.my.id
*.diher.solutions

// Discord Inc : https://discord.com
// Submitted by Sahn Lam <slam@discordapp.com>
discordsays.com
discordsez.com

// DNS Africa Ltd https://dns.business
// Submitted by Calvin Browne <calvin@dns.business>
jozi.biz

// DNShome : https://www.dnshome.de/
// Submitted by Norbert Auler <mail@dnshome.de>
dnshome.de

// DotArai : https://www.dotarai.com/
// Submitted by Atsadawat Netcharadsang <atsadawat@dotarai.co.th>
online.th
shop.th

// DrayTek Corp. : https://www.draytek.com/
// Submitted by Paul Fang <mis@draytek.com>
drayddns.com

// DreamCommerce : https://shoper.pl/
// Submitted by Konrad Kotarba <konrad.kotarba@dreamcommerce.com>
shoparena.pl

// DreamHost : http://www.dreamhost.com/
// Submitted by Andrew Farmer <andrew.farmer@dreamhost.com>
dreamhosters.com

// Drobo : http://www.drobo.com/
// Submitted by Ricardo Padilha <rpadilha@drobo.com>
mydrobo.com

// Drud Holdings, LLC. : https://www.drud.com/
// Submitted by Kevin Bridges <kevin@drud.com>
drud.io
drud.us

// DuckDNS : http://www.duckdns.org/
// Submitted by Richard Harper <richard@duckdns.org>
duckdns.org

// Bip : https://bip.sh
// Submitted by Joel Kennedy <joel@bip.sh>
bip.sh

// bitbridge.net : Submitted by Craig Welch, abeliidev@gmail.com
bitbridge.net

// dy.fi : http://dy.fi/
// Submitted by Heikki Hannikainen <hessu@hes.iki.fi>
dy.fi
tunk.org

// DynDNS.com : http://www.dyndns.com/services/dns/dyndns/
dyndns-at-home.com
dyndns-at-work.com
dyndns-blog.com
dyndns-free.com
dyndns-home.com
dyndns-ip.com
dyndns-mail.com
dyndns-office.com
dyndns-pics.com
dyndns-remote.com
dyndns-server.com
dyndns-web.com
dyndns-wiki.com
dyndns-work.com
dyndns.biz
dyndns.info
dyndns.org
dyndns.tv
at-band-camp.net
ath.cx
barrel-of-knowledge.info
barrell-of-knowledge.info
better-than.tv
blogdns.com
blogdns.net
blogdns.org
blogsite.org
boldlygoingnowhere.org
broke-it.net
buyshouses.net
cechire.com
dnsalias.com
dnsalias.net
dnsalias.org
dnsdojo.com
dnsdojo.net
dnsdojo.org
does-it.net
doesntexist.com
doesntexist.org
dontexist.com
dontexist.net
dontexist.org
doomdns.com
doomdns.org
dvrdns.org
dyn-o-saur.com
dynalias.com
dynalias.net
dynalias.org
dynathome.net
dyndns.ws
endofinternet.net
endofinternet.org
endoftheinternet.org
est-a-la-maison.com
est-a-la-masion.com
est-le-patron.com
est-mon-blogueur.com
for-better.biz
for-more.biz
for-our.info
for-some.biz
for-the.biz
forgot.her.name
forgot.his.name
from-ak.com
from-al.com
from-ar.com
from-az.net
from-ca.com
from-co.net
from-ct.com
from-dc.com
from-de.com
from-fl.com
from-ga.com
from-hi.com
from-ia.com
from-id.com
from-il.com
from-in.com
from-ks.com
from-ky.com
from-la.net
from-ma.com
from-md.com
from-me.org
from-mi.com
from-mn.com
from-mo.com
from-ms.com
from-mt.com
from-nc.com
from-nd.com
from-ne.com
from-nh.com
from-nj.com
from-nm.com
from-nv.com
from-ny.net
from-oh.com
from-ok.com
from-or.com
from-pa.com
from-pr.com
from-ri.com
from-sc.com
from-sd.com
from-tn.com
from-tx.com
from-ut.com
from-va.com
from-vt.com
from-wa.com
from-wi.com
from-wv.com
from-wy.com
ftpaccess.cc
fuettertdasnetz.de
game-host.org
game-server.cc
getmyip.com
gets-it.net
go.dyndns.org
gotdns.com
gotdns.org
groks-the.info
groks-this.info
ham-radio-op.net
here-for-more.info
hobby-site.com
hobby-site.org
home.dyndns.org
homedns.org
homeftp.net
homeftp.org
homeip.net
homelinux.com
homelinux.net
homelinux.org
homeunix.com
homeunix.net
homeunix.org
iamallama.com
in-the-band.net
is-a-anarchist.com
is-a-blogger.com
is-a-bookkeeper.com
is-a-bruinsfan.org
is-a-bulls-fan.com
is-a-candidate.org
is-a-caterer.com
is-a-celticsfan.org
is-a-chef.com
is-a-chef.net
is-a-chef.org
is-a-conservative.com
is-a-cpa.com
is-a-cubicle-slave.com
is-a-democrat.com
is-a-designer.com
is-a-doctor.com
is-a-financialadvisor.com
is-a-geek.com
is-a-geek.net
is-a-geek.org
is-a-green.com
is-a-guru.com
is-a-hard-worker.com
is-a-hunter.com
is-a-knight.org
is-a-landscaper.com
is-a-lawyer.com
is-a-liberal.com
is-a-libertarian.com
is-a-linux-user.org
is-a-llama.com
is-a-musician.com
is-a-nascarfan.com
is-a-nurse.com
is-a-painter.com
is-a-patsfan.org
is-a-personaltrainer.com
is-a-photographer.com
is-a-player.com
is-a-republican.com
is-a-rockstar.com
is-a-socialist.com
is-a-soxfan.org
is-a-student.com
is-a-teacher.com
is-a-techie.com
is-a-therapist.com
is-an-accountant.com
is-an-actor.com
is-an-actress.com
is-an-anarchist.com
is-an-artist.com
is-an-engineer.com
is-an-entertainer.com
is-by.us
is-certified.com
is-found.org
is-gone.com
is-into-anime.com
is-into-cars.com
is-into-cartoons.com
is-into-games.com
is-leet.com
is-lost.org
is-not-certified.com
is-saved.org
is-slick.com
is-uberleet.com
is-very-bad.org
is-very-evil.org
is-very-good.org
is-very-nice.org
is-very-sweet.org
is-with-theband.com
isa-geek.com
isa-geek.net
isa-geek.org
isa-hockeynut.com
issmarterthanyou.com
isteingeek.de
istmein.de
kicks-ass.net
kicks-ass.org
knowsitall.info
land-4-sale.us
lebtimnetz.de
leitungsen.de
likes-pie.com
likescandy.com
merseine.nu
mine.nu
misconfused.org
mypets.ws
myphotos.cc
neat-url.com
office-on-the.net
on-the-web.tv
podzone.net
podzone.org
readmyblog.org
saves-the-whales.com
scrapper-site.net
scrapping.cc
selfip.biz
selfip.com
selfip.info
selfip.net
selfip.org
sells-for-less.com
sells-for-u.com
sells-it.net
sellsyourhome.org
servebbs.com
servebbs.net
servebbs.org
serveftp.net
serveftp.org
servegame.org
shacknet.nu
simple-url.com
space-to-rent.com
stuff-4-sale.org
stuff-4-sale.us
teaches-yoga.com
thruhere.net
traeumtgerade.de
webhop.biz
webhop.info
webhop.net
webhop.org
worse-than.tv
writesthisblog.com

// ddnss.de : https://www.ddnss.de/
// Submitted by Robert Niedziela <webmaster@ddnss.de>
ddnss.de
dyn.ddnss.de
dyndns.ddnss.de
dyndns1.de
dyn-ip24.de
home-webserver.de
dyn.home-webserver.de
myhome-server.de
ddnss.org

// Definima : http://www.definima.com/
// Submitted by Maxence Bitterli <maxence@definima.com>
definima.net
definima.io

// DigitalOcean App Platform : https://www.digitalocean.com/products/app-platform/
// Submitted by Braxton Huggins <psl-maintainers@digitalocean.com>
ondigitalocean.app

// DigitalOcean Spaces : https://www.digitalocean.com/products/spaces/
// Submitted by Robin H. Johnson <psl-maintainers@digitalocean.com>
*.digitaloceanspaces.com

// dnstrace.pro : https://dnstrace.pro/
// Submitted by Chris Partridge <chris@partridge.tech>
bci.dnstrace.pro

// Dynu.com : https://www.dynu.com/
// Submitted by Sue Ye <sue@dynu.com>
ddnsfree.com
ddnsgeek.com
giize.com
gleeze.com
kozow.com
loseyourip.com
ooguy.com
theworkpc.com
casacam.net
dynu.net
accesscam.org
camdvr.org
freeddns.org
mywire.org
webredirect.org
myddns.rocks
blogsite.xyz

// dynv6 : https://dynv6.com
// Submitted by Dominik Menke <dom@digineo.de>
dynv6.net

// E4YOU spol. s.r.o. : https://e4you.cz/
// Submitted by Vladimir Dudr <info@e4you.cz>
e4.cz

// Easypanel : https://easypanel.io
// Submitted by Andrei Canta <andrei@easypanel.io>
easypanel.app
easypanel.host

// EasyWP : https://www.easywp.com
// Submitted by <infracloudteam@namecheap.com>
*.ewp.live

// Elementor : Elementor Ltd.
// Submitted by Anton Barkan <antonb@elementor.com>
elementor.cloud
elementor.cool

// En root‽ : https://en-root.org
// Submitted by Emmanuel Raviart <emmanuel@raviart.com>
en-root.fr

// Enalean SAS: https://www.enalean.com
// Submitted by Thomas Cottier <thomas.cottier@enalean.com>
mytuleap.com
tuleap-partners.com

// Encoretivity AB: https://encore.dev
// Submitted by André Eriksson <andre@encore.dev>
encr.app
encoreapi.com

// ECG Robotics, Inc: https://ecgrobotics.org
// Submitted by <frc1533@ecgrobotics.org>
onred.one
staging.onred.one

// encoway GmbH : https://www.encoway.de
// Submitted by Marcel Daus <cloudops@encoway.de>
eu.encoway.cloud

// EU.org https://eu.org/
// Submitted by Pierre Beyssac <hostmaster@eu.org>
eu.org
al.eu.org
asso.eu.org
at.eu.org
au.eu.org
be.eu.org
bg.eu.org
ca.eu.org
cd.eu.org
ch.eu.org
cn.eu.org
cy.eu.org
cz.eu.org
de.eu.org
dk.eu.org
edu.eu.org
ee.eu.org
es.eu.org
fi.eu.org
fr.eu.org
gr.eu.org
hr.eu.org
hu.eu.org
ie.eu.org
il.eu.org
in.eu.org
int.eu.org
is.eu.org
it.eu.org
jp.eu.org
kr.eu.org
lt.eu.org
lu.eu.org
lv.eu.org
mc.eu.org
me.eu.org
mk.eu.org
mt.eu.org
my.eu.org
net.eu.org
ng.eu.org
nl.eu.org
no.eu.org
nz.eu.org
paris.eu.org
pl.eu.org
pt.eu.org
q-a.eu.org
ro.eu.org
ru.eu.org
se.eu.org
si.eu.org
sk.eu.org
tr.eu.org
uk.eu.org
us.eu.org

// Eurobyte : https://eurobyte.ru
// Submitted by Evgeniy Subbotin <e.subbotin@eurobyte.ru>
eurodir.ru

// Evennode : http://www.evennode.com/
// Submitted by Michal Kralik <support@evennode.com>
eu-1.evennode.com
eu-2.evennode.com
eu-3.evennode.com
eu-4.evennode.com
us-1.evennode.com
us-2.evennode.com
us-3.evennode.com
us-4.evennode.com

// eDirect Corp. : https://hosting.url.com.tw/
// Submitted by C.S. chang <cschang@corp.url.com.tw>
twmail.cc
twmail.net
twmail.org
mymailer.com.tw
url.tw

// Fabrica Technologies, Inc. : https://www.fabrica.dev/
// Submitted by Eric Jiang <eric@fabrica.dev>
onfabrica.com

// FAITID : https://faitid.org/
// Submitted by Maxim Alzoba <tech.contact@faitid.org>
// https://www.flexireg.net/stat_info
ru.net
adygeya.ru
bashkiria.ru
bir.ru
cbg.ru
com.ru
dagestan.ru
grozny.ru
kalmykia.ru
kustanai.ru
marine.ru
mordovia.ru
msk.ru
mytis.ru
nalchik.ru
nov.ru
pyatigorsk.ru
spb.ru
vladikavkaz.ru
vladimir.ru
abkhazia.su
adygeya.su
aktyubinsk.su
arkhangelsk.su
armenia.su
ashgabad.su
azerbaijan.su
balashov.su
bashkiria.su
bryansk.su
bukhara.su
chimkent.su
dagestan.su
east-kazakhstan.su
exnet.su
georgia.su
grozny.su
ivanovo.su
jambyl.su
kalmykia.su
kaluga.su
karacol.su
karaganda.su
karelia.su
khakassia.su
krasnodar.su
kurgan.su
kustanai.su
lenug.su
mangyshlak.su
mordovia.su
msk.su
murmansk.su
nalchik.su
navoi.su
north-kazakhstan.su
nov.su
obninsk.su
penza.su
pokrovsk.su
sochi.su
spb.su
tashkent.su
termez.su
togliatti.su
troitsk.su
tselinograd.su
tula.su
tuva.su
vladikavkaz.su
vladimir.su
vologda.su

// Fancy Bits, LLC : http://getchannels.com
// Submitted by Aman Gupta <aman@getchannels.com>
channelsdvr.net
u.channelsdvr.net

// Fastly Inc. : http://www.fastly.com/
// Submitted by Fastly Security <security@fastly.com>
edgecompute.app
fastly-edge.com
fastly-terrarium.com
fastlylb.net
map.fastlylb.net
freetls.fastly.net
map.fastly.net
a.prod.fastly.net
global.prod.fastly.net
a.ssl.fastly.net
b.ssl.fastly.net
global.ssl.fastly.net

// Fastmail : https://www.fastmail.com/
// Submitted by Marc Bradshaw <marc@fastmailteam.com>
*.user.fm

// FASTVPS EESTI OU : https://fastvps.ru/
// Submitted by Likhachev Vasiliy <lihachev@fastvps.ru>
fastvps-server.com
fastvps.host
myfast.host
fastvps.site
myfast.space

// Fedora : https://fedoraproject.org/
// submitted by Patrick Uiterwijk <puiterwijk@fedoraproject.org>
fedorainfracloud.org
fedorapeople.org
cloud.fedoraproject.org
app.os.fedoraproject.org
app.os.stg.fedoraproject.org

// FearWorks Media Ltd. : https://fearworksmedia.co.uk
// submitted by Keith Fairley <domains@fearworksmedia.co.uk>
conn.uk
copro.uk
hosp.uk

// Fermax : https://fermax.com/
// submitted by Koen Van Isterdael <k.vanisterdael@fermax.be>
mydobiss.com

// FH Muenster : https://www.fh-muenster.de
// Submitted by Robin Naundorf <r.naundorf@fh-muenster.de>
fh-muenster.io

// Filegear Inc. : https://www.filegear.com
// Submitted by Jason Zhu <jason@owtware.com>
filegear.me
filegear-au.me
filegear-de.me
filegear-gb.me
filegear-ie.me
filegear-jp.me
filegear-sg.me

// Firebase, Inc.
// Submitted by Chris Raynor <chris@firebase.com>
firebaseapp.com

// Firewebkit : https://www.firewebkit.com
// Submitted by Majid Qureshi <mqureshi@amrayn.com>
fireweb.app

// FLAP : https://www.flap.cloud
// Submitted by Louis Chemineau <louis@chmn.me>
flap.id

// FlashDrive : https://flashdrive.io
// Submitted by Eric Chan <support@flashdrive.io>
onflashdrive.app
fldrv.com

// FlutterFlow : https://flutterflow.io
// Submitted by Anton Emelyanov <anton@flutterflow.io>
flutterflow.app

// fly.io: https://fly.io
// Submitted by Kurt Mackey <kurt@fly.io>
fly.dev
edgeapp.net
shw.io

// Flynn : https://flynn.io
// Submitted by Jonathan Rudenberg <jonathan@flynn.io>
flynnhosting.net

// Forgerock : https://www.forgerock.com
// Submitted by Roderick Parr <roderick.parr@forgerock.com>
forgeblocks.com
id.forgerock.io

// Framer : https://www.framer.com
// Submitted by Koen Rouwhorst <koenrh@framer.com>
framer.app
framercanvas.com
framer.media
framer.photos
framer.website
framer.wiki

// Frusky MEDIA&PR : https://www.frusky.de
// Submitted by Victor Pupynin <hallo@frusky.de>
*.frusky.de

// RavPage : https://www.ravpage.co.il
// Submitted by Roni Horowitz <roni@responder.co.il>
ravpage.co.il

// Frederik Braun https://frederik-braun.com
// Submitted by Frederik Braun <fb@frederik-braun.com>
0e.vc

// Freebox : http://www.freebox.fr
// Submitted by Romain Fliedel <rfliedel@freebox.fr>
freebox-os.com
freeboxos.com
fbx-os.fr
fbxos.fr
freebox-os.fr
freeboxos.fr

// freedesktop.org : https://www.freedesktop.org
// Submitted by Daniel Stone <daniel@fooishbar.org>
freedesktop.org

// freemyip.com : https://freemyip.com
// Submitted by Cadence <contact@freemyip.com>
freemyip.com

// FunkFeuer - Verein zur Förderung freier Netze : https://www.funkfeuer.at
// Submitted by Daniel A. Maierhofer <vorstand@funkfeuer.at>
wien.funkfeuer.at

// Futureweb GmbH : https://www.futureweb.at
// Submitted by Andreas Schnederle-Wagner <schnederle@futureweb.at>
*.futurecms.at
*.ex.futurecms.at
*.in.futurecms.at
futurehosting.at
futuremailing.at
*.ex.ortsinfo.at
*.kunden.ortsinfo.at
*.statics.cloud

// GCom Internet : https://www.gcom.net.au
// Submitted by Leo Julius <support@gcom.net.au>
aliases121.com

// GDS : https://www.gov.uk/service-manual/technology/managing-domain-names
// Submitted by Stephen Ford <hostmaster@digital.cabinet-office.gov.uk>
independent-commission.uk
independent-inquest.uk
independent-inquiry.uk
independent-panel.uk
independent-review.uk
public-inquiry.uk
royal-commission.uk
campaign.gov.uk
service.gov.uk

// CDDO : https://www.gov.uk/guidance/get-an-api-domain-on-govuk
// Submitted by Jamie Tanna <jamie.tanna@digital.cabinet-office.gov.uk>
api.gov.uk

// Gehirn Inc. : https://www.gehirn.co.jp/
// Submitted by Kohei YOSHIDA <tech@gehirn.co.jp>
gehirn.ne.jp
usercontent.jp

// Gentlent, Inc. : https://www.gentlent.com
// Submitted by Tom Klein <tom@gentlent.com>
gentapps.com
gentlentapis.com
lab.ms
cdn-edges.net

// Ghost Foundation : https://ghost.org
// Submitted by Matt Hanley <security@ghost.org>
ghost.io

// GignoSystemJapan: http://gsj.bz
// Submitted by GignoSystemJapan <kakutou-ec@gsj.bz>
gsj.bz

// GitHub, Inc.
// Submitted by Patrick Toomey <security@github.com>
githubusercontent.com
githubpreview.dev
github.io

// GitLab, Inc.
// Submitted by Alex Hanselka <alex@gitlab.com>
gitlab.io

// Gitplac.si - https://gitplac.si
// Submitted by Aljaž Starc <me@aljaxus.eu>
gitapp.si
gitpage.si

// Glitch, Inc : https://glitch.com
// Submitted by Mads Hartmann <mads@glitch.com>
glitch.me

// Global NOG Alliance : https://nogalliance.org/
// Submitted by Sander Steffann <sander@nogalliance.org>
nog.community

// Globe Hosting SRL : https://www.globehosting.com/
// Submitted by Gavin Brown <gavin.brown@centralnic.com>
co.ro
shop.ro

// GMO Pepabo, Inc. : https://pepabo.com/
// Submitted by Hosting Div <admin@pepabo.com>
lolipop.io
angry.jp
babyblue.jp
babymilk.jp
backdrop.jp
bambina.jp
bitter.jp
blush.jp
boo.jp
boy.jp
boyfriend.jp
but.jp
candypop.jp
capoo.jp
catfood.jp
cheap.jp
chicappa.jp
chillout.jp
chips.jp
chowder.jp
chu.jp
ciao.jp
cocotte.jp
coolblog.jp
cranky.jp
cutegirl.jp
daa.jp
deca.jp
deci.jp
digick.jp
egoism.jp
fakefur.jp
fem.jp
flier.jp
floppy.jp
fool.jp
frenchkiss.jp
girlfriend.jp
girly.jp
gloomy.jp
gonna.jp
greater.jp
hacca.jp
heavy.jp
her.jp
hiho.jp
hippy.jp
holy.jp
hungry.jp
icurus.jp
itigo.jp
jellybean.jp
kikirara.jp
kill.jp
kilo.jp
kuron.jp
littlestar.jp
lolipopmc.jp
lolitapunk.jp
lomo.jp
lovepop.jp
lovesick.jp
main.jp
mods.jp
mond.jp
mongolian.jp
moo.jp
namaste.jp
nikita.jp
nobushi.jp
noor.jp
oops.jp
parallel.jp
parasite.jp
pecori.jp
peewee.jp
penne.jp
pepper.jp
perma.jp
pigboat.jp
pinoko.jp
punyu.jp
pupu.jp
pussycat.jp
pya.jp
raindrop.jp
readymade.jp
sadist.jp
schoolbus.jp
secret.jp
staba.jp
stripper.jp
sub.jp
sunnyday.jp
thick.jp
tonkotsu.jp
under.jp
upper.jp
velvet.jp
verse.jp
versus.jp
vivian.jp
watson.jp
weblike.jp
whitesnow.jp
zombie.jp
heteml.net

// GoDaddy Registry : https://registry.godaddy
// Submitted by Rohan Durrant <tldns@registry.godaddy>
graphic.design

// GOV.UK Platform as a Service : https://www.cloud.service.gov.uk/
// Submitted by Tom Whitwell <gov-uk-paas-support@digital.cabinet-office.gov.uk>
cloudapps.digital
london.cloudapps.digital

// GOV.UK Pay : https://www.payments.service.gov.uk/
// Submitted by Richard Baker <richard.baker@digital.cabinet-office.gov.uk>
pymnt.uk

// GlobeHosting, Inc.
// Submitted by Zoltan Egresi <egresi@globehosting.com>
ro.im

// GoIP DNS Services : http://www.goip.de
// Submitted by Christian Poulter <milchstrasse@goip.de>
goip.de

// Google, Inc.
// Submitted by Eduardo Vela <evn@google.com>
*.run.app
web.app
*.0emm.com
appspot.com
*.r.appspot.com
codespot.com
googleapis.com
googlecode.com
pagespeedmobilizer.com
publishproxy.com
withgoogle.com
withyoutube.com
*.gateway.dev
cloud.goog
translate.goog
*.usercontent.goog
cloudfunctions.net
blogspot.ae
blogspot.al
blogspot.am
blogspot.ba
blogspot.be
blogspot.bg
blogspot.bj
blogspot.ca
blogspot.cf
blogspot.ch
blogspot.cl
blogspot.co.at
blogspot.co.id
blogspot.co.il
blogspot.co.ke
blogspot.co.nz
blogspot.co.uk
blogspot.co.za
blogspot.com
blogspot.com.ar
blogspot.com.au
blogspot.com.br
blogspot.com.by
blogspot.com.co
blogspot.com.cy
blogspot.com.ee
blogspot.com.eg
blogspot.com.es
blogspot.com.mt
blogspot.com.ng
blogspot.com.tr
blogspot.com.uy
blogspot.cv
blogspot.cz
blogspot.de
blogspot.dk
blogspot.fi
blogspot.fr
blogspot.gr
blogspot.hk
blogspot.hr
blogspot.hu
blogspot.ie
blogspot.in
blogspot.is
blogspot.it
blogspot.jp
blogspot.kr
blogspot.li
blogspot.lt
blogspot.lu
blogspot.md
blogspot.mk
blogspot.mr
blogspot.mx
blogspot.my
blogspot.nl
blogspot.no
blogspot.pe
blogspot.pt
blogspot.qa
blogspot.re
blogspot.ro
blogspot.rs
blogspot.ru
blogspot.se
blogspot.sg
blogspot.si
blogspot.sk
blogspot.sn
blogspot.td
blogspot.tw
blogspot.ug
blogspot.vn

// Goupile : https://goupile.fr
// Submitted by Niels Martignene <hello@goupile.fr>
goupile.fr

// Government of the Netherlands: https://www.government.nl
// Submitted by <domeinnaam@minaz.nl>
gov.nl

// Group 53, LLC : https://www.group53.com
// Submitted by Tyler Todd <noc@nova53.net>
awsmppl.com

// GünstigBestellen : https://günstigbestellen.de
// Submitted by Furkan Akkoc <info@hendelzon.de>
günstigbestellen.de
günstigliefern.de

// Hakaran group: http://hakaran.cz
// Submitted by Arseniy Sokolov <security@hakaran.cz>
fin.ci
free.hr
caa.li
ua.rs
conf.se

// Handshake : https://handshake.org
// Submitted by Mike Damm <md@md.vc>
hs.zone
hs.run

// Hashbang : https://hashbang.sh
hashbang.sh

// Hasura : https://hasura.io
// Submitted by Shahidh K Muhammed <shahidh@hasura.io>
hasura.app
hasura-app.io

// Heilbronn University of Applied Sciences - Faculty Informatics (GitLab Pages): https://www.hs-heilbronn.de
// Submitted by Richard Zowalla <mi-admin@hs-heilbronn.de>
pages.it.hs-heilbronn.de

// Hepforge : https://www.hepforge.org
// Submitted by David Grellscheid <admin@hepforge.org>
hepforge.org

// Heroku : https://www.heroku.com/
// Submitted by Tom Maher <tmaher@heroku.com>
herokuapp.com
herokussl.com

// Hibernating Rhinos
// Submitted by Oren Eini <oren@ravendb.net>
ravendb.cloud
ravendb.community
ravendb.me
development.run
ravendb.run

// home.pl S.A.: https://home.pl
// Submitted by Krzysztof Wolski <krzysztof.wolski@home.eu>
homesklep.pl

// Homebase : https://homebase.id/
// Submitted by Jason Babo <info@homebase.id>
*.kin.one
*.id.pub
*.kin.pub

// Hong Kong Productivity Council: https://www.hkpc.org/
// Submitted by SECaaS Team <summchan@hkpc.org>
secaas.hk

// Hoplix : https://www.hoplix.com
// Submitted by Danilo De Franco<info@hoplix.shop>
hoplix.shop


// HOSTBIP REGISTRY : https://www.hostbip.com/
// Submitted by Atanunu Igbunuroghene <publicsuffixlist@hostbip.com>
orx.biz
biz.gl
col.ng
firm.ng
gen.ng
ltd.ng
ngo.ng
edu.scot
sch.so

// HostFly : https://www.ie.ua
// Submitted by Bohdan Dub <support@hostfly.com.ua>
ie.ua

// HostyHosting (hostyhosting.com)
hostyhosting.io

// Häkkinen.fi
// Submitted by Eero Häkkinen <Eero+psl@Häkkinen.fi>
häkkinen.fi

// Ici la Lune : http://www.icilalune.com/
// Submitted by Simon Morvan <simon@icilalune.com>
*.moonscale.io
moonscale.net

// iki.fi
// Submitted by Hannu Aronsson <haa@iki.fi>
iki.fi

// iliad italia: https://www.iliad.it
// Submitted by Marios Makassikis <mmakassikis@freebox.fr>
ibxos.it
iliadboxos.it

// Impertrix Solutions : <https://impertrixcdn.com>
// Submitted by Zhixiang Zhao <csuite@impertrix.com>
impertrixcdn.com
impertrix.com

// Incsub, LLC: https://incsub.com/
// Submitted by Aaron Edwards <sysadmins@incsub.com>
smushcdn.com
wphostedmail.com
wpmucdn.com
tempurl.host
wpmudev.host

// Individual Network Berlin e.V. : https://www.in-berlin.de/
// Submitted by Christian Seitz <chris@in-berlin.de>
dyn-berlin.de
in-berlin.de
in-brb.de
in-butter.de
in-dsl.de
in-dsl.net
in-dsl.org
in-vpn.de
in-vpn.net
in-vpn.org

// info.at : http://www.info.at/
biz.at
info.at

// info.cx : http://info.cx
// Submitted by June Slater <whois@igloo.to>
info.cx

// Interlegis : http://www.interlegis.leg.br
// Submitted by Gabriel Ferreira <registrobr@interlegis.leg.br>
ac.leg.br
al.leg.br
am.leg.br
ap.leg.br
ba.leg.br
ce.leg.br
df.leg.br
es.leg.br
go.leg.br
ma.leg.br
mg.leg.br
ms.leg.br
mt.leg.br
pa.leg.br
pb.leg.br
pe.leg.br
pi.leg.br
pr.leg.br
rj.leg.br
rn.leg.br
ro.leg.br
rr.leg.br
rs.leg.br
sc.leg.br
se.leg.br
sp.leg.br
to.leg.br

// intermetrics GmbH : https://pixolino.com/
// Submitted by Wolfgang Schwarz <admin@intermetrics.de>
pixolino.com

// Internet-Pro, LLP: https://netangels.ru/
// Submitted by Vasiliy Sheredeko <piphon@gmail.com>
na4u.ru

// iopsys software solutions AB : https://iopsys.eu/
// Submitted by Roman Azarenko <roman.azarenko@iopsys.eu>
iopsys.se

// IPiFony Systems, Inc. : https://www.ipifony.com/
// Submitted by Matthew Hardeman <mhardeman@ipifony.com>
ipifony.net

<<<<<<< HEAD
// is-a.dev : https://www.is-a.dev
// Submitted by William Harrison <phenax5@gmail.com>
is-a.dev
=======
// ir.md : https://nic.ir.md
// Submitted by Ali Soizi <info@nic.ir.md>
ir.md
>>>>>>> 572b5a45

// IServ GmbH : https://iserv.de
// Submitted by Mario Hoberg <info@iserv.de>
iservschule.de
mein-iserv.de
schulplattform.de
schulserver.de
test-iserv.de
iserv.dev

// I-O DATA DEVICE, INC. : http://www.iodata.com/
// Submitted by Yuji Minagawa <domains-admin@iodata.jp>
iobb.net

// Jelastic, Inc. : https://jelastic.com/
// Submitted by Ihor Kolodyuk <ik@jelastic.com>
mel.cloudlets.com.au
cloud.interhostsolutions.be
mycloud.by
alp1.ae.flow.ch
appengine.flow.ch
es-1.axarnet.cloud
diadem.cloud
vip.jelastic.cloud
jele.cloud
it1.eur.aruba.jenv-aruba.cloud
it1.jenv-aruba.cloud
keliweb.cloud
cs.keliweb.cloud
oxa.cloud
tn.oxa.cloud
uk.oxa.cloud
primetel.cloud
uk.primetel.cloud
ca.reclaim.cloud
uk.reclaim.cloud
us.reclaim.cloud
ch.trendhosting.cloud
de.trendhosting.cloud
jele.club
amscompute.com
dopaas.com
paas.hosted-by-previder.com
rag-cloud.hosteur.com
rag-cloud-ch.hosteur.com
jcloud.ik-server.com
jcloud-ver-jpc.ik-server.com
demo.jelastic.com
kilatiron.com
paas.massivegrid.com
jed.wafaicloud.com
lon.wafaicloud.com
ryd.wafaicloud.com
j.scaleforce.com.cy
jelastic.dogado.eu
fi.cloudplatform.fi
demo.datacenter.fi
paas.datacenter.fi
jele.host
mircloud.host
paas.beebyte.io
sekd1.beebyteapp.io
jele.io
cloud-fr1.unispace.io
jc.neen.it
cloud.jelastic.open.tim.it
jcloud.kz
upaas.kazteleport.kz
cloudjiffy.net
fra1-de.cloudjiffy.net
west1-us.cloudjiffy.net
jls-sto1.elastx.net
jls-sto2.elastx.net
jls-sto3.elastx.net
faststacks.net
fr-1.paas.massivegrid.net
lon-1.paas.massivegrid.net
lon-2.paas.massivegrid.net
ny-1.paas.massivegrid.net
ny-2.paas.massivegrid.net
sg-1.paas.massivegrid.net
jelastic.saveincloud.net
nordeste-idc.saveincloud.net
j.scaleforce.net
jelastic.tsukaeru.net
sdscloud.pl
unicloud.pl
mircloud.ru
jelastic.regruhosting.ru
enscaled.sg
jele.site
jelastic.team
orangecloud.tn
j.layershift.co.uk
phx.enscaled.us
mircloud.us

// Jino : https://www.jino.ru
// Submitted by Sergey Ulyashin <ulyashin@jino.ru>
myjino.ru
*.hosting.myjino.ru
*.landing.myjino.ru
*.spectrum.myjino.ru
*.vps.myjino.ru

// Jotelulu S.L. : https://jotelulu.com
// Submitted by Daniel Fariña <ingenieria@jotelulu.com>
jotelulu.cloud

// Joyent : https://www.joyent.com/
// Submitted by Brian Bennett <brian.bennett@joyent.com>
*.triton.zone
*.cns.joyent.com

// JS.ORG : http://dns.js.org
// Submitted by Stefan Keim <admin@js.org>
js.org

// KaasHosting : http://www.kaashosting.nl/
// Submitted by Wouter Bakker <hostmaster@kaashosting.nl>
kaas.gg
khplay.nl

// Kakao : https://www.kakaocorp.com/
// Submitted by JaeYoong Lee <cec@kakaocorp.com>
ktistory.com

// Kapsi : https://kapsi.fi
// Submitted by Tomi Juntunen <erani@kapsi.fi>
kapsi.fi

// Keyweb AG : https://www.keyweb.de
// Submitted by Martin Dannehl <postmaster@keymachine.de>
keymachine.de

// KingHost : https://king.host
// Submitted by Felipe Keller Braz <felipebraz@kinghost.com.br>
kinghost.net
uni5.net

// KnightPoint Systems, LLC : http://www.knightpoint.com/
// Submitted by Roy Keene <rkeene@knightpoint.com>
knightpoint.systems

// KoobinEvent, SL: https://www.koobin.com
// Submitted by Iván Oliva <ivan.oliva@koobin.com>
koobin.events

// KUROKU LTD : https://kuroku.ltd/
// Submitted by DisposaBoy <security@oya.to>
oya.to

// Katholieke Universiteit Leuven: https://www.kuleuven.be
// Submitted by Abuse KU Leuven <abuse@kuleuven.be>
kuleuven.cloud
ezproxy.kuleuven.be

// .KRD : http://nic.krd/data/krd/Registration%20Policy.pdf
co.krd
edu.krd

// Krellian Ltd. : https://krellian.com
// Submitted by Ben Francis <ben@krellian.com>
krellian.net
webthings.io

// LCube - Professional hosting e.K. : https://www.lcube-webhosting.de
// Submitted by Lars Laehn <info@lcube.de>
git-repos.de
lcube-server.de
svn-repos.de

// Leadpages : https://www.leadpages.net
// Submitted by Greg Dallavalle <domains@leadpages.net>
leadpages.co
lpages.co
lpusercontent.com

// Lelux.fi : https://lelux.fi/
// Submitted by Lelux Admin <publisuffix@lelux.site>
lelux.site

// Lifetime Hosting : https://Lifetime.Hosting/
// Submitted by Mike Fillator <support@lifetime.hosting>
co.business
co.education
co.events
co.financial
co.network
co.place
co.technology

// Lightmaker Property Manager, Inc. : https://app.lmpm.com/
// Submitted by Greg Holland <greg.holland@lmpm.com>
app.lmpm.com

// linkyard ldt: https://www.linkyard.ch/
// Submitted by Mario Siegenthaler <mario.siegenthaler@linkyard.ch>
linkyard.cloud
linkyard-cloud.ch

// Linode : https://linode.com
// Submitted by <security@linode.com>
members.linode.com
*.nodebalancer.linode.com
*.linodeobjects.com
ip.linodeusercontent.com

// LiquidNet Ltd : http://www.liquidnetlimited.com/
// Submitted by Victor Velchev <admin@liquidnetlimited.com>
we.bs

// Localcert : https://localcert.dev
// Submitted by Lann Martin <security@localcert.dev>
*.user.localcert.dev

// localzone.xyz
// Submitted by Kenny Niehage <hello@yahe.sh>
localzone.xyz

// Log'in Line : https://www.loginline.com/
// Submitted by Rémi Mach <remi.mach@loginline.com>
loginline.app
loginline.dev
loginline.io
loginline.services
loginline.site

// Lokalized : https://lokalized.nl
// Submitted by Noah Taheij <noah@lokalized.nl>
servers.run

// Lõhmus Family, The
// Submitted by Heiki Lõhmus <hostmaster at lohmus dot me>
lohmus.me

// LubMAN UMCS Sp. z o.o : https://lubman.pl/
// Submitted by Ireneusz Maliszewski <ireneusz.maliszewski@lubman.pl>
krasnik.pl
leczna.pl
lubartow.pl
lublin.pl
poniatowa.pl
swidnik.pl

// Lug.org.uk : https://lug.org.uk
// Submitted by Jon Spriggs <admin@lug.org.uk>
glug.org.uk
lug.org.uk
lugs.org.uk

// Lukanet Ltd : https://lukanet.com
// Submitted by Anton Avramov <register@lukanet.com>
barsy.bg
barsy.co.uk
barsyonline.co.uk
barsycenter.com
barsyonline.com
barsy.club
barsy.de
barsy.eu
barsy.in
barsy.info
barsy.io
barsy.me
barsy.menu
barsy.mobi
barsy.net
barsy.online
barsy.org
barsy.pro
barsy.pub
barsy.ro
barsy.shop
barsy.site
barsy.support
barsy.uk

// Magento Commerce
// Submitted by Damien Tournoud <dtournoud@magento.cloud>
*.magentosite.cloud

// May First - People Link : https://mayfirst.org/
// Submitted by Jamie McClelland <info@mayfirst.org>
mayfirst.info
mayfirst.org

// Mail.Ru Group : https://hb.cldmail.ru
// Submitted by Ilya Zaretskiy <zaretskiy@corp.mail.ru>
hb.cldmail.ru

// Mail Transfer Platform : https://www.neupeer.com
// Submitted by Li Hui <lihui@neupeer.com>
cn.vu

// Maze Play: https://www.mazeplay.com
// Submitted by Adam Humpherys <adam@mws.dev>
mazeplay.com

// mcpe.me : https://mcpe.me
// Submitted by Noa Heyl <hi@noa.dev>
mcpe.me

// McHost : https://mchost.ru
// Submitted by Evgeniy Subbotin <e.subbotin@mchost.ru>
mcdir.me
mcdir.ru
mcpre.ru
vps.mcdir.ru

// Mediatech : https://mediatech.by
// Submitted by Evgeniy Kozhuhovskiy <ugenk@mediatech.by>
mediatech.by
mediatech.dev

// Medicom Health : https://medicomhealth.com
// Submitted by Michael Olson <molson@medicomhealth.com>
hra.health

// Memset hosting : https://www.memset.com
// Submitted by Tom Whitwell <domains@memset.com>
miniserver.com
memset.net

// Messerli Informatik AG : https://www.messerli.ch/
// Submitted by Ruben Schmidmeister <psl-maintainers@messerli.ch>
messerli.app

// Meta Platforms, Inc. : https://meta.com/
// Submitted by Jacob Cordero <public-suffix@meta.com>
atmeta.com
apps.fbsbx.com

// MetaCentrum, CESNET z.s.p.o. : https://www.metacentrum.cz/en/
// Submitted by Zdeněk Šustr <zdenek.sustr@cesnet.cz>
*.cloud.metacentrum.cz
custom.metacentrum.cz

// MetaCentrum, CESNET z.s.p.o. : https://www.metacentrum.cz/en/
// Submitted by Radim Janča <janca@cesnet.cz>
flt.cloud.muni.cz
usr.cloud.muni.cz

// Meteor Development Group : https://www.meteor.com/hosting
// Submitted by Pierre Carrier <pierre@meteor.com>
meteorapp.com
eu.meteorapp.com

// Michau Enterprises Limited : http://www.co.pl/
co.pl

// Microsoft Corporation : http://microsoft.com
// Submitted by Public Suffix List Admin <msftpsladmin@microsoft.com>
// Managed by Corporate Domains
// Microsoft Azure : https://home.azure
*.azurecontainer.io
cloudapp.azure.com
azure-api.net
azureedge.net
azurefd.net
azurewebsites.net
azure-mobile.net
azurestaticapps.net
1.azurestaticapps.net
2.azurestaticapps.net
3.azurestaticapps.net
4.azurestaticapps.net
5.azurestaticapps.net
6.azurestaticapps.net
7.azurestaticapps.net
centralus.azurestaticapps.net
eastasia.azurestaticapps.net
eastus2.azurestaticapps.net
westeurope.azurestaticapps.net
westus2.azurestaticapps.net
cloudapp.net
trafficmanager.net
blob.core.windows.net
servicebus.windows.net

// minion.systems : http://minion.systems
// Submitted by Robert Böttinger <r@minion.systems>
csx.cc

// Mintere : https://mintere.com/
// Submitted by Ben Aubin <security@mintere.com>
mintere.site

// MobileEducation, LLC : https://joinforte.com
// Submitted by Grayson Martin <grayson.martin@mobileeducation.us>
forte.id

// MODX Systems LLC : https://modx.com
// Submitted by Elizabeth Southwell <elizabeth@modx.com>
modx.dev

// Mozilla Corporation : https://mozilla.com
// Submitted by Ben Francis <bfrancis@mozilla.com>
mozilla-iot.org

// Mozilla Foundation : https://mozilla.org/
// Submitted by glob <glob@mozilla.com>
bmoattachments.org

// MSK-IX : https://www.msk-ix.ru/
// Submitted by Khannanov Roman <r.khannanov@msk-ix.ru>
net.ru
org.ru
pp.ru

// Mythic Beasts : https://www.mythic-beasts.com
// Submitted by Paul Cammish <kelduum@mythic-beasts.com>
hostedpi.com
customer.mythic-beasts.com
caracal.mythic-beasts.com
fentiger.mythic-beasts.com
lynx.mythic-beasts.com
ocelot.mythic-beasts.com
oncilla.mythic-beasts.com
onza.mythic-beasts.com
sphinx.mythic-beasts.com
vs.mythic-beasts.com
x.mythic-beasts.com
yali.mythic-beasts.com
cust.retrosnub.co.uk

// Nabu Casa : https://www.nabucasa.com
// Submitted by Paulus Schoutsen <infra@nabucasa.com>
ui.nabu.casa

// Net at Work Gmbh : https://www.netatwork.de
// Submitted by Jan Jaeschke <jan.jaeschke@netatwork.de>
cloud.nospamproxy.com

// Netlify : https://www.netlify.com
// Submitted by Jessica Parsons <jessica@netlify.com>
netlify.app

// Neustar Inc.
// Submitted by Trung Tran <Trung.Tran@neustar.biz>
4u.com

// ngrok : https://ngrok.com/
// Submitted by Alan Shreve <alan@ngrok.com>
ngrok.app
ngrok-free.app
ngrok.dev
ngrok-free.dev
ngrok.io
ap.ngrok.io
au.ngrok.io
eu.ngrok.io
in.ngrok.io
jp.ngrok.io
sa.ngrok.io
us.ngrok.io
ngrok.pizza
ngrok.pro

// Nicolaus Copernicus University in Torun - MSK TORMAN (https://www.man.torun.pl)
torun.pl

// Nimbus Hosting Ltd. : https://www.nimbushosting.co.uk/
// Submitted by Nicholas Ford <nick@nimbushosting.co.uk>
nh-serv.co.uk

// NFSN, Inc. : https://www.NearlyFreeSpeech.NET/
// Submitted by Jeff Wheelhouse <support@nearlyfreespeech.net>
nfshost.com

// NFT.Storage : https://nft.storage/
// Submitted by Vasco Santos <vasco.santos@protocol.ai> or <support@nft.storage>
ipfs.nftstorage.link

// Noop : https://noop.app
// Submitted by Nathaniel Schweinberg <noop@rearc.io>
*.developer.app
noop.app

// Northflank Ltd. : https://northflank.com/
// Submitted by Marco Suter <marco@northflank.com>
*.northflank.app
*.build.run
*.code.run
*.database.run
*.migration.run

// Noticeable : https://noticeable.io
// Submitted by Laurent Pellegrino <security@noticeable.io>
noticeable.news

// Now-DNS : https://now-dns.com
// Submitted by Steve Russell <steve@now-dns.com>
dnsking.ch
mypi.co
n4t.co
001www.com
ddnslive.com
myiphost.com
forumz.info
16-b.it
32-b.it
64-b.it
soundcast.me
tcp4.me
dnsup.net
hicam.net
now-dns.net
ownip.net
vpndns.net
dynserv.org
now-dns.org
x443.pw
now-dns.top
ntdll.top
freeddns.us
crafting.xyz
zapto.xyz

// nsupdate.info : https://www.nsupdate.info/
// Submitted by Thomas Waldmann <info@nsupdate.info>
nsupdate.info
nerdpol.ovh

// No-IP.com : https://noip.com/
// Submitted by Deven Reza <publicsuffixlist@noip.com>
blogsyte.com
brasilia.me
cable-modem.org
ciscofreak.com
collegefan.org
couchpotatofries.org
damnserver.com
ddns.me
ditchyourip.com
dnsfor.me
dnsiskinky.com
dvrcam.info
dynns.com
eating-organic.net
fantasyleague.cc
geekgalaxy.com
golffan.us
health-carereform.com
homesecuritymac.com
homesecuritypc.com
hopto.me
ilovecollege.info
loginto.me
mlbfan.org
mmafan.biz
myactivedirectory.com
mydissent.net
myeffect.net
mymediapc.net
mypsx.net
mysecuritycamera.com
mysecuritycamera.net
mysecuritycamera.org
net-freaks.com
nflfan.org
nhlfan.net
no-ip.ca
no-ip.co.uk
no-ip.net
noip.us
onthewifi.com
pgafan.net
point2this.com
pointto.us
privatizehealthinsurance.net
quicksytes.com
read-books.org
securitytactics.com
serveexchange.com
servehumour.com
servep2p.com
servesarcasm.com
stufftoread.com
ufcfan.org
unusualperson.com
workisboring.com
3utilities.com
bounceme.net
ddns.net
ddnsking.com
gotdns.ch
hopto.org
myftp.biz
myftp.org
myvnc.com
no-ip.biz
no-ip.info
no-ip.org
noip.me
redirectme.net
servebeer.com
serveblog.net
servecounterstrike.com
serveftp.com
servegame.com
servehalflife.com
servehttp.com
serveirc.com
serveminecraft.net
servemp3.com
servepics.com
servequake.com
sytes.net
webhop.me
zapto.org

// NodeArt : https://nodeart.io
// Submitted by Konstantin Nosov <Nosov@nodeart.io>
stage.nodeart.io

// Nucleos Inc. : https://nucleos.com
// Submitted by Piotr Zduniak <piotr@nucleos.com>
pcloud.host

// NYC.mn : http://www.information.nyc.mn
// Submitted by Matthew Brown <mattbrown@nyc.mn>
nyc.mn

// Observable, Inc. : https://observablehq.com
// Submitted by Mike Bostock <dns@observablehq.com>
static.observableusercontent.com

// Octopodal Solutions, LLC. : https://ulterius.io/
// Submitted by Andrew Sampson <andrew@ulterius.io>
cya.gg

// OMG.LOL : <https://omg.lol>
// Submitted by Adam Newbold <adam@omg.lol>
omg.lol

// Omnibond Systems, LLC. : https://www.omnibond.com
// Submitted by Cole Estep <cole@omnibond.com>
cloudycluster.net

// OmniWe Limited: https://omniwe.com
// Submitted by Vicary Archangel <vicary@omniwe.com>
omniwe.site

// One.com: https://www.one.com/
// Submitted by Jacob Bunk Nielsen <jbn@one.com>
123hjemmeside.dk
123hjemmeside.no
123homepage.it
123kotisivu.fi
123minsida.se
123miweb.es
123paginaweb.pt
123sait.ru
123siteweb.fr
123webseite.at
123webseite.de
123website.be
123website.ch
123website.lu
123website.nl
service.one
simplesite.com
simplesite.com.br
simplesite.gr
simplesite.pl

// One Fold Media : http://www.onefoldmedia.com/
// Submitted by Eddie Jones <eddie@onefoldmedia.com>
nid.io

// Open Social : https://www.getopensocial.com/
// Submitted by Alexander Varwijk <security@getopensocial.com>
opensocial.site

// OpenCraft GmbH : http://opencraft.com/
// Submitted by Sven Marnach <sven@opencraft.com>
opencraft.hosting

// OpenResearch GmbH: https://openresearch.com/
// Submitted by Philipp Schmid <ops@openresearch.com>
orsites.com

// Opera Software, A.S.A.
// Submitted by Yngve Pettersen <yngve@opera.com>
operaunite.com

// Orange : https://www.orange.com
// Submitted by Alexandre Linte <alexandre.linte@orange.com>
tech.orange

// Oursky Limited : https://authgear.com/, https://skygear.io/
// Submitted by Authgear Team <hello@authgear.com>, Skygear Developer <hello@skygear.io>
authgear-staging.com
authgearapps.com
skygearapp.com

// OutSystems
// Submitted by Duarte Santos <domain-admin@outsystemscloud.com>
outsystemscloud.com

// OVHcloud: https://ovhcloud.com
// Submitted by Vincent Cassé <vincent.casse@ovhcloud.com>
*.webpaas.ovh.net
*.hosting.ovh.net

// OwnProvider GmbH: http://www.ownprovider.com
// Submitted by Jan Moennich <jan.moennich@ownprovider.com>
ownprovider.com
own.pm

// OwO : https://whats-th.is/
// Submitted by Dean Sheather <dean@deansheather.com>
*.owo.codes

// OX : http://www.ox.rs
// Submitted by Adam Grand <webmaster@mail.ox.rs>
ox.rs

// oy.lc
// Submitted by Charly Coste <changaco@changaco.oy.lc>
oy.lc

// Pagefog : https://pagefog.com/
// Submitted by Derek Myers <derek@pagefog.com>
pgfog.com

// Pagefront : https://www.pagefronthq.com/
// Submitted by Jason Kriss <jason@pagefronthq.com>
pagefrontapp.com

// PageXL : https://pagexl.com
// Submitted by Yann Guichard <yann@pagexl.com>
pagexl.com

// Paywhirl, Inc : https://paywhirl.com/
// Submitted by Daniel Netzer <dan@paywhirl.com>
*.paywhirl.com

// pcarrier.ca Software Inc: https://pcarrier.ca/
// Submitted by Pierre Carrier <pc@rrier.ca>
bar0.net
bar1.net
bar2.net
rdv.to

// .pl domains (grandfathered)
art.pl
gliwice.pl
krakow.pl
poznan.pl
wroc.pl
zakopane.pl

// Pantheon Systems, Inc. : https://pantheon.io/
// Submitted by Gary Dylina <gary@pantheon.io>
pantheonsite.io
gotpantheon.com

// Peplink | Pepwave : http://peplink.com/
// Submitted by Steve Leung <steveleung@peplink.com>
mypep.link

// Perspecta : https://perspecta.com/
// Submitted by Kenneth Van Alstyne <kvanalstyne@perspecta.com>
perspecta.cloud

// PE Ulyanov Kirill Sergeevich : https://airy.host
// Submitted by Kirill Ulyanov <k.ulyanov@airy.host>
lk3.ru

// Planet-Work : https://www.planet-work.com/
// Submitted by Frédéric VANNIÈRE <f.vanniere@planet-work.com>
on-web.fr

// Platform.sh : https://platform.sh
// Submitted by Nikola Kotur <nikola@platform.sh>
*.upsun.app
upsunapp.com
ent.platform.sh
eu.platform.sh
us.platform.sh
*.platformsh.site
*.tst.site

// Platter: https://platter.dev
// Submitted by Patrick Flor <patrick@platter.dev>
platter-app.com
platter-app.dev
platterp.us

// Plesk : https://www.plesk.com/
// Submitted by Anton Akhtyamov <program-managers@plesk.com>
pdns.page
plesk.page
pleskns.com

// Pley AB : https://www.pley.com/
// Submitted by Henning Pohl <infra@pley.com>
pley.games

// Port53 : https://port53.io/
// Submitted by Maximilian Schieder <maxi@zeug.co>
dyn53.io

// Porter : https://porter.run/
// Submitted by Rudraksh MK <rudi@porter.run>
onporter.run

// Positive Codes Technology Company : http://co.bn/faq.html
// Submitted by Zulfais <pc@co.bn>
co.bn

// Postman, Inc : https://postman.com
// Submitted by Rahul Dhawan <security@postman.com>
postman-echo.com
pstmn.io
mock.pstmn.io
httpbin.org

//prequalifyme.today : https://prequalifyme.today
//Submitted by DeepakTiwari deepak@ivylead.io
prequalifyme.today

// prgmr.com : https://prgmr.com/
// Submitted by Sarah Newman <owner@prgmr.com>
xen.prgmr.com

// priv.at : http://www.nic.priv.at/
// Submitted by registry <lendl@nic.at>
priv.at

// privacytools.io : https://www.privacytools.io/
// Submitted by Jonah Aragon <jonah@privacytools.io>
prvcy.page

// Protocol Labs : https://protocol.ai/
// Submitted by Michael Burns <noc@protocol.ai>
*.dweb.link

// Protonet GmbH : http://protonet.io
// Submitted by Martin Meier <admin@protonet.io>
protonet.io

// Publication Presse Communication SARL : https://ppcom.fr
// Submitted by Yaacov Akiba Slama <admin@chirurgiens-dentistes-en-france.fr>
chirurgiens-dentistes-en-france.fr
byen.site

// pubtls.org: https://www.pubtls.org
// Submitted by Kor Nielsen <kor@pubtls.org>
pubtls.org

// PythonAnywhere LLP: https://www.pythonanywhere.com
// Submitted by Giles Thomas <giles@pythonanywhere.com>
pythonanywhere.com
eu.pythonanywhere.com

// QOTO, Org.
// Submitted by Jeffrey Phillips Freeman <jeffrey.freeman@qoto.org>
qoto.io

// Qualifio : https://qualifio.com/
// Submitted by Xavier De Cock <xdecock@gmail.com>
qualifioapp.com

// Quality Unit: https://qualityunit.com
// Submitted by Vasyl Tsalko <vtsalko@qualityunit.com>
ladesk.com

// QuickBackend: https://www.quickbackend.com
// Submitted by Dani Biro <dani@pymet.com>
qbuser.com

// Rad Web Hosting: https://radwebhosting.com
// Submitted by Scott Claeys <s.claeys@radwebhosting.com>
cloudsite.builders
myradweb.net
servername.us

// Redgate Software: https://red-gate.com
// Submitted by Andrew Farries <andrew.farries@red-gate.com>
instances.spawn.cc

// Redstar Consultants : https://www.redstarconsultants.com/
// Submitted by Jons Slemmer <jons@redstarconsultants.com>
instantcloud.cn

// Russian Academy of Sciences
// Submitted by Tech Support <support@rasnet.ru>
ras.ru

// QA2
// Submitted by Daniel Dent (https://www.danieldent.com/)
qa2.com

// QCX
// Submitted by Cassandra Beelen <cassandra@beelen.one>
qcx.io
*.sys.qcx.io

// QNAP System Inc : https://www.qnap.com
// Submitted by Nick Chang <nickchang@qnap.com>
dev-myqnapcloud.com
alpha-myqnapcloud.com
myqnapcloud.com

// Quip : https://quip.com
// Submitted by Patrick Linehan <plinehan@quip.com>
*.quipelements.com

// Qutheory LLC : http://qutheory.io
// Submitted by Jonas Schwartz <jonas@qutheory.io>
vapor.cloud
vaporcloud.io

// Rackmaze LLC : https://www.rackmaze.com
// Submitted by Kirill Pertsev <kika@rackmaze.com>
rackmaze.com
rackmaze.net

// Rakuten Games, Inc : https://dev.viberplay.io
// Submitted by Joshua Zhang <public-suffix@rgames.jp>
g.vbrplsbx.io

// Rancher Labs, Inc : https://rancher.com
// Submitted by Vincent Fiduccia <domains@rancher.com>
*.on-k3s.io
*.on-rancher.cloud
*.on-rio.io

// Read The Docs, Inc : https://www.readthedocs.org
// Submitted by David Fischer <team@readthedocs.org>
readthedocs.io

// Red Hat, Inc. OpenShift : https://openshift.redhat.com/
// Submitted by Tim Kramer <tkramer@rhcloud.com>
rhcloud.com

// Render : https://render.com
// Submitted by Anurag Goel <dev@render.com>
app.render.com
onrender.com

// Repl.it : https://repl.it
// Submitted by Lincoln Bergeson <psl@repl.it>
replit.app
id.replit.app
firewalledreplit.co
id.firewalledreplit.co
repl.co
id.repl.co
replit.dev
archer.replit.dev
bones.replit.dev
canary.replit.dev
global.replit.dev
hacker.replit.dev
id.replit.dev
janeway.replit.dev
kim.replit.dev
kira.replit.dev
kirk.replit.dev
odo.replit.dev
paris.replit.dev
picard.replit.dev
pike.replit.dev
prerelease.replit.dev
reed.replit.dev
riker.replit.dev
sisko.replit.dev
spock.replit.dev
staging.replit.dev
sulu.replit.dev
tarpit.replit.dev
teams.replit.dev
tucker.replit.dev
wesley.replit.dev
worf.replit.dev
repl.run

// Resin.io : https://resin.io
// Submitted by Tim Perry <tim@resin.io>
resindevice.io
devices.resinstaging.io

// RethinkDB : https://www.rethinkdb.com/
// Submitted by Chris Kastorff <info@rethinkdb.com>
hzc.io

// Revitalised Limited : http://www.revitalised.co.uk
// Submitted by Jack Price <jack@revitalised.co.uk>
wellbeingzone.eu
wellbeingzone.co.uk

// Rico Developments Limited : https://adimo.co
// Submitted by Colin Brown <hello@adimo.co>
adimo.co.uk

// Riseup Networks : https://riseup.net
// Submitted by Micah Anderson <micah@riseup.net>
itcouldbewor.se

// Rochester Institute of Technology : http://www.rit.edu/
// Submitted by Jennifer Herting <jchits@rit.edu>
git-pages.rit.edu

// Rocky Enterprise Software Foundation : https://resf.org
// Submitted by Neil Hanlon <neil@resf.org>
rocky.page

// Rusnames Limited: http://rusnames.ru/
// Submitted by Sergey Zotov <admin@rusnames.ru>
биз.рус
ком.рус
крым.рус
мир.рус
мск.рус
орг.рус
самара.рус
сочи.рус
спб.рус
я.рус

// SAKURA Internet Inc. : https://www.sakura.ad.jp/
// Submitted by Internet Service Department <rs-vendor-ml@sakura.ad.jp>
180r.com
dojin.com
sakuratan.com
sakuraweb.com
x0.com
2-d.jp
bona.jp
crap.jp
daynight.jp
eek.jp
flop.jp
halfmoon.jp
jeez.jp
matrix.jp
mimoza.jp
ivory.ne.jp
mail-box.ne.jp
mints.ne.jp
mokuren.ne.jp
opal.ne.jp
sakura.ne.jp
sumomo.ne.jp
topaz.ne.jp
netgamers.jp
nyanta.jp
o0o0.jp
rdy.jp
rgr.jp
rulez.jp
s3.isk01.sakurastorage.jp
s3.isk02.sakurastorage.jp
saloon.jp
sblo.jp
skr.jp
tank.jp
uh-oh.jp
undo.jp
rs.webaccel.jp
user.webaccel.jp
websozai.jp
xii.jp
squares.net
jpn.org
kirara.st
x0.to
from.tv
sakura.tv

// Salesforce.com, Inc. https://salesforce.com/
// Submitted by Michael Biven <mbiven@salesforce.com> and Aaron Romeo <aaron.romeo@salesforce.com>
*.builder.code.com
*.dev-builder.code.com
*.stg-builder.code.com
*.001.test.code-builder-stg.platform.salesforce.com

// Sandstorm Development Group, Inc. : https://sandcats.io/
// Submitted by Asheesh Laroia <asheesh@sandstorm.io>
sandcats.io

// SBE network solutions GmbH : https://www.sbe.de/
// Submitted by Norman Meilick <nm@sbe.de>
logoip.de
logoip.com

// Scaleway : https://www.scaleway.com/
// Submitted by Rémy Léone <rleone@scaleway.com>
fr-par-1.baremetal.scw.cloud
fr-par-2.baremetal.scw.cloud
nl-ams-1.baremetal.scw.cloud
cockpit.fr-par.scw.cloud
fnc.fr-par.scw.cloud
functions.fnc.fr-par.scw.cloud
k8s.fr-par.scw.cloud
nodes.k8s.fr-par.scw.cloud
s3.fr-par.scw.cloud
s3-website.fr-par.scw.cloud
whm.fr-par.scw.cloud
priv.instances.scw.cloud
pub.instances.scw.cloud
k8s.scw.cloud
cockpit.nl-ams.scw.cloud
k8s.nl-ams.scw.cloud
nodes.k8s.nl-ams.scw.cloud
s3.nl-ams.scw.cloud
s3-website.nl-ams.scw.cloud
whm.nl-ams.scw.cloud
cockpit.pl-waw.scw.cloud
k8s.pl-waw.scw.cloud
nodes.k8s.pl-waw.scw.cloud
s3.pl-waw.scw.cloud
s3-website.pl-waw.scw.cloud
scalebook.scw.cloud
smartlabeling.scw.cloud
dedibox.fr

// schokokeks.org GbR : https://schokokeks.org/
// Submitted by Hanno Böck <hanno@schokokeks.org>
schokokeks.net

// Scottish Government: https://www.gov.scot
// Submitted by Martin Ellis <martin.ellis@gov.scot>
gov.scot
service.gov.scot

// Scry Security : http://www.scrysec.com
// Submitted by Shante Adam <shante@skyhat.io>
scrysec.com

// Securepoint GmbH : https://www.securepoint.de
// Submitted by Erik Anders <erik.anders@securepoint.de>
firewall-gateway.com
firewall-gateway.de
my-gateway.de
my-router.de
spdns.de
spdns.eu
firewall-gateway.net
my-firewall.org
myfirewall.org
spdns.org

// Seidat : https://www.seidat.com
// Submitted by Artem Kondratev <accounts@seidat.com>
seidat.net

// Sellfy : https://sellfy.com
// Submitted by Yuriy Romadin <contact@sellfy.com>
sellfy.store

// Senseering GmbH : https://www.senseering.de
// Submitted by Felix Mönckemeyer <f.moenckemeyer@senseering.de>
senseering.net

// Sendmsg: https://www.sendmsg.co.il
// Submitted by Assaf Stern <domains@comstar.co.il>
minisite.ms

// Service Magnet : https://myservicemagnet.com
// Submitted by Dave Sanders <dave@myservicemagnet.com>
magnet.page

// Service Online LLC : http://drs.ua/
// Submitted by Serhii Bulakh <support@drs.ua>
biz.ua
co.ua
pp.ua

// Shift Crypto AG : https://shiftcrypto.ch
// Submitted by alex <alex@shiftcrypto.ch>
shiftcrypto.dev
shiftcrypto.io

// ShiftEdit : https://shiftedit.net/
// Submitted by Adam Jimenez <adam@shiftcreate.com>
shiftedit.io

// Shopblocks : http://www.shopblocks.com/
// Submitted by Alex Bowers <alex@shopblocks.com>
myshopblocks.com

// Shopify : https://www.shopify.com
// Submitted by Alex Richter <alex.richter@shopify.com>
myshopify.com

// Shopit : https://www.shopitcommerce.com/
// Submitted by Craig McMahon <craig@shopitcommerce.com>
shopitsite.com

// shopware AG : https://shopware.com
// Submitted by Jens Küper <cloud@shopware.com>
shopware.store

// Siemens Mobility GmbH
// Submitted by Oliver Graebner <security@mo-siemens.io>
mo-siemens.io

// SinaAppEngine : http://sae.sina.com.cn/
// Submitted by SinaAppEngine <saesupport@sinacloud.com>
1kapp.com
appchizi.com
applinzi.com
sinaapp.com
vipsinaapp.com

// Siteleaf : https://www.siteleaf.com/
// Submitted by Skylar Challand <support@siteleaf.com>
siteleaf.net

// Skyhat : http://www.skyhat.io
// Submitted by Shante Adam <shante@skyhat.io>
bounty-full.com
alpha.bounty-full.com
beta.bounty-full.com

// Smallregistry by Promopixel SARL: https://www.smallregistry.net
// Former AFNIC's SLDs
// Submitted by Jérôme Lipowicz <support@promopixel.com>
aeroport.fr
avocat.fr
chambagri.fr
chirurgiens-dentistes.fr
experts-comptables.fr
medecin.fr
notaires.fr
pharmacien.fr
port.fr
veterinaire.fr

// Small Technology Foundation : https://small-tech.org
// Submitted by Aral Balkan <aral@small-tech.org>
small-web.org

// Smoove.io : https://www.smoove.io/
// Submitted by Dan Kozak <dan@smoove.io>
vp4.me

// Snowflake Inc : https://www.snowflake.com/
// Submitted by Faith Olapade <faith.olapade@snowflake.com>
snowflake.app
privatelink.snowflake.app
streamlit.app
streamlitapp.com

// Snowplow Analytics : https://snowplowanalytics.com/
// Submitted by Ian Streeter <ian@snowplowanalytics.com>
try-snowplow.com

// SourceHut : https://sourcehut.org
// Submitted by Drew DeVault <sir@cmpwn.com>
srht.site

// Stackhero : https://www.stackhero.io
// Submitted by Adrien Gillon <adrien+public-suffix-list@stackhero.io>
stackhero-network.com

// STACKIT : https://www.stackit.de/en/
// Submitted by STACKIT-DNS Team (Simon Stier) <stackit-dns@mail.schwarz>
runs.onstackit.cloud
stackit.gg
stackit.rocks
stackit.run
stackit.zone

// Staclar : https://staclar.com
// Submitted by Q Misell <q@staclar.com>
musician.io
// Submitted by Matthias Merkel <matthias.merkel@staclar.com>
novecore.site

// staticland : https://static.land
// Submitted by Seth Vincent <sethvincent@gmail.com>
static.land
dev.static.land
sites.static.land

// Storebase : https://www.storebase.io
// Submitted by Tony Schirmer <tony@storebase.io>
storebase.store

// Strategic System Consulting (eApps Hosting): https://www.eapps.com/
// Submitted by Alex Oancea <aoancea@cloudscale365.com>
vps-host.net
atl.jelastic.vps-host.net
njs.jelastic.vps-host.net
ric.jelastic.vps-host.net

// Sony Interactive Entertainment LLC : https://sie.com/
// Submitted by David Coles <david.coles@sony.com>
playstation-cloud.com

// SourceLair PC : https://www.sourcelair.com
// Submitted by Antonis Kalipetis <akalipetis@sourcelair.com>
apps.lair.io
*.stolos.io

// SpaceKit : https://www.spacekit.io/
// Submitted by Reza Akhavan <spacekit.io@gmail.com>
spacekit.io

// SpeedPartner GmbH: https://www.speedpartner.de/
// Submitted by Stefan Neufeind <info@speedpartner.de>
customer.speedpartner.de

// Spreadshop (sprd.net AG) : https://www.spreadshop.com/
// Submitted by Martin Breest <security@spreadshop.com>
myspreadshop.at
myspreadshop.com.au
myspreadshop.be
myspreadshop.ca
myspreadshop.ch
myspreadshop.com
myspreadshop.de
myspreadshop.dk
myspreadshop.es
myspreadshop.fi
myspreadshop.fr
myspreadshop.ie
myspreadshop.it
myspreadshop.net
myspreadshop.nl
myspreadshop.no
myspreadshop.pl
myspreadshop.se
myspreadshop.co.uk

// Standard Library : https://stdlib.com
// Submitted by Jacob Lee <jacob@stdlib.com>
api.stdlib.com

// stereosense GmbH : https://www.involve.me
// Submitted by Florian Burmann <publicsuffix@involve.me>
feedback.ac
forms.ac
assessments.cx
calculators.cx
funnels.cx
paynow.cx
quizzes.cx
researched.cx
tests.cx
surveys.so

// Storipress : https://storipress.com
// Submitted by Benno Liu <benno@storipress.com>
storipress.app

// Storj Labs Inc. : https://storj.io/
// Submitted by Philip Hutchins <hostmaster@storj.io>
storj.farm

// Streak : https://streak.com
// Submitted by Blake Kadatz <eng@streak.com>
streak-link.com
streaklinks.com
streakusercontent.com

// Studenten Net Twente : http://www.snt.utwente.nl/
// Submitted by Silke Hofstra <syscom@snt.utwente.nl>
utwente.io

// Student-Run Computing Facility : https://www.srcf.net/
// Submitted by Edwin Balani <sysadmins@srcf.net>
soc.srcf.net
user.srcf.net

// Sub 6 Limited: http://www.sub6.com
// Submitted by Dan Miller <dm@sub6.com>
temp-dns.com

// Supabase : https://supabase.io
// Submitted by Inian Parameshwaran <security@supabase.io>
supabase.co
supabase.in
supabase.net
su.paba.se

// Symfony, SAS : https://symfony.com/
// Submitted by Fabien Potencier <fabien@symfony.com>
*.s5y.io
*.sensiosite.cloud

// Syncloud : https://syncloud.org
// Submitted by Boris Rybalkin <syncloud@syncloud.it>
syncloud.it

// Synology, Inc. : https://www.synology.com/
// Submitted by Rony Weng <ronyweng@synology.com>
dscloud.biz
direct.quickconnect.cn
dsmynas.com
familyds.com
diskstation.me
dscloud.me
i234.me
myds.me
synology.me
dscloud.mobi
dsmynas.net
familyds.net
dsmynas.org
familyds.org
vpnplus.to
direct.quickconnect.to

// Tabit Technologies Ltd. : https://tabit.cloud/
// Submitted by Oren Agiv <oren@tabit.cloud>
tabitorder.co.il
mytabit.co.il
mytabit.com

// TAIFUN Software AG : http://taifun-software.de
// Submitted by Bjoern Henke <dev-server@taifun-software.de>
taifun-dns.de

// Tailscale Inc. : https://www.tailscale.com
// Submitted by David Anderson <danderson@tailscale.com>
beta.tailscale.net
ts.net
*.c.ts.net

// TASK geographical domains (www.task.gda.pl/uslugi/dns)
gda.pl
gdansk.pl
gdynia.pl
med.pl
sopot.pl

// team.blue https://team.blue
// Submitted by Cedric Dubois <cedric.dubois@team.blue>
site.tb-hosting.com

// Teckids e.V. : https://www.teckids.org
// Submitted by Dominik George <dominik.george@teckids.org>
edugit.io
s3.teckids.org

// Telebit : https://telebit.cloud
// Submitted by AJ ONeal <aj@telebit.cloud>
telebit.app
telebit.io
*.telebit.xyz

// Thingdust AG : https://thingdust.com/
// Submitted by Adrian Imboden <adi@thingdust.com>
*.firenet.ch
*.svc.firenet.ch
reservd.com
thingdustdata.com
cust.dev.thingdust.io
cust.disrec.thingdust.io
cust.prod.thingdust.io
cust.testing.thingdust.io
reservd.dev.thingdust.io
reservd.disrec.thingdust.io
reservd.testing.thingdust.io

// ticket i/O GmbH : https://ticket.io
// Submitted by Christian Franke <it@ticket.io>
tickets.io

// Tlon.io : https://tlon.io
// Submitted by Mark Staarink <mark@tlon.io>
arvo.network
azimuth.network
tlon.network

// Tor Project, Inc. : https://torproject.org
// Submitted by Antoine Beaupré <anarcat@torproject.org
torproject.net
pages.torproject.net

// TownNews.com : http://www.townnews.com
// Submitted by Dustin Ward <dward@townnews.com>
bloxcms.com
townnews-staging.com

// TrafficPlex GmbH : https://www.trafficplex.de/
// Submitted by Phillipp Röll <phillipp.roell@trafficplex.de>
12hp.at
2ix.at
4lima.at
lima-city.at
12hp.ch
2ix.ch
4lima.ch
lima-city.ch
trafficplex.cloud
de.cool
12hp.de
2ix.de
4lima.de
lima-city.de
1337.pictures
clan.rip
lima-city.rocks
webspace.rocks
lima.zone

// TransIP : https://www.transip.nl
// Submitted by Rory Breuk <rbreuk@transip.nl>
*.transurl.be
*.transurl.eu
*.transurl.nl

// TransIP: https://www.transip.nl
// Submitted by Cedric Dubois <cedric.dubois@team.blue>
site.transip.me

// TuxFamily : http://tuxfamily.org
// Submitted by TuxFamily administrators <adm@staff.tuxfamily.org>
tuxfamily.org

// TwoDNS : https://www.twodns.de/
// Submitted by TwoDNS-Support <support@two-dns.de>
dd-dns.de
diskstation.eu
diskstation.org
dray-dns.de
draydns.de
dyn-vpn.de
dynvpn.de
mein-vigor.de
my-vigor.de
my-wan.de
syno-ds.de
synology-diskstation.de
synology-ds.de

// Typedream : https://typedream.com
// Submitted by Putri Karunia <putri@typedream.com>
typedream.app

// Typeform : https://www.typeform.com
// Submitted by Sergi Ferriz <sergi.ferriz@typeform.com>
pro.typeform.com

// Uberspace : https://uberspace.de
// Submitted by Moritz Werner <mwerner@jonaspasche.com>
uber.space
*.uberspace.de

// UDR Limited : http://www.udr.hk.com
// Submitted by registry <hostmaster@udr.hk.com>
hk.com
hk.org
ltd.hk
inc.hk

// UK Intis Telecom LTD : https://it.com
// Submitted by ITComdomains <to@it.com>
it.com

// UNIVERSAL DOMAIN REGISTRY : https://www.udr.org.yt/
// see also: whois -h whois.udr.org.yt help
// Submitted by Atanunu Igbunuroghene <publicsuffixlist@udr.org.yt>
name.pm
sch.tf
biz.wf
sch.wf
org.yt

// United Gameserver GmbH : https://united-gameserver.de
// Submitted by Stefan Schwarz <sysadm@united-gameserver.de>
virtualuser.de
virtual-user.de

// Upli : https://upli.io
// Submitted by Lenny Bakkalian <lenny.bakkalian@gmail.com>
upli.io

// urown.net : https://urown.net
// Submitted by Hostmaster <hostmaster@urown.net>
urown.cloud
dnsupdate.info

// .US
// Submitted by Ed Moore <Ed.Moore@lib.de.us>
lib.de.us

// VeryPositive SIA : http://very.lv
// Submitted by Danko Aleksejevs <danko@very.lv>
2038.io

// Vercel, Inc : https://vercel.com/
// Submitted by Connor Davis <security@vercel.com>
vercel.app
vercel.dev
now.sh

// Viprinet Europe GmbH : http://www.viprinet.com
// Submitted by Simon Kissel <hostmaster@viprinet.com>
router.management

// Virtual-Info : https://www.virtual-info.info/
// Submitted by Adnan RIHAN <hostmaster@v-info.info>
v-info.info

// Voorloper.com: https://voorloper.com
// Submitted by Nathan van Bakel <info@voorloper.com>
voorloper.cloud

// Voxel.sh DNS : https://voxel.sh/dns/
// Submitted by Mia Rehlinger <dns@voxel.sh>
neko.am
nyaa.am
be.ax
cat.ax
es.ax
eu.ax
gg.ax
mc.ax
us.ax
xy.ax
nl.ci
xx.gl
app.gp
blog.gt
de.gt
to.gt
be.gy
cc.hn
io.kg
jp.kg
tv.kg
uk.kg
us.kg
de.ls
at.md
de.md
jp.md
to.md
indie.porn
vxl.sh
ch.tc
me.tc
we.tc
nyan.to
at.vg
blog.vu
dev.vu
me.vu

// V.UA Domain Administrator : https://domain.v.ua/
// Submitted by Serhii Rostilo <sergey@rostilo.kiev.ua>
v.ua

// Vultr Objects : https://www.vultr.com/products/object-storage/
// Submitted by Niels Maumenee <storage@vultr.com>
*.vultrobjects.com

// Waffle Computer Inc., Ltd. : https://docs.waffleinfo.com
// Submitted by Masayuki Note <masa@blade.wafflecell.com>
wafflecell.com

// Webflow, Inc. : https://www.webflow.com
// Submitted by Webflow Security Team <security@webflow.com>
webflow.io
webflowtest.io

// WebHare bv: https://www.webhare.com/
// Submitted by Arnold Hendriks <info@webhare.com>
*.webhare.dev

// WebHotelier Technologies Ltd: https://www.webhotelier.net/
// Submitted by Apostolos Tsakpinis <apostolos.tsakpinis@gmail.com>
reserve-online.net
reserve-online.com
bookonline.app
hotelwithflight.com

// WeDeploy by Liferay, Inc. : https://www.wedeploy.com
// Submitted by Henrique Vicente <security@wedeploy.com>
wedeploy.io
wedeploy.me
wedeploy.sh

// Western Digital Technologies, Inc : https://www.wdc.com
// Submitted by Jung Jin <jungseok.jin@wdc.com>
remotewd.com

// WIARD Enterprises : https://wiardweb.com
// Submitted by Kidd Hustle <kiddhustle@wiardweb.com>
pages.wiardweb.com

// Wikimedia Labs : https://wikitech.wikimedia.org
// Submitted by Arturo Borrero Gonzalez <aborrero@wikimedia.org>
wmflabs.org
toolforge.org
wmcloud.org

// WISP : https://wisp.gg
// Submitted by Stepan Fedotov <stepan@wisp.gg>
panel.gg
daemon.panel.gg

// Wizard Zines : https://wizardzines.com
// Submitted by Julia Evans <julia@wizardzines.com>
messwithdns.com

// WoltLab GmbH : https://www.woltlab.com
// Submitted by Tim Düsterhus <security@woltlab.cloud>
woltlab-demo.com
myforum.community
community-pro.de
diskussionsbereich.de
community-pro.net
meinforum.net

// Woods Valldata : https://www.woodsvalldata.co.uk/
// Submitted by Chris Whittle <chris.whittle@woodsvalldata.co.uk>
affinitylottery.org.uk
raffleentry.org.uk
weeklylottery.org.uk

// WP Engine : https://wpengine.com/
// Submitted by Michael Smith <michael.smith@wpengine.com>
// Submitted by Brandon DuRette <brandon.durette@wpengine.com>
wpenginepowered.com
js.wpenginepowered.com

// Wix.com, Inc. : https://www.wix.com
// Submitted by Shahar Talmi <shahar@wix.com>
wixsite.com
editorx.io
wixstudio.io
wix.run

// XenonCloud GbR: https://xenoncloud.net
// Submitted by Julian Uphoff <publicsuffixlist@xenoncloud.net>
half.host

// XnBay Technology : http://www.xnbay.com/
// Submitted by XnBay Developer <developer.xncloud@gmail.com>
xnbay.com
u2.xnbay.com
u2-local.xnbay.com

// XS4ALL Internet bv : https://www.xs4all.nl/
// Submitted by Daniel Mostertman <unixbeheer+publicsuffix@xs4all.net>
cistron.nl
demon.nl
xs4all.space

// Yandex.Cloud LLC: https://cloud.yandex.com
// Submitted by Alexander Lodin <security+psl@yandex-team.ru>
yandexcloud.net
storage.yandexcloud.net
website.yandexcloud.net

// YesCourse Pty Ltd : https://yescourse.com
// Submitted by Atul Bhouraskar <atul@yescourse.com>
official.academy

// Yola : https://www.yola.com/
// Submitted by Stefano Rivera <stefano@yola.com>
yolasite.com

// Yombo : https://yombo.net
// Submitted by Mitch Schwenk <mitch@yombo.net>
ybo.faith
yombo.me
homelink.one
ybo.party
ybo.review
ybo.science
ybo.trade

// Yunohost : https://yunohost.org
// Submitted by Valentin Grimaud <security@yunohost.org>
ynh.fr
nohost.me
noho.st

// ZaNiC : http://www.za.net/
// Submitted by registry <hostmaster@nic.za.net>
za.net
za.org

// ZAP-Hosting GmbH & Co. KG : https://zap-hosting.com
// Submitted by Julian Alker <security@zap-hosting.com>
zap.cloud

// Zine EOOD : https://zine.bg/
// Submitted by Martin Angelov <martin@zine.bg>
bss.design

// Zitcom A/S : https://www.zitcom.dk
// Submitted by Emil Stahl <esp@zitcom.dk>
basicserver.io
virtualserver.io
enterprisecloud.nu

// ===END PRIVATE DOMAINS===<|MERGE_RESOLUTION|>--- conflicted
+++ resolved
@@ -13790,15 +13790,13 @@
 // Submitted by Matthew Hardeman <mhardeman@ipifony.com>
 ipifony.net
 
-<<<<<<< HEAD
 // is-a.dev : https://www.is-a.dev
 // Submitted by William Harrison <phenax5@gmail.com>
 is-a.dev
-=======
+
 // ir.md : https://nic.ir.md
 // Submitted by Ali Soizi <info@nic.ir.md>
 ir.md
->>>>>>> 572b5a45
 
 // IServ GmbH : https://iserv.de
 // Submitted by Mario Hoberg <info@iserv.de>
