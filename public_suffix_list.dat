--- conflicted
+++ resolved
@@ -11727,16 +11727,10 @@
 // Submitted by Alex Hanselka <alex@gitlab.com>
 gitlab.io
 
-<<<<<<< HEAD
-// Siemens Mobility GmbH
-// Submitted by Oliver Graebner <security@mo-siemens.io>
-mo-siemens.io
-=======
 // GOV.UK Platform as a Service : https://www.cloud.service.gov.uk/
 // Submitted by Tom Whitwell <tom.whitwell@digital.cabinet-office.gov.uk>
 cloudapps.digital
 london.cloudapps.digital
->>>>>>> 8a591eaf
 
 // UKHomeOffice : https://www.gov.uk/government/organisations/home-office
 // Submitted by Jon Shanks <jon.shanks@digital.homeoffice.gov.uk>
@@ -12558,6 +12552,10 @@
 // Submitted by Alex Bowers <alex@shopblocks.com>
 myshopblocks.com
 
+// Siemens Mobility GmbH
+// Submitted by Oliver Graebner <security@mo-siemens.io>
+mo-siemens.io
+
 // SinaAppEngine : http://sae.sina.com.cn/
 // Submitted by SinaAppEngine <saesupport@sinacloud.com>
 1kapp.com
