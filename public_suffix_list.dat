// This Source Code Form is subject to the terms of the Mozilla Public
// License, v. 2.0. If a copy of the MPL was not distributed with this
// file, You can obtain one at https://mozilla.org/MPL/2.0/.

// Please pull this list from, and only from https://publicsuffix.org/list/public_suffix_list.dat,
// rather than any other VCS sites. Pulling from any other URL is not guaranteed to be supported.

// Instructions on pulling and using this list can be found at https://publicsuffix.org/list/.

// ===BEGIN ICANN DOMAINS===

// ac : https://en.wikipedia.org/wiki/.ac
ac
com.ac
edu.ac
gov.ac
net.ac
mil.ac
org.ac

// ad : https://en.wikipedia.org/wiki/.ad
ad
nom.ad

// ae : https://en.wikipedia.org/wiki/.ae
// see also: "Domain Name Eligibility Policy" at http://www.aeda.ae/eng/aepolicy.php
ae
co.ae
net.ae
org.ae
sch.ae
ac.ae
gov.ae
mil.ae

// aero : see https://www.information.aero/index.php?id=66
aero
accident-investigation.aero
accident-prevention.aero
aerobatic.aero
aeroclub.aero
aerodrome.aero
agents.aero
aircraft.aero
airline.aero
airport.aero
air-surveillance.aero
airtraffic.aero
air-traffic-control.aero
ambulance.aero
amusement.aero
association.aero
author.aero
ballooning.aero
broker.aero
caa.aero
cargo.aero
catering.aero
certification.aero
championship.aero
charter.aero
civilaviation.aero
club.aero
conference.aero
consultant.aero
consulting.aero
control.aero
council.aero
crew.aero
design.aero
dgca.aero
educator.aero
emergency.aero
engine.aero
engineer.aero
entertainment.aero
equipment.aero
exchange.aero
express.aero
federation.aero
flight.aero
freight.aero
fuel.aero
gliding.aero
government.aero
groundhandling.aero
group.aero
hanggliding.aero
homebuilt.aero
insurance.aero
journal.aero
journalist.aero
leasing.aero
logistics.aero
magazine.aero
maintenance.aero
media.aero
microlight.aero
modelling.aero
navigation.aero
parachuting.aero
paragliding.aero
passenger-association.aero
pilot.aero
press.aero
production.aero
recreation.aero
repbody.aero
res.aero
research.aero
rotorcraft.aero
safety.aero
scientist.aero
services.aero
show.aero
skydiving.aero
software.aero
student.aero
trader.aero
trading.aero
trainer.aero
union.aero
workinggroup.aero
works.aero

// af : http://www.nic.af/help.jsp
af
gov.af
com.af
org.af
net.af
edu.af

// ag : http://www.nic.ag/prices.htm
ag
com.ag
org.ag
net.ag
co.ag
nom.ag

// ai : http://nic.com.ai/
ai
off.ai
com.ai
net.ai
org.ai

// al : http://www.ert.gov.al/ert_alb/faq_det.html?Id=31
al
com.al
edu.al
gov.al
mil.al
net.al
org.al

// am : https://en.wikipedia.org/wiki/.am
am

// ao : https://en.wikipedia.org/wiki/.ao
// http://www.dns.ao/REGISTR.DOC
ao
ed.ao
gv.ao
og.ao
co.ao
pb.ao
it.ao

// aq : https://en.wikipedia.org/wiki/.aq
aq

// ar : https://nic.ar/nic-argentina/normativa-vigente
ar
com.ar
edu.ar
gob.ar
gov.ar
int.ar
mil.ar
musica.ar
net.ar
org.ar
tur.ar

// arpa : https://en.wikipedia.org/wiki/.arpa
// Confirmed by registry <iana-questions@icann.org> 2008-06-18
arpa
e164.arpa
in-addr.arpa
ip6.arpa
iris.arpa
uri.arpa
urn.arpa

// as : https://en.wikipedia.org/wiki/.as
as
gov.as

// asia : https://en.wikipedia.org/wiki/.asia
asia

// at : https://en.wikipedia.org/wiki/.at
// Confirmed by registry <it@nic.at> 2008-06-17
at
ac.at
co.at
gv.at
or.at

// au : https://en.wikipedia.org/wiki/.au
// http://www.auda.org.au/
au
// 2LDs
com.au
net.au
org.au
edu.au
gov.au
asn.au
id.au
// Historic 2LDs (closed to new registration, but sites still exist)
info.au
conf.au
oz.au
// CGDNs - http://www.cgdn.org.au/
act.au
nsw.au
nt.au
qld.au
sa.au
tas.au
vic.au
wa.au
// 3LDs
act.edu.au
nsw.edu.au
nt.edu.au
qld.edu.au
sa.edu.au
tas.edu.au
vic.edu.au
wa.edu.au
// act.gov.au  Bug 984824 - Removed at request of Greg Tankard
// nsw.gov.au  Bug 547985 - Removed at request of <Shae.Donelan@services.nsw.gov.au>
// nt.gov.au  Bug 940478 - Removed at request of Greg Connors <Greg.Connors@nt.gov.au>
qld.gov.au
sa.gov.au
tas.gov.au
vic.gov.au
wa.gov.au

// aw : https://en.wikipedia.org/wiki/.aw
aw
com.aw

// ax : https://en.wikipedia.org/wiki/.ax
ax

// az : https://en.wikipedia.org/wiki/.az
az
com.az
net.az
int.az
gov.az
org.az
edu.az
info.az
pp.az
mil.az
name.az
pro.az
biz.az

// ba : http://nic.ba/users_data/files/pravilnik_o_registraciji.pdf
ba
com.ba
edu.ba
gov.ba
mil.ba
net.ba
org.ba

// bb : https://en.wikipedia.org/wiki/.bb
bb
biz.bb
co.bb
com.bb
edu.bb
gov.bb
info.bb
net.bb
org.bb
store.bb
tv.bb

// bd : https://en.wikipedia.org/wiki/.bd
*.bd

// be : https://en.wikipedia.org/wiki/.be
// Confirmed by registry <tech@dns.be> 2008-06-08
be
ac.be

// bf : https://en.wikipedia.org/wiki/.bf
bf
gov.bf

// bg : https://en.wikipedia.org/wiki/.bg
// https://www.register.bg/user/static/rules/en/index.html
bg
a.bg
b.bg
c.bg
d.bg
e.bg
f.bg
g.bg
h.bg
i.bg
j.bg
k.bg
l.bg
m.bg
n.bg
o.bg
p.bg
q.bg
r.bg
s.bg
t.bg
u.bg
v.bg
w.bg
x.bg
y.bg
z.bg
0.bg
1.bg
2.bg
3.bg
4.bg
5.bg
6.bg
7.bg
8.bg
9.bg

// bh : https://en.wikipedia.org/wiki/.bh
bh
com.bh
edu.bh
net.bh
org.bh
gov.bh

// bi : https://en.wikipedia.org/wiki/.bi
// http://whois.nic.bi/
bi
co.bi
com.bi
edu.bi
or.bi
org.bi

// biz : https://en.wikipedia.org/wiki/.biz
biz

// bj : https://en.wikipedia.org/wiki/.bj
bj
asso.bj
barreau.bj
gouv.bj

// bm : http://www.bermudanic.bm/dnr-text.txt
bm
com.bm
edu.bm
gov.bm
net.bm
org.bm

// bn : https://en.wikipedia.org/wiki/.bn
*.bn

// bo : http://www.nic.bo/
bo
com.bo
edu.bo
gov.bo
gob.bo
int.bo
org.bo
net.bo
mil.bo
tv.bo

// br : http://registro.br/dominio/categoria.html
// Submitted by registry <fneves@registro.br>
br
adm.br
adv.br
agr.br
am.br
arq.br
art.br
ato.br
b.br
belem.br
bio.br
blog.br
bmd.br
cim.br
cng.br
cnt.br
com.br
coop.br
cri.br
def.br
ecn.br
eco.br
edu.br
emp.br
eng.br
esp.br
etc.br
eti.br
far.br
flog.br
floripa.br
fm.br
fnd.br
fot.br
fst.br
g12.br
ggf.br
gov.br
// gov.br 26 states + df https://en.wikipedia.org/wiki/States_of_Brazil
ac.gov.br
al.gov.br
am.gov.br
ap.gov.br
ba.gov.br
ce.gov.br
df.gov.br
es.gov.br
go.gov.br
ma.gov.br
mg.gov.br
ms.gov.br
mt.gov.br
pa.gov.br
pb.gov.br
pe.gov.br
pi.gov.br
pr.gov.br
rj.gov.br
rn.gov.br
ro.gov.br
rr.gov.br
rs.gov.br
sc.gov.br
se.gov.br
sp.gov.br
to.gov.br
imb.br
ind.br
inf.br
jampa.br
jor.br
jus.br
leg.br
lel.br
mat.br
med.br
mil.br
mp.br
mus.br
net.br
*.nom.br
not.br
ntr.br
odo.br
org.br
poa.br
ppg.br
pro.br
psc.br
psi.br
qsl.br
radio.br
rec.br
recife.br
slg.br
srv.br
taxi.br
teo.br
tmp.br
trd.br
tur.br
tv.br
vet.br
vix.br
vlog.br
wiki.br
zlg.br

// bs : http://www.nic.bs/rules.html
bs
com.bs
net.bs
org.bs
edu.bs
gov.bs

// bt : https://en.wikipedia.org/wiki/.bt
bt
com.bt
edu.bt
gov.bt
net.bt
org.bt

// bv : No registrations at this time.
// Submitted by registry <jarle@uninett.no>
bv

// bw : https://en.wikipedia.org/wiki/.bw
// http://www.gobin.info/domainname/bw.doc
// list of other 2nd level tlds ?
bw
co.bw
org.bw

// by : https://en.wikipedia.org/wiki/.by
// http://tld.by/rules_2006_en.html
// list of other 2nd level tlds ?
by
gov.by
mil.by
// Official information does not indicate that com.by is a reserved
// second-level domain, but it's being used as one (see www.google.com.by and
// www.yahoo.com.by, for example), so we list it here for safety's sake.
com.by

// http://hoster.by/
of.by

// bz : https://en.wikipedia.org/wiki/.bz
// http://www.belizenic.bz/
bz
com.bz
net.bz
org.bz
edu.bz
gov.bz

// ca : https://en.wikipedia.org/wiki/.ca
ca
// ca geographical names
ab.ca
bc.ca
mb.ca
nb.ca
nf.ca
nl.ca
ns.ca
nt.ca
nu.ca
on.ca
pe.ca
qc.ca
sk.ca
yk.ca
// gc.ca: https://en.wikipedia.org/wiki/.gc.ca
// see also: http://registry.gc.ca/en/SubdomainFAQ
gc.ca

// cat : https://en.wikipedia.org/wiki/.cat
cat

// cc : https://en.wikipedia.org/wiki/.cc
cc

// cd : https://en.wikipedia.org/wiki/.cd
// see also: https://www.nic.cd/domain/insertDomain_2.jsp?act=1
cd
gov.cd

// cf : https://en.wikipedia.org/wiki/.cf
cf

// cg : https://en.wikipedia.org/wiki/.cg
cg

// ch : https://en.wikipedia.org/wiki/.ch
ch

// ci : https://en.wikipedia.org/wiki/.ci
// http://www.nic.ci/index.php?page=charte
ci
org.ci
or.ci
com.ci
co.ci
edu.ci
ed.ci
ac.ci
net.ci
go.ci
asso.ci
aéroport.ci
int.ci
presse.ci
md.ci
gouv.ci

// ck : https://en.wikipedia.org/wiki/.ck
*.ck
!www.ck

// cl : https://en.wikipedia.org/wiki/.cl
cl
gov.cl
gob.cl
co.cl
mil.cl

// cm : https://en.wikipedia.org/wiki/.cm plus bug 981927
cm
co.cm
com.cm
gov.cm
net.cm

// cn : https://en.wikipedia.org/wiki/.cn
// Submitted by registry <tanyaling@cnnic.cn>
cn
ac.cn
com.cn
edu.cn
gov.cn
net.cn
org.cn
mil.cn
公司.cn
网络.cn
網絡.cn
// cn geographic names
ah.cn
bj.cn
cq.cn
fj.cn
gd.cn
gs.cn
gz.cn
gx.cn
ha.cn
hb.cn
he.cn
hi.cn
hl.cn
hn.cn
jl.cn
js.cn
jx.cn
ln.cn
nm.cn
nx.cn
qh.cn
sc.cn
sd.cn
sh.cn
sn.cn
sx.cn
tj.cn
xj.cn
xz.cn
yn.cn
zj.cn
hk.cn
mo.cn
tw.cn

// co : https://en.wikipedia.org/wiki/.co
// Submitted by registry <tecnico@uniandes.edu.co>
co
arts.co
com.co
edu.co
firm.co
gov.co
info.co
int.co
mil.co
net.co
nom.co
org.co
rec.co
web.co

// com : https://en.wikipedia.org/wiki/.com
com

// coop : https://en.wikipedia.org/wiki/.coop
coop

// cr : http://www.nic.cr/niccr_publico/showRegistroDominiosScreen.do
cr
ac.cr
co.cr
ed.cr
fi.cr
go.cr
or.cr
sa.cr

// cu : https://en.wikipedia.org/wiki/.cu
cu
com.cu
edu.cu
org.cu
net.cu
gov.cu
inf.cu

// cv : https://en.wikipedia.org/wiki/.cv
cv

// cw : http://www.una.cw/cw_registry/
// Confirmed by registry <registry@una.net> 2013-03-26
cw
com.cw
edu.cw
net.cw
org.cw

// cx : https://en.wikipedia.org/wiki/.cx
// list of other 2nd level tlds ?
cx
gov.cx

// cy : http://www.nic.cy/
// Submitted by registry Panayiotou Fotia <cydns@ucy.ac.cy>
cy
ac.cy
biz.cy
com.cy
ekloges.cy
gov.cy
ltd.cy
name.cy
net.cy
org.cy
parliament.cy
press.cy
pro.cy
tm.cy

// cz : https://en.wikipedia.org/wiki/.cz
cz

// de : https://en.wikipedia.org/wiki/.de
// Confirmed by registry <ops@denic.de> (with technical
// reservations) 2008-07-01
de

// dj : https://en.wikipedia.org/wiki/.dj
dj

// dk : https://en.wikipedia.org/wiki/.dk
// Confirmed by registry <robert@dk-hostmaster.dk> 2008-06-17
dk

// dm : https://en.wikipedia.org/wiki/.dm
dm
com.dm
net.dm
org.dm
edu.dm
gov.dm

// do : https://en.wikipedia.org/wiki/.do
do
art.do
com.do
edu.do
gob.do
gov.do
mil.do
net.do
org.do
sld.do
web.do

// dz : https://en.wikipedia.org/wiki/.dz
dz
com.dz
org.dz
net.dz
gov.dz
edu.dz
asso.dz
pol.dz
art.dz

// ec : http://www.nic.ec/reg/paso1.asp
// Submitted by registry <vabboud@nic.ec>
ec
com.ec
info.ec
net.ec
fin.ec
k12.ec
med.ec
pro.ec
org.ec
edu.ec
gov.ec
gob.ec
mil.ec

// edu : https://en.wikipedia.org/wiki/.edu
edu

// ee : http://www.eenet.ee/EENet/dom_reeglid.html#lisa_B
ee
edu.ee
gov.ee
riik.ee
lib.ee
med.ee
com.ee
pri.ee
aip.ee
org.ee
fie.ee

// eg : https://en.wikipedia.org/wiki/.eg
eg
com.eg
edu.eg
eun.eg
gov.eg
mil.eg
name.eg
net.eg
org.eg
sci.eg

// er : https://en.wikipedia.org/wiki/.er
*.er

// es : https://www.nic.es/site_ingles/ingles/dominios/index.html
es
com.es
nom.es
org.es
gob.es
edu.es

// et : https://en.wikipedia.org/wiki/.et
et
com.et
gov.et
org.et
edu.et
biz.et
name.et
info.et
net.et

// eu : https://en.wikipedia.org/wiki/.eu
eu

// fi : https://en.wikipedia.org/wiki/.fi
fi
// aland.fi : https://en.wikipedia.org/wiki/.ax
// This domain is being phased out in favor of .ax. As there are still many
// domains under aland.fi, we still keep it on the list until aland.fi is
// completely removed.
// TODO: Check for updates (expected to be phased out around Q1/2009)
aland.fi

// fj : https://en.wikipedia.org/wiki/.fj
*.fj

// fk : https://en.wikipedia.org/wiki/.fk
*.fk

// fm : https://en.wikipedia.org/wiki/.fm
fm

// fo : https://en.wikipedia.org/wiki/.fo
fo

// fr : http://www.afnic.fr/
// domaines descriptifs : http://www.afnic.fr/obtenir/chartes/nommage-fr/annexe-descriptifs
fr
com.fr
asso.fr
nom.fr
prd.fr
presse.fr
tm.fr
// domaines sectoriels : http://www.afnic.fr/obtenir/chartes/nommage-fr/annexe-sectoriels
aeroport.fr
assedic.fr
avocat.fr
avoues.fr
cci.fr
chambagri.fr
chirurgiens-dentistes.fr
experts-comptables.fr
geometre-expert.fr
gouv.fr
greta.fr
huissier-justice.fr
medecin.fr
notaires.fr
pharmacien.fr
port.fr
veterinaire.fr

// ga : https://en.wikipedia.org/wiki/.ga
ga

// gb : This registry is effectively dormant
// Submitted by registry <Damien.Shaw@ja.net>
gb

// gd : https://en.wikipedia.org/wiki/.gd
gd

// ge : http://www.nic.net.ge/policy_en.pdf
ge
com.ge
edu.ge
gov.ge
org.ge
mil.ge
net.ge
pvt.ge

// gf : https://en.wikipedia.org/wiki/.gf
gf

// gg : http://www.channelisles.net/register-domains/
// Confirmed by registry <nigel@channelisles.net> 2013-11-28
gg
co.gg
net.gg
org.gg

// gh : https://en.wikipedia.org/wiki/.gh
// see also: http://www.nic.gh/reg_now.php
// Although domains directly at second level are not possible at the moment,
// they have been possible for some time and may come back.
gh
com.gh
edu.gh
gov.gh
org.gh
mil.gh

// gi : http://www.nic.gi/rules.html
gi
com.gi
ltd.gi
gov.gi
mod.gi
edu.gi
org.gi

// gl : https://en.wikipedia.org/wiki/.gl
// http://nic.gl
gl
co.gl
com.gl
edu.gl
net.gl
org.gl

// gm : http://www.nic.gm/htmlpages%5Cgm-policy.htm
gm

// gn : http://psg.com/dns/gn/gn.txt
// Submitted by registry <randy@psg.com>
gn
ac.gn
com.gn
edu.gn
gov.gn
org.gn
net.gn

// gov : https://en.wikipedia.org/wiki/.gov
gov

// gp : http://www.nic.gp/index.php?lang=en
gp
com.gp
net.gp
mobi.gp
edu.gp
org.gp
asso.gp

// gq : https://en.wikipedia.org/wiki/.gq
gq

// gr : https://grweb.ics.forth.gr/english/1617-B-2005.html
// Submitted by registry <segred@ics.forth.gr>
gr
com.gr
edu.gr
net.gr
org.gr
gov.gr

// gs : https://en.wikipedia.org/wiki/.gs
gs

// gt : http://www.gt/politicas_de_registro.html
gt
com.gt
edu.gt
gob.gt
ind.gt
mil.gt
net.gt
org.gt

// gu : http://gadao.gov.gu/registration.txt
*.gu

// gw : https://en.wikipedia.org/wiki/.gw
gw

// gy : https://en.wikipedia.org/wiki/.gy
// http://registry.gy/
gy
co.gy
com.gy
edu.gy
gov.gy
net.gy
org.gy

// hk : https://www.hkdnr.hk
// Submitted by registry <hk.tech@hkirc.hk>
hk
com.hk
edu.hk
gov.hk
idv.hk
net.hk
org.hk
公司.hk
教育.hk
敎育.hk
政府.hk
個人.hk
个人.hk
箇人.hk
網络.hk
网络.hk
组織.hk
網絡.hk
网絡.hk
组织.hk
組織.hk
組织.hk

// hm : https://en.wikipedia.org/wiki/.hm
hm

// hn : http://www.nic.hn/politicas/ps02,,05.html
hn
com.hn
edu.hn
org.hn
net.hn
mil.hn
gob.hn

// hr : http://www.dns.hr/documents/pdf/HRTLD-regulations.pdf
hr
iz.hr
from.hr
name.hr
com.hr

// ht : http://www.nic.ht/info/charte.cfm
ht
com.ht
shop.ht
firm.ht
info.ht
adult.ht
net.ht
pro.ht
org.ht
med.ht
art.ht
coop.ht
pol.ht
asso.ht
edu.ht
rel.ht
gouv.ht
perso.ht

// hu : http://www.domain.hu/domain/English/sld.html
// Confirmed by registry <pasztor@iszt.hu> 2008-06-12
hu
co.hu
info.hu
org.hu
priv.hu
sport.hu
tm.hu
2000.hu
agrar.hu
bolt.hu
casino.hu
city.hu
erotica.hu
erotika.hu
film.hu
forum.hu
games.hu
hotel.hu
ingatlan.hu
jogasz.hu
konyvelo.hu
lakas.hu
media.hu
news.hu
reklam.hu
sex.hu
shop.hu
suli.hu
szex.hu
tozsde.hu
utazas.hu
video.hu

// id : https://register.pandi.or.id/
id
ac.id
biz.id
co.id
desa.id
go.id
mil.id
my.id
net.id
or.id
sch.id
web.id

// ie : https://en.wikipedia.org/wiki/.ie
ie
gov.ie

// il : http://www.isoc.org.il/domains/
il
ac.il
co.il
gov.il
idf.il
k12.il
muni.il
net.il
org.il

// im : https://www.nic.im/
// Submitted by registry <info@nic.im>
im
ac.im
co.im
com.im
ltd.co.im
net.im
org.im
plc.co.im
tt.im
tv.im

// in : https://en.wikipedia.org/wiki/.in
// see also: https://registry.in/Policies
// Please note, that nic.in is not an official eTLD, but used by most
// government institutions.
in
co.in
firm.in
net.in
org.in
gen.in
ind.in
nic.in
ac.in
edu.in
res.in
gov.in
mil.in

// info : https://en.wikipedia.org/wiki/.info
info

// int : https://en.wikipedia.org/wiki/.int
// Confirmed by registry <iana-questions@icann.org> 2008-06-18
int
eu.int

// io : http://www.nic.io/rules.html
// list of other 2nd level tlds ?
io
com.io

// iq : http://www.cmc.iq/english/iq/iqregister1.htm
iq
gov.iq
edu.iq
mil.iq
com.iq
org.iq
net.iq

// ir : http://www.nic.ir/Terms_and_Conditions_ir,_Appendix_1_Domain_Rules
// Also see http://www.nic.ir/Internationalized_Domain_Names
// Two <iran>.ir entries added at request of <tech-team@nic.ir>, 2010-04-16
ir
ac.ir
co.ir
gov.ir
id.ir
net.ir
org.ir
sch.ir
// xn--mgba3a4f16a.ir (<iran>.ir, Persian YEH)
ایران.ir
// xn--mgba3a4fra.ir (<iran>.ir, Arabic YEH)
ايران.ir

// is : http://www.isnic.is/domain/rules.php
// Confirmed by registry <marius@isgate.is> 2008-12-06
is
net.is
com.is
edu.is
gov.is
org.is
int.is

// it : https://en.wikipedia.org/wiki/.it
it
gov.it
edu.it
// Reserved geo-names:
// http://www.nic.it/documenti/regolamenti-e-linee-guida/regolamento-assegnazione-versione-6.0.pdf
// There is also a list of reserved geo-names corresponding to Italian municipalities
// http://www.nic.it/documenti/appendice-c.pdf, but it is not included here.
// Regions
abr.it
abruzzo.it
aosta-valley.it
aostavalley.it
bas.it
basilicata.it
cal.it
calabria.it
cam.it
campania.it
emilia-romagna.it
emiliaromagna.it
emr.it
friuli-v-giulia.it
friuli-ve-giulia.it
friuli-vegiulia.it
friuli-venezia-giulia.it
friuli-veneziagiulia.it
friuli-vgiulia.it
friuliv-giulia.it
friulive-giulia.it
friulivegiulia.it
friulivenezia-giulia.it
friuliveneziagiulia.it
friulivgiulia.it
fvg.it
laz.it
lazio.it
lig.it
liguria.it
lom.it
lombardia.it
lombardy.it
lucania.it
mar.it
marche.it
mol.it
molise.it
piedmont.it
piemonte.it
pmn.it
pug.it
puglia.it
sar.it
sardegna.it
sardinia.it
sic.it
sicilia.it
sicily.it
taa.it
tos.it
toscana.it
trentino-a-adige.it
trentino-aadige.it
trentino-alto-adige.it
trentino-altoadige.it
trentino-s-tirol.it
trentino-stirol.it
trentino-sud-tirol.it
trentino-sudtirol.it
trentino-sued-tirol.it
trentino-suedtirol.it
trentinoa-adige.it
trentinoaadige.it
trentinoalto-adige.it
trentinoaltoadige.it
trentinos-tirol.it
trentinostirol.it
trentinosud-tirol.it
trentinosudtirol.it
trentinosued-tirol.it
trentinosuedtirol.it
tuscany.it
umb.it
umbria.it
val-d-aosta.it
val-daosta.it
vald-aosta.it
valdaosta.it
valle-aosta.it
valle-d-aosta.it
valle-daosta.it
valleaosta.it
valled-aosta.it
valledaosta.it
vallee-aoste.it
valleeaoste.it
vao.it
vda.it
ven.it
veneto.it
// Provinces
ag.it
agrigento.it
al.it
alessandria.it
alto-adige.it
altoadige.it
an.it
ancona.it
andria-barletta-trani.it
andria-trani-barletta.it
andriabarlettatrani.it
andriatranibarletta.it
ao.it
aosta.it
aoste.it
ap.it
aq.it
aquila.it
ar.it
arezzo.it
ascoli-piceno.it
ascolipiceno.it
asti.it
at.it
av.it
avellino.it
ba.it
balsan.it
bari.it
barletta-trani-andria.it
barlettatraniandria.it
belluno.it
benevento.it
bergamo.it
bg.it
bi.it
biella.it
bl.it
bn.it
bo.it
bologna.it
bolzano.it
bozen.it
br.it
brescia.it
brindisi.it
bs.it
bt.it
bz.it
ca.it
cagliari.it
caltanissetta.it
campidano-medio.it
campidanomedio.it
campobasso.it
carbonia-iglesias.it
carboniaiglesias.it
carrara-massa.it
carraramassa.it
caserta.it
catania.it
catanzaro.it
cb.it
ce.it
cesena-forli.it
cesenaforli.it
ch.it
chieti.it
ci.it
cl.it
cn.it
co.it
como.it
cosenza.it
cr.it
cremona.it
crotone.it
cs.it
ct.it
cuneo.it
cz.it
dell-ogliastra.it
dellogliastra.it
en.it
enna.it
fc.it
fe.it
fermo.it
ferrara.it
fg.it
fi.it
firenze.it
florence.it
fm.it
foggia.it
forli-cesena.it
forlicesena.it
fr.it
frosinone.it
ge.it
genoa.it
genova.it
go.it
gorizia.it
gr.it
grosseto.it
iglesias-carbonia.it
iglesiascarbonia.it
im.it
imperia.it
is.it
isernia.it
kr.it
la-spezia.it
laquila.it
laspezia.it
latina.it
lc.it
le.it
lecce.it
lecco.it
li.it
livorno.it
lo.it
lodi.it
lt.it
lu.it
lucca.it
macerata.it
mantova.it
massa-carrara.it
massacarrara.it
matera.it
mb.it
mc.it
me.it
medio-campidano.it
mediocampidano.it
messina.it
mi.it
milan.it
milano.it
mn.it
mo.it
modena.it
monza-brianza.it
monza-e-della-brianza.it
monza.it
monzabrianza.it
monzaebrianza.it
monzaedellabrianza.it
ms.it
mt.it
na.it
naples.it
napoli.it
no.it
novara.it
nu.it
nuoro.it
og.it
ogliastra.it
olbia-tempio.it
olbiatempio.it
or.it
oristano.it
ot.it
pa.it
padova.it
padua.it
palermo.it
parma.it
pavia.it
pc.it
pd.it
pe.it
perugia.it
pesaro-urbino.it
pesarourbino.it
pescara.it
pg.it
pi.it
piacenza.it
pisa.it
pistoia.it
pn.it
po.it
pordenone.it
potenza.it
pr.it
prato.it
pt.it
pu.it
pv.it
pz.it
ra.it
ragusa.it
ravenna.it
rc.it
re.it
reggio-calabria.it
reggio-emilia.it
reggiocalabria.it
reggioemilia.it
rg.it
ri.it
rieti.it
rimini.it
rm.it
rn.it
ro.it
roma.it
rome.it
rovigo.it
sa.it
salerno.it
sassari.it
savona.it
si.it
siena.it
siracusa.it
so.it
sondrio.it
sp.it
sr.it
ss.it
suedtirol.it
sv.it
ta.it
taranto.it
te.it
tempio-olbia.it
tempioolbia.it
teramo.it
terni.it
tn.it
to.it
torino.it
tp.it
tr.it
trani-andria-barletta.it
trani-barletta-andria.it
traniandriabarletta.it
tranibarlettaandria.it
trapani.it
trentino.it
trento.it
treviso.it
trieste.it
ts.it
turin.it
tv.it
ud.it
udine.it
urbino-pesaro.it
urbinopesaro.it
va.it
varese.it
vb.it
vc.it
ve.it
venezia.it
venice.it
verbania.it
vercelli.it
verona.it
vi.it
vibo-valentia.it
vibovalentia.it
vicenza.it
viterbo.it
vr.it
vs.it
vt.it
vv.it

// je : http://www.channelisles.net/register-domains/
// Confirmed by registry <nigel@channelisles.net> 2013-11-28
je
co.je
net.je
org.je

// jm : http://www.com.jm/register.html
*.jm

// jo : http://www.dns.jo/Registration_policy.aspx
jo
com.jo
org.jo
net.jo
edu.jo
sch.jo
gov.jo
mil.jo
name.jo

// jobs : https://en.wikipedia.org/wiki/.jobs
jobs

// jp : https://en.wikipedia.org/wiki/.jp
// http://jprs.co.jp/en/jpdomain.html
// Submitted by registry <info@jprs.jp>
jp
// jp organizational type names
ac.jp
ad.jp
co.jp
ed.jp
go.jp
gr.jp
lg.jp
ne.jp
or.jp
// jp prefecture type names
aichi.jp
akita.jp
aomori.jp
chiba.jp
ehime.jp
fukui.jp
fukuoka.jp
fukushima.jp
gifu.jp
gunma.jp
hiroshima.jp
hokkaido.jp
hyogo.jp
ibaraki.jp
ishikawa.jp
iwate.jp
kagawa.jp
kagoshima.jp
kanagawa.jp
kochi.jp
kumamoto.jp
kyoto.jp
mie.jp
miyagi.jp
miyazaki.jp
nagano.jp
nagasaki.jp
nara.jp
niigata.jp
oita.jp
okayama.jp
okinawa.jp
osaka.jp
saga.jp
saitama.jp
shiga.jp
shimane.jp
shizuoka.jp
tochigi.jp
tokushima.jp
tokyo.jp
tottori.jp
toyama.jp
wakayama.jp
yamagata.jp
yamaguchi.jp
yamanashi.jp
栃木.jp
愛知.jp
愛媛.jp
兵庫.jp
熊本.jp
茨城.jp
北海道.jp
千葉.jp
和歌山.jp
長崎.jp
長野.jp
新潟.jp
青森.jp
静岡.jp
東京.jp
石川.jp
埼玉.jp
三重.jp
京都.jp
佐賀.jp
大分.jp
大阪.jp
奈良.jp
宮城.jp
宮崎.jp
富山.jp
山口.jp
山形.jp
山梨.jp
岩手.jp
岐阜.jp
岡山.jp
島根.jp
広島.jp
徳島.jp
沖縄.jp
滋賀.jp
神奈川.jp
福井.jp
福岡.jp
福島.jp
秋田.jp
群馬.jp
香川.jp
高知.jp
鳥取.jp
鹿児島.jp
// jp geographic type names
// http://jprs.jp/doc/rule/saisoku-1.html
*.kawasaki.jp
*.kitakyushu.jp
*.kobe.jp
*.nagoya.jp
*.sapporo.jp
*.sendai.jp
*.yokohama.jp
!city.kawasaki.jp
!city.kitakyushu.jp
!city.kobe.jp
!city.nagoya.jp
!city.sapporo.jp
!city.sendai.jp
!city.yokohama.jp
// 4th level registration
aisai.aichi.jp
ama.aichi.jp
anjo.aichi.jp
asuke.aichi.jp
chiryu.aichi.jp
chita.aichi.jp
fuso.aichi.jp
gamagori.aichi.jp
handa.aichi.jp
hazu.aichi.jp
hekinan.aichi.jp
higashiura.aichi.jp
ichinomiya.aichi.jp
inazawa.aichi.jp
inuyama.aichi.jp
isshiki.aichi.jp
iwakura.aichi.jp
kanie.aichi.jp
kariya.aichi.jp
kasugai.aichi.jp
kira.aichi.jp
kiyosu.aichi.jp
komaki.aichi.jp
konan.aichi.jp
kota.aichi.jp
mihama.aichi.jp
miyoshi.aichi.jp
nishio.aichi.jp
nisshin.aichi.jp
obu.aichi.jp
oguchi.aichi.jp
oharu.aichi.jp
okazaki.aichi.jp
owariasahi.aichi.jp
seto.aichi.jp
shikatsu.aichi.jp
shinshiro.aichi.jp
shitara.aichi.jp
tahara.aichi.jp
takahama.aichi.jp
tobishima.aichi.jp
toei.aichi.jp
togo.aichi.jp
tokai.aichi.jp
tokoname.aichi.jp
toyoake.aichi.jp
toyohashi.aichi.jp
toyokawa.aichi.jp
toyone.aichi.jp
toyota.aichi.jp
tsushima.aichi.jp
yatomi.aichi.jp
akita.akita.jp
daisen.akita.jp
fujisato.akita.jp
gojome.akita.jp
hachirogata.akita.jp
happou.akita.jp
higashinaruse.akita.jp
honjo.akita.jp
honjyo.akita.jp
ikawa.akita.jp
kamikoani.akita.jp
kamioka.akita.jp
katagami.akita.jp
kazuno.akita.jp
kitaakita.akita.jp
kosaka.akita.jp
kyowa.akita.jp
misato.akita.jp
mitane.akita.jp
moriyoshi.akita.jp
nikaho.akita.jp
noshiro.akita.jp
odate.akita.jp
oga.akita.jp
ogata.akita.jp
semboku.akita.jp
yokote.akita.jp
yurihonjo.akita.jp
aomori.aomori.jp
gonohe.aomori.jp
hachinohe.aomori.jp
hashikami.aomori.jp
hiranai.aomori.jp
hirosaki.aomori.jp
itayanagi.aomori.jp
kuroishi.aomori.jp
misawa.aomori.jp
mutsu.aomori.jp
nakadomari.aomori.jp
noheji.aomori.jp
oirase.aomori.jp
owani.aomori.jp
rokunohe.aomori.jp
sannohe.aomori.jp
shichinohe.aomori.jp
shingo.aomori.jp
takko.aomori.jp
towada.aomori.jp
tsugaru.aomori.jp
tsuruta.aomori.jp
abiko.chiba.jp
asahi.chiba.jp
chonan.chiba.jp
chosei.chiba.jp
choshi.chiba.jp
chuo.chiba.jp
funabashi.chiba.jp
futtsu.chiba.jp
hanamigawa.chiba.jp
ichihara.chiba.jp
ichikawa.chiba.jp
ichinomiya.chiba.jp
inzai.chiba.jp
isumi.chiba.jp
kamagaya.chiba.jp
kamogawa.chiba.jp
kashiwa.chiba.jp
katori.chiba.jp
katsuura.chiba.jp
kimitsu.chiba.jp
kisarazu.chiba.jp
kozaki.chiba.jp
kujukuri.chiba.jp
kyonan.chiba.jp
matsudo.chiba.jp
midori.chiba.jp
mihama.chiba.jp
minamiboso.chiba.jp
mobara.chiba.jp
mutsuzawa.chiba.jp
nagara.chiba.jp
nagareyama.chiba.jp
narashino.chiba.jp
narita.chiba.jp
noda.chiba.jp
oamishirasato.chiba.jp
omigawa.chiba.jp
onjuku.chiba.jp
otaki.chiba.jp
sakae.chiba.jp
sakura.chiba.jp
shimofusa.chiba.jp
shirako.chiba.jp
shiroi.chiba.jp
shisui.chiba.jp
sodegaura.chiba.jp
sosa.chiba.jp
tako.chiba.jp
tateyama.chiba.jp
togane.chiba.jp
tohnosho.chiba.jp
tomisato.chiba.jp
urayasu.chiba.jp
yachimata.chiba.jp
yachiyo.chiba.jp
yokaichiba.chiba.jp
yokoshibahikari.chiba.jp
yotsukaido.chiba.jp
ainan.ehime.jp
honai.ehime.jp
ikata.ehime.jp
imabari.ehime.jp
iyo.ehime.jp
kamijima.ehime.jp
kihoku.ehime.jp
kumakogen.ehime.jp
masaki.ehime.jp
matsuno.ehime.jp
matsuyama.ehime.jp
namikata.ehime.jp
niihama.ehime.jp
ozu.ehime.jp
saijo.ehime.jp
seiyo.ehime.jp
shikokuchuo.ehime.jp
tobe.ehime.jp
toon.ehime.jp
uchiko.ehime.jp
uwajima.ehime.jp
yawatahama.ehime.jp
echizen.fukui.jp
eiheiji.fukui.jp
fukui.fukui.jp
ikeda.fukui.jp
katsuyama.fukui.jp
mihama.fukui.jp
minamiechizen.fukui.jp
obama.fukui.jp
ohi.fukui.jp
ono.fukui.jp
sabae.fukui.jp
sakai.fukui.jp
takahama.fukui.jp
tsuruga.fukui.jp
wakasa.fukui.jp
ashiya.fukuoka.jp
buzen.fukuoka.jp
chikugo.fukuoka.jp
chikuho.fukuoka.jp
chikujo.fukuoka.jp
chikushino.fukuoka.jp
chikuzen.fukuoka.jp
chuo.fukuoka.jp
dazaifu.fukuoka.jp
fukuchi.fukuoka.jp
hakata.fukuoka.jp
higashi.fukuoka.jp
hirokawa.fukuoka.jp
hisayama.fukuoka.jp
iizuka.fukuoka.jp
inatsuki.fukuoka.jp
kaho.fukuoka.jp
kasuga.fukuoka.jp
kasuya.fukuoka.jp
kawara.fukuoka.jp
keisen.fukuoka.jp
koga.fukuoka.jp
kurate.fukuoka.jp
kurogi.fukuoka.jp
kurume.fukuoka.jp
minami.fukuoka.jp
miyako.fukuoka.jp
miyama.fukuoka.jp
miyawaka.fukuoka.jp
mizumaki.fukuoka.jp
munakata.fukuoka.jp
nakagawa.fukuoka.jp
nakama.fukuoka.jp
nishi.fukuoka.jp
nogata.fukuoka.jp
ogori.fukuoka.jp
okagaki.fukuoka.jp
okawa.fukuoka.jp
oki.fukuoka.jp
omuta.fukuoka.jp
onga.fukuoka.jp
onojo.fukuoka.jp
oto.fukuoka.jp
saigawa.fukuoka.jp
sasaguri.fukuoka.jp
shingu.fukuoka.jp
shinyoshitomi.fukuoka.jp
shonai.fukuoka.jp
soeda.fukuoka.jp
sue.fukuoka.jp
tachiarai.fukuoka.jp
tagawa.fukuoka.jp
takata.fukuoka.jp
toho.fukuoka.jp
toyotsu.fukuoka.jp
tsuiki.fukuoka.jp
ukiha.fukuoka.jp
umi.fukuoka.jp
usui.fukuoka.jp
yamada.fukuoka.jp
yame.fukuoka.jp
yanagawa.fukuoka.jp
yukuhashi.fukuoka.jp
aizubange.fukushima.jp
aizumisato.fukushima.jp
aizuwakamatsu.fukushima.jp
asakawa.fukushima.jp
bandai.fukushima.jp
date.fukushima.jp
fukushima.fukushima.jp
furudono.fukushima.jp
futaba.fukushima.jp
hanawa.fukushima.jp
higashi.fukushima.jp
hirata.fukushima.jp
hirono.fukushima.jp
iitate.fukushima.jp
inawashiro.fukushima.jp
ishikawa.fukushima.jp
iwaki.fukushima.jp
izumizaki.fukushima.jp
kagamiishi.fukushima.jp
kaneyama.fukushima.jp
kawamata.fukushima.jp
kitakata.fukushima.jp
kitashiobara.fukushima.jp
koori.fukushima.jp
koriyama.fukushima.jp
kunimi.fukushima.jp
miharu.fukushima.jp
mishima.fukushima.jp
namie.fukushima.jp
nango.fukushima.jp
nishiaizu.fukushima.jp
nishigo.fukushima.jp
okuma.fukushima.jp
omotego.fukushima.jp
ono.fukushima.jp
otama.fukushima.jp
samegawa.fukushima.jp
shimogo.fukushima.jp
shirakawa.fukushima.jp
showa.fukushima.jp
soma.fukushima.jp
sukagawa.fukushima.jp
taishin.fukushima.jp
tamakawa.fukushima.jp
tanagura.fukushima.jp
tenei.fukushima.jp
yabuki.fukushima.jp
yamato.fukushima.jp
yamatsuri.fukushima.jp
yanaizu.fukushima.jp
yugawa.fukushima.jp
anpachi.gifu.jp
ena.gifu.jp
gifu.gifu.jp
ginan.gifu.jp
godo.gifu.jp
gujo.gifu.jp
hashima.gifu.jp
hichiso.gifu.jp
hida.gifu.jp
higashishirakawa.gifu.jp
ibigawa.gifu.jp
ikeda.gifu.jp
kakamigahara.gifu.jp
kani.gifu.jp
kasahara.gifu.jp
kasamatsu.gifu.jp
kawaue.gifu.jp
kitagata.gifu.jp
mino.gifu.jp
minokamo.gifu.jp
mitake.gifu.jp
mizunami.gifu.jp
motosu.gifu.jp
nakatsugawa.gifu.jp
ogaki.gifu.jp
sakahogi.gifu.jp
seki.gifu.jp
sekigahara.gifu.jp
shirakawa.gifu.jp
tajimi.gifu.jp
takayama.gifu.jp
tarui.gifu.jp
toki.gifu.jp
tomika.gifu.jp
wanouchi.gifu.jp
yamagata.gifu.jp
yaotsu.gifu.jp
yoro.gifu.jp
annaka.gunma.jp
chiyoda.gunma.jp
fujioka.gunma.jp
higashiagatsuma.gunma.jp
isesaki.gunma.jp
itakura.gunma.jp
kanna.gunma.jp
kanra.gunma.jp
katashina.gunma.jp
kawaba.gunma.jp
kiryu.gunma.jp
kusatsu.gunma.jp
maebashi.gunma.jp
meiwa.gunma.jp
midori.gunma.jp
minakami.gunma.jp
naganohara.gunma.jp
nakanojo.gunma.jp
nanmoku.gunma.jp
numata.gunma.jp
oizumi.gunma.jp
ora.gunma.jp
ota.gunma.jp
shibukawa.gunma.jp
shimonita.gunma.jp
shinto.gunma.jp
showa.gunma.jp
takasaki.gunma.jp
takayama.gunma.jp
tamamura.gunma.jp
tatebayashi.gunma.jp
tomioka.gunma.jp
tsukiyono.gunma.jp
tsumagoi.gunma.jp
ueno.gunma.jp
yoshioka.gunma.jp
asaminami.hiroshima.jp
daiwa.hiroshima.jp
etajima.hiroshima.jp
fuchu.hiroshima.jp
fukuyama.hiroshima.jp
hatsukaichi.hiroshima.jp
higashihiroshima.hiroshima.jp
hongo.hiroshima.jp
jinsekikogen.hiroshima.jp
kaita.hiroshima.jp
kui.hiroshima.jp
kumano.hiroshima.jp
kure.hiroshima.jp
mihara.hiroshima.jp
miyoshi.hiroshima.jp
naka.hiroshima.jp
onomichi.hiroshima.jp
osakikamijima.hiroshima.jp
otake.hiroshima.jp
saka.hiroshima.jp
sera.hiroshima.jp
seranishi.hiroshima.jp
shinichi.hiroshima.jp
shobara.hiroshima.jp
takehara.hiroshima.jp
abashiri.hokkaido.jp
abira.hokkaido.jp
aibetsu.hokkaido.jp
akabira.hokkaido.jp
akkeshi.hokkaido.jp
asahikawa.hokkaido.jp
ashibetsu.hokkaido.jp
ashoro.hokkaido.jp
assabu.hokkaido.jp
atsuma.hokkaido.jp
bibai.hokkaido.jp
biei.hokkaido.jp
bifuka.hokkaido.jp
bihoro.hokkaido.jp
biratori.hokkaido.jp
chippubetsu.hokkaido.jp
chitose.hokkaido.jp
date.hokkaido.jp
ebetsu.hokkaido.jp
embetsu.hokkaido.jp
eniwa.hokkaido.jp
erimo.hokkaido.jp
esan.hokkaido.jp
esashi.hokkaido.jp
fukagawa.hokkaido.jp
fukushima.hokkaido.jp
furano.hokkaido.jp
furubira.hokkaido.jp
haboro.hokkaido.jp
hakodate.hokkaido.jp
hamatonbetsu.hokkaido.jp
hidaka.hokkaido.jp
higashikagura.hokkaido.jp
higashikawa.hokkaido.jp
hiroo.hokkaido.jp
hokuryu.hokkaido.jp
hokuto.hokkaido.jp
honbetsu.hokkaido.jp
horokanai.hokkaido.jp
horonobe.hokkaido.jp
ikeda.hokkaido.jp
imakane.hokkaido.jp
ishikari.hokkaido.jp
iwamizawa.hokkaido.jp
iwanai.hokkaido.jp
kamifurano.hokkaido.jp
kamikawa.hokkaido.jp
kamishihoro.hokkaido.jp
kamisunagawa.hokkaido.jp
kamoenai.hokkaido.jp
kayabe.hokkaido.jp
kembuchi.hokkaido.jp
kikonai.hokkaido.jp
kimobetsu.hokkaido.jp
kitahiroshima.hokkaido.jp
kitami.hokkaido.jp
kiyosato.hokkaido.jp
koshimizu.hokkaido.jp
kunneppu.hokkaido.jp
kuriyama.hokkaido.jp
kuromatsunai.hokkaido.jp
kushiro.hokkaido.jp
kutchan.hokkaido.jp
kyowa.hokkaido.jp
mashike.hokkaido.jp
matsumae.hokkaido.jp
mikasa.hokkaido.jp
minamifurano.hokkaido.jp
mombetsu.hokkaido.jp
moseushi.hokkaido.jp
mukawa.hokkaido.jp
muroran.hokkaido.jp
naie.hokkaido.jp
nakagawa.hokkaido.jp
nakasatsunai.hokkaido.jp
nakatombetsu.hokkaido.jp
nanae.hokkaido.jp
nanporo.hokkaido.jp
nayoro.hokkaido.jp
nemuro.hokkaido.jp
niikappu.hokkaido.jp
niki.hokkaido.jp
nishiokoppe.hokkaido.jp
noboribetsu.hokkaido.jp
numata.hokkaido.jp
obihiro.hokkaido.jp
obira.hokkaido.jp
oketo.hokkaido.jp
okoppe.hokkaido.jp
otaru.hokkaido.jp
otobe.hokkaido.jp
otofuke.hokkaido.jp
otoineppu.hokkaido.jp
oumu.hokkaido.jp
ozora.hokkaido.jp
pippu.hokkaido.jp
rankoshi.hokkaido.jp
rebun.hokkaido.jp
rikubetsu.hokkaido.jp
rishiri.hokkaido.jp
rishirifuji.hokkaido.jp
saroma.hokkaido.jp
sarufutsu.hokkaido.jp
shakotan.hokkaido.jp
shari.hokkaido.jp
shibecha.hokkaido.jp
shibetsu.hokkaido.jp
shikabe.hokkaido.jp
shikaoi.hokkaido.jp
shimamaki.hokkaido.jp
shimizu.hokkaido.jp
shimokawa.hokkaido.jp
shinshinotsu.hokkaido.jp
shintoku.hokkaido.jp
shiranuka.hokkaido.jp
shiraoi.hokkaido.jp
shiriuchi.hokkaido.jp
sobetsu.hokkaido.jp
sunagawa.hokkaido.jp
taiki.hokkaido.jp
takasu.hokkaido.jp
takikawa.hokkaido.jp
takinoue.hokkaido.jp
teshikaga.hokkaido.jp
tobetsu.hokkaido.jp
tohma.hokkaido.jp
tomakomai.hokkaido.jp
tomari.hokkaido.jp
toya.hokkaido.jp
toyako.hokkaido.jp
toyotomi.hokkaido.jp
toyoura.hokkaido.jp
tsubetsu.hokkaido.jp
tsukigata.hokkaido.jp
urakawa.hokkaido.jp
urausu.hokkaido.jp
uryu.hokkaido.jp
utashinai.hokkaido.jp
wakkanai.hokkaido.jp
wassamu.hokkaido.jp
yakumo.hokkaido.jp
yoichi.hokkaido.jp
aioi.hyogo.jp
akashi.hyogo.jp
ako.hyogo.jp
amagasaki.hyogo.jp
aogaki.hyogo.jp
asago.hyogo.jp
ashiya.hyogo.jp
awaji.hyogo.jp
fukusaki.hyogo.jp
goshiki.hyogo.jp
harima.hyogo.jp
himeji.hyogo.jp
ichikawa.hyogo.jp
inagawa.hyogo.jp
itami.hyogo.jp
kakogawa.hyogo.jp
kamigori.hyogo.jp
kamikawa.hyogo.jp
kasai.hyogo.jp
kasuga.hyogo.jp
kawanishi.hyogo.jp
miki.hyogo.jp
minamiawaji.hyogo.jp
nishinomiya.hyogo.jp
nishiwaki.hyogo.jp
ono.hyogo.jp
sanda.hyogo.jp
sannan.hyogo.jp
sasayama.hyogo.jp
sayo.hyogo.jp
shingu.hyogo.jp
shinonsen.hyogo.jp
shiso.hyogo.jp
sumoto.hyogo.jp
taishi.hyogo.jp
taka.hyogo.jp
takarazuka.hyogo.jp
takasago.hyogo.jp
takino.hyogo.jp
tamba.hyogo.jp
tatsuno.hyogo.jp
toyooka.hyogo.jp
yabu.hyogo.jp
yashiro.hyogo.jp
yoka.hyogo.jp
yokawa.hyogo.jp
ami.ibaraki.jp
asahi.ibaraki.jp
bando.ibaraki.jp
chikusei.ibaraki.jp
daigo.ibaraki.jp
fujishiro.ibaraki.jp
hitachi.ibaraki.jp
hitachinaka.ibaraki.jp
hitachiomiya.ibaraki.jp
hitachiota.ibaraki.jp
ibaraki.ibaraki.jp
ina.ibaraki.jp
inashiki.ibaraki.jp
itako.ibaraki.jp
iwama.ibaraki.jp
joso.ibaraki.jp
kamisu.ibaraki.jp
kasama.ibaraki.jp
kashima.ibaraki.jp
kasumigaura.ibaraki.jp
koga.ibaraki.jp
miho.ibaraki.jp
mito.ibaraki.jp
moriya.ibaraki.jp
naka.ibaraki.jp
namegata.ibaraki.jp
oarai.ibaraki.jp
ogawa.ibaraki.jp
omitama.ibaraki.jp
ryugasaki.ibaraki.jp
sakai.ibaraki.jp
sakuragawa.ibaraki.jp
shimodate.ibaraki.jp
shimotsuma.ibaraki.jp
shirosato.ibaraki.jp
sowa.ibaraki.jp
suifu.ibaraki.jp
takahagi.ibaraki.jp
tamatsukuri.ibaraki.jp
tokai.ibaraki.jp
tomobe.ibaraki.jp
tone.ibaraki.jp
toride.ibaraki.jp
tsuchiura.ibaraki.jp
tsukuba.ibaraki.jp
uchihara.ibaraki.jp
ushiku.ibaraki.jp
yachiyo.ibaraki.jp
yamagata.ibaraki.jp
yawara.ibaraki.jp
yuki.ibaraki.jp
anamizu.ishikawa.jp
hakui.ishikawa.jp
hakusan.ishikawa.jp
kaga.ishikawa.jp
kahoku.ishikawa.jp
kanazawa.ishikawa.jp
kawakita.ishikawa.jp
komatsu.ishikawa.jp
nakanoto.ishikawa.jp
nanao.ishikawa.jp
nomi.ishikawa.jp
nonoichi.ishikawa.jp
noto.ishikawa.jp
shika.ishikawa.jp
suzu.ishikawa.jp
tsubata.ishikawa.jp
tsurugi.ishikawa.jp
uchinada.ishikawa.jp
wajima.ishikawa.jp
fudai.iwate.jp
fujisawa.iwate.jp
hanamaki.iwate.jp
hiraizumi.iwate.jp
hirono.iwate.jp
ichinohe.iwate.jp
ichinoseki.iwate.jp
iwaizumi.iwate.jp
iwate.iwate.jp
joboji.iwate.jp
kamaishi.iwate.jp
kanegasaki.iwate.jp
karumai.iwate.jp
kawai.iwate.jp
kitakami.iwate.jp
kuji.iwate.jp
kunohe.iwate.jp
kuzumaki.iwate.jp
miyako.iwate.jp
mizusawa.iwate.jp
morioka.iwate.jp
ninohe.iwate.jp
noda.iwate.jp
ofunato.iwate.jp
oshu.iwate.jp
otsuchi.iwate.jp
rikuzentakata.iwate.jp
shiwa.iwate.jp
shizukuishi.iwate.jp
sumita.iwate.jp
tanohata.iwate.jp
tono.iwate.jp
yahaba.iwate.jp
yamada.iwate.jp
ayagawa.kagawa.jp
higashikagawa.kagawa.jp
kanonji.kagawa.jp
kotohira.kagawa.jp
manno.kagawa.jp
marugame.kagawa.jp
mitoyo.kagawa.jp
naoshima.kagawa.jp
sanuki.kagawa.jp
tadotsu.kagawa.jp
takamatsu.kagawa.jp
tonosho.kagawa.jp
uchinomi.kagawa.jp
utazu.kagawa.jp
zentsuji.kagawa.jp
akune.kagoshima.jp
amami.kagoshima.jp
hioki.kagoshima.jp
isa.kagoshima.jp
isen.kagoshima.jp
izumi.kagoshima.jp
kagoshima.kagoshima.jp
kanoya.kagoshima.jp
kawanabe.kagoshima.jp
kinko.kagoshima.jp
kouyama.kagoshima.jp
makurazaki.kagoshima.jp
matsumoto.kagoshima.jp
minamitane.kagoshima.jp
nakatane.kagoshima.jp
nishinoomote.kagoshima.jp
satsumasendai.kagoshima.jp
soo.kagoshima.jp
tarumizu.kagoshima.jp
yusui.kagoshima.jp
aikawa.kanagawa.jp
atsugi.kanagawa.jp
ayase.kanagawa.jp
chigasaki.kanagawa.jp
ebina.kanagawa.jp
fujisawa.kanagawa.jp
hadano.kanagawa.jp
hakone.kanagawa.jp
hiratsuka.kanagawa.jp
isehara.kanagawa.jp
kaisei.kanagawa.jp
kamakura.kanagawa.jp
kiyokawa.kanagawa.jp
matsuda.kanagawa.jp
minamiashigara.kanagawa.jp
miura.kanagawa.jp
nakai.kanagawa.jp
ninomiya.kanagawa.jp
odawara.kanagawa.jp
oi.kanagawa.jp
oiso.kanagawa.jp
sagamihara.kanagawa.jp
samukawa.kanagawa.jp
tsukui.kanagawa.jp
yamakita.kanagawa.jp
yamato.kanagawa.jp
yokosuka.kanagawa.jp
yugawara.kanagawa.jp
zama.kanagawa.jp
zushi.kanagawa.jp
aki.kochi.jp
geisei.kochi.jp
hidaka.kochi.jp
higashitsuno.kochi.jp
ino.kochi.jp
kagami.kochi.jp
kami.kochi.jp
kitagawa.kochi.jp
kochi.kochi.jp
mihara.kochi.jp
motoyama.kochi.jp
muroto.kochi.jp
nahari.kochi.jp
nakamura.kochi.jp
nankoku.kochi.jp
nishitosa.kochi.jp
niyodogawa.kochi.jp
ochi.kochi.jp
okawa.kochi.jp
otoyo.kochi.jp
otsuki.kochi.jp
sakawa.kochi.jp
sukumo.kochi.jp
susaki.kochi.jp
tosa.kochi.jp
tosashimizu.kochi.jp
toyo.kochi.jp
tsuno.kochi.jp
umaji.kochi.jp
yasuda.kochi.jp
yusuhara.kochi.jp
amakusa.kumamoto.jp
arao.kumamoto.jp
aso.kumamoto.jp
choyo.kumamoto.jp
gyokuto.kumamoto.jp
kamiamakusa.kumamoto.jp
kikuchi.kumamoto.jp
kumamoto.kumamoto.jp
mashiki.kumamoto.jp
mifune.kumamoto.jp
minamata.kumamoto.jp
minamioguni.kumamoto.jp
nagasu.kumamoto.jp
nishihara.kumamoto.jp
oguni.kumamoto.jp
ozu.kumamoto.jp
sumoto.kumamoto.jp
takamori.kumamoto.jp
uki.kumamoto.jp
uto.kumamoto.jp
yamaga.kumamoto.jp
yamato.kumamoto.jp
yatsushiro.kumamoto.jp
ayabe.kyoto.jp
fukuchiyama.kyoto.jp
higashiyama.kyoto.jp
ide.kyoto.jp
ine.kyoto.jp
joyo.kyoto.jp
kameoka.kyoto.jp
kamo.kyoto.jp
kita.kyoto.jp
kizu.kyoto.jp
kumiyama.kyoto.jp
kyotamba.kyoto.jp
kyotanabe.kyoto.jp
kyotango.kyoto.jp
maizuru.kyoto.jp
minami.kyoto.jp
minamiyamashiro.kyoto.jp
miyazu.kyoto.jp
muko.kyoto.jp
nagaokakyo.kyoto.jp
nakagyo.kyoto.jp
nantan.kyoto.jp
oyamazaki.kyoto.jp
sakyo.kyoto.jp
seika.kyoto.jp
tanabe.kyoto.jp
uji.kyoto.jp
ujitawara.kyoto.jp
wazuka.kyoto.jp
yamashina.kyoto.jp
yawata.kyoto.jp
asahi.mie.jp
inabe.mie.jp
ise.mie.jp
kameyama.mie.jp
kawagoe.mie.jp
kiho.mie.jp
kisosaki.mie.jp
kiwa.mie.jp
komono.mie.jp
kumano.mie.jp
kuwana.mie.jp
matsusaka.mie.jp
meiwa.mie.jp
mihama.mie.jp
minamiise.mie.jp
misugi.mie.jp
miyama.mie.jp
nabari.mie.jp
shima.mie.jp
suzuka.mie.jp
tado.mie.jp
taiki.mie.jp
taki.mie.jp
tamaki.mie.jp
toba.mie.jp
tsu.mie.jp
udono.mie.jp
ureshino.mie.jp
watarai.mie.jp
yokkaichi.mie.jp
furukawa.miyagi.jp
higashimatsushima.miyagi.jp
ishinomaki.miyagi.jp
iwanuma.miyagi.jp
kakuda.miyagi.jp
kami.miyagi.jp
kawasaki.miyagi.jp
marumori.miyagi.jp
matsushima.miyagi.jp
minamisanriku.miyagi.jp
misato.miyagi.jp
murata.miyagi.jp
natori.miyagi.jp
ogawara.miyagi.jp
ohira.miyagi.jp
onagawa.miyagi.jp
osaki.miyagi.jp
rifu.miyagi.jp
semine.miyagi.jp
shibata.miyagi.jp
shichikashuku.miyagi.jp
shikama.miyagi.jp
shiogama.miyagi.jp
shiroishi.miyagi.jp
tagajo.miyagi.jp
taiwa.miyagi.jp
tome.miyagi.jp
tomiya.miyagi.jp
wakuya.miyagi.jp
watari.miyagi.jp
yamamoto.miyagi.jp
zao.miyagi.jp
aya.miyazaki.jp
ebino.miyazaki.jp
gokase.miyazaki.jp
hyuga.miyazaki.jp
kadogawa.miyazaki.jp
kawaminami.miyazaki.jp
kijo.miyazaki.jp
kitagawa.miyazaki.jp
kitakata.miyazaki.jp
kitaura.miyazaki.jp
kobayashi.miyazaki.jp
kunitomi.miyazaki.jp
kushima.miyazaki.jp
mimata.miyazaki.jp
miyakonojo.miyazaki.jp
miyazaki.miyazaki.jp
morotsuka.miyazaki.jp
nichinan.miyazaki.jp
nishimera.miyazaki.jp
nobeoka.miyazaki.jp
saito.miyazaki.jp
shiiba.miyazaki.jp
shintomi.miyazaki.jp
takaharu.miyazaki.jp
takanabe.miyazaki.jp
takazaki.miyazaki.jp
tsuno.miyazaki.jp
achi.nagano.jp
agematsu.nagano.jp
anan.nagano.jp
aoki.nagano.jp
asahi.nagano.jp
azumino.nagano.jp
chikuhoku.nagano.jp
chikuma.nagano.jp
chino.nagano.jp
fujimi.nagano.jp
hakuba.nagano.jp
hara.nagano.jp
hiraya.nagano.jp
iida.nagano.jp
iijima.nagano.jp
iiyama.nagano.jp
iizuna.nagano.jp
ikeda.nagano.jp
ikusaka.nagano.jp
ina.nagano.jp
karuizawa.nagano.jp
kawakami.nagano.jp
kiso.nagano.jp
kisofukushima.nagano.jp
kitaaiki.nagano.jp
komagane.nagano.jp
komoro.nagano.jp
matsukawa.nagano.jp
matsumoto.nagano.jp
miasa.nagano.jp
minamiaiki.nagano.jp
minamimaki.nagano.jp
minamiminowa.nagano.jp
minowa.nagano.jp
miyada.nagano.jp
miyota.nagano.jp
mochizuki.nagano.jp
nagano.nagano.jp
nagawa.nagano.jp
nagiso.nagano.jp
nakagawa.nagano.jp
nakano.nagano.jp
nozawaonsen.nagano.jp
obuse.nagano.jp
ogawa.nagano.jp
okaya.nagano.jp
omachi.nagano.jp
omi.nagano.jp
ookuwa.nagano.jp
ooshika.nagano.jp
otaki.nagano.jp
otari.nagano.jp
sakae.nagano.jp
sakaki.nagano.jp
saku.nagano.jp
sakuho.nagano.jp
shimosuwa.nagano.jp
shinanomachi.nagano.jp
shiojiri.nagano.jp
suwa.nagano.jp
suzaka.nagano.jp
takagi.nagano.jp
takamori.nagano.jp
takayama.nagano.jp
tateshina.nagano.jp
tatsuno.nagano.jp
togakushi.nagano.jp
togura.nagano.jp
tomi.nagano.jp
ueda.nagano.jp
wada.nagano.jp
yamagata.nagano.jp
yamanouchi.nagano.jp
yasaka.nagano.jp
yasuoka.nagano.jp
chijiwa.nagasaki.jp
futsu.nagasaki.jp
goto.nagasaki.jp
hasami.nagasaki.jp
hirado.nagasaki.jp
iki.nagasaki.jp
isahaya.nagasaki.jp
kawatana.nagasaki.jp
kuchinotsu.nagasaki.jp
matsuura.nagasaki.jp
nagasaki.nagasaki.jp
obama.nagasaki.jp
omura.nagasaki.jp
oseto.nagasaki.jp
saikai.nagasaki.jp
sasebo.nagasaki.jp
seihi.nagasaki.jp
shimabara.nagasaki.jp
shinkamigoto.nagasaki.jp
togitsu.nagasaki.jp
tsushima.nagasaki.jp
unzen.nagasaki.jp
ando.nara.jp
gose.nara.jp
heguri.nara.jp
higashiyoshino.nara.jp
ikaruga.nara.jp
ikoma.nara.jp
kamikitayama.nara.jp
kanmaki.nara.jp
kashiba.nara.jp
kashihara.nara.jp
katsuragi.nara.jp
kawai.nara.jp
kawakami.nara.jp
kawanishi.nara.jp
koryo.nara.jp
kurotaki.nara.jp
mitsue.nara.jp
miyake.nara.jp
nara.nara.jp
nosegawa.nara.jp
oji.nara.jp
ouda.nara.jp
oyodo.nara.jp
sakurai.nara.jp
sango.nara.jp
shimoichi.nara.jp
shimokitayama.nara.jp
shinjo.nara.jp
soni.nara.jp
takatori.nara.jp
tawaramoto.nara.jp
tenkawa.nara.jp
tenri.nara.jp
uda.nara.jp
yamatokoriyama.nara.jp
yamatotakada.nara.jp
yamazoe.nara.jp
yoshino.nara.jp
aga.niigata.jp
agano.niigata.jp
gosen.niigata.jp
itoigawa.niigata.jp
izumozaki.niigata.jp
joetsu.niigata.jp
kamo.niigata.jp
kariwa.niigata.jp
kashiwazaki.niigata.jp
minamiuonuma.niigata.jp
mitsuke.niigata.jp
muika.niigata.jp
murakami.niigata.jp
myoko.niigata.jp
nagaoka.niigata.jp
niigata.niigata.jp
ojiya.niigata.jp
omi.niigata.jp
sado.niigata.jp
sanjo.niigata.jp
seiro.niigata.jp
seirou.niigata.jp
sekikawa.niigata.jp
shibata.niigata.jp
tagami.niigata.jp
tainai.niigata.jp
tochio.niigata.jp
tokamachi.niigata.jp
tsubame.niigata.jp
tsunan.niigata.jp
uonuma.niigata.jp
yahiko.niigata.jp
yoita.niigata.jp
yuzawa.niigata.jp
beppu.oita.jp
bungoono.oita.jp
bungotakada.oita.jp
hasama.oita.jp
hiji.oita.jp
himeshima.oita.jp
hita.oita.jp
kamitsue.oita.jp
kokonoe.oita.jp
kuju.oita.jp
kunisaki.oita.jp
kusu.oita.jp
oita.oita.jp
saiki.oita.jp
taketa.oita.jp
tsukumi.oita.jp
usa.oita.jp
usuki.oita.jp
yufu.oita.jp
akaiwa.okayama.jp
asakuchi.okayama.jp
bizen.okayama.jp
hayashima.okayama.jp
ibara.okayama.jp
kagamino.okayama.jp
kasaoka.okayama.jp
kibichuo.okayama.jp
kumenan.okayama.jp
kurashiki.okayama.jp
maniwa.okayama.jp
misaki.okayama.jp
nagi.okayama.jp
niimi.okayama.jp
nishiawakura.okayama.jp
okayama.okayama.jp
satosho.okayama.jp
setouchi.okayama.jp
shinjo.okayama.jp
shoo.okayama.jp
soja.okayama.jp
takahashi.okayama.jp
tamano.okayama.jp
tsuyama.okayama.jp
wake.okayama.jp
yakage.okayama.jp
aguni.okinawa.jp
ginowan.okinawa.jp
ginoza.okinawa.jp
gushikami.okinawa.jp
haebaru.okinawa.jp
higashi.okinawa.jp
hirara.okinawa.jp
iheya.okinawa.jp
ishigaki.okinawa.jp
ishikawa.okinawa.jp
itoman.okinawa.jp
izena.okinawa.jp
kadena.okinawa.jp
kin.okinawa.jp
kitadaito.okinawa.jp
kitanakagusuku.okinawa.jp
kumejima.okinawa.jp
kunigami.okinawa.jp
minamidaito.okinawa.jp
motobu.okinawa.jp
nago.okinawa.jp
naha.okinawa.jp
nakagusuku.okinawa.jp
nakijin.okinawa.jp
nanjo.okinawa.jp
nishihara.okinawa.jp
ogimi.okinawa.jp
okinawa.okinawa.jp
onna.okinawa.jp
shimoji.okinawa.jp
taketomi.okinawa.jp
tarama.okinawa.jp
tokashiki.okinawa.jp
tomigusuku.okinawa.jp
tonaki.okinawa.jp
urasoe.okinawa.jp
uruma.okinawa.jp
yaese.okinawa.jp
yomitan.okinawa.jp
yonabaru.okinawa.jp
yonaguni.okinawa.jp
zamami.okinawa.jp
abeno.osaka.jp
chihayaakasaka.osaka.jp
chuo.osaka.jp
daito.osaka.jp
fujiidera.osaka.jp
habikino.osaka.jp
hannan.osaka.jp
higashiosaka.osaka.jp
higashisumiyoshi.osaka.jp
higashiyodogawa.osaka.jp
hirakata.osaka.jp
ibaraki.osaka.jp
ikeda.osaka.jp
izumi.osaka.jp
izumiotsu.osaka.jp
izumisano.osaka.jp
kadoma.osaka.jp
kaizuka.osaka.jp
kanan.osaka.jp
kashiwara.osaka.jp
katano.osaka.jp
kawachinagano.osaka.jp
kishiwada.osaka.jp
kita.osaka.jp
kumatori.osaka.jp
matsubara.osaka.jp
minato.osaka.jp
minoh.osaka.jp
misaki.osaka.jp
moriguchi.osaka.jp
neyagawa.osaka.jp
nishi.osaka.jp
nose.osaka.jp
osakasayama.osaka.jp
sakai.osaka.jp
sayama.osaka.jp
sennan.osaka.jp
settsu.osaka.jp
shijonawate.osaka.jp
shimamoto.osaka.jp
suita.osaka.jp
tadaoka.osaka.jp
taishi.osaka.jp
tajiri.osaka.jp
takaishi.osaka.jp
takatsuki.osaka.jp
tondabayashi.osaka.jp
toyonaka.osaka.jp
toyono.osaka.jp
yao.osaka.jp
ariake.saga.jp
arita.saga.jp
fukudomi.saga.jp
genkai.saga.jp
hamatama.saga.jp
hizen.saga.jp
imari.saga.jp
kamimine.saga.jp
kanzaki.saga.jp
karatsu.saga.jp
kashima.saga.jp
kitagata.saga.jp
kitahata.saga.jp
kiyama.saga.jp
kouhoku.saga.jp
kyuragi.saga.jp
nishiarita.saga.jp
ogi.saga.jp
omachi.saga.jp
ouchi.saga.jp
saga.saga.jp
shiroishi.saga.jp
taku.saga.jp
tara.saga.jp
tosu.saga.jp
yoshinogari.saga.jp
arakawa.saitama.jp
asaka.saitama.jp
chichibu.saitama.jp
fujimi.saitama.jp
fujimino.saitama.jp
fukaya.saitama.jp
hanno.saitama.jp
hanyu.saitama.jp
hasuda.saitama.jp
hatogaya.saitama.jp
hatoyama.saitama.jp
hidaka.saitama.jp
higashichichibu.saitama.jp
higashimatsuyama.saitama.jp
honjo.saitama.jp
ina.saitama.jp
iruma.saitama.jp
iwatsuki.saitama.jp
kamiizumi.saitama.jp
kamikawa.saitama.jp
kamisato.saitama.jp
kasukabe.saitama.jp
kawagoe.saitama.jp
kawaguchi.saitama.jp
kawajima.saitama.jp
kazo.saitama.jp
kitamoto.saitama.jp
koshigaya.saitama.jp
kounosu.saitama.jp
kuki.saitama.jp
kumagaya.saitama.jp
matsubushi.saitama.jp
minano.saitama.jp
misato.saitama.jp
miyashiro.saitama.jp
miyoshi.saitama.jp
moroyama.saitama.jp
nagatoro.saitama.jp
namegawa.saitama.jp
niiza.saitama.jp
ogano.saitama.jp
ogawa.saitama.jp
ogose.saitama.jp
okegawa.saitama.jp
omiya.saitama.jp
otaki.saitama.jp
ranzan.saitama.jp
ryokami.saitama.jp
saitama.saitama.jp
sakado.saitama.jp
satte.saitama.jp
sayama.saitama.jp
shiki.saitama.jp
shiraoka.saitama.jp
soka.saitama.jp
sugito.saitama.jp
toda.saitama.jp
tokigawa.saitama.jp
tokorozawa.saitama.jp
tsurugashima.saitama.jp
urawa.saitama.jp
warabi.saitama.jp
yashio.saitama.jp
yokoze.saitama.jp
yono.saitama.jp
yorii.saitama.jp
yoshida.saitama.jp
yoshikawa.saitama.jp
yoshimi.saitama.jp
aisho.shiga.jp
gamo.shiga.jp
higashiomi.shiga.jp
hikone.shiga.jp
koka.shiga.jp
konan.shiga.jp
kosei.shiga.jp
koto.shiga.jp
kusatsu.shiga.jp
maibara.shiga.jp
moriyama.shiga.jp
nagahama.shiga.jp
nishiazai.shiga.jp
notogawa.shiga.jp
omihachiman.shiga.jp
otsu.shiga.jp
ritto.shiga.jp
ryuoh.shiga.jp
takashima.shiga.jp
takatsuki.shiga.jp
torahime.shiga.jp
toyosato.shiga.jp
yasu.shiga.jp
akagi.shimane.jp
ama.shimane.jp
gotsu.shimane.jp
hamada.shimane.jp
higashiizumo.shimane.jp
hikawa.shimane.jp
hikimi.shimane.jp
izumo.shimane.jp
kakinoki.shimane.jp
masuda.shimane.jp
matsue.shimane.jp
misato.shimane.jp
nishinoshima.shimane.jp
ohda.shimane.jp
okinoshima.shimane.jp
okuizumo.shimane.jp
shimane.shimane.jp
tamayu.shimane.jp
tsuwano.shimane.jp
unnan.shimane.jp
yakumo.shimane.jp
yasugi.shimane.jp
yatsuka.shimane.jp
arai.shizuoka.jp
atami.shizuoka.jp
fuji.shizuoka.jp
fujieda.shizuoka.jp
fujikawa.shizuoka.jp
fujinomiya.shizuoka.jp
fukuroi.shizuoka.jp
gotemba.shizuoka.jp
haibara.shizuoka.jp
hamamatsu.shizuoka.jp
higashiizu.shizuoka.jp
ito.shizuoka.jp
iwata.shizuoka.jp
izu.shizuoka.jp
izunokuni.shizuoka.jp
kakegawa.shizuoka.jp
kannami.shizuoka.jp
kawanehon.shizuoka.jp
kawazu.shizuoka.jp
kikugawa.shizuoka.jp
kosai.shizuoka.jp
makinohara.shizuoka.jp
matsuzaki.shizuoka.jp
minamiizu.shizuoka.jp
mishima.shizuoka.jp
morimachi.shizuoka.jp
nishiizu.shizuoka.jp
numazu.shizuoka.jp
omaezaki.shizuoka.jp
shimada.shizuoka.jp
shimizu.shizuoka.jp
shimoda.shizuoka.jp
shizuoka.shizuoka.jp
susono.shizuoka.jp
yaizu.shizuoka.jp
yoshida.shizuoka.jp
ashikaga.tochigi.jp
bato.tochigi.jp
haga.tochigi.jp
ichikai.tochigi.jp
iwafune.tochigi.jp
kaminokawa.tochigi.jp
kanuma.tochigi.jp
karasuyama.tochigi.jp
kuroiso.tochigi.jp
mashiko.tochigi.jp
mibu.tochigi.jp
moka.tochigi.jp
motegi.tochigi.jp
nasu.tochigi.jp
nasushiobara.tochigi.jp
nikko.tochigi.jp
nishikata.tochigi.jp
nogi.tochigi.jp
ohira.tochigi.jp
ohtawara.tochigi.jp
oyama.tochigi.jp
sakura.tochigi.jp
sano.tochigi.jp
shimotsuke.tochigi.jp
shioya.tochigi.jp
takanezawa.tochigi.jp
tochigi.tochigi.jp
tsuga.tochigi.jp
ujiie.tochigi.jp
utsunomiya.tochigi.jp
yaita.tochigi.jp
aizumi.tokushima.jp
anan.tokushima.jp
ichiba.tokushima.jp
itano.tokushima.jp
kainan.tokushima.jp
komatsushima.tokushima.jp
matsushige.tokushima.jp
mima.tokushima.jp
minami.tokushima.jp
miyoshi.tokushima.jp
mugi.tokushima.jp
nakagawa.tokushima.jp
naruto.tokushima.jp
sanagochi.tokushima.jp
shishikui.tokushima.jp
tokushima.tokushima.jp
wajiki.tokushima.jp
adachi.tokyo.jp
akiruno.tokyo.jp
akishima.tokyo.jp
aogashima.tokyo.jp
arakawa.tokyo.jp
bunkyo.tokyo.jp
chiyoda.tokyo.jp
chofu.tokyo.jp
chuo.tokyo.jp
edogawa.tokyo.jp
fuchu.tokyo.jp
fussa.tokyo.jp
hachijo.tokyo.jp
hachioji.tokyo.jp
hamura.tokyo.jp
higashikurume.tokyo.jp
higashimurayama.tokyo.jp
higashiyamato.tokyo.jp
hino.tokyo.jp
hinode.tokyo.jp
hinohara.tokyo.jp
inagi.tokyo.jp
itabashi.tokyo.jp
katsushika.tokyo.jp
kita.tokyo.jp
kiyose.tokyo.jp
kodaira.tokyo.jp
koganei.tokyo.jp
kokubunji.tokyo.jp
komae.tokyo.jp
koto.tokyo.jp
kouzushima.tokyo.jp
kunitachi.tokyo.jp
machida.tokyo.jp
meguro.tokyo.jp
minato.tokyo.jp
mitaka.tokyo.jp
mizuho.tokyo.jp
musashimurayama.tokyo.jp
musashino.tokyo.jp
nakano.tokyo.jp
nerima.tokyo.jp
ogasawara.tokyo.jp
okutama.tokyo.jp
ome.tokyo.jp
oshima.tokyo.jp
ota.tokyo.jp
setagaya.tokyo.jp
shibuya.tokyo.jp
shinagawa.tokyo.jp
shinjuku.tokyo.jp
suginami.tokyo.jp
sumida.tokyo.jp
tachikawa.tokyo.jp
taito.tokyo.jp
tama.tokyo.jp
toshima.tokyo.jp
chizu.tottori.jp
hino.tottori.jp
kawahara.tottori.jp
koge.tottori.jp
kotoura.tottori.jp
misasa.tottori.jp
nanbu.tottori.jp
nichinan.tottori.jp
sakaiminato.tottori.jp
tottori.tottori.jp
wakasa.tottori.jp
yazu.tottori.jp
yonago.tottori.jp
asahi.toyama.jp
fuchu.toyama.jp
fukumitsu.toyama.jp
funahashi.toyama.jp
himi.toyama.jp
imizu.toyama.jp
inami.toyama.jp
johana.toyama.jp
kamiichi.toyama.jp
kurobe.toyama.jp
nakaniikawa.toyama.jp
namerikawa.toyama.jp
nanto.toyama.jp
nyuzen.toyama.jp
oyabe.toyama.jp
taira.toyama.jp
takaoka.toyama.jp
tateyama.toyama.jp
toga.toyama.jp
tonami.toyama.jp
toyama.toyama.jp
unazuki.toyama.jp
uozu.toyama.jp
yamada.toyama.jp
arida.wakayama.jp
aridagawa.wakayama.jp
gobo.wakayama.jp
hashimoto.wakayama.jp
hidaka.wakayama.jp
hirogawa.wakayama.jp
inami.wakayama.jp
iwade.wakayama.jp
kainan.wakayama.jp
kamitonda.wakayama.jp
katsuragi.wakayama.jp
kimino.wakayama.jp
kinokawa.wakayama.jp
kitayama.wakayama.jp
koya.wakayama.jp
koza.wakayama.jp
kozagawa.wakayama.jp
kudoyama.wakayama.jp
kushimoto.wakayama.jp
mihama.wakayama.jp
misato.wakayama.jp
nachikatsuura.wakayama.jp
shingu.wakayama.jp
shirahama.wakayama.jp
taiji.wakayama.jp
tanabe.wakayama.jp
wakayama.wakayama.jp
yuasa.wakayama.jp
yura.wakayama.jp
asahi.yamagata.jp
funagata.yamagata.jp
higashine.yamagata.jp
iide.yamagata.jp
kahoku.yamagata.jp
kaminoyama.yamagata.jp
kaneyama.yamagata.jp
kawanishi.yamagata.jp
mamurogawa.yamagata.jp
mikawa.yamagata.jp
murayama.yamagata.jp
nagai.yamagata.jp
nakayama.yamagata.jp
nanyo.yamagata.jp
nishikawa.yamagata.jp
obanazawa.yamagata.jp
oe.yamagata.jp
oguni.yamagata.jp
ohkura.yamagata.jp
oishida.yamagata.jp
sagae.yamagata.jp
sakata.yamagata.jp
sakegawa.yamagata.jp
shinjo.yamagata.jp
shirataka.yamagata.jp
shonai.yamagata.jp
takahata.yamagata.jp
tendo.yamagata.jp
tozawa.yamagata.jp
tsuruoka.yamagata.jp
yamagata.yamagata.jp
yamanobe.yamagata.jp
yonezawa.yamagata.jp
yuza.yamagata.jp
abu.yamaguchi.jp
hagi.yamaguchi.jp
hikari.yamaguchi.jp
hofu.yamaguchi.jp
iwakuni.yamaguchi.jp
kudamatsu.yamaguchi.jp
mitou.yamaguchi.jp
nagato.yamaguchi.jp
oshima.yamaguchi.jp
shimonoseki.yamaguchi.jp
shunan.yamaguchi.jp
tabuse.yamaguchi.jp
tokuyama.yamaguchi.jp
toyota.yamaguchi.jp
ube.yamaguchi.jp
yuu.yamaguchi.jp
chuo.yamanashi.jp
doshi.yamanashi.jp
fuefuki.yamanashi.jp
fujikawa.yamanashi.jp
fujikawaguchiko.yamanashi.jp
fujiyoshida.yamanashi.jp
hayakawa.yamanashi.jp
hokuto.yamanashi.jp
ichikawamisato.yamanashi.jp
kai.yamanashi.jp
kofu.yamanashi.jp
koshu.yamanashi.jp
kosuge.yamanashi.jp
minami-alps.yamanashi.jp
minobu.yamanashi.jp
nakamichi.yamanashi.jp
nanbu.yamanashi.jp
narusawa.yamanashi.jp
nirasaki.yamanashi.jp
nishikatsura.yamanashi.jp
oshino.yamanashi.jp
otsuki.yamanashi.jp
showa.yamanashi.jp
tabayama.yamanashi.jp
tsuru.yamanashi.jp
uenohara.yamanashi.jp
yamanakako.yamanashi.jp
yamanashi.yamanashi.jp

// ke : http://www.kenic.or.ke/index.php?option=com_content&task=view&id=117&Itemid=145
*.ke

// kg : http://www.domain.kg/dmn_n.html
kg
org.kg
net.kg
com.kg
edu.kg
gov.kg
mil.kg

// kh : http://www.mptc.gov.kh/dns_registration.htm
*.kh

// ki : http://www.ki/dns/index.html
ki
edu.ki
biz.ki
net.ki
org.ki
gov.ki
info.ki
com.ki

// km : https://en.wikipedia.org/wiki/.km
// http://www.domaine.km/documents/charte.doc
km
org.km
nom.km
gov.km
prd.km
tm.km
edu.km
mil.km
ass.km
com.km
// These are only mentioned as proposed suggestions at domaine.km, but
// https://en.wikipedia.org/wiki/.km says they're available for registration:
coop.km
asso.km
presse.km
medecin.km
notaires.km
pharmaciens.km
veterinaire.km
gouv.km

// kn : https://en.wikipedia.org/wiki/.kn
// http://www.dot.kn/domainRules.html
kn
net.kn
org.kn
edu.kn
gov.kn

// kp : http://www.kcce.kp/en_index.php
kp
com.kp
edu.kp
gov.kp
org.kp
rep.kp
tra.kp

// kr : https://en.wikipedia.org/wiki/.kr
// see also: http://domain.nida.or.kr/eng/registration.jsp
kr
ac.kr
co.kr
es.kr
go.kr
hs.kr
kg.kr
mil.kr
ms.kr
ne.kr
or.kr
pe.kr
re.kr
sc.kr
// kr geographical names
busan.kr
chungbuk.kr
chungnam.kr
daegu.kr
daejeon.kr
gangwon.kr
gwangju.kr
gyeongbuk.kr
gyeonggi.kr
gyeongnam.kr
incheon.kr
jeju.kr
jeonbuk.kr
jeonnam.kr
seoul.kr
ulsan.kr

// kw : https://en.wikipedia.org/wiki/.kw
*.kw

// ky : http://www.icta.ky/da_ky_reg_dom.php
// Confirmed by registry <kysupport@perimeterusa.com> 2008-06-17
ky
edu.ky
gov.ky
com.ky
org.ky
net.ky

// kz : https://en.wikipedia.org/wiki/.kz
// see also: http://www.nic.kz/rules/index.jsp
kz
org.kz
edu.kz
net.kz
gov.kz
mil.kz
com.kz

// la : https://en.wikipedia.org/wiki/.la
// Submitted by registry <gavin.brown@nic.la>
la
int.la
net.la
info.la
edu.la
gov.la
per.la
com.la
org.la

// lb : https://en.wikipedia.org/wiki/.lb
// Submitted by registry <randy@psg.com>
lb
com.lb
edu.lb
gov.lb
net.lb
org.lb

// lc : https://en.wikipedia.org/wiki/.lc
// see also: http://www.nic.lc/rules.htm
lc
com.lc
net.lc
co.lc
org.lc
edu.lc
gov.lc

// li : https://en.wikipedia.org/wiki/.li
li

// lk : http://www.nic.lk/seclevpr.html
lk
gov.lk
sch.lk
net.lk
int.lk
com.lk
org.lk
edu.lk
ngo.lk
soc.lk
web.lk
ltd.lk
assn.lk
grp.lk
hotel.lk
ac.lk

// lr : http://psg.com/dns/lr/lr.txt
// Submitted by registry <randy@psg.com>
lr
com.lr
edu.lr
gov.lr
org.lr
net.lr

// ls : https://en.wikipedia.org/wiki/.ls
ls
co.ls
org.ls

// lt : https://en.wikipedia.org/wiki/.lt
lt
// gov.lt : http://www.gov.lt/index_en.php
gov.lt

// lu : http://www.dns.lu/en/
lu

// lv : http://www.nic.lv/DNS/En/generic.php
lv
com.lv
edu.lv
gov.lv
org.lv
mil.lv
id.lv
net.lv
asn.lv
conf.lv

// ly : http://www.nic.ly/regulations.php
ly
com.ly
net.ly
gov.ly
plc.ly
edu.ly
sch.ly
med.ly
org.ly
id.ly

// ma : https://en.wikipedia.org/wiki/.ma
// http://www.anrt.ma/fr/admin/download/upload/file_fr782.pdf
ma
co.ma
net.ma
gov.ma
org.ma
ac.ma
press.ma

// mc : http://www.nic.mc/
mc
tm.mc
asso.mc

// md : https://en.wikipedia.org/wiki/.md
md

// me : https://en.wikipedia.org/wiki/.me
me
co.me
net.me
org.me
edu.me
ac.me
gov.me
its.me
priv.me

// mg : http://nic.mg/nicmg/?page_id=39
mg
org.mg
nom.mg
gov.mg
prd.mg
tm.mg
edu.mg
mil.mg
com.mg
co.mg

// mh : https://en.wikipedia.org/wiki/.mh
mh

// mil : https://en.wikipedia.org/wiki/.mil
mil

// mk : https://en.wikipedia.org/wiki/.mk
// see also: http://dns.marnet.net.mk/postapka.php
mk
com.mk
org.mk
net.mk
edu.mk
gov.mk
inf.mk
name.mk

// ml : http://www.gobin.info/domainname/ml-template.doc
// see also: https://en.wikipedia.org/wiki/.ml
ml
com.ml
edu.ml
gouv.ml
gov.ml
net.ml
org.ml
presse.ml

// mm : https://en.wikipedia.org/wiki/.mm
*.mm

// mn : https://en.wikipedia.org/wiki/.mn
mn
gov.mn
edu.mn
org.mn

// mo : http://www.monic.net.mo/
mo
com.mo
net.mo
org.mo
edu.mo
gov.mo

// mobi : https://en.wikipedia.org/wiki/.mobi
mobi

// mp : http://www.dot.mp/
// Confirmed by registry <dcamacho@saipan.com> 2008-06-17
mp

// mq : https://en.wikipedia.org/wiki/.mq
mq

// mr : https://en.wikipedia.org/wiki/.mr
mr
gov.mr

// ms : http://www.nic.ms/pdf/MS_Domain_Name_Rules.pdf
ms
com.ms
edu.ms
gov.ms
net.ms
org.ms

// mt : https://www.nic.org.mt/go/policy
// Submitted by registry <help@nic.org.mt>
mt
com.mt
edu.mt
net.mt
org.mt

// mu : https://en.wikipedia.org/wiki/.mu
mu
com.mu
net.mu
org.mu
gov.mu
ac.mu
co.mu
or.mu

// museum : http://about.museum/naming/
// http://index.museum/
museum
academy.museum
agriculture.museum
air.museum
airguard.museum
alabama.museum
alaska.museum
amber.museum
ambulance.museum
american.museum
americana.museum
americanantiques.museum
americanart.museum
amsterdam.museum
and.museum
annefrank.museum
anthro.museum
anthropology.museum
antiques.museum
aquarium.museum
arboretum.museum
archaeological.museum
archaeology.museum
architecture.museum
art.museum
artanddesign.museum
artcenter.museum
artdeco.museum
arteducation.museum
artgallery.museum
arts.museum
artsandcrafts.museum
asmatart.museum
assassination.museum
assisi.museum
association.museum
astronomy.museum
atlanta.museum
austin.museum
australia.museum
automotive.museum
aviation.museum
axis.museum
badajoz.museum
baghdad.museum
bahn.museum
bale.museum
baltimore.museum
barcelona.museum
baseball.museum
basel.museum
baths.museum
bauern.museum
beauxarts.museum
beeldengeluid.museum
bellevue.museum
bergbau.museum
berkeley.museum
berlin.museum
bern.museum
bible.museum
bilbao.museum
bill.museum
birdart.museum
birthplace.museum
bonn.museum
boston.museum
botanical.museum
botanicalgarden.museum
botanicgarden.museum
botany.museum
brandywinevalley.museum
brasil.museum
bristol.museum
british.museum
britishcolumbia.museum
broadcast.museum
brunel.museum
brussel.museum
brussels.museum
bruxelles.museum
building.museum
burghof.museum
bus.museum
bushey.museum
cadaques.museum
california.museum
cambridge.museum
can.museum
canada.museum
capebreton.museum
carrier.museum
cartoonart.museum
casadelamoneda.museum
castle.museum
castres.museum
celtic.museum
center.museum
chattanooga.museum
cheltenham.museum
chesapeakebay.museum
chicago.museum
children.museum
childrens.museum
childrensgarden.museum
chiropractic.museum
chocolate.museum
christiansburg.museum
cincinnati.museum
cinema.museum
circus.museum
civilisation.museum
civilization.museum
civilwar.museum
clinton.museum
clock.museum
coal.museum
coastaldefence.museum
cody.museum
coldwar.museum
collection.museum
colonialwilliamsburg.museum
coloradoplateau.museum
columbia.museum
columbus.museum
communication.museum
communications.museum
community.museum
computer.museum
computerhistory.museum
comunicações.museum
contemporary.museum
contemporaryart.museum
convent.museum
copenhagen.museum
corporation.museum
correios-e-telecomunicações.museum
corvette.museum
costume.museum
countryestate.museum
county.museum
crafts.museum
cranbrook.museum
creation.museum
cultural.museum
culturalcenter.museum
culture.museum
cyber.museum
cymru.museum
dali.museum
dallas.museum
database.museum
ddr.museum
decorativearts.museum
delaware.museum
delmenhorst.museum
denmark.museum
depot.museum
design.museum
detroit.museum
dinosaur.museum
discovery.museum
dolls.museum
donostia.museum
durham.museum
eastafrica.museum
eastcoast.museum
education.museum
educational.museum
egyptian.museum
eisenbahn.museum
elburg.museum
elvendrell.museum
embroidery.museum
encyclopedic.museum
england.museum
entomology.museum
environment.museum
environmentalconservation.museum
epilepsy.museum
essex.museum
estate.museum
ethnology.museum
exeter.museum
exhibition.museum
family.museum
farm.museum
farmequipment.museum
farmers.museum
farmstead.museum
field.museum
figueres.museum
filatelia.museum
film.museum
fineart.museum
finearts.museum
finland.museum
flanders.museum
florida.museum
force.museum
fortmissoula.museum
fortworth.museum
foundation.museum
francaise.museum
frankfurt.museum
franziskaner.museum
freemasonry.museum
freiburg.museum
fribourg.museum
frog.museum
fundacio.museum
furniture.museum
gallery.museum
garden.museum
gateway.museum
geelvinck.museum
gemological.museum
geology.museum
georgia.museum
giessen.museum
glas.museum
glass.museum
gorge.museum
grandrapids.museum
graz.museum
guernsey.museum
halloffame.museum
hamburg.museum
handson.museum
harvestcelebration.museum
hawaii.museum
health.museum
heimatunduhren.museum
hellas.museum
helsinki.museum
hembygdsforbund.museum
heritage.museum
histoire.museum
historical.museum
historicalsociety.museum
historichouses.museum
historisch.museum
historisches.museum
history.museum
historyofscience.museum
horology.museum
house.museum
humanities.museum
illustration.museum
imageandsound.museum
indian.museum
indiana.museum
indianapolis.museum
indianmarket.museum
intelligence.museum
interactive.museum
iraq.museum
iron.museum
isleofman.museum
jamison.museum
jefferson.museum
jerusalem.museum
jewelry.museum
jewish.museum
jewishart.museum
jfk.museum
journalism.museum
judaica.museum
judygarland.museum
juedisches.museum
juif.museum
karate.museum
karikatur.museum
kids.museum
koebenhavn.museum
koeln.museum
kunst.museum
kunstsammlung.museum
kunstunddesign.museum
labor.museum
labour.museum
lajolla.museum
lancashire.museum
landes.museum
lans.museum
läns.museum
larsson.museum
lewismiller.museum
lincoln.museum
linz.museum
living.museum
livinghistory.museum
localhistory.museum
london.museum
losangeles.museum
louvre.museum
loyalist.museum
lucerne.museum
luxembourg.museum
luzern.museum
mad.museum
madrid.museum
mallorca.museum
manchester.museum
mansion.museum
mansions.museum
manx.museum
marburg.museum
maritime.museum
maritimo.museum
maryland.museum
marylhurst.museum
media.museum
medical.museum
medizinhistorisches.museum
meeres.museum
memorial.museum
mesaverde.museum
michigan.museum
midatlantic.museum
military.museum
mill.museum
miners.museum
mining.museum
minnesota.museum
missile.museum
missoula.museum
modern.museum
moma.museum
money.museum
monmouth.museum
monticello.museum
montreal.museum
moscow.museum
motorcycle.museum
muenchen.museum
muenster.museum
mulhouse.museum
muncie.museum
museet.museum
museumcenter.museum
museumvereniging.museum
music.museum
national.museum
nationalfirearms.museum
nationalheritage.museum
nativeamerican.museum
naturalhistory.museum
naturalhistorymuseum.museum
naturalsciences.museum
nature.museum
naturhistorisches.museum
natuurwetenschappen.museum
naumburg.museum
naval.museum
nebraska.museum
neues.museum
newhampshire.museum
newjersey.museum
newmexico.museum
newport.museum
newspaper.museum
newyork.museum
niepce.museum
norfolk.museum
north.museum
nrw.museum
nuernberg.museum
nuremberg.museum
nyc.museum
nyny.museum
oceanographic.museum
oceanographique.museum
omaha.museum
online.museum
ontario.museum
openair.museum
oregon.museum
oregontrail.museum
otago.museum
oxford.museum
pacific.museum
paderborn.museum
palace.museum
paleo.museum
palmsprings.museum
panama.museum
paris.museum
pasadena.museum
pharmacy.museum
philadelphia.museum
philadelphiaarea.museum
philately.museum
phoenix.museum
photography.museum
pilots.museum
pittsburgh.museum
planetarium.museum
plantation.museum
plants.museum
plaza.museum
portal.museum
portland.museum
portlligat.museum
posts-and-telecommunications.museum
preservation.museum
presidio.museum
press.museum
project.museum
public.museum
pubol.museum
quebec.museum
railroad.museum
railway.museum
research.museum
resistance.museum
riodejaneiro.museum
rochester.museum
rockart.museum
roma.museum
russia.museum
saintlouis.museum
salem.museum
salvadordali.museum
salzburg.museum
sandiego.museum
sanfrancisco.museum
santabarbara.museum
santacruz.museum
santafe.museum
saskatchewan.museum
satx.museum
savannahga.museum
schlesisches.museum
schoenbrunn.museum
schokoladen.museum
school.museum
schweiz.museum
science.museum
scienceandhistory.museum
scienceandindustry.museum
sciencecenter.museum
sciencecenters.museum
science-fiction.museum
sciencehistory.museum
sciences.museum
sciencesnaturelles.museum
scotland.museum
seaport.museum
settlement.museum
settlers.museum
shell.museum
sherbrooke.museum
sibenik.museum
silk.museum
ski.museum
skole.museum
society.museum
sologne.museum
soundandvision.museum
southcarolina.museum
southwest.museum
space.museum
spy.museum
square.museum
stadt.museum
stalbans.museum
starnberg.museum
state.museum
stateofdelaware.museum
station.museum
steam.museum
steiermark.museum
stjohn.museum
stockholm.museum
stpetersburg.museum
stuttgart.museum
suisse.museum
surgeonshall.museum
surrey.museum
svizzera.museum
sweden.museum
sydney.museum
tank.museum
tcm.museum
technology.museum
telekommunikation.museum
television.museum
texas.museum
textile.museum
theater.museum
time.museum
timekeeping.museum
topology.museum
torino.museum
touch.museum
town.museum
transport.museum
tree.museum
trolley.museum
trust.museum
trustee.museum
uhren.museum
ulm.museum
undersea.museum
university.museum
usa.museum
usantiques.museum
usarts.museum
uscountryestate.museum
usculture.museum
usdecorativearts.museum
usgarden.museum
ushistory.museum
ushuaia.museum
uslivinghistory.museum
utah.museum
uvic.museum
valley.museum
vantaa.museum
versailles.museum
viking.museum
village.museum
virginia.museum
virtual.museum
virtuel.museum
vlaanderen.museum
volkenkunde.museum
wales.museum
wallonie.museum
war.museum
washingtondc.museum
watchandclock.museum
watch-and-clock.museum
western.museum
westfalen.museum
whaling.museum
wildlife.museum
williamsburg.museum
windmill.museum
workshop.museum
york.museum
yorkshire.museum
yosemite.museum
youth.museum
zoological.museum
zoology.museum
ירושלים.museum
иком.museum

// mv : https://en.wikipedia.org/wiki/.mv
// "mv" included because, contra Wikipedia, google.mv exists.
mv
aero.mv
biz.mv
com.mv
coop.mv
edu.mv
gov.mv
info.mv
int.mv
mil.mv
museum.mv
name.mv
net.mv
org.mv
pro.mv

// mw : http://www.registrar.mw/
mw
ac.mw
biz.mw
co.mw
com.mw
coop.mw
edu.mw
gov.mw
int.mw
museum.mw
net.mw
org.mw

// mx : http://www.nic.mx/
// Submitted by registry <farias@nic.mx>
mx
com.mx
org.mx
gob.mx
edu.mx
net.mx

// my : http://www.mynic.net.my/
my
com.my
net.my
org.my
gov.my
edu.my
mil.my
name.my

// mz : http://www.uem.mz/
// Submitted by registry <antonio@uem.mz>
mz
ac.mz
adv.mz
co.mz
edu.mz
gov.mz
mil.mz
net.mz
org.mz

// na : http://www.na-nic.com.na/
// http://www.info.na/domain/
na
info.na
pro.na
name.na
school.na
or.na
dr.na
us.na
mx.na
ca.na
in.na
cc.na
tv.na
ws.na
mobi.na
co.na
com.na
org.na

// name : has 2nd-level tlds, but there's no list of them
name

// nc : http://www.cctld.nc/
nc
asso.nc
nom.nc

// ne : https://en.wikipedia.org/wiki/.ne
ne

// net : https://en.wikipedia.org/wiki/.net
net

// nf : https://en.wikipedia.org/wiki/.nf
nf
com.nf
net.nf
per.nf
rec.nf
web.nf
arts.nf
firm.nf
info.nf
other.nf
store.nf

// ng : http://www.nira.org.ng/index.php/join-us/register-ng-domain/189-nira-slds
ng
com.ng
edu.ng
gov.ng
i.ng
mil.ng
mobi.ng
name.ng
net.ng
org.ng
sch.ng

// ni : http://www.nic.ni/
ni
ac.ni
biz.ni
co.ni
com.ni
edu.ni
gob.ni
in.ni
info.ni
int.ni
mil.ni
net.ni
nom.ni
org.ni
web.ni

// nl : https://en.wikipedia.org/wiki/.nl
//      https://www.sidn.nl/
//      ccTLD for the Netherlands
nl

// BV.nl will be a registry for dutch BV's (besloten vennootschap)
bv.nl

// no : http://www.norid.no/regelverk/index.en.html
// The Norwegian registry has declined to notify us of updates. The web pages
// referenced below are the official source of the data. There is also an
// announce mailing list:
// https://postlister.uninett.no/sympa/info/norid-diskusjon
no
// Norid generic domains : http://www.norid.no/regelverk/vedlegg-c.en.html
fhs.no
vgs.no
fylkesbibl.no
folkebibl.no
museum.no
idrett.no
priv.no
// Non-Norid generic domains : http://www.norid.no/regelverk/vedlegg-d.en.html
mil.no
stat.no
dep.no
kommune.no
herad.no
// no geographical names : http://www.norid.no/regelverk/vedlegg-b.en.html
// counties
aa.no
ah.no
bu.no
fm.no
hl.no
hm.no
jan-mayen.no
mr.no
nl.no
nt.no
of.no
ol.no
oslo.no
rl.no
sf.no
st.no
svalbard.no
tm.no
tr.no
va.no
vf.no
// primary and lower secondary schools per county
gs.aa.no
gs.ah.no
gs.bu.no
gs.fm.no
gs.hl.no
gs.hm.no
gs.jan-mayen.no
gs.mr.no
gs.nl.no
gs.nt.no
gs.of.no
gs.ol.no
gs.oslo.no
gs.rl.no
gs.sf.no
gs.st.no
gs.svalbard.no
gs.tm.no
gs.tr.no
gs.va.no
gs.vf.no
// cities
akrehamn.no
åkrehamn.no
algard.no
ålgård.no
arna.no
brumunddal.no
bryne.no
bronnoysund.no
brønnøysund.no
drobak.no
drøbak.no
egersund.no
fetsund.no
floro.no
florø.no
fredrikstad.no
hokksund.no
honefoss.no
hønefoss.no
jessheim.no
jorpeland.no
jørpeland.no
kirkenes.no
kopervik.no
krokstadelva.no
langevag.no
langevåg.no
leirvik.no
mjondalen.no
mjøndalen.no
mo-i-rana.no
mosjoen.no
mosjøen.no
nesoddtangen.no
orkanger.no
osoyro.no
osøyro.no
raholt.no
råholt.no
sandnessjoen.no
sandnessjøen.no
skedsmokorset.no
slattum.no
spjelkavik.no
stathelle.no
stavern.no
stjordalshalsen.no
stjørdalshalsen.no
tananger.no
tranby.no
vossevangen.no
// communities
afjord.no
åfjord.no
agdenes.no
al.no
ål.no
alesund.no
ålesund.no
alstahaug.no
alta.no
áltá.no
alaheadju.no
álaheadju.no
alvdal.no
amli.no
åmli.no
amot.no
åmot.no
andebu.no
andoy.no
andøy.no
andasuolo.no
ardal.no
årdal.no
aremark.no
arendal.no
ås.no
aseral.no
åseral.no
asker.no
askim.no
askvoll.no
askoy.no
askøy.no
asnes.no
åsnes.no
audnedaln.no
aukra.no
aure.no
aurland.no
aurskog-holand.no
aurskog-høland.no
austevoll.no
austrheim.no
averoy.no
averøy.no
balestrand.no
ballangen.no
balat.no
bálát.no
balsfjord.no
bahccavuotna.no
báhccavuotna.no
bamble.no
bardu.no
beardu.no
beiarn.no
bajddar.no
bájddar.no
baidar.no
báidár.no
berg.no
bergen.no
berlevag.no
berlevåg.no
bearalvahki.no
bearalváhki.no
bindal.no
birkenes.no
bjarkoy.no
bjarkøy.no
bjerkreim.no
bjugn.no
bodo.no
bodø.no
badaddja.no
bådåddjå.no
budejju.no
bokn.no
bremanger.no
bronnoy.no
brønnøy.no
bygland.no
bykle.no
barum.no
bærum.no
bo.telemark.no
bø.telemark.no
bo.nordland.no
bø.nordland.no
bievat.no
bievát.no
bomlo.no
bømlo.no
batsfjord.no
båtsfjord.no
bahcavuotna.no
báhcavuotna.no
dovre.no
drammen.no
drangedal.no
dyroy.no
dyrøy.no
donna.no
dønna.no
eid.no
eidfjord.no
eidsberg.no
eidskog.no
eidsvoll.no
eigersund.no
elverum.no
enebakk.no
engerdal.no
etne.no
etnedal.no
evenes.no
evenassi.no
evenášši.no
evje-og-hornnes.no
farsund.no
fauske.no
fuossko.no
fuoisku.no
fedje.no
fet.no
finnoy.no
finnøy.no
fitjar.no
fjaler.no
fjell.no
flakstad.no
flatanger.no
flekkefjord.no
flesberg.no
flora.no
fla.no
flå.no
folldal.no
forsand.no
fosnes.no
frei.no
frogn.no
froland.no
frosta.no
frana.no
fræna.no
froya.no
frøya.no
fusa.no
fyresdal.no
forde.no
førde.no
gamvik.no
gangaviika.no
gáŋgaviika.no
gaular.no
gausdal.no
gildeskal.no
gildeskål.no
giske.no
gjemnes.no
gjerdrum.no
gjerstad.no
gjesdal.no
gjovik.no
gjøvik.no
gloppen.no
gol.no
gran.no
grane.no
granvin.no
gratangen.no
grimstad.no
grong.no
kraanghke.no
kråanghke.no
grue.no
gulen.no
hadsel.no
halden.no
halsa.no
hamar.no
hamaroy.no
habmer.no
hábmer.no
hapmir.no
hápmir.no
hammerfest.no
hammarfeasta.no
hámmárfeasta.no
haram.no
hareid.no
harstad.no
hasvik.no
aknoluokta.no
ákŋoluokta.no
hattfjelldal.no
aarborte.no
haugesund.no
hemne.no
hemnes.no
hemsedal.no
heroy.more-og-romsdal.no
herøy.møre-og-romsdal.no
heroy.nordland.no
herøy.nordland.no
hitra.no
hjartdal.no
hjelmeland.no
hobol.no
hobøl.no
hof.no
hol.no
hole.no
holmestrand.no
holtalen.no
holtålen.no
hornindal.no
horten.no
hurdal.no
hurum.no
hvaler.no
hyllestad.no
hagebostad.no
hægebostad.no
hoyanger.no
høyanger.no
hoylandet.no
høylandet.no
ha.no
hå.no
ibestad.no
inderoy.no
inderøy.no
iveland.no
jevnaker.no
jondal.no
jolster.no
jølster.no
karasjok.no
karasjohka.no
kárášjohka.no
karlsoy.no
galsa.no
gálsá.no
karmoy.no
karmøy.no
kautokeino.no
guovdageaidnu.no
klepp.no
klabu.no
klæbu.no
kongsberg.no
kongsvinger.no
kragero.no
kragerø.no
kristiansand.no
kristiansund.no
krodsherad.no
krødsherad.no
kvalsund.no
rahkkeravju.no
ráhkkerávju.no
kvam.no
kvinesdal.no
kvinnherad.no
kviteseid.no
kvitsoy.no
kvitsøy.no
kvafjord.no
kvæfjord.no
giehtavuoatna.no
kvanangen.no
kvænangen.no
navuotna.no
návuotna.no
kafjord.no
kåfjord.no
gaivuotna.no
gáivuotna.no
larvik.no
lavangen.no
lavagis.no
loabat.no
loabát.no
lebesby.no
davvesiida.no
leikanger.no
leirfjord.no
leka.no
leksvik.no
lenvik.no
leangaviika.no
leaŋgaviika.no
lesja.no
levanger.no
lier.no
lierne.no
lillehammer.no
lillesand.no
lindesnes.no
lindas.no
lindås.no
lom.no
loppa.no
lahppi.no
láhppi.no
lund.no
lunner.no
luroy.no
lurøy.no
luster.no
lyngdal.no
lyngen.no
ivgu.no
lardal.no
lerdal.no
lærdal.no
lodingen.no
lødingen.no
lorenskog.no
lørenskog.no
loten.no
løten.no
malvik.no
masoy.no
måsøy.no
muosat.no
muosát.no
mandal.no
marker.no
marnardal.no
masfjorden.no
meland.no
meldal.no
melhus.no
meloy.no
meløy.no
meraker.no
meråker.no
moareke.no
moåreke.no
midsund.no
midtre-gauldal.no
modalen.no
modum.no
molde.no
moskenes.no
moss.no
mosvik.no
malselv.no
målselv.no
malatvuopmi.no
málatvuopmi.no
namdalseid.no
aejrie.no
namsos.no
namsskogan.no
naamesjevuemie.no
nååmesjevuemie.no
laakesvuemie.no
nannestad.no
narvik.no
narviika.no
naustdal.no
nedre-eiker.no
nes.akershus.no
nes.buskerud.no
nesna.no
nesodden.no
nesseby.no
unjarga.no
unjárga.no
nesset.no
nissedal.no
nittedal.no
nord-aurdal.no
nord-fron.no
nord-odal.no
norddal.no
nordkapp.no
davvenjarga.no
davvenjárga.no
nordre-land.no
nordreisa.no
raisa.no
ráisa.no
nore-og-uvdal.no
notodden.no
naroy.no
nærøy.no
notteroy.no
nøtterøy.no
odda.no
oksnes.no
øksnes.no
oppdal.no
oppegard.no
oppegård.no
orkdal.no
orland.no
ørland.no
orskog.no
ørskog.no
orsta.no
ørsta.no
os.hedmark.no
os.hordaland.no
osen.no
osteroy.no
osterøy.no
ostre-toten.no
østre-toten.no
overhalla.no
ovre-eiker.no
øvre-eiker.no
oyer.no
øyer.no
oygarden.no
øygarden.no
oystre-slidre.no
øystre-slidre.no
porsanger.no
porsangu.no
porsáŋgu.no
porsgrunn.no
radoy.no
radøy.no
rakkestad.no
rana.no
ruovat.no
randaberg.no
rauma.no
rendalen.no
rennebu.no
rennesoy.no
rennesøy.no
rindal.no
ringebu.no
ringerike.no
ringsaker.no
rissa.no
risor.no
risør.no
roan.no
rollag.no
rygge.no
ralingen.no
rælingen.no
rodoy.no
rødøy.no
romskog.no
rømskog.no
roros.no
røros.no
rost.no
røst.no
royken.no
røyken.no
royrvik.no
røyrvik.no
rade.no
råde.no
salangen.no
siellak.no
saltdal.no
salat.no
sálát.no
sálat.no
samnanger.no
sande.more-og-romsdal.no
sande.møre-og-romsdal.no
sande.vestfold.no
sandefjord.no
sandnes.no
sandoy.no
sandøy.no
sarpsborg.no
sauda.no
sauherad.no
sel.no
selbu.no
selje.no
seljord.no
sigdal.no
siljan.no
sirdal.no
skaun.no
skedsmo.no
ski.no
skien.no
skiptvet.no
skjervoy.no
skjervøy.no
skierva.no
skiervá.no
skjak.no
skjåk.no
skodje.no
skanland.no
skånland.no
skanit.no
skánit.no
smola.no
smøla.no
snillfjord.no
snasa.no
snåsa.no
snoasa.no
snaase.no
snåase.no
sogndal.no
sokndal.no
sola.no
solund.no
songdalen.no
sortland.no
spydeberg.no
stange.no
stavanger.no
steigen.no
steinkjer.no
stjordal.no
stjørdal.no
stokke.no
stor-elvdal.no
stord.no
stordal.no
storfjord.no
omasvuotna.no
strand.no
stranda.no
stryn.no
sula.no
suldal.no
sund.no
sunndal.no
surnadal.no
sveio.no
svelvik.no
sykkylven.no
sogne.no
søgne.no
somna.no
sømna.no
sondre-land.no
søndre-land.no
sor-aurdal.no
sør-aurdal.no
sor-fron.no
sør-fron.no
sor-odal.no
sør-odal.no
sor-varanger.no
sør-varanger.no
matta-varjjat.no
mátta-várjjat.no
sorfold.no
sørfold.no
sorreisa.no
sørreisa.no
sorum.no
sørum.no
tana.no
deatnu.no
time.no
tingvoll.no
tinn.no
tjeldsund.no
dielddanuorri.no
tjome.no
tjøme.no
tokke.no
tolga.no
torsken.no
tranoy.no
tranøy.no
tromso.no
tromsø.no
tromsa.no
romsa.no
trondheim.no
troandin.no
trysil.no
trana.no
træna.no
trogstad.no
trøgstad.no
tvedestrand.no
tydal.no
tynset.no
tysfjord.no
divtasvuodna.no
divttasvuotna.no
tysnes.no
tysvar.no
tysvær.no
tonsberg.no
tønsberg.no
ullensaker.no
ullensvang.no
ulvik.no
utsira.no
vadso.no
vadsø.no
cahcesuolo.no
čáhcesuolo.no
vaksdal.no
valle.no
vang.no
vanylven.no
vardo.no
vardø.no
varggat.no
várggát.no
vefsn.no
vaapste.no
vega.no
vegarshei.no
vegårshei.no
vennesla.no
verdal.no
verran.no
vestby.no
vestnes.no
vestre-slidre.no
vestre-toten.no
vestvagoy.no
vestvågøy.no
vevelstad.no
vik.no
vikna.no
vindafjord.no
volda.no
voss.no
varoy.no
værøy.no
vagan.no
vågan.no
voagat.no
vagsoy.no
vågsøy.no
vaga.no
vågå.no
valer.ostfold.no
våler.østfold.no
valer.hedmark.no
våler.hedmark.no

// np : http://www.mos.com.np/register.html
*.np

// nr : http://cenpac.net.nr/dns/index.html
// Submitted by registry <technician@cenpac.net.nr>
nr
biz.nr
info.nr
gov.nr
edu.nr
org.nr
net.nr
com.nr

// nu : https://en.wikipedia.org/wiki/.nu
nu

// nz : https://en.wikipedia.org/wiki/.nz
// Submitted by registry <jay@nzrs.net.nz>
nz
ac.nz
co.nz
cri.nz
geek.nz
gen.nz
govt.nz
health.nz
iwi.nz
kiwi.nz
maori.nz
mil.nz
māori.nz
net.nz
org.nz
parliament.nz
school.nz

// om : https://en.wikipedia.org/wiki/.om
om
co.om
com.om
edu.om
gov.om
med.om
museum.om
net.om
org.om
pro.om

// onion : https://tools.ietf.org/html/rfc7686
onion

// org : https://en.wikipedia.org/wiki/.org
org

// pa : http://www.nic.pa/
// Some additional second level "domains" resolve directly as hostnames, such as
// pannet.pa, so we add a rule for "pa".
pa
ac.pa
gob.pa
com.pa
org.pa
sld.pa
edu.pa
net.pa
ing.pa
abo.pa
med.pa
nom.pa

// pe : https://www.nic.pe/InformeFinalComision.pdf
pe
edu.pe
gob.pe
nom.pe
mil.pe
org.pe
com.pe
net.pe

// pf : http://www.gobin.info/domainname/formulaire-pf.pdf
pf
com.pf
org.pf
edu.pf

// pg : https://en.wikipedia.org/wiki/.pg
*.pg

// ph : http://www.domains.ph/FAQ2.asp
// Submitted by registry <jed@email.com.ph>
ph
com.ph
net.ph
org.ph
gov.ph
edu.ph
ngo.ph
mil.ph
i.ph

// pk : http://pk5.pknic.net.pk/pk5/msgNamepk.PK
pk
com.pk
net.pk
edu.pk
org.pk
fam.pk
biz.pk
web.pk
gov.pk
gob.pk
gok.pk
gon.pk
gop.pk
gos.pk
info.pk

// pl http://www.dns.pl/english/index.html
// Submitted by registry
pl
com.pl
net.pl
org.pl
// pl functional domains (http://www.dns.pl/english/index.html)
aid.pl
agro.pl
atm.pl
auto.pl
biz.pl
edu.pl
gmina.pl
gsm.pl
info.pl
mail.pl
miasta.pl
media.pl
mil.pl
nieruchomosci.pl
nom.pl
pc.pl
powiat.pl
priv.pl
realestate.pl
rel.pl
sex.pl
shop.pl
sklep.pl
sos.pl
szkola.pl
targi.pl
tm.pl
tourism.pl
travel.pl
turystyka.pl
// Government domains
gov.pl
ap.gov.pl
ic.gov.pl
is.gov.pl
us.gov.pl
kmpsp.gov.pl
kppsp.gov.pl
kwpsp.gov.pl
psp.gov.pl
wskr.gov.pl
kwp.gov.pl
mw.gov.pl
ug.gov.pl
um.gov.pl
umig.gov.pl
ugim.gov.pl
upow.gov.pl
uw.gov.pl
starostwo.gov.pl
pa.gov.pl
po.gov.pl
psse.gov.pl
pup.gov.pl
rzgw.gov.pl
sa.gov.pl
so.gov.pl
sr.gov.pl
wsa.gov.pl
sko.gov.pl
uzs.gov.pl
wiih.gov.pl
winb.gov.pl
pinb.gov.pl
wios.gov.pl
witd.gov.pl
wzmiuw.gov.pl
piw.gov.pl
wiw.gov.pl
griw.gov.pl
wif.gov.pl
oum.gov.pl
sdn.gov.pl
zp.gov.pl
uppo.gov.pl
mup.gov.pl
wuoz.gov.pl
konsulat.gov.pl
oirm.gov.pl
// pl regional domains (http://www.dns.pl/english/index.html)
augustow.pl
babia-gora.pl
bedzin.pl
beskidy.pl
bialowieza.pl
bialystok.pl
bielawa.pl
bieszczady.pl
boleslawiec.pl
bydgoszcz.pl
bytom.pl
cieszyn.pl
czeladz.pl
czest.pl
dlugoleka.pl
elblag.pl
elk.pl
glogow.pl
gniezno.pl
gorlice.pl
grajewo.pl
ilawa.pl
jaworzno.pl
jelenia-gora.pl
jgora.pl
kalisz.pl
kazimierz-dolny.pl
karpacz.pl
kartuzy.pl
kaszuby.pl
katowice.pl
kepno.pl
ketrzyn.pl
klodzko.pl
kobierzyce.pl
kolobrzeg.pl
konin.pl
konskowola.pl
kutno.pl
lapy.pl
lebork.pl
legnica.pl
lezajsk.pl
limanowa.pl
lomza.pl
lowicz.pl
lubin.pl
lukow.pl
malbork.pl
malopolska.pl
mazowsze.pl
mazury.pl
mielec.pl
mielno.pl
mragowo.pl
naklo.pl
nowaruda.pl
nysa.pl
olawa.pl
olecko.pl
olkusz.pl
olsztyn.pl
opoczno.pl
opole.pl
ostroda.pl
ostroleka.pl
ostrowiec.pl
ostrowwlkp.pl
pila.pl
pisz.pl
podhale.pl
podlasie.pl
polkowice.pl
pomorze.pl
pomorskie.pl
prochowice.pl
pruszkow.pl
przeworsk.pl
pulawy.pl
radom.pl
rawa-maz.pl
rybnik.pl
rzeszow.pl
sanok.pl
sejny.pl
slask.pl
slupsk.pl
sosnowiec.pl
stalowa-wola.pl
skoczow.pl
starachowice.pl
stargard.pl
suwalki.pl
swidnica.pl
swiebodzin.pl
swinoujscie.pl
szczecin.pl
szczytno.pl
tarnobrzeg.pl
tgory.pl
turek.pl
tychy.pl
ustka.pl
walbrzych.pl
warmia.pl
warszawa.pl
waw.pl
wegrow.pl
wielun.pl
wlocl.pl
wloclawek.pl
wodzislaw.pl
wolomin.pl
wroclaw.pl
zachpomor.pl
zagan.pl
zarow.pl
zgora.pl
zgorzelec.pl

// pm : http://www.afnic.fr/medias/documents/AFNIC-naming-policy2012.pdf
pm

// pn : http://www.government.pn/PnRegistry/policies.htm
pn
gov.pn
co.pn
org.pn
edu.pn
net.pn

// post : https://en.wikipedia.org/wiki/.post
post

// pr : http://www.nic.pr/index.asp?f=1
pr
com.pr
net.pr
org.pr
gov.pr
edu.pr
isla.pr
pro.pr
biz.pr
info.pr
name.pr
// these aren't mentioned on nic.pr, but on https://en.wikipedia.org/wiki/.pr
est.pr
prof.pr
ac.pr

// pro : http://registry.pro/get-pro
pro
aaa.pro
aca.pro
acct.pro
avocat.pro
bar.pro
cpa.pro
eng.pro
jur.pro
law.pro
med.pro
recht.pro

// ps : https://en.wikipedia.org/wiki/.ps
// http://www.nic.ps/registration/policy.html#reg
ps
edu.ps
gov.ps
sec.ps
plo.ps
com.ps
org.ps
net.ps

// pt : http://online.dns.pt/dns/start_dns
pt
net.pt
gov.pt
org.pt
edu.pt
int.pt
publ.pt
com.pt
nome.pt

// pw : https://en.wikipedia.org/wiki/.pw
pw
co.pw
ne.pw
or.pw
ed.pw
go.pw
belau.pw

// py : http://www.nic.py/pautas.html#seccion_9
// Submitted by registry
py
com.py
coop.py
edu.py
gov.py
mil.py
net.py
org.py

// qa : http://domains.qa/en/
qa
com.qa
edu.qa
gov.qa
mil.qa
name.qa
net.qa
org.qa
sch.qa

// re : http://www.afnic.re/obtenir/chartes/nommage-re/annexe-descriptifs
re
asso.re
com.re
nom.re

// ro : http://www.rotld.ro/
ro
arts.ro
com.ro
firm.ro
info.ro
nom.ro
nt.ro
org.ro
rec.ro
store.ro
tm.ro
www.ro

// rs : https://www.rnids.rs/en/domains/national-domains
rs
ac.rs
co.rs
edu.rs
gov.rs
in.rs
org.rs

// ru : https://cctld.ru/en/domains/domens_ru/reserved/
ru
ac.ru
edu.ru
gov.ru
int.ru
mil.ru
test.ru

// rw : http://www.nic.rw/cgi-bin/policy.pl
rw
gov.rw
net.rw
edu.rw
ac.rw
com.rw
co.rw
int.rw
mil.rw
gouv.rw

// sa : http://www.nic.net.sa/
sa
com.sa
net.sa
org.sa
gov.sa
med.sa
pub.sa
edu.sa
sch.sa

// sb : http://www.sbnic.net.sb/
// Submitted by registry <lee.humphries@telekom.com.sb>
sb
com.sb
edu.sb
gov.sb
net.sb
org.sb

// sc : http://www.nic.sc/
sc
com.sc
gov.sc
net.sc
org.sc
edu.sc

// sd : http://www.isoc.sd/sudanic.isoc.sd/billing_pricing.htm
// Submitted by registry <admin@isoc.sd>
sd
com.sd
net.sd
org.sd
edu.sd
med.sd
tv.sd
gov.sd
info.sd

// se : https://en.wikipedia.org/wiki/.se
// Submitted by registry <patrik.wallstrom@iis.se>
se
a.se
ac.se
b.se
bd.se
brand.se
c.se
d.se
e.se
f.se
fh.se
fhsk.se
fhv.se
g.se
h.se
i.se
k.se
komforb.se
kommunalforbund.se
komvux.se
l.se
lanbib.se
m.se
n.se
naturbruksgymn.se
o.se
org.se
p.se
parti.se
pp.se
press.se
r.se
s.se
t.se
tm.se
u.se
w.se
x.se
y.se
z.se

// sg : http://www.nic.net.sg/page/registration-policies-procedures-and-guidelines
sg
com.sg
net.sg
org.sg
gov.sg
edu.sg
per.sg

// sh : http://www.nic.sh/registrar.html
sh
com.sh
net.sh
gov.sh
org.sh
mil.sh

// si : https://en.wikipedia.org/wiki/.si
si

// sj : No registrations at this time.
// Submitted by registry <jarle@uninett.no>
sj

// sk : https://en.wikipedia.org/wiki/.sk
// list of 2nd level domains ?
sk

// sl : http://www.nic.sl
// Submitted by registry <adam@neoip.com>
sl
com.sl
net.sl
edu.sl
gov.sl
org.sl

// sm : https://en.wikipedia.org/wiki/.sm
sm

// sn : https://en.wikipedia.org/wiki/.sn
sn
art.sn
com.sn
edu.sn
gouv.sn
org.sn
perso.sn
univ.sn

// so : http://www.soregistry.com/
so
com.so
net.so
org.so

// sr : https://en.wikipedia.org/wiki/.sr
sr

// st : http://www.nic.st/html/policyrules/
st
co.st
com.st
consulado.st
edu.st
embaixada.st
gov.st
mil.st
net.st
org.st
principe.st
saotome.st
store.st

// su : https://en.wikipedia.org/wiki/.su
su

// sv : http://www.svnet.org.sv/niveldos.pdf
sv
com.sv
edu.sv
gob.sv
org.sv
red.sv

// sx : https://en.wikipedia.org/wiki/.sx
// Submitted by registry <jcvignes@openregistry.com>
sx
gov.sx

// sy : https://en.wikipedia.org/wiki/.sy
// see also: http://www.gobin.info/domainname/sy.doc
sy
edu.sy
gov.sy
net.sy
mil.sy
com.sy
org.sy

// sz : https://en.wikipedia.org/wiki/.sz
// http://www.sispa.org.sz/
sz
co.sz
ac.sz
org.sz

// tc : https://en.wikipedia.org/wiki/.tc
tc

// td : https://en.wikipedia.org/wiki/.td
td

// tel: https://en.wikipedia.org/wiki/.tel
// http://www.telnic.org/
tel

// tf : https://en.wikipedia.org/wiki/.tf
tf

// tg : https://en.wikipedia.org/wiki/.tg
// http://www.nic.tg/
tg

// th : https://en.wikipedia.org/wiki/.th
// Submitted by registry <krit@thains.co.th>
th
ac.th
co.th
go.th
in.th
mi.th
net.th
or.th

// tj : http://www.nic.tj/policy.html
tj
ac.tj
biz.tj
co.tj
com.tj
edu.tj
go.tj
gov.tj
int.tj
mil.tj
name.tj
net.tj
nic.tj
org.tj
test.tj
web.tj

// tk : https://en.wikipedia.org/wiki/.tk
tk

// tl : https://en.wikipedia.org/wiki/.tl
tl
gov.tl

// tm : http://www.nic.tm/local.html
tm
com.tm
co.tm
org.tm
net.tm
nom.tm
gov.tm
mil.tm
edu.tm

// tn : https://en.wikipedia.org/wiki/.tn
// http://whois.ati.tn/
tn
com.tn
ens.tn
fin.tn
gov.tn
ind.tn
intl.tn
nat.tn
net.tn
org.tn
info.tn
perso.tn
tourism.tn
edunet.tn
rnrt.tn
rns.tn
rnu.tn
mincom.tn
agrinet.tn
defense.tn
turen.tn

// to : https://en.wikipedia.org/wiki/.to
// Submitted by registry <egullich@colo.to>
to
com.to
gov.to
net.to
org.to
edu.to
mil.to

// subTLDs: https://www.nic.tr/forms/eng/policies.pdf
//     and: https://www.nic.tr/forms/politikalar.pdf
// Submitted by <mehmetgurevin@gmail.com>
tr
com.tr
info.tr
biz.tr
net.tr
org.tr
web.tr
gen.tr
tv.tr
av.tr
dr.tr
bbs.tr
name.tr
tel.tr
gov.tr
bel.tr
pol.tr
mil.tr
k12.tr
edu.tr
kep.tr

// Used by Northern Cyprus
nc.tr

// Used by government agencies of Northern Cyprus
gov.nc.tr

// travel : https://en.wikipedia.org/wiki/.travel
travel

// tt : http://www.nic.tt/
tt
co.tt
com.tt
org.tt
net.tt
biz.tt
info.tt
pro.tt
int.tt
coop.tt
jobs.tt
mobi.tt
travel.tt
museum.tt
aero.tt
name.tt
gov.tt
edu.tt

// tv : https://en.wikipedia.org/wiki/.tv
// Not listing any 2LDs as reserved since none seem to exist in practice,
// Wikipedia notwithstanding.
tv

// tw : https://en.wikipedia.org/wiki/.tw
tw
edu.tw
gov.tw
mil.tw
com.tw
net.tw
org.tw
idv.tw
game.tw
ebiz.tw
club.tw
網路.tw
組織.tw
商業.tw

// tz : http://www.tznic.or.tz/index.php/domains
// Submitted by registry <manager@tznic.or.tz>
tz
ac.tz
co.tz
go.tz
hotel.tz
info.tz
me.tz
mil.tz
mobi.tz
ne.tz
or.tz
sc.tz
tv.tz

// ua : https://hostmaster.ua/policy/?ua
// Submitted by registry <dk@cctld.ua>
ua
// ua 2LD
com.ua
edu.ua
gov.ua
in.ua
net.ua
org.ua
// ua geographic names
// https://hostmaster.ua/2ld/
cherkassy.ua
cherkasy.ua
chernigov.ua
chernihiv.ua
chernivtsi.ua
chernovtsy.ua
ck.ua
cn.ua
cr.ua
crimea.ua
cv.ua
dn.ua
dnepropetrovsk.ua
dnipropetrovsk.ua
dominic.ua
donetsk.ua
dp.ua
if.ua
ivano-frankivsk.ua
kh.ua
kharkiv.ua
kharkov.ua
kherson.ua
khmelnitskiy.ua
khmelnytskyi.ua
kiev.ua
kirovograd.ua
km.ua
kr.ua
krym.ua
ks.ua
kv.ua
kyiv.ua
lg.ua
lt.ua
lugansk.ua
lutsk.ua
lv.ua
lviv.ua
mk.ua
mykolaiv.ua
nikolaev.ua
od.ua
odesa.ua
odessa.ua
pl.ua
poltava.ua
rivne.ua
rovno.ua
rv.ua
sb.ua
sebastopol.ua
sevastopol.ua
sm.ua
sumy.ua
te.ua
ternopil.ua
uz.ua
uzhgorod.ua
vinnica.ua
vinnytsia.ua
vn.ua
volyn.ua
yalta.ua
zaporizhzhe.ua
zaporizhzhia.ua
zhitomir.ua
zhytomyr.ua
zp.ua
zt.ua

// ug : https://www.registry.co.ug/
ug
co.ug
or.ug
ac.ug
sc.ug
go.ug
ne.ug
com.ug
org.ug

// uk : https://en.wikipedia.org/wiki/.uk
// Submitted by registry <Michael.Daly@nominet.org.uk>
uk
ac.uk
co.uk
gov.uk
ltd.uk
me.uk
net.uk
nhs.uk
org.uk
plc.uk
police.uk
*.sch.uk

// us : https://en.wikipedia.org/wiki/.us
us
dni.us
fed.us
isa.us
kids.us
nsn.us
// us geographic names
ak.us
al.us
ar.us
as.us
az.us
ca.us
co.us
ct.us
dc.us
de.us
fl.us
ga.us
gu.us
hi.us
ia.us
id.us
il.us
in.us
ks.us
ky.us
la.us
ma.us
md.us
me.us
mi.us
mn.us
mo.us
ms.us
mt.us
nc.us
nd.us
ne.us
nh.us
nj.us
nm.us
nv.us
ny.us
oh.us
ok.us
or.us
pa.us
pr.us
ri.us
sc.us
sd.us
tn.us
tx.us
ut.us
vi.us
vt.us
va.us
wa.us
wi.us
wv.us
wy.us
// The registrar notes several more specific domains available in each state,
// such as state.*.us, dst.*.us, etc., but resolution of these is somewhat
// haphazard; in some states these domains resolve as addresses, while in others
// only subdomains are available, or even nothing at all. We include the
// most common ones where it's clear that different sites are different
// entities.
k12.ak.us
k12.al.us
k12.ar.us
k12.as.us
k12.az.us
k12.ca.us
k12.co.us
k12.ct.us
k12.dc.us
k12.de.us
k12.fl.us
k12.ga.us
k12.gu.us
// k12.hi.us  Bug 614565 - Hawaii has a state-wide DOE login
k12.ia.us
k12.id.us
k12.il.us
k12.in.us
k12.ks.us
k12.ky.us
k12.la.us
k12.ma.us
k12.md.us
k12.me.us
k12.mi.us
k12.mn.us
k12.mo.us
k12.ms.us
k12.mt.us
k12.nc.us
// k12.nd.us  Bug 1028347 - Removed at request of Travis Rosso <trossow@nd.gov>
k12.ne.us
k12.nh.us
k12.nj.us
k12.nm.us
k12.nv.us
k12.ny.us
k12.oh.us
k12.ok.us
k12.or.us
k12.pa.us
k12.pr.us
k12.ri.us
k12.sc.us
// k12.sd.us  Bug 934131 - Removed at request of James Booze <James.Booze@k12.sd.us>
k12.tn.us
k12.tx.us
k12.ut.us
k12.vi.us
k12.vt.us
k12.va.us
k12.wa.us
k12.wi.us
// k12.wv.us  Bug 947705 - Removed at request of Verne Britton <verne@wvnet.edu>
k12.wy.us
cc.ak.us
cc.al.us
cc.ar.us
cc.as.us
cc.az.us
cc.ca.us
cc.co.us
cc.ct.us
cc.dc.us
cc.de.us
cc.fl.us
cc.ga.us
cc.gu.us
cc.hi.us
cc.ia.us
cc.id.us
cc.il.us
cc.in.us
cc.ks.us
cc.ky.us
cc.la.us
cc.ma.us
cc.md.us
cc.me.us
cc.mi.us
cc.mn.us
cc.mo.us
cc.ms.us
cc.mt.us
cc.nc.us
cc.nd.us
cc.ne.us
cc.nh.us
cc.nj.us
cc.nm.us
cc.nv.us
cc.ny.us
cc.oh.us
cc.ok.us
cc.or.us
cc.pa.us
cc.pr.us
cc.ri.us
cc.sc.us
cc.sd.us
cc.tn.us
cc.tx.us
cc.ut.us
cc.vi.us
cc.vt.us
cc.va.us
cc.wa.us
cc.wi.us
cc.wv.us
cc.wy.us
lib.ak.us
lib.al.us
lib.ar.us
lib.as.us
lib.az.us
lib.ca.us
lib.co.us
lib.ct.us
lib.dc.us
// lib.de.us  Issue #243 - Moved to Private section at request of Ed Moore <Ed.Moore@lib.de.us>
lib.fl.us
lib.ga.us
lib.gu.us
lib.hi.us
lib.ia.us
lib.id.us
lib.il.us
lib.in.us
lib.ks.us
lib.ky.us
lib.la.us
lib.ma.us
lib.md.us
lib.me.us
lib.mi.us
lib.mn.us
lib.mo.us
lib.ms.us
lib.mt.us
lib.nc.us
lib.nd.us
lib.ne.us
lib.nh.us
lib.nj.us
lib.nm.us
lib.nv.us
lib.ny.us
lib.oh.us
lib.ok.us
lib.or.us
lib.pa.us
lib.pr.us
lib.ri.us
lib.sc.us
lib.sd.us
lib.tn.us
lib.tx.us
lib.ut.us
lib.vi.us
lib.vt.us
lib.va.us
lib.wa.us
lib.wi.us
// lib.wv.us  Bug 941670 - Removed at request of Larry W Arnold <arnold@wvlc.lib.wv.us>
lib.wy.us
// k12.ma.us contains school districts in Massachusetts. The 4LDs are
//  managed independently except for private (PVT), charter (CHTR) and
//  parochial (PAROCH) schools.  Those are delegated directly to the
//  5LD operators.   <k12-ma-hostmaster _ at _ rsuc.gweep.net>
pvt.k12.ma.us
chtr.k12.ma.us
paroch.k12.ma.us

// uy : http://www.nic.org.uy/
uy
com.uy
edu.uy
gub.uy
mil.uy
net.uy
org.uy

// uz : http://www.reg.uz/
uz
co.uz
com.uz
net.uz
org.uz

// va : https://en.wikipedia.org/wiki/.va
va

// vc : https://en.wikipedia.org/wiki/.vc
// Submitted by registry <kshah@ca.afilias.info>
vc
com.vc
net.vc
org.vc
gov.vc
mil.vc
edu.vc

// ve : https://registro.nic.ve/
// Submitted by registry
ve
arts.ve
co.ve
com.ve
e12.ve
edu.ve
firm.ve
gob.ve
gov.ve
info.ve
int.ve
mil.ve
net.ve
org.ve
rec.ve
store.ve
tec.ve
web.ve

// vg : https://en.wikipedia.org/wiki/.vg
vg

// vi : http://www.nic.vi/newdomainform.htm
// http://www.nic.vi/Domain_Rules/body_domain_rules.html indicates some other
// TLDs are "reserved", such as edu.vi and gov.vi, but doesn't actually say they
// are available for registration (which they do not seem to be).
vi
co.vi
com.vi
k12.vi
net.vi
org.vi

// vn : https://www.dot.vn/vnnic/vnnic/domainregistration.jsp
vn
com.vn
net.vn
org.vn
edu.vn
gov.vn
int.vn
ac.vn
biz.vn
info.vn
name.vn
pro.vn
health.vn

// vu : https://en.wikipedia.org/wiki/.vu
// http://www.vunic.vu/
vu
com.vu
edu.vu
net.vu
org.vu

// wf : http://www.afnic.fr/medias/documents/AFNIC-naming-policy2012.pdf
wf

// ws : https://en.wikipedia.org/wiki/.ws
// http://samoanic.ws/index.dhtml
ws
com.ws
net.ws
org.ws
gov.ws
edu.ws

// yt : http://www.afnic.fr/medias/documents/AFNIC-naming-policy2012.pdf
yt

// IDN ccTLDs
// When submitting patches, please maintain a sort by ISO 3166 ccTLD, then
// U-label, and follow this format:
// // A-Label ("<Latin renderings>", <language name>[, variant info]) : <ISO 3166 ccTLD>
// // [sponsoring org]
// U-Label

// xn--mgbaam7a8h ("Emerat", Arabic) : AE
// http://nic.ae/english/arabicdomain/rules.jsp
امارات

// xn--y9a3aq ("hye", Armenian) : AM
// ISOC AM (operated by .am Registry)
հայ

// xn--54b7fta0cc ("Bangla", Bangla) : BD
বাংলা

// xn--90ae ("bg", Bulgarian) : BG
бг

// xn--90ais ("bel", Belarusian/Russian Cyrillic) : BY
// Operated by .by registry
бел

// xn--fiqs8s ("Zhongguo/China", Chinese, Simplified) : CN
// CNNIC
// http://cnnic.cn/html/Dir/2005/10/11/3218.htm
中国

// xn--fiqz9s ("Zhongguo/China", Chinese, Traditional) : CN
// CNNIC
// http://cnnic.cn/html/Dir/2005/10/11/3218.htm
中國

// xn--lgbbat1ad8j ("Algeria/Al Jazair", Arabic) : DZ
الجزائر

// xn--wgbh1c ("Egypt/Masr", Arabic) : EG
// http://www.dotmasr.eg/
مصر

// xn--e1a4c ("eu", Cyrillic) : EU
ею

// xn--node ("ge", Georgian Mkhedruli) : GE
გე

// xn--qxam ("el", Greek) : GR
// Hellenic Ministry of Infrastructure, Transport, and Networks
ελ

// xn--j6w193g ("Hong Kong", Chinese) : HK
// https://www2.hkirc.hk/register/rules.jsp
香港

// xn--2scrj9c ("Bharat", Kannada) : IN
// India
ಭಾರತ

// xn--3hcrj9c ("Bharat", Oriya) : IN
// India
ଭାରତ

// xn--45br5cyl ("Bharatam", Assamese) : IN
// India
ভাৰত

// xn--h2breg3eve ("Bharatam", Sanskrit) : IN
// India
भारतम्

// xn--h2brj9c8c ("Bharot", Santali) : IN
// India
भारोत

// xn--mgbgu82a ("Bharat", Sindhi) : IN
// India
ڀارت

// xn--rvc1e0am3e ("Bharatam", Malayalam) : IN
// India
ഭാരതം

// xn--h2brj9c ("Bharat", Devanagari) : IN
// India
भारत

// xn--mgbbh1a71e ("Bharat", Arabic) : IN
// India
بھارت

// xn--fpcrj9c3d ("Bharat", Telugu) : IN
// India
భారత్

// xn--gecrj9c ("Bharat", Gujarati) : IN
// India
ભારત

// xn--s9brj9c ("Bharat", Gurmukhi) : IN
// India
ਭਾਰਤ

// xn--45brj9c ("Bharat", Bengali) : IN
// India
ভারত

// xn--xkc2dl3a5ee0h ("India", Tamil) : IN
// India
இந்தியா

// xn--mgba3a4f16a ("Iran", Persian) : IR
ایران

// xn--mgba3a4fra ("Iran", Arabic) : IR
ايران

// xn--mgbtx2b ("Iraq", Arabic) : IQ
// Communications and Media Commission
عراق

// xn--mgbayh7gpa ("al-Ordon", Arabic) : JO
// National Information Technology Center (NITC)
// Royal Scientific Society, Al-Jubeiha
الاردن

// xn--3e0b707e ("Republic of Korea", Hangul) : KR
한국

// xn--80ao21a ("Kaz", Kazakh) : KZ
қаз

// xn--fzc2c9e2c ("Lanka", Sinhalese-Sinhala) : LK
// http://nic.lk
ලංකා

// xn--xkc2al3hye2a ("Ilangai", Tamil) : LK
// http://nic.lk
இலங்கை

// xn--mgbc0a9azcg ("Morocco/al-Maghrib", Arabic) : MA
المغرب

// xn--d1alf ("mkd", Macedonian) : MK
// MARnet
мкд

// xn--l1acc ("mon", Mongolian) : MN
мон

// xn--mix891f ("Macao", Chinese, Traditional) : MO
// MONIC / HNET Asia (Registry Operator for .mo)
澳門

// xn--mix082f ("Macao", Chinese, Simplified) : MO
澳门

// xn--mgbx4cd0ab ("Malaysia", Malay) : MY
مليسيا

// xn--mgb9awbf ("Oman", Arabic) : OM
عمان

// xn--mgbai9azgqp6j ("Pakistan", Urdu/Arabic) : PK
پاکستان

// xn--mgbai9a5eva00b ("Pakistan", Urdu/Arabic, variant) : PK
پاكستان

// xn--ygbi2ammx ("Falasteen", Arabic) : PS
// The Palestinian National Internet Naming Authority (PNINA)
// http://www.pnina.ps
فلسطين

// xn--90a3ac ("srb", Cyrillic) : RS
// https://www.rnids.rs/en/domains/national-domains
срб
пр.срб
орг.срб
обр.срб
од.срб
упр.срб
ак.срб

// xn--p1ai ("rf", Russian-Cyrillic) : RU
// http://www.cctld.ru/en/docs/rulesrf.php
рф

// xn--wgbl6a ("Qatar", Arabic) : QA
// http://www.ict.gov.qa/
قطر

// xn--mgberp4a5d4ar ("AlSaudiah", Arabic) : SA
// http://www.nic.net.sa/
السعودية

// xn--mgberp4a5d4a87g ("AlSaudiah", Arabic, variant)  : SA
السعودیة

// xn--mgbqly7c0a67fbc ("AlSaudiah", Arabic, variant) : SA
السعودیۃ

// xn--mgbqly7cvafr ("AlSaudiah", Arabic, variant) : SA
السعوديه

// xn--mgbpl2fh ("sudan", Arabic) : SD
// Operated by .sd registry
سودان

// xn--yfro4i67o Singapore ("Singapore", Chinese) : SG
新加坡

// xn--clchc0ea0b2g2a9gcd ("Singapore", Tamil) : SG
சிங்கப்பூர்

// xn--ogbpf8fl ("Syria", Arabic) : SY
سورية

// xn--mgbtf8fl ("Syria", Arabic, variant) : SY
سوريا

// xn--o3cw4h ("Thai", Thai) : TH
// http://www.thnic.co.th
ไทย
ศึกษา.ไทย
ธุรกิจ.ไทย
รัฐบาล.ไทย
ทหาร.ไทย
เน็ต.ไทย
องค์กร.ไทย

// xn--pgbs0dh ("Tunisia", Arabic) : TN
// http://nic.tn
تونس

// xn--kpry57d ("Taiwan", Chinese, Traditional) : TW
// http://www.twnic.net/english/dn/dn_07a.htm
台灣

// xn--kprw13d ("Taiwan", Chinese, Simplified) : TW
// http://www.twnic.net/english/dn/dn_07a.htm
台湾

// xn--nnx388a ("Taiwan", Chinese, variant) : TW
臺灣

// xn--j1amh ("ukr", Cyrillic) : UA
укр

// xn--mgb2ddes ("AlYemen", Arabic) : YE
اليمن

// xxx : http://icmregistry.com
xxx

// ye : http://www.y.net.ye/services/domain_name.htm
*.ye

// za : http://www.zadna.org.za/content/page/domain-information
ac.za
agric.za
alt.za
co.za
edu.za
gov.za
grondar.za
law.za
mil.za
net.za
ngo.za
nis.za
nom.za
org.za
school.za
tm.za
web.za

// zm : https://zicta.zm/
// Submitted by registry <info@zicta.zm>
zm
ac.zm
biz.zm
co.zm
com.zm
edu.zm
gov.zm
info.zm
mil.zm
net.zm
org.zm
sch.zm

// zw : https://www.potraz.gov.zw/
// Confirmed by registry <bmtengwa@potraz.gov.zw> 2017-01-25
zw
ac.zw
co.zw
gov.zw
mil.zw
org.zw

// List of new gTLDs imported from https://newgtlds.icann.org/newgtlds.csv on 2017-02-23T00:46:09Z

// aaa : 2015-02-26 American Automobile Association, Inc.
aaa

// aarp : 2015-05-21 AARP
aarp

// abarth : 2015-07-30 Fiat Chrysler Automobiles N.V.
abarth

// abb : 2014-10-24 ABB Ltd
abb

// abbott : 2014-07-24 Abbott Laboratories, Inc.
abbott

// abbvie : 2015-07-30 AbbVie Inc.
abbvie

// abc : 2015-07-30 Disney Enterprises, Inc.
abc

// able : 2015-06-25 Able Inc.
able

// abogado : 2014-04-24 Top Level Domain Holdings Limited
abogado

// abudhabi : 2015-07-30 Abu Dhabi Systems and Information Centre
abudhabi

// academy : 2013-11-07 Half Oaks, LLC
academy

// accenture : 2014-08-15 Accenture plc
accenture

// accountant : 2014-11-20 dot Accountant Limited
accountant

// accountants : 2014-03-20 Knob Town, LLC
accountants

// aco : 2015-01-08 ACO Severin Ahlmann GmbH & Co. KG
aco

// active : 2014-05-01 The Active Network, Inc
active

// actor : 2013-12-12 United TLD Holdco Ltd.
actor

// adac : 2015-07-16 Allgemeiner Deutscher Automobil-Club e.V. (ADAC)
adac

// ads : 2014-12-04 Charleston Road Registry Inc.
ads

// adult : 2014-10-16 ICM Registry AD LLC
adult

// aeg : 2015-03-19 Aktiebolaget Electrolux
aeg

// aetna : 2015-05-21 Aetna Life Insurance Company
aetna

// afamilycompany : 2015-07-23 Johnson Shareholdings, Inc.
afamilycompany

// afl : 2014-10-02 Australian Football League
afl

// africa : 2014-03-24 ZA Central Registry NPC trading as Registry.Africa
africa

// agakhan : 2015-04-23 Fondation Aga Khan (Aga Khan Foundation)
agakhan

// agency : 2013-11-14 Steel Falls, LLC
agency

// aig : 2014-12-18 American International Group, Inc.
aig

// aigo : 2015-08-06 aigo Digital Technology Co,Ltd.
aigo

// airbus : 2015-07-30 Airbus S.A.S.
airbus

// airforce : 2014-03-06 United TLD Holdco Ltd.
airforce

// airtel : 2014-10-24 Bharti Airtel Limited
airtel

// akdn : 2015-04-23 Fondation Aga Khan (Aga Khan Foundation)
akdn

// alfaromeo : 2015-07-31 Fiat Chrysler Automobiles N.V.
alfaromeo

// alibaba : 2015-01-15 Alibaba Group Holding Limited
alibaba

// alipay : 2015-01-15 Alibaba Group Holding Limited
alipay

// allfinanz : 2014-07-03 Allfinanz Deutsche Vermögensberatung Aktiengesellschaft
allfinanz

// allstate : 2015-07-31 Allstate Fire and Casualty Insurance Company
allstate

// ally : 2015-06-18 Ally Financial Inc.
ally

// alsace : 2014-07-02 REGION D ALSACE
alsace

// alstom : 2015-07-30 ALSTOM
alstom

// americanexpress : 2015-07-31 American Express Travel Related Services Company, Inc.
americanexpress

// americanfamily : 2015-07-23 AmFam, Inc.
americanfamily

// amex : 2015-07-31 American Express Travel Related Services Company, Inc.
amex

// amfam : 2015-07-23 AmFam, Inc.
amfam

// amica : 2015-05-28 Amica Mutual Insurance Company
amica

// amsterdam : 2014-07-24 Gemeente Amsterdam
amsterdam

// analytics : 2014-12-18 Campus IP LLC
analytics

// android : 2014-08-07 Charleston Road Registry Inc.
android

// anquan : 2015-01-08 QIHOO 360 TECHNOLOGY CO. LTD.
anquan

// anz : 2015-07-31 Australia and New Zealand Banking Group Limited
anz

// aol : 2015-09-17 AOL Inc.
aol

// apartments : 2014-12-11 June Maple, LLC
apartments

// app : 2015-05-14 Charleston Road Registry Inc.
app

// apple : 2015-05-14 Apple Inc.
apple

// aquarelle : 2014-07-24 Aquarelle.com
aquarelle

// arab : 2015-11-12 League of Arab States
arab

// aramco : 2014-11-20 Aramco Services Company
aramco

// archi : 2014-02-06 STARTING DOT LIMITED
archi

// army : 2014-03-06 United TLD Holdco Ltd.
army

// art : 2016-03-24 UK Creative Ideas Limited
art

// arte : 2014-12-11 Association Relative à la Télévision Européenne G.E.I.E.
arte

// asda : 2015-07-31 Wal-Mart Stores, Inc.
asda

// associates : 2014-03-06 Baxter Hill, LLC
associates

// athleta : 2015-07-30 The Gap, Inc.
athleta

// attorney : 2014-03-20
attorney

// auction : 2014-03-20
auction

// audi : 2015-05-21 AUDI Aktiengesellschaft
audi

// audible : 2015-06-25 Amazon EU S.à r.l.
audible

// audio : 2014-03-20 Uniregistry, Corp.
audio

// auspost : 2015-08-13 Australian Postal Corporation
auspost

// author : 2014-12-18 Amazon EU S.à r.l.
author

// auto : 2014-11-13
auto

// autos : 2014-01-09 DERAutos, LLC
autos

// avianca : 2015-01-08 Aerovias del Continente Americano S.A. Avianca
avianca

// aws : 2015-06-25 Amazon EU S.à r.l.
aws

// axa : 2013-12-19 AXA SA
axa

// azure : 2014-12-18 Microsoft Corporation
azure

// baby : 2015-04-09 Johnson & Johnson Services, Inc.
baby

// baidu : 2015-01-08 Baidu, Inc.
baidu

// banamex : 2015-07-30 Citigroup Inc.
banamex

// bananarepublic : 2015-07-31 The Gap, Inc.
bananarepublic

// band : 2014-06-12
band

// bank : 2014-09-25 fTLD Registry Services LLC
bank

// bar : 2013-12-12 Punto 2012 Sociedad Anonima Promotora de Inversion de Capital Variable
bar

// barcelona : 2014-07-24 Municipi de Barcelona
barcelona

// barclaycard : 2014-11-20 Barclays Bank PLC
barclaycard

// barclays : 2014-11-20 Barclays Bank PLC
barclays

// barefoot : 2015-06-11 Gallo Vineyards, Inc.
barefoot

// bargains : 2013-11-14 Half Hallow, LLC
bargains

// baseball : 2015-10-29 MLB Advanced Media DH, LLC
baseball

// basketball : 2015-08-20 Fédération Internationale de Basketball (FIBA)
basketball

// bauhaus : 2014-04-17 Werkhaus GmbH
bauhaus

// bayern : 2014-01-23 Bayern Connect GmbH
bayern

// bbc : 2014-12-18 British Broadcasting Corporation
bbc

// bbt : 2015-07-23 BB&T Corporation
bbt

// bbva : 2014-10-02 BANCO BILBAO VIZCAYA ARGENTARIA, S.A.
bbva

// bcg : 2015-04-02 The Boston Consulting Group, Inc.
bcg

// bcn : 2014-07-24 Municipi de Barcelona
bcn

// beats : 2015-05-14 Beats Electronics, LLC
beats

// beauty : 2015-12-03 L'Oréal
beauty

// beer : 2014-01-09 Top Level Domain Holdings Limited
beer

// bentley : 2014-12-18 Bentley Motors Limited
bentley

// berlin : 2013-10-31 dotBERLIN GmbH & Co. KG
berlin

// best : 2013-12-19 BestTLD Pty Ltd
best

// bestbuy : 2015-07-31 BBY Solutions, Inc.
bestbuy

// bet : 2015-05-07 Afilias plc
bet

// bharti : 2014-01-09 Bharti Enterprises (Holding) Private Limited
bharti

// bible : 2014-06-19 American Bible Society
bible

// bid : 2013-12-19 dot Bid Limited
bid

// bike : 2013-08-27 Grand Hollow, LLC
bike

// bing : 2014-12-18 Microsoft Corporation
bing

// bingo : 2014-12-04 Sand Cedar, LLC
bingo

// bio : 2014-03-06 STARTING DOT LIMITED
bio

// black : 2014-01-16 Afilias Limited
black

// blackfriday : 2014-01-16 Uniregistry, Corp.
blackfriday

// blanco : 2015-07-16 BLANCO GmbH + Co KG
blanco

// blockbuster : 2015-07-30 Dish DBS Corporation
blockbuster

// blog : 2015-05-14
blog

// bloomberg : 2014-07-17 Bloomberg IP Holdings LLC
bloomberg

// blue : 2013-11-07 Afilias Limited
blue

// bms : 2014-10-30 Bristol-Myers Squibb Company
bms

// bmw : 2014-01-09 Bayerische Motoren Werke Aktiengesellschaft
bmw

// bnl : 2014-07-24 Banca Nazionale del Lavoro
bnl

// bnpparibas : 2014-05-29 BNP Paribas
bnpparibas

// boats : 2014-12-04 DERBoats, LLC
boats

// boehringer : 2015-07-09 Boehringer Ingelheim International GmbH
boehringer

// bofa : 2015-07-31 NMS Services, Inc.
bofa

// bom : 2014-10-16 Núcleo de Informação e Coordenação do Ponto BR - NIC.br
bom

// bond : 2014-06-05 Bond University Limited
bond

// boo : 2014-01-30 Charleston Road Registry Inc.
boo

// book : 2015-08-27 Amazon EU S.à r.l.
book

// booking : 2015-07-16 Booking.com B.V.
booking

// boots : 2015-01-08 THE BOOTS COMPANY PLC
boots

// bosch : 2015-06-18 Robert Bosch GMBH
bosch

// bostik : 2015-05-28 Bostik SA
bostik

// boston : 2015-12-10
boston

// bot : 2014-12-18 Amazon EU S.à r.l.
bot

// boutique : 2013-11-14 Over Galley, LLC
boutique

// box : 2015-11-12 NS1 Limited
box

// bradesco : 2014-12-18 Banco Bradesco S.A.
bradesco

// bridgestone : 2014-12-18 Bridgestone Corporation
bridgestone

// broadway : 2014-12-22 Celebrate Broadway, Inc.
broadway

// broker : 2014-12-11 IG Group Holdings PLC
broker

// brother : 2015-01-29 Brother Industries, Ltd.
brother

// brussels : 2014-02-06 DNS.be vzw
brussels

// budapest : 2013-11-21 Top Level Domain Holdings Limited
budapest

// bugatti : 2015-07-23 Bugatti International SA
bugatti

// build : 2013-11-07 Plan Bee LLC
build

// builders : 2013-11-07 Atomic Madison, LLC
builders

// business : 2013-11-07 Spring Cross, LLC
business

// buy : 2014-12-18 Amazon EU S.à r.l.
buy

// buzz : 2013-10-02 DOTSTRATEGY CO.
buzz

// bzh : 2014-02-27 Association www.bzh
bzh

// cab : 2013-10-24 Half Sunset, LLC
cab

// cafe : 2015-02-11 Pioneer Canyon, LLC
cafe

// cal : 2014-07-24 Charleston Road Registry Inc.
cal

// call : 2014-12-18 Amazon EU S.à r.l.
call

// calvinklein : 2015-07-30 PVH gTLD Holdings LLC
calvinklein

// cam : 2016-04-21 AC Webconnecting Holding B.V.
cam

// camera : 2013-08-27 Atomic Maple, LLC
camera

// camp : 2013-11-07 Delta Dynamite, LLC
camp

// cancerresearch : 2014-05-15 Australian Cancer Research Foundation
cancerresearch

// canon : 2014-09-12 Canon Inc.
canon

// capetown : 2014-03-24 ZA Central Registry NPC trading as ZA Central Registry
capetown

// capital : 2014-03-06 Delta Mill, LLC
capital

// capitalone : 2015-08-06 Capital One Financial Corporation
capitalone

// car : 2015-01-22
car

// caravan : 2013-12-12 Caravan International, Inc.
caravan

// cards : 2013-12-05 Foggy Hollow, LLC
cards

// care : 2014-03-06 Goose Cross
care

// career : 2013-10-09 dotCareer LLC
career

// careers : 2013-10-02 Wild Corner, LLC
careers

// cars : 2014-11-13
cars

// cartier : 2014-06-23 Richemont DNS Inc.
cartier

// casa : 2013-11-21 Top Level Domain Holdings Limited
casa

// case : 2015-09-03 CNH Industrial N.V.
case

// caseih : 2015-09-03 CNH Industrial N.V.
caseih

// cash : 2014-03-06 Delta Lake, LLC
cash

// casino : 2014-12-18 Binky Sky, LLC
casino

// catering : 2013-12-05 New Falls. LLC
catering

// catholic : 2015-10-21 Pontificium Consilium de Comunicationibus Socialibus (PCCS) (Pontifical Council for Social Communication)
catholic

// cba : 2014-06-26 COMMONWEALTH BANK OF AUSTRALIA
cba

// cbn : 2014-08-22 The Christian Broadcasting Network, Inc.
cbn

// cbre : 2015-07-02 CBRE, Inc.
cbre

// cbs : 2015-08-06 CBS Domains Inc.
cbs

// ceb : 2015-04-09 The Corporate Executive Board Company
ceb

// center : 2013-11-07 Tin Mill, LLC
center

// ceo : 2013-11-07 CEOTLD Pty Ltd
ceo

// cern : 2014-06-05 European Organization for Nuclear Research ("CERN")
cern

// cfa : 2014-08-28 CFA Institute
cfa

// cfd : 2014-12-11 IG Group Holdings PLC
cfd

// chanel : 2015-04-09 Chanel International B.V.
chanel

// channel : 2014-05-08 Charleston Road Registry Inc.
channel

// chase : 2015-04-30 JPMorgan Chase & Co.
chase

// chat : 2014-12-04 Sand Fields, LLC
chat

// cheap : 2013-11-14 Sand Cover, LLC
cheap

// chintai : 2015-06-11 CHINTAI Corporation
chintai

// chloe : 2014-10-16 Richemont DNS Inc.
chloe

// christmas : 2013-11-21 Uniregistry, Corp.
christmas

// chrome : 2014-07-24 Charleston Road Registry Inc.
chrome

// chrysler : 2015-07-30 FCA US LLC.
chrysler

// church : 2014-02-06 Holly Fields, LLC
church

// cipriani : 2015-02-19 Hotel Cipriani Srl
cipriani

// circle : 2014-12-18 Amazon EU S.à r.l.
circle

// cisco : 2014-12-22 Cisco Technology, Inc.
cisco

// citadel : 2015-07-23 Citadel Domain LLC
citadel

// citi : 2015-07-30 Citigroup Inc.
citi

// citic : 2014-01-09 CITIC Group Corporation
citic

// city : 2014-05-29 Snow Sky, LLC
city

// cityeats : 2014-12-11 Lifestyle Domain Holdings, Inc.
cityeats

// claims : 2014-03-20 Black Corner, LLC
claims

// cleaning : 2013-12-05 Fox Shadow, LLC
cleaning

// click : 2014-06-05 Uniregistry, Corp.
click

// clinic : 2014-03-20 Goose Park, LLC
clinic

// clinique : 2015-10-01 The Estée Lauder Companies Inc.
clinique

// clothing : 2013-08-27 Steel Lake, LLC
clothing

// cloud : 2015-04-16 ARUBA S.p.A.
cloud

// club : 2013-11-08 .CLUB DOMAINS, LLC
club

// clubmed : 2015-06-25 Club Méditerranée S.A.
clubmed

// coach : 2014-10-09 Koko Island, LLC
coach

// codes : 2013-10-31 Puff Willow, LLC
codes

// coffee : 2013-10-17 Trixy Cover, LLC
coffee

// college : 2014-01-16 XYZ.COM LLC
college

// cologne : 2014-02-05 NetCologne Gesellschaft für Telekommunikation mbH
cologne

// comcast : 2015-07-23 Comcast IP Holdings I, LLC
comcast

// commbank : 2014-06-26 COMMONWEALTH BANK OF AUSTRALIA
commbank

// community : 2013-12-05 Fox Orchard, LLC
community

// company : 2013-11-07 Silver Avenue, LLC
company

// compare : 2015-10-08 iSelect Ltd
compare

// computer : 2013-10-24 Pine Mill, LLC
computer

// comsec : 2015-01-08 VeriSign, Inc.
comsec

// condos : 2013-12-05 Pine House, LLC
condos

// construction : 2013-09-16 Fox Dynamite, LLC
construction

// consulting : 2013-12-05
consulting

// contact : 2015-01-08 Top Level Spectrum, Inc.
contact

// contractors : 2013-09-10 Magic Woods, LLC
contractors

// cooking : 2013-11-21 Top Level Domain Holdings Limited
cooking

// cookingchannel : 2015-07-02 Lifestyle Domain Holdings, Inc.
cookingchannel

// cool : 2013-11-14 Koko Lake, LLC
cool

// corsica : 2014-09-25 Collectivité Territoriale de Corse
corsica

// country : 2013-12-19 Top Level Domain Holdings Limited
country

// coupon : 2015-02-26 Amazon EU S.à r.l.
coupon

// coupons : 2015-03-26 Black Island, LLC
coupons

// courses : 2014-12-04 OPEN UNIVERSITIES AUSTRALIA PTY LTD
courses

// credit : 2014-03-20 Snow Shadow, LLC
credit

// creditcard : 2014-03-20 Binky Frostbite, LLC
creditcard

// creditunion : 2015-01-22 CUNA Performance Resources, LLC
creditunion

// cricket : 2014-10-09 dot Cricket Limited
cricket

// crown : 2014-10-24 Crown Equipment Corporation
crown

// crs : 2014-04-03 Federated Co-operatives Limited
crs

// cruise : 2015-12-10 Viking River Cruises (Bermuda) Ltd.
cruise

// cruises : 2013-12-05 Spring Way, LLC
cruises

// csc : 2014-09-25 Alliance-One Services, Inc.
csc

// cuisinella : 2014-04-03 SALM S.A.S.
cuisinella

// cymru : 2014-05-08 Nominet UK
cymru

// cyou : 2015-01-22 Beijing Gamease Age Digital Technology Co., Ltd.
cyou

// dabur : 2014-02-06 Dabur India Limited
dabur

// dad : 2014-01-23 Charleston Road Registry Inc.
dad

// dance : 2013-10-24 United TLD Holdco Ltd.
dance

// data : 2016-06-02 Dish DBS Corporation
data

// date : 2014-11-20 dot Date Limited
date

// dating : 2013-12-05 Pine Fest, LLC
dating

// datsun : 2014-03-27 NISSAN MOTOR CO., LTD.
datsun

// day : 2014-01-30 Charleston Road Registry Inc.
day

// dclk : 2014-11-20 Charleston Road Registry Inc.
dclk

// dds : 2015-05-07 Top Level Domain Holdings Limited
dds

// deal : 2015-06-25 Amazon EU S.à r.l.
deal

// dealer : 2014-12-22 Dealer Dot Com, Inc.
dealer

// deals : 2014-05-22 Sand Sunset, LLC
deals

// degree : 2014-03-06
degree

// delivery : 2014-09-11 Steel Station, LLC
delivery

// dell : 2014-10-24 Dell Inc.
dell

// deloitte : 2015-07-31 Deloitte Touche Tohmatsu
deloitte

// delta : 2015-02-19 Delta Air Lines, Inc.
delta

// democrat : 2013-10-24 United TLD Holdco Ltd.
democrat

// dental : 2014-03-20 Tin Birch, LLC
dental

// dentist : 2014-03-20
dentist

// desi : 2013-11-14 Desi Networks LLC
desi

// design : 2014-11-07 Top Level Design, LLC
design

// dev : 2014-10-16 Charleston Road Registry Inc.
dev

// dhl : 2015-07-23 Deutsche Post AG
dhl

// diamonds : 2013-09-22 John Edge, LLC
diamonds

// diet : 2014-06-26 Uniregistry, Corp.
diet

// digital : 2014-03-06 Dash Park, LLC
digital

// direct : 2014-04-10 Half Trail, LLC
direct

// directory : 2013-09-20 Extra Madison, LLC
directory

// discount : 2014-03-06 Holly Hill, LLC
discount

// discover : 2015-07-23 Discover Financial Services
discover

// dish : 2015-07-30 Dish DBS Corporation
dish

// diy : 2015-11-05 Lifestyle Domain Holdings, Inc.
diy

// dnp : 2013-12-13 Dai Nippon Printing Co., Ltd.
dnp

// docs : 2014-10-16 Charleston Road Registry Inc.
docs

// doctor : 2016-06-02 Brice Trail, LLC
doctor

// dodge : 2015-07-30 FCA US LLC.
dodge

// dog : 2014-12-04 Koko Mill, LLC
dog

// doha : 2014-09-18 Communications Regulatory Authority (CRA)
doha

// domains : 2013-10-17 Sugar Cross, LLC
domains

// dot : 2015-05-21 Dish DBS Corporation
dot

// download : 2014-11-20 dot Support Limited
download

// drive : 2015-03-05 Charleston Road Registry Inc.
drive

// dtv : 2015-06-04 Dish DBS Corporation
dtv

// dubai : 2015-01-01 Dubai Smart Government Department
dubai

// duck : 2015-07-23 Johnson Shareholdings, Inc.
duck

// dunlop : 2015-07-02 The Goodyear Tire & Rubber Company
dunlop

// duns : 2015-08-06 The Dun & Bradstreet Corporation
duns

// dupont : 2015-06-25 E. I. du Pont de Nemours and Company
dupont

// durban : 2014-03-24 ZA Central Registry NPC trading as ZA Central Registry
durban

// dvag : 2014-06-23 Deutsche Vermögensberatung Aktiengesellschaft DVAG
dvag

// dvr : 2016-05-26 Hughes Satellite Systems Corporation
dvr

// earth : 2014-12-04 Interlink Co., Ltd.
earth

// eat : 2014-01-23 Charleston Road Registry Inc.
eat

// eco : 2016-07-08 Big Room Inc.
eco

// edeka : 2014-12-18 EDEKA Verband kaufmännischer Genossenschaften e.V.
edeka

// education : 2013-11-07 Brice Way, LLC
education

// email : 2013-10-31 Spring Madison, LLC
email

// emerck : 2014-04-03 Merck KGaA
emerck

// energy : 2014-09-11 Binky Birch, LLC
energy

// engineer : 2014-03-06 United TLD Holdco Ltd.
engineer

// engineering : 2014-03-06 Romeo Canyon
engineering

// enterprises : 2013-09-20 Snow Oaks, LLC
enterprises

// epost : 2015-07-23 Deutsche Post AG
epost

// epson : 2014-12-04 Seiko Epson Corporation
epson

// equipment : 2013-08-27 Corn Station, LLC
equipment

// ericsson : 2015-07-09 Telefonaktiebolaget L M Ericsson
ericsson

// erni : 2014-04-03 ERNI Group Holding AG
erni

// esq : 2014-05-08 Charleston Road Registry Inc.
esq

// estate : 2013-08-27 Trixy Park, LLC
estate

// esurance : 2015-07-23 Esurance Insurance Company
esurance

// etisalat : 2015-09-03 Emirates Telecommunications Corporation (trading as Etisalat)
etisalat

// eurovision : 2014-04-24 European Broadcasting Union (EBU)
eurovision

// eus : 2013-12-12 Puntueus Fundazioa
eus

// events : 2013-12-05 Pioneer Maple, LLC
events

// everbank : 2014-05-15 EverBank
everbank

// exchange : 2014-03-06 Spring Falls, LLC
exchange

// expert : 2013-11-21 Magic Pass, LLC
expert

// exposed : 2013-12-05 Victor Beach, LLC
exposed

// express : 2015-02-11 Sea Sunset, LLC
express

// extraspace : 2015-05-14 Extra Space Storage LLC
extraspace

// fage : 2014-12-18 Fage International S.A.
fage

// fail : 2014-03-06 Atomic Pipe, LLC
fail

// fairwinds : 2014-11-13 FairWinds Partners, LLC
fairwinds

// faith : 2014-11-20 dot Faith Limited
faith

// family : 2015-04-02
family

// fan : 2014-03-06
fan

// fans : 2014-11-07 Asiamix Digital Limited
fans

// farm : 2013-11-07 Just Maple, LLC
farm

// farmers : 2015-07-09 Farmers Insurance Exchange
farmers

// fashion : 2014-07-03 Top Level Domain Holdings Limited
fashion

// fast : 2014-12-18 Amazon EU S.à r.l.
fast

// fedex : 2015-08-06 Federal Express Corporation
fedex

// feedback : 2013-12-19 Top Level Spectrum, Inc.
feedback

// ferrari : 2015-07-31 Fiat Chrysler Automobiles N.V.
ferrari

// ferrero : 2014-12-18 Ferrero Trading Lux S.A.
ferrero

// fiat : 2015-07-31 Fiat Chrysler Automobiles N.V.
fiat

// fidelity : 2015-07-30 Fidelity Brokerage Services LLC
fidelity

// fido : 2015-08-06 Rogers Communications Partnership
fido

// film : 2015-01-08 Motion Picture Domain Registry Pty Ltd
film

// final : 2014-10-16 Núcleo de Informação e Coordenação do Ponto BR - NIC.br
final

// finance : 2014-03-20 Cotton Cypress, LLC
finance

// financial : 2014-03-06 Just Cover, LLC
financial

// fire : 2015-06-25 Amazon EU S.à r.l.
fire

// firestone : 2014-12-18 Bridgestone Corporation
firestone

// firmdale : 2014-03-27 Firmdale Holdings Limited
firmdale

// fish : 2013-12-12 Fox Woods, LLC
fish

// fishing : 2013-11-21 Top Level Domain Holdings Limited
fishing

// fit : 2014-11-07 Top Level Domain Holdings Limited
fit

// fitness : 2014-03-06 Brice Orchard, LLC
fitness

// flickr : 2015-04-02 Yahoo! Domain Services Inc.
flickr

// flights : 2013-12-05 Fox Station, LLC
flights

// flir : 2015-07-23 FLIR Systems, Inc.
flir

// florist : 2013-11-07 Half Cypress, LLC
florist

// flowers : 2014-10-09 Uniregistry, Corp.
flowers

// fly : 2014-05-08 Charleston Road Registry Inc.
fly

// foo : 2014-01-23 Charleston Road Registry Inc.
foo

// food : 2016-04-21 Lifestyle Domain Holdings, Inc.
food

// foodnetwork : 2015-07-02 Lifestyle Domain Holdings, Inc.
foodnetwork

// football : 2014-12-18 Foggy Farms, LLC
football

// ford : 2014-11-13 Ford Motor Company
ford

// forex : 2014-12-11 IG Group Holdings PLC
forex

// forsale : 2014-05-22
forsale

// forum : 2015-04-02 Fegistry, LLC
forum

// foundation : 2013-12-05 John Dale, LLC
foundation

// fox : 2015-09-11 FOX Registry, LLC
fox

// free : 2015-12-10 Amazon EU S.à r.l.
free

// fresenius : 2015-07-30 Fresenius Immobilien-Verwaltungs-GmbH
fresenius

// frl : 2014-05-15 FRLregistry B.V.
frl

// frogans : 2013-12-19 OP3FT
frogans

// frontdoor : 2015-07-02 Lifestyle Domain Holdings, Inc.
frontdoor

// frontier : 2015-02-05 Frontier Communications Corporation
frontier

// ftr : 2015-07-16 Frontier Communications Corporation
ftr

// fujitsu : 2015-07-30 Fujitsu Limited
fujitsu

// fujixerox : 2015-07-23 Xerox DNHC LLC
fujixerox

// fun : 2016-01-14
fun

// fund : 2014-03-20 John Castle, LLC
fund

// furniture : 2014-03-20 Lone Fields, LLC
furniture

// futbol : 2013-09-20
futbol

// fyi : 2015-04-02 Silver Tigers, LLC
fyi

// gal : 2013-11-07 Asociación puntoGAL
gal

// gallery : 2013-09-13 Sugar House, LLC
gallery

// gallo : 2015-06-11 Gallo Vineyards, Inc.
gallo

// gallup : 2015-02-19 Gallup, Inc.
gallup

// game : 2015-05-28 Uniregistry, Corp.
game

// games : 2015-05-28
games

// gap : 2015-07-31 The Gap, Inc.
gap

// garden : 2014-06-26 Top Level Domain Holdings Limited
garden

// gbiz : 2014-07-17 Charleston Road Registry Inc.
gbiz

// gdn : 2014-07-31 Joint Stock Company "Navigation-information systems"
gdn

// gea : 2014-12-04 GEA Group Aktiengesellschaft
gea

// gent : 2014-01-23 COMBELL GROUP NV/SA
gent

// genting : 2015-03-12 Resorts World Inc Pte. Ltd.
genting

// george : 2015-07-31 Wal-Mart Stores, Inc.
george

// ggee : 2014-01-09 GMO Internet, Inc.
ggee

// gift : 2013-10-17 Uniregistry, Corp.
gift

// gifts : 2014-07-03 Goose Sky, LLC
gifts

// gives : 2014-03-06 United TLD Holdco Ltd.
gives

// giving : 2014-11-13 Giving Limited
giving

// glade : 2015-07-23 Johnson Shareholdings, Inc.
glade

// glass : 2013-11-07 Black Cover, LLC
glass

// gle : 2014-07-24 Charleston Road Registry Inc.
gle

// global : 2014-04-17 Dot GLOBAL AS
global

// globo : 2013-12-19 Globo Comunicação e Participações S.A
globo

// gmail : 2014-05-01 Charleston Road Registry Inc.
gmail

// gmbh : 2016-01-29 Extra Dynamite, LLC
gmbh

// gmo : 2014-01-09 GMO Internet, Inc.
gmo

// gmx : 2014-04-24 1&1 Mail & Media GmbH
gmx

// godaddy : 2015-07-23 Go Daddy East, LLC
godaddy

// gold : 2015-01-22 June Edge, LLC
gold

// goldpoint : 2014-11-20 YODOBASHI CAMERA CO.,LTD.
goldpoint

// golf : 2014-12-18 Lone falls, LLC
golf

// goo : 2014-12-18 NTT Resonant Inc.
goo

// goodhands : 2015-07-31 Allstate Fire and Casualty Insurance Company
goodhands

// goodyear : 2015-07-02 The Goodyear Tire & Rubber Company
goodyear

// goog : 2014-11-20 Charleston Road Registry Inc.
goog

// google : 2014-07-24 Charleston Road Registry Inc.
google

// gop : 2014-01-16 Republican State Leadership Committee, Inc.
gop

// got : 2014-12-18 Amazon EU S.à r.l.
got

// grainger : 2015-05-07 Grainger Registry Services, LLC
grainger

// graphics : 2013-09-13 Over Madison, LLC
graphics

// gratis : 2014-03-20 Pioneer Tigers, LLC
gratis

// green : 2014-05-08 Afilias Limited
green

// gripe : 2014-03-06 Corn Sunset, LLC
gripe

// grocery : 2016-06-16 Wal-Mart Stores, Inc.
grocery

// group : 2014-08-15 Romeo Town, LLC
group

// guardian : 2015-07-30 The Guardian Life Insurance Company of America
guardian

// gucci : 2014-11-13 Guccio Gucci S.p.a.
gucci

// guge : 2014-08-28 Charleston Road Registry Inc.
guge

// guide : 2013-09-13 Snow Moon, LLC
guide

// guitars : 2013-11-14 Uniregistry, Corp.
guitars

// guru : 2013-08-27 Pioneer Cypress, LLC
guru

// hair : 2015-12-03 L'Oréal
hair

// hamburg : 2014-02-20 Hamburg Top-Level-Domain GmbH
hamburg

// hangout : 2014-11-13 Charleston Road Registry Inc.
hangout

// haus : 2013-12-05
haus

// hbo : 2015-07-30 HBO Registry Services, Inc.
hbo

// hdfc : 2015-07-30 HOUSING DEVELOPMENT FINANCE CORPORATION LIMITED
hdfc

// hdfcbank : 2015-02-12 HDFC Bank Limited
hdfcbank

// health : 2015-02-11 DotHealth, LLC
health

// healthcare : 2014-06-12 Silver Glen, LLC
healthcare

// help : 2014-06-26 Uniregistry, Corp.
help

// helsinki : 2015-02-05 City of Helsinki
helsinki

// here : 2014-02-06 Charleston Road Registry Inc.
here

// hermes : 2014-07-10 HERMES INTERNATIONAL
hermes

// hgtv : 2015-07-02 Lifestyle Domain Holdings, Inc.
hgtv

// hiphop : 2014-03-06 Uniregistry, Corp.
hiphop

// hisamitsu : 2015-07-16 Hisamitsu Pharmaceutical Co.,Inc.
hisamitsu

// hitachi : 2014-10-31 Hitachi, Ltd.
hitachi

// hiv : 2014-03-13
hiv

// hkt : 2015-05-14 PCCW-HKT DataCom Services Limited
hkt

// hockey : 2015-03-19 Half Willow, LLC
hockey

// holdings : 2013-08-27 John Madison, LLC
holdings

// holiday : 2013-11-07 Goose Woods, LLC
holiday

// homedepot : 2015-04-02 Homer TLC, Inc.
homedepot

// homegoods : 2015-07-16 The TJX Companies, Inc.
homegoods

// homes : 2014-01-09 DERHomes, LLC
homes

// homesense : 2015-07-16 The TJX Companies, Inc.
homesense

// honda : 2014-12-18 Honda Motor Co., Ltd.
honda

// honeywell : 2015-07-23 Honeywell GTLD LLC
honeywell

// horse : 2013-11-21 Top Level Domain Holdings Limited
horse

// hospital : 2016-10-20 Ruby Pike, LLC
hospital

// host : 2014-04-17 DotHost Inc.
host

// hosting : 2014-05-29 Uniregistry, Corp.
hosting

// hot : 2015-08-27 Amazon EU S.à r.l.
hot

// hoteles : 2015-03-05 Travel Reservations SRL
hoteles

// hotels : 2016-04-07 Booking.com B.V.
hotels

// hotmail : 2014-12-18 Microsoft Corporation
hotmail

// house : 2013-11-07 Sugar Park, LLC
house

// how : 2014-01-23 Charleston Road Registry Inc.
how

// hsbc : 2014-10-24 HSBC Holdings PLC
hsbc

// htc : 2015-04-02 HTC corporation
htc

// hughes : 2015-07-30 Hughes Satellite Systems Corporation
hughes

// hyatt : 2015-07-30 Hyatt GTLD, L.L.C.
hyatt

// hyundai : 2015-07-09 Hyundai Motor Company
hyundai

// ibm : 2014-07-31 International Business Machines Corporation
ibm

// icbc : 2015-02-19 Industrial and Commercial Bank of China Limited
icbc

// ice : 2014-10-30 IntercontinentalExchange, Inc.
ice

// icu : 2015-01-08 One.com A/S
icu

// ieee : 2015-07-23 IEEE Global LLC
ieee

// ifm : 2014-01-30 ifm electronic gmbh
ifm

// ikano : 2015-07-09 Ikano S.A.
ikano

// imamat : 2015-08-06 Fondation Aga Khan (Aga Khan Foundation)
imamat

// imdb : 2015-06-25 Amazon EU S.à r.l.
imdb

// immo : 2014-07-10 Auburn Bloom, LLC
immo

// immobilien : 2013-11-07 United TLD Holdco Ltd.
immobilien

// industries : 2013-12-05 Outer House, LLC
industries

// infiniti : 2014-03-27 NISSAN MOTOR CO., LTD.
infiniti

// ing : 2014-01-23 Charleston Road Registry Inc.
ing

// ink : 2013-12-05 Top Level Design, LLC
ink

// institute : 2013-11-07 Outer Maple, LLC
institute

// insurance : 2015-02-19 fTLD Registry Services LLC
insurance

// insure : 2014-03-20 Pioneer Willow, LLC
insure

// intel : 2015-08-06 Intel Corporation
intel

// international : 2013-11-07 Wild Way, LLC
international

// intuit : 2015-07-30 Intuit Administrative Services, Inc.
intuit

// investments : 2014-03-20 Holly Glen, LLC
investments

// ipiranga : 2014-08-28 Ipiranga Produtos de Petroleo S.A.
ipiranga

// irish : 2014-08-07 Dot-Irish LLC
irish

// iselect : 2015-02-11 iSelect Ltd
iselect

// ismaili : 2015-08-06 Fondation Aga Khan (Aga Khan Foundation)
ismaili

// ist : 2014-08-28 Istanbul Metropolitan Municipality
ist

// istanbul : 2014-08-28 Istanbul Metropolitan Municipality
istanbul

// itau : 2014-10-02 Itau Unibanco Holding S.A.
itau

// itv : 2015-07-09 ITV Services Limited
itv

// iveco : 2015-09-03 CNH Industrial N.V.
iveco

// iwc : 2014-06-23 Richemont DNS Inc.
iwc

// jaguar : 2014-11-13 Jaguar Land Rover Ltd
jaguar

// java : 2014-06-19 Oracle Corporation
java

// jcb : 2014-11-20 JCB Co., Ltd.
jcb

// jcp : 2015-04-23 JCP Media, Inc.
jcp

// jeep : 2015-07-30 FCA US LLC.
jeep

// jetzt : 2014-01-09
jetzt

// jewelry : 2015-03-05 Wild Bloom, LLC
jewelry

// jio : 2015-04-02 Affinity Names, Inc.
jio

// jlc : 2014-12-04 Richemont DNS Inc.
jlc

// jll : 2015-04-02 Jones Lang LaSalle Incorporated
jll

// jmp : 2015-03-26 Matrix IP LLC
jmp

// jnj : 2015-06-18 Johnson & Johnson Services, Inc.
jnj

// joburg : 2014-03-24 ZA Central Registry NPC trading as ZA Central Registry
joburg

// jot : 2014-12-18 Amazon EU S.à r.l.
jot

// joy : 2014-12-18 Amazon EU S.à r.l.
joy

// jpmorgan : 2015-04-30 JPMorgan Chase & Co.
jpmorgan

// jprs : 2014-09-18 Japan Registry Services Co., Ltd.
jprs

// juegos : 2014-03-20 Uniregistry, Corp.
juegos

// juniper : 2015-07-30 JUNIPER NETWORKS, INC.
juniper

// kaufen : 2013-11-07 United TLD Holdco Ltd.
kaufen

// kddi : 2014-09-12 KDDI CORPORATION
kddi

// kerryhotels : 2015-04-30 Kerry Trading Co. Limited
kerryhotels

// kerrylogistics : 2015-04-09 Kerry Trading Co. Limited
kerrylogistics

// kerryproperties : 2015-04-09 Kerry Trading Co. Limited
kerryproperties

// kfh : 2014-12-04 Kuwait Finance House
kfh

// kia : 2015-07-09 KIA MOTORS CORPORATION
kia

// kim : 2013-09-23 Afilias Limited
kim

// kinder : 2014-11-07 Ferrero Trading Lux S.A.
kinder

// kindle : 2015-06-25 Amazon EU S.à r.l.
kindle

// kitchen : 2013-09-20 Just Goodbye, LLC
kitchen

// kiwi : 2013-09-20 DOT KIWI LIMITED
kiwi

// koeln : 2014-01-09 NetCologne Gesellschaft für Telekommunikation mbH
koeln

// komatsu : 2015-01-08 Komatsu Ltd.
komatsu

// kosher : 2015-08-20 Kosher Marketing Assets LLC
kosher

// kpmg : 2015-04-23 KPMG International Cooperative (KPMG International Genossenschaft)
kpmg

// kpn : 2015-01-08 Koninklijke KPN N.V.
kpn

// krd : 2013-12-05 KRG Department of Information Technology
krd

// kred : 2013-12-19 KredTLD Pty Ltd
kred

// kuokgroup : 2015-04-09 Kerry Trading Co. Limited
kuokgroup

// kyoto : 2014-11-07 Academic Institution: Kyoto Jyoho Gakuen
kyoto

// lacaixa : 2014-01-09 CAIXA D'ESTALVIS I PENSIONS DE BARCELONA
lacaixa

// ladbrokes : 2015-08-06 LADBROKES INTERNATIONAL PLC
ladbrokes

// lamborghini : 2015-06-04 Automobili Lamborghini S.p.A.
lamborghini

// lamer : 2015-10-01 The Estée Lauder Companies Inc.
lamer

// lancaster : 2015-02-12 LANCASTER
lancaster

// lancia : 2015-07-31 Fiat Chrysler Automobiles N.V.
lancia

// lancome : 2015-07-23 L'Oréal
lancome

// land : 2013-09-10 Pine Moon, LLC
land

// landrover : 2014-11-13 Jaguar Land Rover Ltd
landrover

// lanxess : 2015-07-30 LANXESS Corporation
lanxess

// lasalle : 2015-04-02 Jones Lang LaSalle Incorporated
lasalle

// lat : 2014-10-16 ECOM-LAC Federaciòn de Latinoamèrica y el Caribe para Internet y el Comercio Electrònico
lat

// latino : 2015-07-30 Dish DBS Corporation
latino

// latrobe : 2014-06-16 La Trobe University
latrobe

// law : 2015-01-22 Minds + Machines Group Limited
law

// lawyer : 2014-03-20
lawyer

// lds : 2014-03-20 IRI Domain Management, LLC ("Applicant")
lds

// lease : 2014-03-06 Victor Trail, LLC
lease

// leclerc : 2014-08-07 A.C.D. LEC Association des Centres Distributeurs Edouard Leclerc
leclerc

// lefrak : 2015-07-16 LeFrak Organization, Inc.
lefrak

// legal : 2014-10-16 Blue Falls, LLC
legal

// lego : 2015-07-16 LEGO Juris A/S
lego

// lexus : 2015-04-23 TOYOTA MOTOR CORPORATION
lexus

// lgbt : 2014-05-08 Afilias Limited
lgbt

// liaison : 2014-10-02 Liaison Technologies, Incorporated
liaison

// lidl : 2014-09-18 Schwarz Domains und Services GmbH & Co. KG
lidl

// life : 2014-02-06 Trixy Oaks, LLC
life

// lifeinsurance : 2015-01-15 American Council of Life Insurers
lifeinsurance

// lifestyle : 2014-12-11 Lifestyle Domain Holdings, Inc.
lifestyle

// lighting : 2013-08-27 John McCook, LLC
lighting

// like : 2014-12-18 Amazon EU S.à r.l.
like

// lilly : 2015-07-31 Eli Lilly and Company
lilly

// limited : 2014-03-06 Big Fest, LLC
limited

// limo : 2013-10-17 Hidden Frostbite, LLC
limo

// lincoln : 2014-11-13 Ford Motor Company
lincoln

// linde : 2014-12-04 Linde Aktiengesellschaft
linde

// link : 2013-11-14 Uniregistry, Corp.
link

// lipsy : 2015-06-25 Lipsy Ltd
lipsy

// live : 2014-12-04
live

// living : 2015-07-30 Lifestyle Domain Holdings, Inc.
living

// lixil : 2015-03-19 LIXIL Group Corporation
lixil

// loan : 2014-11-20 dot Loan Limited
loan

// loans : 2014-03-20 June Woods, LLC
loans

// locker : 2015-06-04 Dish DBS Corporation
locker

// locus : 2015-06-25 Locus Analytics LLC
locus

// loft : 2015-07-30 Annco, Inc.
loft

// lol : 2015-01-30 Uniregistry, Corp.
lol

// london : 2013-11-14 Dot London Domains Limited
london

// lotte : 2014-11-07 Lotte Holdings Co., Ltd.
lotte

// lotto : 2014-04-10 Afilias Limited
lotto

// love : 2014-12-22 Merchant Law Group LLP
love

// lpl : 2015-07-30 LPL Holdings, Inc.
lpl

// lplfinancial : 2015-07-30 LPL Holdings, Inc.
lplfinancial

// ltd : 2014-09-25 Over Corner, LLC
ltd

// ltda : 2014-04-17 DOMAIN ROBOT SERVICOS DE HOSPEDAGEM NA INTERNET LTDA
ltda

// lundbeck : 2015-08-06 H. Lundbeck A/S
lundbeck

// lupin : 2014-11-07 LUPIN LIMITED
lupin

// luxe : 2014-01-09 Top Level Domain Holdings Limited
luxe

// luxury : 2013-10-17 Luxury Partners, LLC
luxury

// macys : 2015-07-31 Macys, Inc.
macys

// madrid : 2014-05-01 Comunidad de Madrid
madrid

// maif : 2014-10-02 Mutuelle Assurance Instituteur France (MAIF)
maif

// maison : 2013-12-05 Victor Frostbite, LLC
maison

// makeup : 2015-01-15 L'Oréal
makeup

// man : 2014-12-04 MAN SE
man

// management : 2013-11-07 John Goodbye, LLC
management

// mango : 2013-10-24 PUNTO FA S.L.
mango

// map : 2016-06-09 Charleston Road Registry Inc.
map

// market : 2014-03-06
market

// marketing : 2013-11-07 Fern Pass, LLC
marketing

// markets : 2014-12-11 IG Group Holdings PLC
markets

// marriott : 2014-10-09 Marriott Worldwide Corporation
marriott

// marshalls : 2015-07-16 The TJX Companies, Inc.
marshalls

// maserati : 2015-07-31 Fiat Chrysler Automobiles N.V.
maserati

// mattel : 2015-08-06 Mattel Sites, Inc.
mattel

// mba : 2015-04-02 Lone Hollow, LLC
mba

// mcd : 2015-07-30 McDonald’s Corporation
mcd

// mcdonalds : 2015-07-30 McDonald’s Corporation
mcdonalds

// mckinsey : 2015-07-31 McKinsey Holdings, Inc.
mckinsey

// med : 2015-08-06 Medistry LLC
med

// media : 2014-03-06 Grand Glen, LLC
media

// meet : 2014-01-16
meet

// melbourne : 2014-05-29 The Crown in right of the State of Victoria, represented by its Department of State Development, Business and Innovation
melbourne

// meme : 2014-01-30 Charleston Road Registry Inc.
meme

// memorial : 2014-10-16 Dog Beach, LLC
memorial

// men : 2015-02-26 Exclusive Registry Limited
men

// menu : 2013-09-11 Wedding TLD2, LLC
menu

// meo : 2014-11-07 PT Comunicacoes S.A.
meo

// merckmsd : 2016-07-14 MSD Registry Holdings, Inc.
merckmsd

// metlife : 2015-05-07 MetLife Services and Solutions, LLC
metlife

// miami : 2013-12-19 Top Level Domain Holdings Limited
miami

// microsoft : 2014-12-18 Microsoft Corporation
microsoft

// mini : 2014-01-09 Bayerische Motoren Werke Aktiengesellschaft
mini

// mint : 2015-07-30 Intuit Administrative Services, Inc.
mint

// mit : 2015-07-02 Massachusetts Institute of Technology
mit

// mitsubishi : 2015-07-23 Mitsubishi Corporation
mitsubishi

// mlb : 2015-05-21 MLB Advanced Media DH, LLC
mlb

// mls : 2015-04-23 The Canadian Real Estate Association
mls

// mma : 2014-11-07 MMA IARD
mma

// mobile : 2016-06-02 Dish DBS Corporation
mobile

// mobily : 2014-12-18 GreenTech Consultancy Company W.L.L.
mobily

// moda : 2013-11-07 United TLD Holdco Ltd.
moda

// moe : 2013-11-13 Interlink Co., Ltd.
moe

// moi : 2014-12-18 Amazon EU S.à r.l.
moi

// mom : 2015-04-16 Uniregistry, Corp.
mom

// monash : 2013-09-30 Monash University
monash

// money : 2014-10-16 Outer McCook, LLC
money

// monster : 2015-09-11 Monster Worldwide, Inc.
monster

// montblanc : 2014-06-23 Richemont DNS Inc.
montblanc

// mopar : 2015-07-30 FCA US LLC.
mopar

// mormon : 2013-12-05 IRI Domain Management, LLC ("Applicant")
mormon

// mortgage : 2014-03-20
mortgage

// moscow : 2013-12-19 Foundation for Assistance for Internet Technologies and Infrastructure Development (FAITID)
moscow

// moto : 2015-06-04
moto

// motorcycles : 2014-01-09 DERMotorcycles, LLC
motorcycles

// mov : 2014-01-30 Charleston Road Registry Inc.
mov

// movie : 2015-02-05 New Frostbite, LLC
movie

// movistar : 2014-10-16 Telefónica S.A.
movistar

// msd : 2015-07-23 MSD Registry Holdings, Inc.
msd

// mtn : 2014-12-04 MTN Dubai Limited
mtn

// mtpc : 2014-11-20 Mitsubishi Tanabe Pharma Corporation
mtpc

// mtr : 2015-03-12 MTR Corporation Limited
mtr

// mutual : 2015-04-02 Northwestern Mutual MU TLD Registry, LLC
mutual

// nab : 2015-08-20 National Australia Bank Limited
nab

// nadex : 2014-12-11 IG Group Holdings PLC
nadex

// nagoya : 2013-10-24 GMO Registry, Inc.
nagoya

// nationwide : 2015-07-23 Nationwide Mutual Insurance Company
nationwide

// natura : 2015-03-12 NATURA COSMÉTICOS S.A.
natura

// navy : 2014-03-06 United TLD Holdco Ltd.
navy

// nba : 2015-07-31 NBA REGISTRY, LLC
nba

// nec : 2015-01-08 NEC Corporation
nec

// netbank : 2014-06-26 COMMONWEALTH BANK OF AUSTRALIA
netbank

// netflix : 2015-06-18 Netflix, Inc.
netflix

// network : 2013-11-14 Trixy Manor, LLC
network

// neustar : 2013-12-05 NeuStar, Inc.
neustar

// new : 2014-01-30 Charleston Road Registry Inc.
new

// newholland : 2015-09-03 CNH Industrial N.V.
newholland

// news : 2014-12-18
news

// next : 2015-06-18 Next plc
next

// nextdirect : 2015-06-18 Next plc
nextdirect

// nexus : 2014-07-24 Charleston Road Registry Inc.
nexus

// nfl : 2015-07-23 NFL Reg Ops LLC
nfl

// ngo : 2014-03-06 Public Interest Registry
ngo

// nhk : 2014-02-13 Japan Broadcasting Corporation (NHK)
nhk

// nico : 2014-12-04 DWANGO Co., Ltd.
nico

// nike : 2015-07-23 NIKE, Inc.
nike

// nikon : 2015-05-21 NIKON CORPORATION
nikon

// ninja : 2013-11-07 United TLD Holdco Ltd.
ninja

// nissan : 2014-03-27 NISSAN MOTOR CO., LTD.
nissan

// nissay : 2015-10-29 Nippon Life Insurance Company
nissay

// nokia : 2015-01-08 Nokia Corporation
nokia

// northwesternmutual : 2015-06-18 Northwestern Mutual Registry, LLC
northwesternmutual

// norton : 2014-12-04 Symantec Corporation
norton

// now : 2015-06-25 Amazon EU S.à r.l.
now

// nowruz : 2014-09-04 Asia Green IT System Bilgisayar San. ve Tic. Ltd. Sti.
nowruz

// nowtv : 2015-05-14 Starbucks (HK) Limited
nowtv

// nra : 2014-05-22 NRA Holdings Company, INC.
nra

// nrw : 2013-11-21 Minds + Machines GmbH
nrw

// ntt : 2014-10-31 NIPPON TELEGRAPH AND TELEPHONE CORPORATION
ntt

// nyc : 2014-01-23 The City of New York by and through the New York City Department of Information Technology & Telecommunications
nyc

// obi : 2014-09-25 OBI Group Holding SE & Co. KGaA
obi

// observer : 2015-04-30
observer

// off : 2015-07-23 Johnson Shareholdings, Inc.
off

// office : 2015-03-12 Microsoft Corporation
office

// okinawa : 2013-12-05 BusinessRalliart Inc.
okinawa

// olayan : 2015-05-14 Crescent Holding GmbH
olayan

// olayangroup : 2015-05-14 Crescent Holding GmbH
olayangroup

// oldnavy : 2015-07-31 The Gap, Inc.
oldnavy

// ollo : 2015-06-04 Dish DBS Corporation
ollo

// omega : 2015-01-08 The Swatch Group Ltd
omega

// one : 2014-11-07 One.com A/S
one

// ong : 2014-03-06 Public Interest Registry
ong

// onl : 2013-09-16 I-Registry Ltd.
onl

// online : 2015-01-15 DotOnline Inc.
online

// onyourside : 2015-07-23 Nationwide Mutual Insurance Company
onyourside

// ooo : 2014-01-09 INFIBEAM INCORPORATION LIMITED
ooo

// open : 2015-07-31 American Express Travel Related Services Company, Inc.
open

// oracle : 2014-06-19 Oracle Corporation
oracle

// orange : 2015-03-12 Orange Brand Services Limited
orange

// organic : 2014-03-27 Afilias Limited
organic

// origins : 2015-10-01 The Estée Lauder Companies Inc.
origins

// osaka : 2014-09-04 Interlink Co., Ltd.
osaka

// otsuka : 2013-10-11 Otsuka Holdings Co., Ltd.
otsuka

// ott : 2015-06-04 Dish DBS Corporation
ott

// ovh : 2014-01-16 OVH SAS
ovh

// page : 2014-12-04 Charleston Road Registry Inc.
page

// pamperedchef : 2015-02-05 The Pampered Chef, Ltd.
pamperedchef

// panasonic : 2015-07-30 Panasonic Corporation
panasonic

// panerai : 2014-11-07 Richemont DNS Inc.
panerai

// paris : 2014-01-30 City of Paris
paris

// pars : 2014-09-04 Asia Green IT System Bilgisayar San. ve Tic. Ltd. Sti.
pars

// partners : 2013-12-05 Magic Glen, LLC
partners

// parts : 2013-12-05 Sea Goodbye, LLC
parts

// party : 2014-09-11 Blue Sky Registry Limited
party

// passagens : 2015-03-05 Travel Reservations SRL
passagens

// pay : 2015-08-27 Amazon EU S.à r.l.
pay

// pccw : 2015-05-14 PCCW Enterprises Limited
pccw

// pet : 2015-05-07 Afilias plc
pet

// pfizer : 2015-09-11 Pfizer Inc.
pfizer

// pharmacy : 2014-06-19 National Association of Boards of Pharmacy
pharmacy

// phd : 2016-07-28 Charleston Road Registry Inc.
phd

// philips : 2014-11-07 Koninklijke Philips N.V.
philips

// phone : 2016-06-02 Dish DBS Corporation
phone

// photo : 2013-11-14 Uniregistry, Corp.
photo

// photography : 2013-09-20 Sugar Glen, LLC
photography

// photos : 2013-10-17 Sea Corner, LLC
photos

// physio : 2014-05-01 PhysBiz Pty Ltd
physio

// piaget : 2014-10-16 Richemont DNS Inc.
piaget

// pics : 2013-11-14 Uniregistry, Corp.
pics

// pictet : 2014-06-26 Pictet Europe S.A.
pictet

// pictures : 2014-03-06 Foggy Sky, LLC
pictures

// pid : 2015-01-08 Top Level Spectrum, Inc.
pid

// pin : 2014-12-18 Amazon EU S.à r.l.
pin

// ping : 2015-06-11 Ping Registry Provider, Inc.
ping

// pink : 2013-10-01 Afilias Limited
pink

// pioneer : 2015-07-16 Pioneer Corporation
pioneer

// pizza : 2014-06-26 Foggy Moon, LLC
pizza

// place : 2014-04-24 Snow Galley, LLC
place

// play : 2015-03-05 Charleston Road Registry Inc.
play

// playstation : 2015-07-02 Sony Computer Entertainment Inc.
playstation

// plumbing : 2013-09-10 Spring Tigers, LLC
plumbing

// plus : 2015-02-05 Sugar Mill, LLC
plus

// pnc : 2015-07-02 PNC Domain Co., LLC
pnc

// pohl : 2014-06-23 Deutsche Vermögensberatung Aktiengesellschaft DVAG
pohl

// poker : 2014-07-03 Afilias Domains No. 5 Limited
poker

// politie : 2015-08-20 Politie Nederland
politie

// porn : 2014-10-16 ICM Registry PN LLC
porn

// pramerica : 2015-07-30 Prudential Financial, Inc.
pramerica

// praxi : 2013-12-05 Praxi S.p.A.
praxi

// press : 2014-04-03 DotPress Inc.
press

// prime : 2015-06-25 Amazon EU S.à r.l.
prime

// prod : 2014-01-23 Charleston Road Registry Inc.
prod

// productions : 2013-12-05 Magic Birch, LLC
productions

// prof : 2014-07-24 Charleston Road Registry Inc.
prof

// progressive : 2015-07-23 Progressive Casualty Insurance Company
progressive

// promo : 2014-12-18
promo

// properties : 2013-12-05 Big Pass, LLC
properties

// property : 2014-05-22 Uniregistry, Corp.
property

// protection : 2015-04-23
protection

// pru : 2015-07-30 Prudential Financial, Inc.
pru

// prudential : 2015-07-30 Prudential Financial, Inc.
prudential

// pub : 2013-12-12 United TLD Holdco Ltd.
pub

// pwc : 2015-10-29 PricewaterhouseCoopers LLP
pwc

// qpon : 2013-11-14 dotCOOL, Inc.
qpon

// quebec : 2013-12-19 PointQuébec Inc
quebec

// quest : 2015-03-26 Quest ION Limited
quest

// qvc : 2015-07-30 QVC, Inc.
qvc

// racing : 2014-12-04 Premier Registry Limited
racing

// radio : 2016-07-21 European Broadcasting Union (EBU)
radio

// raid : 2015-07-23 Johnson Shareholdings, Inc.
raid

// read : 2014-12-18 Amazon EU S.à r.l.
read

// realestate : 2015-09-11 dotRealEstate LLC
realestate

// realtor : 2014-05-29 Real Estate Domains LLC
realtor

// realty : 2015-03-19 Fegistry, LLC
realty

// recipes : 2013-10-17 Grand Island, LLC
recipes

// red : 2013-11-07 Afilias Limited
red

// redstone : 2014-10-31 Redstone Haute Couture Co., Ltd.
redstone

// redumbrella : 2015-03-26 Travelers TLD, LLC
redumbrella

// rehab : 2014-03-06 United TLD Holdco Ltd.
rehab

// reise : 2014-03-13
reise

// reisen : 2014-03-06 New Cypress, LLC
reisen

// reit : 2014-09-04 National Association of Real Estate Investment Trusts, Inc.
reit

// reliance : 2015-04-02 Reliance Industries Limited
reliance

// ren : 2013-12-12 Beijing Qianxiang Wangjing Technology Development Co., Ltd.
ren

// rent : 2014-12-04 DERRent, LLC
rent

// rentals : 2013-12-05 Big Hollow,LLC
rentals

// repair : 2013-11-07 Lone Sunset, LLC
repair

// report : 2013-12-05 Binky Glen, LLC
report

// republican : 2014-03-20 United TLD Holdco Ltd.
republican

// rest : 2013-12-19 Punto 2012 Sociedad Anonima Promotora de Inversion de Capital Variable
rest

// restaurant : 2014-07-03 Snow Avenue, LLC
restaurant

// review : 2014-11-20 dot Review Limited
review

// reviews : 2013-09-13
reviews

// rexroth : 2015-06-18 Robert Bosch GMBH
rexroth

// rich : 2013-11-21 I-Registry Ltd.
rich

// richardli : 2015-05-14 Pacific Century Asset Management (HK) Limited
richardli

// ricoh : 2014-11-20 Ricoh Company, Ltd.
ricoh

// rightathome : 2015-07-23 Johnson Shareholdings, Inc.
rightathome

// ril : 2015-04-02 Reliance Industries Limited
ril

// rio : 2014-02-27 Empresa Municipal de Informática SA - IPLANRIO
rio

// rip : 2014-07-10 United TLD Holdco Ltd.
rip

// rmit : 2015-11-19 Royal Melbourne Institute of Technology
rmit

// rocher : 2014-12-18 Ferrero Trading Lux S.A.
rocher

// rocks : 2013-11-14
rocks

// rodeo : 2013-12-19 Top Level Domain Holdings Limited
rodeo

// rogers : 2015-08-06 Rogers Communications Partnership
rogers

// room : 2014-12-18 Amazon EU S.à r.l.
room

// rsvp : 2014-05-08 Charleston Road Registry Inc.
rsvp

// rugby : 2016-12-15 World Rugby Strategic Developments Limited
rugby

// ruhr : 2013-10-02 regiodot GmbH & Co. KG
ruhr

// run : 2015-03-19 Snow Park, LLC
run

// rwe : 2015-04-02 RWE AG
rwe

// ryukyu : 2014-01-09 BusinessRalliart Inc.
ryukyu

// saarland : 2013-12-12 dotSaarland GmbH
saarland

// safe : 2014-12-18 Amazon EU S.à r.l.
safe

// safety : 2015-01-08 Safety Registry Services, LLC.
safety

// sakura : 2014-12-18 SAKURA Internet Inc.
sakura

// sale : 2014-10-16
sale

// salon : 2014-12-11 Outer Orchard, LLC
salon

// samsclub : 2015-07-31 Wal-Mart Stores, Inc.
samsclub

// samsung : 2014-04-03 SAMSUNG SDS CO., LTD
samsung

// sandvik : 2014-11-13 Sandvik AB
sandvik

// sandvikcoromant : 2014-11-07 Sandvik AB
sandvikcoromant

// sanofi : 2014-10-09 Sanofi
sanofi

// sap : 2014-03-27 SAP AG
sap

// sapo : 2014-11-07 PT Comunicacoes S.A.
sapo

// sarl : 2014-07-03 Delta Orchard, LLC
sarl

// sas : 2015-04-02 Research IP LLC
sas

// save : 2015-06-25 Amazon EU S.à r.l.
save

// saxo : 2014-10-31 Saxo Bank A/S
saxo

// sbi : 2015-03-12 STATE BANK OF INDIA
sbi

// sbs : 2014-11-07 SPECIAL BROADCASTING SERVICE CORPORATION
sbs

// sca : 2014-03-13 SVENSKA CELLULOSA AKTIEBOLAGET SCA (publ)
sca

// scb : 2014-02-20 The Siam Commercial Bank Public Company Limited ("SCB")
scb

// schaeffler : 2015-08-06 Schaeffler Technologies AG & Co. KG
schaeffler

// schmidt : 2014-04-03 SALM S.A.S.
schmidt

// scholarships : 2014-04-24 Scholarships.com, LLC
scholarships

// school : 2014-12-18 Little Galley, LLC
school

// schule : 2014-03-06 Outer Moon, LLC
schule

// schwarz : 2014-09-18 Schwarz Domains und Services GmbH & Co. KG
schwarz

// science : 2014-09-11 dot Science Limited
science

// scjohnson : 2015-07-23 Johnson Shareholdings, Inc.
scjohnson

// scor : 2014-10-31 SCOR SE
scor

// scot : 2014-01-23 Dot Scot Registry Limited
scot

// search : 2016-06-09 Charleston Road Registry Inc.
search

// seat : 2014-05-22 SEAT, S.A. (Sociedad Unipersonal)
seat

// secure : 2015-08-27 Amazon EU S.à r.l.
secure

// security : 2015-05-14
security

// seek : 2014-12-04 Seek Limited
seek

// select : 2015-10-08 iSelect Ltd
select

// sener : 2014-10-24 Sener Ingeniería y Sistemas, S.A.
sener

// services : 2014-02-27 Fox Castle, LLC
services

// ses : 2015-07-23 SES
ses

// seven : 2015-08-06 Seven West Media Ltd
seven

// sew : 2014-07-17 SEW-EURODRIVE GmbH & Co KG
sew

// sex : 2014-11-13 ICM Registry SX LLC
sex

// sexy : 2013-09-11 Uniregistry, Corp.
sexy

// sfr : 2015-08-13 Societe Francaise du Radiotelephone - SFR
sfr

// shangrila : 2015-09-03 Shangri‐La International Hotel Management Limited
shangrila

// sharp : 2014-05-01 Sharp Corporation
sharp

// shaw : 2015-04-23 Shaw Cablesystems G.P.
shaw

// shell : 2015-07-30 Shell Information Technology International Inc
shell

// shia : 2014-09-04 Asia Green IT System Bilgisayar San. ve Tic. Ltd. Sti.
shia

// shiksha : 2013-11-14 Afilias Limited
shiksha

// shoes : 2013-10-02 Binky Galley, LLC
shoes

// shop : 2016-04-08 GMO Registry, Inc.
shop

// shopping : 2016-03-31
shopping

// shouji : 2015-01-08 QIHOO 360 TECHNOLOGY CO. LTD.
shouji

// show : 2015-03-05 Snow Beach, LLC
show

// showtime : 2015-08-06 CBS Domains Inc.
showtime

// shriram : 2014-01-23 Shriram Capital Ltd.
shriram

// silk : 2015-06-25 Amazon EU S.à r.l.
silk

// sina : 2015-03-12 Sina Corporation
sina

// singles : 2013-08-27 Fern Madison, LLC
singles

// site : 2015-01-15 DotSite Inc.
site

// ski : 2015-04-09 STARTING DOT LIMITED
ski

// skin : 2015-01-15 L'Oréal
skin

// sky : 2014-06-19 Sky IP International Ltd, a company incorporated in England and Wales, operating via its registered Swiss branch
sky

// skype : 2014-12-18 Microsoft Corporation
skype

// sling : 2015-07-30 Hughes Satellite Systems Corporation
sling

// smart : 2015-07-09 Smart Communications, Inc. (SMART)
smart

// smile : 2014-12-18 Amazon EU S.à r.l.
smile

// sncf : 2015-02-19 Société Nationale des Chemins de fer Francais S N C F
sncf

// soccer : 2015-03-26 Foggy Shadow, LLC
soccer

// social : 2013-11-07 United TLD Holdco Ltd.
social

// softbank : 2015-07-02 SoftBank Corp.
softbank

// software : 2014-03-20
software

// sohu : 2013-12-19 Sohu.com Limited
sohu

// solar : 2013-11-07 Ruby Town, LLC
solar

// solutions : 2013-11-07 Silver Cover, LLC
solutions

// song : 2015-02-26 Amazon EU S.à r.l.
song

// sony : 2015-01-08 Sony Corporation
sony

// soy : 2014-01-23 Charleston Road Registry Inc.
soy

// space : 2014-04-03 DotSpace Inc.
space

// spiegel : 2014-02-05 SPIEGEL-Verlag Rudolf Augstein GmbH & Co. KG
spiegel

// spot : 2015-02-26 Amazon EU S.à r.l.
spot

// spreadbetting : 2014-12-11 IG Group Holdings PLC
spreadbetting

// srl : 2015-05-07 mySRL GmbH
srl

// srt : 2015-07-30 FCA US LLC.
srt

// stada : 2014-11-13 STADA Arzneimittel AG
stada

// staples : 2015-07-30 Staples, Inc.
staples

// star : 2015-01-08 Star India Private Limited
star

// starhub : 2015-02-05 StarHub Ltd
starhub

// statebank : 2015-03-12 STATE BANK OF INDIA
statebank

// statefarm : 2015-07-30 State Farm Mutual Automobile Insurance Company
statefarm

// statoil : 2014-12-04 Statoil ASA
statoil

// stc : 2014-10-09 Saudi Telecom Company
stc

// stcgroup : 2014-10-09 Saudi Telecom Company
stcgroup

// stockholm : 2014-12-18 Stockholms kommun
stockholm

// storage : 2014-12-22 Self Storage Company LLC
storage

// store : 2015-04-09 DotStore Inc.
store

// stream : 2016-01-08 dot Stream Limited
stream

// studio : 2015-02-11
studio

// study : 2014-12-11 OPEN UNIVERSITIES AUSTRALIA PTY LTD
study

// style : 2014-12-04 Binky Moon, LLC
style

// sucks : 2014-12-22 Vox Populi Registry Inc.
sucks

// supplies : 2013-12-19 Atomic Fields, LLC
supplies

// supply : 2013-12-19 Half Falls, LLC
supply

// support : 2013-10-24 Grand Orchard, LLC
support

// surf : 2014-01-09 Top Level Domain Holdings Limited
surf

// surgery : 2014-03-20 Tin Avenue, LLC
surgery

// suzuki : 2014-02-20 SUZUKI MOTOR CORPORATION
suzuki

// swatch : 2015-01-08 The Swatch Group Ltd
swatch

// swiftcover : 2015-07-23 Swiftcover Insurance Services Limited
swiftcover

// swiss : 2014-10-16 Swiss Confederation
swiss

// sydney : 2014-09-18 State of New South Wales, Department of Premier and Cabinet
sydney

// symantec : 2014-12-04 Symantec Corporation
symantec

// systems : 2013-11-07 Dash Cypress, LLC
systems

// tab : 2014-12-04 Tabcorp Holdings Limited
tab

// taipei : 2014-07-10 Taipei City Government
taipei

// talk : 2015-04-09 Amazon EU S.à r.l.
talk

// taobao : 2015-01-15 Alibaba Group Holding Limited
taobao

// target : 2015-07-31 Target Domain Holdings, LLC
target

// tatamotors : 2015-03-12 Tata Motors Ltd
tatamotors

// tatar : 2014-04-24 Limited Liability Company "Coordination Center of Regional Domain of Tatarstan Republic"
tatar

// tattoo : 2013-08-30 Uniregistry, Corp.
tattoo

// tax : 2014-03-20 Storm Orchard, LLC
tax

// taxi : 2015-03-19 Pine Falls, LLC
taxi

// tci : 2014-09-12 Asia Green IT System Bilgisayar San. ve Tic. Ltd. Sti.
tci

// tdk : 2015-06-11 TDK Corporation
tdk

// team : 2015-03-05 Atomic Lake, LLC
team

// tech : 2015-01-30 Dot Tech LLC
tech

// technology : 2013-09-13 Auburn Falls
technology

// telecity : 2015-02-19 TelecityGroup International Limited
telecity

// telefonica : 2014-10-16 Telefónica S.A.
telefonica

// temasek : 2014-08-07 Temasek Holdings (Private) Limited
temasek

// tennis : 2014-12-04 Cotton Bloom, LLC
tennis

// teva : 2015-07-02 Teva Pharmaceutical Industries Limited
teva

// thd : 2015-04-02 Homer TLC, Inc.
thd

// theater : 2015-03-19 Blue Tigers, LLC
theater

// theatre : 2015-05-07
theatre

// tiaa : 2015-07-23 Teachers Insurance and Annuity Association of America
tiaa

// tickets : 2015-02-05 Accent Media Limited
tickets

// tienda : 2013-11-14 Victor Manor, LLC
tienda

// tiffany : 2015-01-30 Tiffany and Company
tiffany

// tips : 2013-09-20 Corn Willow, LLC
tips

// tires : 2014-11-07 Dog Edge, LLC
tires

// tirol : 2014-04-24 punkt Tirol GmbH
tirol

// tjmaxx : 2015-07-16 The TJX Companies, Inc.
tjmaxx

// tjx : 2015-07-16 The TJX Companies, Inc.
tjx

// tkmaxx : 2015-07-16 The TJX Companies, Inc.
tkmaxx

// tmall : 2015-01-15 Alibaba Group Holding Limited
tmall

// today : 2013-09-20 Pearl Woods, LLC
today

// tokyo : 2013-11-13 GMO Registry, Inc.
tokyo

// tools : 2013-11-21 Pioneer North, LLC
tools

// top : 2014-03-20 Jiangsu Bangning Science & Technology Co.,Ltd.
top

// toray : 2014-12-18 Toray Industries, Inc.
toray

// toshiba : 2014-04-10 TOSHIBA Corporation
toshiba

// total : 2015-08-06 Total SA
total

// tours : 2015-01-22 Sugar Station, LLC
tours

// town : 2014-03-06 Koko Moon, LLC
town

// toyota : 2015-04-23 TOYOTA MOTOR CORPORATION
toyota

// toys : 2014-03-06 Pioneer Orchard, LLC
toys

// trade : 2014-01-23 Elite Registry Limited
trade

// trading : 2014-12-11 IG Group Holdings PLC
trading

// training : 2013-11-07 Wild Willow, LLC
training

// travelchannel : 2015-07-02 Lifestyle Domain Holdings, Inc.
travelchannel

// travelers : 2015-03-26 Travelers TLD, LLC
travelers

// travelersinsurance : 2015-03-26 Travelers TLD, LLC
travelersinsurance

// trust : 2014-10-16
trust

// trv : 2015-03-26 Travelers TLD, LLC
trv

// tube : 2015-06-11 Latin American Telecom LLC
tube

// tui : 2014-07-03 TUI AG
tui

// tunes : 2015-02-26 Amazon EU S.à r.l.
tunes

// tushu : 2014-12-18 Amazon EU S.à r.l.
tushu

// tvs : 2015-02-19 T V SUNDRAM IYENGAR  & SONS LIMITED
tvs

// ubank : 2015-08-20 National Australia Bank Limited
ubank

// ubs : 2014-12-11 UBS AG
ubs

// uconnect : 2015-07-30 FCA US LLC.
uconnect

// unicom : 2015-10-15 China United Network Communications Corporation Limited
unicom

// university : 2014-03-06 Little Station, LLC
university

// uno : 2013-09-11 Dot Latin LLC
uno

// uol : 2014-05-01 UBN INTERNET LTDA.
uol

// ups : 2015-06-25 UPS Market Driver, Inc.
ups

// vacations : 2013-12-05 Atomic Tigers, LLC
vacations

// vana : 2014-12-11 Lifestyle Domain Holdings, Inc.
vana

// vanguard : 2015-09-03 The Vanguard Group, Inc.
vanguard

// vegas : 2014-01-16 Dot Vegas, Inc.
vegas

// ventures : 2013-08-27 Binky Lake, LLC
ventures

// verisign : 2015-08-13 VeriSign, Inc.
verisign

// versicherung : 2014-03-20
versicherung

// vet : 2014-03-06
vet

// viajes : 2013-10-17 Black Madison, LLC
viajes

// video : 2014-10-16
video

// vig : 2015-05-14 VIENNA INSURANCE GROUP AG Wiener Versicherung Gruppe
vig

// viking : 2015-04-02 Viking River Cruises (Bermuda) Ltd.
viking

// villas : 2013-12-05 New Sky, LLC
villas

// vin : 2015-06-18 Holly Shadow, LLC
vin

// vip : 2015-01-22 Minds + Machines Group Limited
vip

// virgin : 2014-09-25 Virgin Enterprises Limited
virgin

// visa : 2015-07-30 Visa Worldwide Pte. Limited
visa

// vision : 2013-12-05 Koko Station, LLC
vision

// vista : 2014-09-18 Vistaprint Limited
vista

// vistaprint : 2014-09-18 Vistaprint Limited
vistaprint

// viva : 2014-11-07 Saudi Telecom Company
viva

// vivo : 2015-07-31 Telefonica Brasil S.A.
vivo

// vlaanderen : 2014-02-06 DNS.be vzw
vlaanderen

// vodka : 2013-12-19 Top Level Domain Holdings Limited
vodka

// volkswagen : 2015-05-14 Volkswagen Group of America Inc.
volkswagen

// volvo : 2015-11-12 Volvo Holding Sverige Aktiebolag
volvo

// vote : 2013-11-21 Monolith Registry LLC
vote

// voting : 2013-11-13 Valuetainment Corp.
voting

// voto : 2013-11-21 Monolith Registry LLC
voto

// voyage : 2013-08-27 Ruby House, LLC
voyage

// vuelos : 2015-03-05 Travel Reservations SRL
vuelos

// wales : 2014-05-08 Nominet UK
wales

// walmart : 2015-07-31 Wal-Mart Stores, Inc.
walmart

// walter : 2014-11-13 Sandvik AB
walter

// wang : 2013-10-24 Zodiac Leo Limited
wang

// wanggou : 2014-12-18 Amazon EU S.à r.l.
wanggou

// warman : 2015-06-18 Weir Group IP Limited
warman

// watch : 2013-11-14 Sand Shadow, LLC
watch

// watches : 2014-12-22 Richemont DNS Inc.
watches

// weather : 2015-01-08 The Weather Channel, LLC
weather

// weatherchannel : 2015-03-12 The Weather Channel, LLC
weatherchannel

// webcam : 2014-01-23 dot Webcam Limited
webcam

// weber : 2015-06-04 Saint-Gobain Weber SA
weber

// website : 2014-04-03 DotWebsite Inc.
website

// wed : 2013-10-01 Atgron, Inc.
wed

// wedding : 2014-04-24 Top Level Domain Holdings Limited
wedding

// weibo : 2015-03-05 Sina Corporation
weibo

// weir : 2015-01-29 Weir Group IP Limited
weir

// whoswho : 2014-02-20 Who's Who Registry
whoswho

// wien : 2013-10-28 punkt.wien GmbH
wien

// wiki : 2013-11-07 Top Level Design, LLC
wiki

// williamhill : 2014-03-13 William Hill Organization Limited
williamhill

// win : 2014-11-20 First Registry Limited
win

// windows : 2014-12-18 Microsoft Corporation
windows

// wine : 2015-06-18 June Station, LLC
wine

// winners : 2015-07-16 The TJX Companies, Inc.
winners

// wme : 2014-02-13 William Morris Endeavor Entertainment, LLC
wme

// wolterskluwer : 2015-08-06 Wolters Kluwer N.V.
wolterskluwer

// woodside : 2015-07-09 Woodside Petroleum Limited
woodside

// work : 2013-12-19 Top Level Domain Holdings Limited
work

// works : 2013-11-14 Little Dynamite, LLC
works

// world : 2014-06-12 Bitter Fields, LLC
world

// wow : 2015-10-08 Amazon EU S.à r.l.
wow

// wtc : 2013-12-19 World Trade Centers Association, Inc.
wtc

// wtf : 2014-03-06 Hidden Way, LLC
wtf

// xbox : 2014-12-18 Microsoft Corporation
xbox

// xerox : 2014-10-24 Xerox DNHC LLC
xerox

// xfinity : 2015-07-09 Comcast IP Holdings I, LLC
xfinity

// xihuan : 2015-01-08 QIHOO 360 TECHNOLOGY CO. LTD.
xihuan

// xin : 2014-12-11 Elegant Leader Limited
xin

// xn--11b4c3d : 2015-01-15 VeriSign Sarl
कॉम

// xn--1ck2e1b : 2015-02-26 Amazon EU S.à r.l.
セール

// xn--1qqw23a : 2014-01-09 Guangzhou YU Wei Information Technology Co., Ltd.
佛山

// xn--30rr7y : 2014-06-12 Excellent First Limited
慈善

// xn--3bst00m : 2013-09-13 Eagle Horizon Limited
集团

// xn--3ds443g : 2013-09-08 TLD REGISTRY LIMITED
在线

// xn--3oq18vl8pn36a : 2015-07-02 Volkswagen (China) Investment Co., Ltd.
大众汽车

// xn--3pxu8k : 2015-01-15 VeriSign Sarl
点看

// xn--42c2d9a : 2015-01-15 VeriSign Sarl
คอม

// xn--45q11c : 2013-11-21 Zodiac Scorpio Limited
八卦

// xn--4gbrim : 2013-10-04 Suhub Electronic Establishment
موقع

// xn--55qw42g : 2013-11-08 China Organizational Name Administration Center
公益

// xn--55qx5d : 2013-11-14 Computer Network Information Center of Chinese Academy of Sciences （China Internet Network Information Center）
公司

// xn--5su34j936bgsg : 2015-09-03 Shangri‐La International Hotel Management Limited
香格里拉

// xn--5tzm5g : 2014-12-22 Global Website TLD Asia Limited
网站

// xn--6frz82g : 2013-09-23 Afilias Limited
移动

// xn--6qq986b3xl : 2013-09-13 Tycoon Treasure Limited
我爱你

// xn--80adxhks : 2013-12-19 Foundation for Assistance for Internet Technologies and Infrastructure Development (FAITID)
москва

// xn--80aqecdr1a : 2015-10-21 Pontificium Consilium de Comunicationibus Socialibus (PCCS) (Pontifical Council for Social Communication)
католик

// xn--80asehdb : 2013-07-14 CORE Association
онлайн

// xn--80aswg : 2013-07-14 CORE Association
сайт

// xn--8y0a063a : 2015-03-26 China United Network Communications Corporation Limited
联通

// xn--9dbq2a : 2015-01-15 VeriSign Sarl
קום

// xn--9et52u : 2014-06-12 RISE VICTORY LIMITED
时尚

// xn--9krt00a : 2015-03-12 Sina Corporation
微博

// xn--b4w605ferd : 2014-08-07 Temasek Holdings (Private) Limited
淡马锡

// xn--bck1b9a5dre4c : 2015-02-26 Amazon EU S.à r.l.
ファッション

// xn--c1avg : 2013-11-14 Public Interest Registry
орг

// xn--c2br7g : 2015-01-15 VeriSign Sarl
नेट

// xn--cck2b3b : 2015-02-26 Amazon EU S.à r.l.
ストア

// xn--cg4bki : 2013-09-27 SAMSUNG SDS CO., LTD
삼성

// xn--czr694b : 2014-01-16 Dot Trademark TLD Holding Company Limited
商标

// xn--czrs0t : 2013-12-19 Wild Island, LLC
商店

// xn--czru2d : 2013-11-21 Zodiac Capricorn Limited
商城

// xn--d1acj3b : 2013-11-20 The Foundation for Network Initiatives “The Smart Internet”
дети

// xn--eckvdtc9d : 2014-12-18 Amazon EU S.à r.l.
ポイント

// xn--efvy88h : 2014-08-22 Xinhua News Agency Guangdong Branch 新华通讯社广东分社
新闻

// xn--estv75g : 2015-02-19 Industrial and Commercial Bank of China Limited
工行

// xn--fct429k : 2015-04-09 Amazon EU S.à r.l.
家電

// xn--fhbei : 2015-01-15 VeriSign Sarl
كوم

// xn--fiq228c5hs : 2013-09-08 TLD REGISTRY LIMITED
中文网

// xn--fiq64b : 2013-10-14 CITIC Group Corporation
中信

// xn--fjq720a : 2014-05-22 Will Bloom, LLC
娱乐

// xn--flw351e : 2014-07-31 Charleston Road Registry Inc.
谷歌

// xn--fzys8d69uvgm : 2015-05-14 PCCW Enterprises Limited
電訊盈科

// xn--g2xx48c : 2015-01-30 Minds + Machines Group Limited
购物

// xn--gckr3f0f : 2015-02-26 Amazon EU S.à r.l.
クラウド

// xn--gk3at1e : 2015-10-08 Amazon EU S.à r.l.
通販

// xn--hxt814e : 2014-05-15 Zodiac Libra Limited
网店

// xn--i1b6b1a6a2e : 2013-11-14 Public Interest Registry
संगठन

// xn--imr513n : 2014-12-11 Dot Trademark TLD Holding Company Limited
餐厅

// xn--io0a7i : 2013-11-14 Computer Network Information Center of Chinese Academy of Sciences （China Internet Network Information Center）
网络

// xn--j1aef : 2015-01-15 VeriSign Sarl
ком

// xn--jlq61u9w7b : 2015-01-08 Nokia Corporation
诺基亚

// xn--jvr189m : 2015-02-26 Amazon EU S.à r.l.
食品

// xn--kcrx77d1x4a : 2014-11-07 Koninklijke Philips N.V.
飞利浦

// xn--kpu716f : 2014-12-22 Richemont DNS Inc.
手表

// xn--kput3i : 2014-02-13 Beijing RITT-Net Technology Development Co., Ltd
手机

// xn--mgba3a3ejt : 2014-11-20 Aramco Services Company
ارامكو

// xn--mgba7c0bbn0a : 2015-05-14 Crescent Holding GmbH
العليان

// xn--mgbaakc7dvf : 2015-09-03 Emirates Telecommunications Corporation (trading as Etisalat)
اتصالات

// xn--mgbab2bd : 2013-10-31 CORE Association
بازار

// xn--mgbb9fbpob : 2014-12-18 GreenTech Consultancy Company W.L.L.
موبايلي

// xn--mgbca7dzdo : 2015-07-30 Abu Dhabi Systems and Information Centre
ابوظبي

// xn--mgbi4ecexp : 2015-10-21 Pontificium Consilium de Comunicationibus Socialibus (PCCS) (Pontifical Council for Social Communication)
كاثوليك

// xn--mgbt3dhd : 2014-09-04 Asia Green IT System Bilgisayar San. ve Tic. Ltd. Sti.
همراه

// xn--mk1bu44c : 2015-01-15 VeriSign Sarl
닷컴

// xn--mxtq1m : 2014-03-06 Net-Chinese Co., Ltd.
政府

// xn--ngbc5azd : 2013-07-13 International Domain Registry Pty. Ltd.
شبكة

// xn--ngbe9e0a : 2014-12-04 Kuwait Finance House
بيتك

// xn--ngbrx : 2015-11-12 League of Arab States
عرب

// xn--nqv7f : 2013-11-14 Public Interest Registry
机构

// xn--nqv7fs00ema : 2013-11-14 Public Interest Registry
组织机构

// xn--nyqy26a : 2014-11-07 Stable Tone Limited
健康

// xn--p1acf : 2013-12-12 Rusnames Limited
рус

// xn--pbt977c : 2014-12-22 Richemont DNS Inc.
珠宝

// xn--pssy2u : 2015-01-15 VeriSign Sarl
大拿

// xn--q9jyb4c : 2013-09-17 Charleston Road Registry Inc.
みんな

// xn--qcka1pmc : 2014-07-31 Charleston Road Registry Inc.
グーグル

// xn--rhqv96g : 2013-09-11 Stable Tone Limited
世界

// xn--rovu88b : 2015-02-26 Amazon EU S.à r.l.
書籍

// xn--ses554g : 2014-01-16
网址

// xn--t60b56a : 2015-01-15 VeriSign Sarl
닷넷

// xn--tckwe : 2015-01-15 VeriSign Sarl
コム

// xn--tiq49xqyj : 2015-10-21 Pontificium Consilium de Comunicationibus Socialibus (PCCS) (Pontifical Council for Social Communication)
天主教

// xn--unup4y : 2013-07-14 Spring Fields, LLC
游戏

// xn--vermgensberater-ctb : 2014-06-23 Deutsche Vermögensberatung Aktiengesellschaft DVAG
vermögensberater

// xn--vermgensberatung-pwb : 2014-06-23 Deutsche Vermögensberatung Aktiengesellschaft DVAG
vermögensberatung

// xn--vhquv : 2013-08-27 Dash McCook, LLC
企业

// xn--vuq861b : 2014-10-16 Beijing Tele-info Network Technology Co., Ltd.
信息

// xn--w4r85el8fhu5dnra : 2015-04-30 Kerry Trading Co. Limited
嘉里大酒店

// xn--w4rs40l : 2015-07-30 Kerry Trading Co. Limited
嘉里

// xn--xhq521b : 2013-11-14 Guangzhou YU Wei Information Technology Co., Ltd.
广东

// xn--zfr164b : 2013-11-08 China Organizational Name Administration Center
政务

// xperia : 2015-05-14 Sony Mobile Communications AB
xperia

// xyz : 2013-12-05 XYZ.COM LLC
xyz

// yachts : 2014-01-09 DERYachts, LLC
yachts

// yahoo : 2015-04-02 Yahoo! Domain Services Inc.
yahoo

// yamaxun : 2014-12-18 Amazon EU S.à r.l.
yamaxun

// yandex : 2014-04-10 YANDEX, LLC
yandex

// yodobashi : 2014-11-20 YODOBASHI CAMERA CO.,LTD.
yodobashi

// yoga : 2014-05-29 Top Level Domain Holdings Limited
yoga

// yokohama : 2013-12-12 GMO Registry, Inc.
yokohama

// you : 2015-04-09 Amazon EU S.à r.l.
you

// youtube : 2014-05-01 Charleston Road Registry Inc.
youtube

// yun : 2015-01-08 QIHOO 360 TECHNOLOGY CO. LTD.
yun

// zappos : 2015-06-25 Amazon EU S.à r.l.
zappos

// zara : 2014-11-07 Industria de Diseño Textil, S.A. (INDITEX, S.A.)
zara

// zero : 2014-12-18 Amazon EU S.à r.l.
zero

// zip : 2014-05-08 Charleston Road Registry Inc.
zip

// zippo : 2015-07-02 Zadco Company
zippo

// zone : 2013-11-14 Outer Falls, LLC
zone

// zuerich : 2014-11-07 Kanton Zürich (Canton of Zurich)
zuerich


// ===END ICANN DOMAINS===
// ===BEGIN PRIVATE DOMAINS===
// (Note: these are in alphabetical order by company name)

// 1GB LLC : https://www.1gb.ua/
// Submitted by 1GB LLC <noc@1gb.com.ua>
cc.ua
inf.ua
ltd.ua

// Agnat sp. z o.o. : https://domena.pl
// Submitted by Przemyslaw Plewa <it-admin@domena.pl>
beep.pl

// Alces Software Ltd : http://alces-software.com
// Submitted by Mark J. Titorenko <mark.titorenko@alces-software.com>
*.compute.estate
*.alces.network

// alwaysdata : https://www.alwaysdata.com
// Submitted by Cyril <admin@alwaysdata.com>
*.alwaysdata.net

// Amazon CloudFront : https://aws.amazon.com/cloudfront/
// Submitted by Donavan Miller <donavanm@amazon.com>
cloudfront.net

// Amazon Elastic Compute Cloud : https://aws.amazon.com/ec2/
// Submitted by Luke Wells <psl-maintainers@amazon.com>
*.compute.amazonaws.com
*.compute-1.amazonaws.com
*.compute.amazonaws.com.cn
us-east-1.amazonaws.com

// Amazon Elastic Beanstalk : https://aws.amazon.com/elasticbeanstalk/
// Submitted by Luke Wells <psl-maintainers@amazon.com>
elasticbeanstalk.cn-north-1.amazonaws.com.cn
*.elasticbeanstalk.com

// Amazon Elastic Load Balancing : https://aws.amazon.com/elasticloadbalancing/
// Submitted by Luke Wells <psl-maintainers@amazon.com>
*.elb.amazonaws.com
*.elb.amazonaws.com.cn

// Amazon S3 : https://aws.amazon.com/s3/
// Submitted by Luke Wells <psl-maintainers@amazon.com>
s3.amazonaws.com
s3-ap-northeast-1.amazonaws.com
s3-ap-northeast-2.amazonaws.com
s3-ap-south-1.amazonaws.com
s3-ap-southeast-1.amazonaws.com
s3-ap-southeast-2.amazonaws.com
s3-ca-central-1.amazonaws.com
s3-eu-central-1.amazonaws.com
s3-eu-west-1.amazonaws.com
s3-eu-west-2.amazonaws.com
s3-external-1.amazonaws.com
s3-fips-us-gov-west-1.amazonaws.com
s3-sa-east-1.amazonaws.com
s3-us-gov-west-1.amazonaws.com
s3-us-east-2.amazonaws.com
s3-us-west-1.amazonaws.com
s3-us-west-2.amazonaws.com
s3.ap-northeast-2.amazonaws.com
s3.ap-south-1.amazonaws.com
s3.cn-north-1.amazonaws.com.cn
s3.ca-central-1.amazonaws.com
s3.eu-central-1.amazonaws.com
s3.eu-west-2.amazonaws.com
s3.us-east-2.amazonaws.com
s3.dualstack.ap-northeast-1.amazonaws.com
s3.dualstack.ap-northeast-2.amazonaws.com
s3.dualstack.ap-south-1.amazonaws.com
s3.dualstack.ap-southeast-1.amazonaws.com
s3.dualstack.ap-southeast-2.amazonaws.com
s3.dualstack.ca-central-1.amazonaws.com
s3.dualstack.eu-central-1.amazonaws.com
s3.dualstack.eu-west-1.amazonaws.com
s3.dualstack.eu-west-2.amazonaws.com
s3.dualstack.sa-east-1.amazonaws.com
s3.dualstack.us-east-1.amazonaws.com
s3.dualstack.us-east-2.amazonaws.com
s3-website-us-east-1.amazonaws.com
s3-website-us-west-1.amazonaws.com
s3-website-us-west-2.amazonaws.com
s3-website-ap-northeast-1.amazonaws.com
s3-website-ap-southeast-1.amazonaws.com
s3-website-ap-southeast-2.amazonaws.com
s3-website-eu-west-1.amazonaws.com
s3-website-sa-east-1.amazonaws.com
s3-website.ap-northeast-2.amazonaws.com
s3-website.ap-south-1.amazonaws.com
s3-website.ca-central-1.amazonaws.com
s3-website.eu-central-1.amazonaws.com
s3-website.eu-west-2.amazonaws.com
s3-website.us-east-2.amazonaws.com

// Amune : https://amune.org/
// Submitted by Team Amune <cert@amune.org>
t3l3p0rt.net
tele.amune.org

// Aptible : https://www.aptible.com/
// Submitted by Thomas Orozco <thomas@aptible.com>
on-aptible.com

// Asociación Amigos de la Informática "Euskalamiga" : http://encounter.eus/
// Submitted by Hector Martin <marcan@euskalencounter.org>
user.party.eus

// Association potager.org : https://potager.org/
// Submitted by Lunar <jardiniers@potager.org>
pimienta.org
poivron.org
potager.org
sweetpepper.org

// ASUSTOR Inc. : http://www.asustor.com
// Submitted by Vincent Tseng <vincenttseng@asustor.com>
myasustor.com

// AVM : https://avm.de
// Submitted by Andreas Weise <a.weise@avm.de>
myfritz.net

// AW AdvisorWebsites.com Software Inc : https://advisorwebsites.com
// Submitted by James Kennedy <domains@advisorwebsites.com>
*.awdev.ca
*.advisor.ws

// backplane : https://www.backplane.io
// Submitted by Anthony Voutas <anthony@backplane.io>
backplaneapp.io

// BetaInABox
// Submitted by Adrian <adrian@betainabox.com>
betainabox.com

// BinaryLane : http://www.binarylane.com
// Submitted by Nathan O'Sullivan <nathan@mammoth.com.au>
bnr.la

// Boomla : https://boomla.com
// Submitted by Tibor Halter <thalter@boomla.com>
boomla.net

// Boxfuse : https://boxfuse.com
// Submitted by Axel Fontaine <axel@boxfuse.com>
boxfuse.io

// bplaced : https://www.bplaced.net/
// Submitted by Miroslav Bozic <security@bplaced.net>
square7.ch
bplaced.com
bplaced.de
square7.de
bplaced.net
square7.net

// BrowserSafetyMark
// Submitted by Dave Tharp <browsersafetymark.io@quicinc.com>
browsersafetymark.io

// callidomus : https://www.callidomus.com/
// Submitted by Marcus Popp <admin@callidomus.com>
mycd.eu

// CentralNic : http://www.centralnic.com/names/domains
// Submitted by registry <gavin.brown@centralnic.com>
ae.org
ar.com
br.com
cn.com
com.de
com.se
de.com
eu.com
gb.com
gb.net
hu.com
hu.net
jp.net
jpn.com
kr.com
mex.com
no.com
qc.com
ru.com
sa.com
se.com
se.net
uk.com
uk.net
us.com
uy.com
za.bz
za.com

// Africa.com Web Solutions Ltd : https://registry.africa.com
// Submitted by Gavin Brown <gavin.brown@centralnic.com>
africa.com

// iDOT Services Limited : http://www.domain.gr.com
// Submitted by Gavin Brown <gavin.brown@centralnic.com>
gr.com

// Radix FZC : http://domains.in.net
// Submitted by Gavin Brown <gavin.brown@centralnic.com>
in.net

// US REGISTRY LLC : http://us.org
// Submitted by Gavin Brown <gavin.brown@centralnic.com>
us.org

// co.com Registry, LLC : https://registry.co.com
// Submitted by Gavin Brown <gavin.brown@centralnic.com>
co.com

// c.la : http://www.c.la/
c.la

// certmgr.org : https://certmgr.org
// Submitted by B. Blechschmidt <hostmaster@certmgr.org>
certmgr.org

// Citrix : https://citrix.com
// Submitted by Alex Stoddard <alex.stoddard@citrix.com>
xenapponazure.com

// ClearVox : http://www.clearvox.nl/
// Submitted by Leon Rowland <leon@clearvox.nl>
virtueeldomein.nl

// Cloud66 : https://www.cloud66.com/
// Submitted by Khash Sajadi <khash@cloud66.com>
c66.me

// CloudAccess.net : https://www.cloudaccess.net/
// Submitted by Pawel Panek <noc@cloudaccess.net>
jdevcloud.com
wpdevcloud.com
cloudaccess.host
freesite.host
cloudaccess.net

// cloudControl : https://www.cloudcontrol.com/
// Submitted by Tobias Wilken <tw@cloudcontrol.com>
cloudcontrolled.com
cloudcontrolapp.com

// co.ca : http://registry.co.ca/
co.ca

// i-registry s.r.o. : http://www.i-registry.cz/
// Submitted by Martin Semrad <semrad@i-registry.cz>
co.cz

// CDN77.com : http://www.cdn77.com
// Submitted by Jan Krpes <jan.krpes@cdn77.com>
c.cdn77.org
cdn77-ssl.net
r.cdn77.net
rsc.cdn77.org
ssl.origin.cdn77-secure.org

// Cloud DNS Ltd : http://www.cloudns.net
// Submitted by Aleksander Hristov <noc@cloudns.net>
cloudns.asia
cloudns.biz
cloudns.club
cloudns.cc
cloudns.eu
cloudns.in
cloudns.info
cloudns.org
cloudns.pro
cloudns.pw
cloudns.us

// CoDNS B.V.
co.nl
co.no

// COSIMO GmbH : http://www.cosimo.de
// Submitted by Rene Marticke <rmarticke@cosimo.de>
dyn.cosidns.de
dynamisches-dns.de
dnsupdater.de
internet-dns.de
l-o-g-i-n.de
dynamic-dns.info
feste-ip.net
knx-server.net
static-access.net

// Craynic, s.r.o. : http://www.craynic.com/
// Submitted by Ales Krajnik <ales.krajnik@craynic.com>
realm.cz

// Cryptonomic : https://cryptonomic.net/
// Submitted by Andrew Cady <public-suffix-list@cryptonomic.net>
*.cryptonomic.net

// Cupcake : https://cupcake.io/
// Submitted by Jonathan Rudenberg <jonathan@cupcake.io>
cupcake.is

// cyon GmbH : https://www.cyon.ch/
// Submitted by Dominic Luechinger <dol@cyon.ch>
cyon.link
cyon.site

// Daplie, Inc : https://daplie.com
// Submitted by AJ ONeal <aj@daplie.com>
daplie.me
localhost.daplie.me

// Dansk.net : http://www.dansk.net/
// Submitted by Anani Voule <digital@digital.co.dk>
biz.dk
co.dk
firm.dk
reg.dk
store.dk

// deSEC : https://desec.io/
// Submitted by Peter Thomassen <peter@desec.io>
dedyn.io

// DNShome : https://www.dnshome.de/
// Submitted by Norbert Auler <mail@dnshome.de>
dnshome.de

// DrayTek Corp. : https://www.draytek.com/
// Submitted by Paul Fang <mis@draytek.com>
drayddns.com

// DreamHost : http://www.dreamhost.com/
// Submitted by Andrew Farmer <andrew.farmer@dreamhost.com>
dreamhosters.com

// Drobo : http://www.drobo.com/
// Submitted by Ricardo Padilha <rpadilha@drobo.com>
mydrobo.com

// Drud Holdings, LLC. : https://www.drud.com/
// Submitted by Kevin Bridges <kevin@drud.com>
drud.io
drud.us

// DuckDNS : http://www.duckdns.org/
// Submitted by Richard Harper <richard@duckdns.org>
duckdns.org

// dy.fi : http://dy.fi/
// Submitted by Heikki Hannikainen <hessu@hes.iki.fi>
dy.fi
tunk.org

// DynDNS.com : http://www.dyndns.com/services/dns/dyndns/
dyndns-at-home.com
dyndns-at-work.com
dyndns-blog.com
dyndns-free.com
dyndns-home.com
dyndns-ip.com
dyndns-mail.com
dyndns-office.com
dyndns-pics.com
dyndns-remote.com
dyndns-server.com
dyndns-web.com
dyndns-wiki.com
dyndns-work.com
dyndns.biz
dyndns.info
dyndns.org
dyndns.tv
at-band-camp.net
ath.cx
barrel-of-knowledge.info
barrell-of-knowledge.info
better-than.tv
blogdns.com
blogdns.net
blogdns.org
blogsite.org
boldlygoingnowhere.org
broke-it.net
buyshouses.net
cechire.com
dnsalias.com
dnsalias.net
dnsalias.org
dnsdojo.com
dnsdojo.net
dnsdojo.org
does-it.net
doesntexist.com
doesntexist.org
dontexist.com
dontexist.net
dontexist.org
doomdns.com
doomdns.org
dvrdns.org
dyn-o-saur.com
dynalias.com
dynalias.net
dynalias.org
dynathome.net
dyndns.ws
endofinternet.net
endofinternet.org
endoftheinternet.org
est-a-la-maison.com
est-a-la-masion.com
est-le-patron.com
est-mon-blogueur.com
for-better.biz
for-more.biz
for-our.info
for-some.biz
for-the.biz
forgot.her.name
forgot.his.name
from-ak.com
from-al.com
from-ar.com
from-az.net
from-ca.com
from-co.net
from-ct.com
from-dc.com
from-de.com
from-fl.com
from-ga.com
from-hi.com
from-ia.com
from-id.com
from-il.com
from-in.com
from-ks.com
from-ky.com
from-la.net
from-ma.com
from-md.com
from-me.org
from-mi.com
from-mn.com
from-mo.com
from-ms.com
from-mt.com
from-nc.com
from-nd.com
from-ne.com
from-nh.com
from-nj.com
from-nm.com
from-nv.com
from-ny.net
from-oh.com
from-ok.com
from-or.com
from-pa.com
from-pr.com
from-ri.com
from-sc.com
from-sd.com
from-tn.com
from-tx.com
from-ut.com
from-va.com
from-vt.com
from-wa.com
from-wi.com
from-wv.com
from-wy.com
ftpaccess.cc
fuettertdasnetz.de
game-host.org
game-server.cc
getmyip.com
gets-it.net
go.dyndns.org
gotdns.com
gotdns.org
groks-the.info
groks-this.info
ham-radio-op.net
here-for-more.info
hobby-site.com
hobby-site.org
home.dyndns.org
homedns.org
homeftp.net
homeftp.org
homeip.net
homelinux.com
homelinux.net
homelinux.org
homeunix.com
homeunix.net
homeunix.org
iamallama.com
in-the-band.net
is-a-anarchist.com
is-a-blogger.com
is-a-bookkeeper.com
is-a-bruinsfan.org
is-a-bulls-fan.com
is-a-candidate.org
is-a-caterer.com
is-a-celticsfan.org
is-a-chef.com
is-a-chef.net
is-a-chef.org
is-a-conservative.com
is-a-cpa.com
is-a-cubicle-slave.com
is-a-democrat.com
is-a-designer.com
is-a-doctor.com
is-a-financialadvisor.com
is-a-geek.com
is-a-geek.net
is-a-geek.org
is-a-green.com
is-a-guru.com
is-a-hard-worker.com
is-a-hunter.com
is-a-knight.org
is-a-landscaper.com
is-a-lawyer.com
is-a-liberal.com
is-a-libertarian.com
is-a-linux-user.org
is-a-llama.com
is-a-musician.com
is-a-nascarfan.com
is-a-nurse.com
is-a-painter.com
is-a-patsfan.org
is-a-personaltrainer.com
is-a-photographer.com
is-a-player.com
is-a-republican.com
is-a-rockstar.com
is-a-socialist.com
is-a-soxfan.org
is-a-student.com
is-a-teacher.com
is-a-techie.com
is-a-therapist.com
is-an-accountant.com
is-an-actor.com
is-an-actress.com
is-an-anarchist.com
is-an-artist.com
is-an-engineer.com
is-an-entertainer.com
is-by.us
is-certified.com
is-found.org
is-gone.com
is-into-anime.com
is-into-cars.com
is-into-cartoons.com
is-into-games.com
is-leet.com
is-lost.org
is-not-certified.com
is-saved.org
is-slick.com
is-uberleet.com
is-very-bad.org
is-very-evil.org
is-very-good.org
is-very-nice.org
is-very-sweet.org
is-with-theband.com
isa-geek.com
isa-geek.net
isa-geek.org
isa-hockeynut.com
issmarterthanyou.com
isteingeek.de
istmein.de
kicks-ass.net
kicks-ass.org
knowsitall.info
land-4-sale.us
lebtimnetz.de
leitungsen.de
likes-pie.com
likescandy.com
merseine.nu
mine.nu
misconfused.org
mypets.ws
myphotos.cc
neat-url.com
office-on-the.net
on-the-web.tv
podzone.net
podzone.org
readmyblog.org
saves-the-whales.com
scrapper-site.net
scrapping.cc
selfip.biz
selfip.com
selfip.info
selfip.net
selfip.org
sells-for-less.com
sells-for-u.com
sells-it.net
sellsyourhome.org
servebbs.com
servebbs.net
servebbs.org
serveftp.net
serveftp.org
servegame.org
shacknet.nu
simple-url.com
space-to-rent.com
stuff-4-sale.org
stuff-4-sale.us
teaches-yoga.com
thruhere.net
traeumtgerade.de
webhop.biz
webhop.info
webhop.net
webhop.org
worse-than.tv
writesthisblog.com

// ddnss.de : https://www.ddnss.de/
// Submitted by Robert Niedziela <webmaster@ddnss.de>
ddnss.de
dyn.ddnss.de
dyndns.ddnss.de
dyndns1.de
dyn-ip24.de
home-webserver.de
dyn.home-webserver.de
myhome-server.de
ddnss.org

// Definima : http://www.definima.com/
// Submitted by Maxence Bitterli <maxence@definima.com>
definima.net
definima.io

// Dynu.com : https://www.dynu.com/
// Submitted by Sue Ye <sue@dynu.com>
ddnsfree.com
ddnsgeek.com
giize.com
gleeze.com
kozow.com
loseyourip.com
ooguy.com
theworkpc.com
casacam.net
dynu.net
accesscam.org
camdvr.org
freeddns.org
mywire.org
webredirect.org
myddns.rocks
blogsite.xyz

// dynv6 : https://dynv6.com
// Submitted by Dominik Menke <dom@digineo.de>
dynv6.net

// E4YOU spol. s.r.o. : https://e4you.cz/
// Submitted by Vladimir Dudr <info@e4you.cz>
e4.cz

// Enalean SAS: https://www.enalean.com
// Submitted by Thomas Cottier <thomas.cottier@enalean.com>
mytuleap.com

// Enonic : http://enonic.com/
// Submitted by Erik Kaareng-Sunde <esu@enonic.com>
enonic.io
customer.enonic.io

// EU.org https://eu.org/
// Submitted by Pierre Beyssac <hostmaster@eu.org>
eu.org
al.eu.org
asso.eu.org
at.eu.org
au.eu.org
be.eu.org
bg.eu.org
ca.eu.org
cd.eu.org
ch.eu.org
cn.eu.org
cy.eu.org
cz.eu.org
de.eu.org
dk.eu.org
edu.eu.org
ee.eu.org
es.eu.org
fi.eu.org
fr.eu.org
gr.eu.org
hr.eu.org
hu.eu.org
ie.eu.org
il.eu.org
in.eu.org
int.eu.org
is.eu.org
it.eu.org
jp.eu.org
kr.eu.org
lt.eu.org
lu.eu.org
lv.eu.org
mc.eu.org
me.eu.org
mk.eu.org
mt.eu.org
my.eu.org
net.eu.org
ng.eu.org
nl.eu.org
no.eu.org
nz.eu.org
paris.eu.org
pl.eu.org
pt.eu.org
q-a.eu.org
ro.eu.org
ru.eu.org
se.eu.org
si.eu.org
sk.eu.org
tr.eu.org
uk.eu.org
us.eu.org

// Evennode : http://www.evennode.com/
// Submitted by Michal Kralik <support@evennode.com>
eu-1.evennode.com
eu-2.evennode.com
eu-3.evennode.com
eu-4.evennode.com
us-1.evennode.com
us-2.evennode.com
us-3.evennode.com
us-4.evennode.com

// eDirect Corp. : https://hosting.url.com.tw/
// Submitted by C.S. chang <cschang@corp.url.com.tw>
twmail.cc
twmail.net
twmail.org
mymailer.com.tw
url.tw

// Facebook, Inc.
// Submitted by Peter Ruibal <public-suffix@fb.com>
apps.fbsbx.com

// FAITID : https://faitid.org/
// Submitted by Maxim Alzoba <tech.contact@faitid.org>
// https://www.flexireg.net/stat_info
ru.net
adygeya.ru
bashkiria.ru
bir.ru
cbg.ru
com.ru
dagestan.ru
grozny.ru
kalmykia.ru
kustanai.ru
marine.ru
mordovia.ru
msk.ru
mytis.ru
nalchik.ru
nov.ru
pyatigorsk.ru
spb.ru
vladikavkaz.ru
vladimir.ru
abkhazia.su
adygeya.su
aktyubinsk.su
arkhangelsk.su
armenia.su
ashgabad.su
azerbaijan.su
balashov.su
bashkiria.su
bryansk.su
bukhara.su
chimkent.su
dagestan.su
east-kazakhstan.su
exnet.su
georgia.su
grozny.su
ivanovo.su
jambyl.su
kalmykia.su
kaluga.su
karacol.su
karaganda.su
karelia.su
khakassia.su
krasnodar.su
kurgan.su
kustanai.su
lenug.su
mangyshlak.su
mordovia.su
msk.su
murmansk.su
nalchik.su
navoi.su
north-kazakhstan.su
nov.su
obninsk.su
penza.su
pokrovsk.su
sochi.su
spb.su
tashkent.su
termez.su
togliatti.su
troitsk.su
tselinograd.su
tula.su
tuva.su
vladikavkaz.su
vladimir.su
vologda.su

// Fastly Inc. : http://www.fastly.com/
// Submitted by Fastly Security <security@fastly.com>
fastlylb.net
map.fastlylb.net
freetls.fastly.net
map.fastly.net
a.prod.fastly.net
global.prod.fastly.net
a.ssl.fastly.net
b.ssl.fastly.net
global.ssl.fastly.net

// Featherhead : https://featherhead.xyz/
// Submitted by Simon Menke <simon@featherhead.xyz>
fhapp.xyz

// Fedora : https://fedoraproject.org/
// submitted by Patrick Uiterwijk <puiterwijk@fedoraproject.org>
fedorainfracloud.org
fedorapeople.org
cloud.fedoraproject.org

// Filegear Inc. : https://www.filegear.com
// Submitted by Jason Zhu <jason@owtware.com>
filegear.me

// Firebase, Inc.
// Submitted by Chris Raynor <chris@firebase.com>
firebaseapp.com

// Flynn : https://flynn.io
// Submitted by Jonathan Rudenberg <jonathan@flynn.io>
flynnhub.com
flynnhosting.net

// Freebox : http://www.freebox.fr
// Submitted by Romain Fliedel <rfliedel@freebox.fr>
freebox-os.com
freeboxos.com
fbx-os.fr
fbxos.fr
freebox-os.fr
freeboxos.fr

// Fusion Intranet : https://www.fusion-intranet.com
// Submitted by Matthias Burtscher <matthias.burtscher@fusonic.net>
myfusion.cloud

// Futureweb OG : http://www.futureweb.at
// Submitted by Andreas Schnederle-Wagner <schnederle@futureweb.at>
futurehosting.at
futuremailing.at
*.ex.ortsinfo.at
*.kunden.ortsinfo.at
*.statics.cloud

// GDS : https://www.gov.uk/service-manual/operations/operating-servicegovuk-subdomains
// Submitted by David Illsley <david.illsley@digital.cabinet-office.gov.uk>
service.gov.uk

// GitHub, Inc.
// Submitted by Patrick Toomey <security@github.com>
github.io
githubusercontent.com

// GitLab, Inc.
// Submitted by Alex Hanselka <alex@gitlab.com>
gitlab.io

// UKHomeOffice : https://www.gov.uk/government/organisations/home-office
// Submitted by Jon Shanks <jon.shanks@digital.homeoffice.gov.uk>
homeoffice.gov.uk

// GlobeHosting, Inc.
// Submitted by Zoltan Egresi <egresi@globehosting.com>
ro.im
shop.ro

// GoIP DNS Services : http://www.goip.de
// Submitted by Christian Poulter <milchstrasse@goip.de>
goip.de

// Google, Inc.
// Submitted by Eduardo Vela <evn@google.com>
*.0emm.com
appspot.com
blogspot.ae
blogspot.al
blogspot.am
blogspot.ba
blogspot.be
blogspot.bg
blogspot.bj
blogspot.ca
blogspot.cf
blogspot.ch
blogspot.cl
blogspot.co.at
blogspot.co.id
blogspot.co.il
blogspot.co.ke
blogspot.co.nz
blogspot.co.uk
blogspot.co.za
blogspot.com
blogspot.com.ar
blogspot.com.au
blogspot.com.br
blogspot.com.by
blogspot.com.co
blogspot.com.cy
blogspot.com.ee
blogspot.com.eg
blogspot.com.es
blogspot.com.mt
blogspot.com.ng
blogspot.com.tr
blogspot.com.uy
blogspot.cv
blogspot.cz
blogspot.de
blogspot.dk
blogspot.fi
blogspot.fr
blogspot.gr
blogspot.hk
blogspot.hr
blogspot.hu
blogspot.ie
blogspot.in
blogspot.is
blogspot.it
blogspot.jp
blogspot.kr
blogspot.li
blogspot.lt
blogspot.lu
blogspot.md
blogspot.mk
blogspot.mr
blogspot.mx
blogspot.my
blogspot.nl
blogspot.no
blogspot.pe
blogspot.pt
blogspot.qa
blogspot.re
blogspot.ro
blogspot.rs
blogspot.ru
blogspot.se
blogspot.sg
blogspot.si
blogspot.sk
blogspot.sn
blogspot.td
blogspot.tw
blogspot.ug
blogspot.vn
cloudfunctions.net
cloud.goog
codespot.com
googleapis.com
googlecode.com
pagespeedmobilizer.com
publishproxy.com
withgoogle.com
withyoutube.com

// Hashbang : https://hashbang.sh
hashbang.sh

// Hasura : https://hasura.io
// Submitted by Shahidh K Muhammed <shahidh@hasura.io>
hasura-app.io

// Hepforge : https://www.hepforge.org
// Submitted by David Grellscheid <admin@hepforge.org>
hepforge.org

// Heroku : https://www.heroku.com/
// Submitted by Tom Maher <tmaher@heroku.com>
herokuapp.com
herokussl.com

// Ici la Lune : http://www.icilalune.com/
// Submitted by Simon Morvan <simon@icilalune.com>
moonscale.net

// iki.fi
// Submitted by Hannu Aronsson <haa@iki.fi>
iki.fi

// info.at : http://www.info.at/
biz.at
info.at

// info.cx : http://info.cx
// Submitted by Jacob Slater <whois@igloo.to>
info.cx

// Interlegis : http://www.interlegis.leg.br
// Submitted by Gabriel Ferreira <registrobr@interlegis.leg.br>
ac.leg.br
al.leg.br
am.leg.br
ap.leg.br
ba.leg.br
ce.leg.br
df.leg.br
es.leg.br
go.leg.br
ma.leg.br
mg.leg.br
ms.leg.br
mt.leg.br
pa.leg.br
pb.leg.br
pe.leg.br
pi.leg.br
pr.leg.br
rj.leg.br
rn.leg.br
ro.leg.br
rr.leg.br
rs.leg.br
sc.leg.br
se.leg.br
sp.leg.br
to.leg.br

// IPiFony Systems, Inc. : https://www.ipifony.com/
// Submitted by Matthew Hardeman <mhardeman@ipifony.com>
ipifony.net

// Joyent : https://www.joyent.com/
// Submitted by Brian Bennett <brian.bennett@joyent.com>
*.triton.zone
*.cns.joyent.com

// JS.ORG : http://dns.js.org
// Submitted by Stefan Keim <admin@js.org>
js.org

// Keyweb AG : https://www.keyweb.de
// Submitted by Martin Dannehl <postmaster@keymachine.de>
keymachine.de

// KnightPoint Systems, LLC : http://www.knightpoint.com/
// Submitted by Roy Keene <rkeene@knightpoint.com>
knightpoint.systems

// .KRD : http://nic.krd/data/krd/Registration%20Policy.pdf
co.krd
edu.krd

<<<<<<< HEAD
// LiquidNet Ltd : http://www.liquidnetlimited.com/
// Submitted by Victor Velchev <admin@liquidnetlimited.com>
we.bs
=======
// LCube - Professional hosting e.K. : https://www.lcube-webhosting.de
// Submitted by Lars Laehn <info@lcube.de>
git-repos.de
lcube-server.de
svn-repos.de

// Lukanet Ltd : https://lukanet.com
// Submitted by Anton Avramov <register@lukanet.com>
barsy.bg
barsyonline.com
barsy.de
barsy.eu
barsy.in
barsy.net
barsy.online
barsy.support
>>>>>>> a953c2d4

// Magento Commerce
// Submitted by Damien Tournoud <dtournoud@magento.cloud>
*.magentosite.cloud

// Mail.Ru Group : https://hb.cldmail.ru
// Submitted by Ilya Zaretskiy <zaretskiy@corp.mail.ru>
hb.cldmail.ru

// MetaCentrum, CESNET z.s.p.o. : https://www.metacentrum.cz/en/
// Submitted by Zdeněk Šustr <zdenek.sustr@cesnet.cz>
cloud.metacentrum.cz
custom.metacentrum.cz

// Meteor Development Group : https://www.meteor.com/hosting
// Submitted by Pierre Carrier <pierre@meteor.com>
meteorapp.com
eu.meteorapp.com

// Michau Enterprises Limited : http://www.co.pl/
co.pl

// Microsoft : http://microsoft.com
// Submitted by Barry Dorrans <bdorrans@microsoft.com>
azurewebsites.net
azure-mobile.net
cloudapp.net

// Mozilla Foundation : https://mozilla.org/
// Submitted by glob <glob@mozilla.com>
bmoattachments.org

// Netlify : https://www.netlify.com
// Submitted by Jessica Parsons <jessica@netlify.com>
bitballoon.com
netlify.com

// Neustar Inc.
// Submitted by Trung Tran <Trung.Tran@neustar.biz>
4u.com

// ngrok : https://ngrok.com/
// Submitted by Alan Shreve <alan@ngrok.com>
ngrok.io

// NFSN, Inc. : https://www.NearlyFreeSpeech.NET/
// Submitted by Jeff Wheelhouse <support@nearlyfreespeech.net>
nfshost.com

// nsupdate.info : https://www.nsupdate.info/
// Submitted by Thomas Waldmann <info@nsupdate.info>
nsupdate.info
nerdpol.ovh

// No-IP.com : https://noip.com/
// Submitted by Deven Reza <publicsuffixlist@noip.com>
blogsyte.com
brasilia.me
cable-modem.org
ciscofreak.com
collegefan.org
couchpotatofries.org
damnserver.com
ddns.me
ditchyourip.com
dnsfor.me
dnsiskinky.com
dvrcam.info
dynns.com
eating-organic.net
fantasyleague.cc
geekgalaxy.com
golffan.us
health-carereform.com
homesecuritymac.com
homesecuritypc.com
hopto.me
ilovecollege.info
loginto.me
mlbfan.org
mmafan.biz
myactivedirectory.com
mydissent.net
myeffect.net
mymediapc.net
mypsx.net
mysecuritycamera.com
mysecuritycamera.net
mysecuritycamera.org
net-freaks.com
nflfan.org
nhlfan.net
no-ip.ca
no-ip.co.uk
no-ip.net
noip.us
onthewifi.com
pgafan.net
point2this.com
pointto.us
privatizehealthinsurance.net
quicksytes.com
read-books.org
securitytactics.com
serveexchange.com
servehumour.com
servep2p.com
servesarcasm.com
stufftoread.com
ufcfan.org
unusualperson.com
workisboring.com
3utilities.com
bounceme.net
ddns.net
ddnsking.com
gotdns.ch
hopto.org
myftp.biz
myftp.org
myvnc.com
no-ip.biz
no-ip.info
no-ip.org
noip.me
redirectme.net
servebeer.com
serveblog.net
servecounterstrike.com
serveftp.com
servegame.com
servehalflife.com
servehttp.com
serveirc.com
serveminecraft.net
servemp3.com
servepics.com
servequake.com
sytes.net
webhop.me
zapto.org

// NodeArt : https://nodeart.io
// Submitted by Konstantin Nosov <Nosov@nodeart.io>
stage.nodeart.io

// Nodum B.V. : https://nodum.io/
// Submitted by Wietse Wind <hello+publicsuffixlist@nodum.io>
nodum.co
nodum.io

// NYC.mn : http://www.information.nyc.mn
// Submitted by Matthew Brown <mattbrown@nyc.mn>
nyc.mn

// Octopodal Solutions, LLC. : https://ulterius.io/
// Submitted by Andrew Sampson <andrew@ulterius.io>
cya.gg

// One Fold Media : http://www.onefoldmedia.com/
// Submitted by Eddie Jones <eddie@onefoldmedia.com>
nid.io

// OpenCraft GmbH : http://opencraft.com/
// Submitted by Sven Marnach <sven@opencraft.com>
opencraft.hosting

// Opera Software, A.S.A.
// Submitted by Yngve Pettersen <yngve@opera.com>
operaunite.com

// OutSystems
// Submitted by Duarte Santos <domain-admin@outsystemscloud.com>
outsystemscloud.com

// OwnProvider : http://www.ownprovider.com
// Submitted by Jan Moennich <jan.moennich@ownprovider.com>
ownprovider.com

// oy.lc
// Submitted by Charly Coste <changaco@changaco.oy.lc>
oy.lc

// Pagefog : https://pagefog.com/
// Submitted by Derek Myers <derek@pagefog.com>
pgfog.com

// Pagefront : https://www.pagefronthq.com/
// Submitted by Jason Kriss <jason@pagefronthq.com>
pagefrontapp.com

// .pl domains (grandfathered)
art.pl
gliwice.pl
krakow.pl
poznan.pl
wroc.pl
zakopane.pl

// Pantheon Systems, Inc. : https://pantheon.io/
// Submitted by Gary Dylina <gary@pantheon.io>
pantheonsite.io
gotpantheon.com

// Peplink | Pepwave : http://peplink.com/
// Submitted by Steve Leung <steveleung@peplink.com>
mypep.link

// Planet-Work : https://www.planet-work.com/
// Submitted by Frédéric VANNIÈRE <f.vanniere@planet-work.com>
on-web.fr

// Platform.sh : https://platform.sh
// Submitted by Nikola Kotur <nikola@platform.sh>
*.platform.sh
*.platformsh.site

// prgmr.com : https://prgmr.com/
// Submitted by Sarah Newman <owner@prgmr.com>
xen.prgmr.com

// priv.at : http://www.nic.priv.at/
// Submitted by registry <lendl@nic.at>
priv.at

// Protonet GmbH : http://protonet.io
// Submitted by Martin Meier <admin@protonet.io>
protonet.io

// Publication Presse Communication SARL : https://ppcom.fr
// Submitted by Yaacov Akiba Slama <admin@chirurgiens-dentistes-en-france.fr>
chirurgiens-dentistes-en-france.fr

// QA2
// Submitted by Daniel Dent (https://www.danieldent.com/)
qa2.com

// QNAP System Inc : https://www.qnap.com
// Submitted by Nick Chang <nickchang@qnap.com>
dev-myqnapcloud.com
alpha-myqnapcloud.com
myqnapcloud.com

// Quip : https://quip.com
// Submitted by Patrick Linehan <plinehan@quip.com>
*.quipelements.com

// Qutheory LLC : http://qutheory.io
// Submitted by Jonas Schwartz <jonas@qutheory.io>
vapor.cloud
vaporcloud.io

// Rackmaze LLC : https://www.rackmaze.com
// Submitted by Kirill Pertsev <kika@rackmaze.com>
rackmaze.com
rackmaze.net

// Red Hat, Inc. OpenShift : https://openshift.redhat.com/
// Submitted by Tim Kramer <tkramer@rhcloud.com>
rhcloud.com

// RethinkDB : https://www.rethinkdb.com/
// Submitted by Chris Kastorff <info@rethinkdb.com>
hzc.io

// Revitalised Limited : http://www.revitalised.co.uk
// Submitted by Jack Price <jack@revitalised.co.uk>
wellbeingzone.eu
ptplus.fit
wellbeingzone.co.uk

// Sandstorm Development Group, Inc. : https://sandcats.io/
// Submitted by Asheesh Laroia <asheesh@sandstorm.io>
sandcats.io

// SBE network solutions GmbH : https://www.sbe.de/
// Submitted by Norman Meilick <nm@sbe.de>
logoip.de
logoip.com

// Securepoint GmbH : https://www.securepoint.de
// Submitted by Erik Anders <erik.anders@securepoint.de>
firewall-gateway.com
firewall-gateway.de
my-gateway.de
my-router.de
spdns.de
spdns.eu
firewall-gateway.net
my-firewall.org
myfirewall.org
spdns.org

// SensioLabs, SAS : https://sensiolabs.com/
// Submitted by Fabien Potencier <fabien.potencier@sensiolabs.com>
*.sensiosite.cloud

// Service Online LLC : http://drs.ua/
// Submitted by Serhii Bulakh <support@drs.ua>
biz.ua
co.ua
pp.ua

// ShiftEdit : https://shiftedit.net/
// Submitted by Adam Jimenez <adam@shiftcreate.com>
shiftedit.io

// Shopblocks : http://www.shopblocks.com/
// Submitted by Alex Bowers <alex@shopblocks.com>
myshopblocks.com

// SinaAppEngine : http://sae.sina.com.cn/
// Submitted by SinaAppEngine <saesupport@sinacloud.com>
1kapp.com
appchizi.com
applinzi.com
sinaapp.com
vipsinaapp.com

// Skyhat : http://www.skyhat.io
// Submitted by Shante Adam <shante@skyhat.io>
bounty-full.com
alpha.bounty-full.com
beta.bounty-full.com

// staticland : https://static.land
// Submitted by Seth Vincent <sethvincent@gmail.com>
static.land
dev.static.land
sites.static.land

// SourceLair PC : https://www.sourcelair.com
// Submitted by Antonis Kalipetis <akalipetis@sourcelair.com>
apps.lair.io
*.stolos.io

// SpaceKit : https://www.spacekit.io/
// Submitted by Reza Akhavan <spacekit.io@gmail.com>
spacekit.io

// Stackspace : https://www.stackspace.io/
// Submitted by Lina He <info@stackspace.io>
stackspace.space

// Storj Labs Inc. : https://storj.io/
// Submitted by Philip Hutchins <hostmaster@storj.io>
storj.farm

// Synology, Inc. : https://www.synology.com/
// Submitted by Rony Weng <ronyweng@synology.com>
diskstation.me
dscloud.biz
dscloud.me
dscloud.mobi
dsmynas.com
dsmynas.net
dsmynas.org
familyds.com
familyds.net
familyds.org
i234.me
myds.me
synology.me
vpnplus.to

// TAIFUN Software AG : http://taifun-software.de
// Submitted by Bjoern Henke <dev-server@taifun-software.de>
taifun-dns.de

// TASK geographical domains (www.task.gda.pl/uslugi/dns)
gda.pl
gdansk.pl
gdynia.pl
med.pl
sopot.pl

// Thingdust AG : https://thingdust.com/
// Submitted by Adrian Imboden <adi@thingdust.com>
cust.dev.thingdust.io
cust.disrec.thingdust.io
cust.prod.thingdust.io
cust.testing.thingdust.io

// TownNews.com : http://www.townnews.com
// Submitted by Dustin Ward <dward@townnews.com>
bloxcms.com
townnews-staging.com

// TrafficPlex GmbH : https://www.trafficplex.de/
// Submitted by Phillipp Röll <phillipp.roell@trafficplex.de>
12hp.at
2ix.at
4lima.at
lima-city.at
12hp.ch
2ix.ch
4lima.ch
lima-city.ch
trafficplex.cloud
de.cool
12hp.de
2ix.de
4lima.de
lima-city.de
1337.pictures
clan.rip
lima-city.rocks
webspace.rocks
lima.zone

// TransIP : htts://www.transip.nl
// Submitted by Rory Breuk <rbreuk@transip.nl>
*.transurl.be
*.transurl.eu
*.transurl.nl

// TuxFamily : http://tuxfamily.org
// Submitted by TuxFamily administrators <adm@staff.tuxfamily.org>
tuxfamily.org

// TwoDNS : https://www.twodns.de/
// Submitted by TwoDNS-Support <support@two-dns.de>
dd-dns.de
diskstation.eu
diskstation.org
dray-dns.de
draydns.de
dyn-vpn.de
dynvpn.de
mein-vigor.de
my-vigor.de
my-wan.de
syno-ds.de
synology-diskstation.de
synology-ds.de

// Uberspace : https://uberspace.de
// Submitted by Moritz Werner <mwerner@jonaspasche.com>
uber.space

// UDR Limited : http://www.udr.hk.com
// Submitted by registry <hostmaster@udr.hk.com>
hk.com
hk.org
ltd.hk
inc.hk

// .US
// Submitted by Ed Moore <Ed.Moore@lib.de.us>
lib.de.us

// Viprinet Europe GmbH : http://www.viprinet.com
// Submitted by Simon Kissel <hostmaster@viprinet.com>
router.management

// WeDeploy by Liferay, Inc. : https://www.wedeploy.com
// Submitted by Henrique Vicente <security@wedeploy.com>
wedeploy.io
wedeploy.me

// Western Digital Technologies, Inc : https://www.wdc.com
// Submitted by Jung Jin <jungseok.jin@wdc.com>
remotewd.com

// Wikimedia Labs : https://wikitech.wikimedia.org
// Submitted by Yuvi Panda <yuvipanda@wikimedia.org>
wmflabs.org

// XS4ALL Internet bv : https://www.xs4all.nl/
// Submitted by Daniel Mostertman <unixbeheer+publicsuffix@xs4all.net>
cistron.nl
demon.nl
xs4all.space

// Yola : https://www.yola.com/
// Submitted by Stefano Rivera <stefano@yola.com>
yolasite.com

// Yombo : https://yombo.net
// Submitted by Mitch Schwenk <mitch@yombo.net>
ybo.faith
yombo.me
homelink.one
ybo.party
ybo.review
ybo.science
ybo.trade

// ZaNiC : http://www.za.net/
// Submitted by registry <hostmaster@nic.za.net>
za.net
za.org

// Zeit, Inc. : https://zeit.domains/
// Submitted by Olli Vanhoja <olli@zeit.co>
now.sh

// ===END PRIVATE DOMAINS===<|MERGE_RESOLUTION|>--- conflicted
+++ resolved
@@ -11655,16 +11655,15 @@
 co.krd
 edu.krd
 
-<<<<<<< HEAD
-// LiquidNet Ltd : http://www.liquidnetlimited.com/
-// Submitted by Victor Velchev <admin@liquidnetlimited.com>
-we.bs
-=======
 // LCube - Professional hosting e.K. : https://www.lcube-webhosting.de
 // Submitted by Lars Laehn <info@lcube.de>
 git-repos.de
 lcube-server.de
 svn-repos.de
+
+// LiquidNet Ltd : http://www.liquidnetlimited.com/
+// Submitted by Victor Velchev <admin@liquidnetlimited.com>
+we.bs
 
 // Lukanet Ltd : https://lukanet.com
 // Submitted by Anton Avramov <register@lukanet.com>
@@ -11676,7 +11675,6 @@
 barsy.net
 barsy.online
 barsy.support
->>>>>>> a953c2d4
 
 // Magento Commerce
 // Submitted by Damien Tournoud <dtournoud@magento.cloud>
