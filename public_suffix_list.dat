--- conflicted
+++ resolved
@@ -13274,14 +13274,15 @@
 // Submitted by Ben Aubin <security@mintere.com>
 mintere.site
 
-<<<<<<< HEAD
+
 // Cityhost LLC  : https://cityhost.ua
 // Submitted by Maksym Rivtin <support@cityhost.net.ua>
 cx.ua
-=======
+
+
 // WP Engine : https://wpengine.com/
 // Submitted by Michael Smith <michael.smith@wpengine.com>
 wpenginepowered.com
->>>>>>> 758c8951
+
 
 // ===END PRIVATE DOMAINS===