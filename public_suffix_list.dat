// This Source Code Form is subject to the terms of the Mozilla Public
// License, v. 2.0. If a copy of the MPL was not distributed with this
// file, You can obtain one at https://mozilla.org/MPL/2.0/.

// Please pull this list from, and only from https://publicsuffix.org/list/public_suffix_list.dat,
// rather than any other VCS sites. Pulling from any other URL is not guaranteed to be supported.

// Instructions on pulling and using this list can be found at https://publicsuffix.org/list/.

// ===BEGIN ICANN DOMAINS===

// ac : https://en.wikipedia.org/wiki/.ac
ac
com.ac
edu.ac
gov.ac
net.ac
mil.ac
org.ac

// ad : https://en.wikipedia.org/wiki/.ad
ad
nom.ad

// ae : https://en.wikipedia.org/wiki/.ae
// see also: "Domain Name Eligibility Policy" at http://www.aeda.ae/eng/aepolicy.php
ae
co.ae
net.ae
org.ae
sch.ae
ac.ae
gov.ae
mil.ae

// aero : see https://www.information.aero/index.php?id=66
aero
accident-investigation.aero
accident-prevention.aero
aerobatic.aero
aeroclub.aero
aerodrome.aero
agents.aero
aircraft.aero
airline.aero
airport.aero
air-surveillance.aero
airtraffic.aero
air-traffic-control.aero
ambulance.aero
amusement.aero
association.aero
author.aero
ballooning.aero
broker.aero
caa.aero
cargo.aero
catering.aero
certification.aero
championship.aero
charter.aero
civilaviation.aero
club.aero
conference.aero
consultant.aero
consulting.aero
control.aero
council.aero
crew.aero
design.aero
dgca.aero
educator.aero
emergency.aero
engine.aero
engineer.aero
entertainment.aero
equipment.aero
exchange.aero
express.aero
federation.aero
flight.aero
freight.aero
fuel.aero
gliding.aero
government.aero
groundhandling.aero
group.aero
hanggliding.aero
homebuilt.aero
insurance.aero
journal.aero
journalist.aero
leasing.aero
logistics.aero
magazine.aero
maintenance.aero
media.aero
microlight.aero
modelling.aero
navigation.aero
parachuting.aero
paragliding.aero
passenger-association.aero
pilot.aero
press.aero
production.aero
recreation.aero
repbody.aero
res.aero
research.aero
rotorcraft.aero
safety.aero
scientist.aero
services.aero
show.aero
skydiving.aero
software.aero
student.aero
trader.aero
trading.aero
trainer.aero
union.aero
workinggroup.aero
works.aero

// af : http://www.nic.af/help.jsp
af
gov.af
com.af
org.af
net.af
edu.af

// ag : http://www.nic.ag/prices.htm
ag
com.ag
org.ag
net.ag
co.ag
nom.ag

// ai : http://nic.com.ai/
ai
off.ai
com.ai
net.ai
org.ai

// al : http://www.ert.gov.al/ert_alb/faq_det.html?Id=31
al
com.al
edu.al
gov.al
mil.al
net.al
org.al

// am : https://en.wikipedia.org/wiki/.am
am

// ao : https://en.wikipedia.org/wiki/.ao
// http://www.dns.ao/REGISTR.DOC
ao
ed.ao
gv.ao
og.ao
co.ao
pb.ao
it.ao

// aq : https://en.wikipedia.org/wiki/.aq
aq

// ar : https://nic.ar/nic-argentina/normativa-vigente
ar
com.ar
edu.ar
gob.ar
gov.ar
int.ar
mil.ar
musica.ar
net.ar
org.ar
tur.ar

// arpa : https://en.wikipedia.org/wiki/.arpa
// Confirmed by registry <iana-questions@icann.org> 2008-06-18
arpa
e164.arpa
in-addr.arpa
ip6.arpa
iris.arpa
uri.arpa
urn.arpa

// as : https://en.wikipedia.org/wiki/.as
as
gov.as

// asia : https://en.wikipedia.org/wiki/.asia
asia

// at : https://en.wikipedia.org/wiki/.at
// Confirmed by registry <it@nic.at> 2008-06-17
at
ac.at
co.at
gv.at
or.at

// au : https://en.wikipedia.org/wiki/.au
// http://www.auda.org.au/
au
// 2LDs
com.au
net.au
org.au
edu.au
gov.au
asn.au
id.au
// Historic 2LDs (closed to new registration, but sites still exist)
info.au
conf.au
oz.au
// CGDNs - http://www.cgdn.org.au/
act.au
nsw.au
nt.au
qld.au
sa.au
tas.au
vic.au
wa.au
// 3LDs
act.edu.au
nsw.edu.au
nt.edu.au
qld.edu.au
sa.edu.au
tas.edu.au
vic.edu.au
wa.edu.au
// act.gov.au  Bug 984824 - Removed at request of Greg Tankard
// nsw.gov.au  Bug 547985 - Removed at request of <Shae.Donelan@services.nsw.gov.au>
// nt.gov.au  Bug 940478 - Removed at request of Greg Connors <Greg.Connors@nt.gov.au>
qld.gov.au
sa.gov.au
tas.gov.au
vic.gov.au
wa.gov.au

// aw : https://en.wikipedia.org/wiki/.aw
aw
com.aw

// ax : https://en.wikipedia.org/wiki/.ax
ax

// az : https://en.wikipedia.org/wiki/.az
az
com.az
net.az
int.az
gov.az
org.az
edu.az
info.az
pp.az
mil.az
name.az
pro.az
biz.az

// ba : http://nic.ba/users_data/files/pravilnik_o_registraciji.pdf
ba
com.ba
edu.ba
gov.ba
mil.ba
net.ba
org.ba

// bb : https://en.wikipedia.org/wiki/.bb
bb
biz.bb
co.bb
com.bb
edu.bb
gov.bb
info.bb
net.bb
org.bb
store.bb
tv.bb

// bd : https://en.wikipedia.org/wiki/.bd
*.bd

// be : https://en.wikipedia.org/wiki/.be
// Confirmed by registry <tech@dns.be> 2008-06-08
be
ac.be

// bf : https://en.wikipedia.org/wiki/.bf
bf
gov.bf

// bg : https://en.wikipedia.org/wiki/.bg
// https://www.register.bg/user/static/rules/en/index.html
bg
a.bg
b.bg
c.bg
d.bg
e.bg
f.bg
g.bg
h.bg
i.bg
j.bg
k.bg
l.bg
m.bg
n.bg
o.bg
p.bg
q.bg
r.bg
s.bg
t.bg
u.bg
v.bg
w.bg
x.bg
y.bg
z.bg
0.bg
1.bg
2.bg
3.bg
4.bg
5.bg
6.bg
7.bg
8.bg
9.bg

// bh : https://en.wikipedia.org/wiki/.bh
bh
com.bh
edu.bh
net.bh
org.bh
gov.bh

// bi : https://en.wikipedia.org/wiki/.bi
// http://whois.nic.bi/
bi
co.bi
com.bi
edu.bi
or.bi
org.bi

// biz : https://en.wikipedia.org/wiki/.biz
biz

// bj : https://en.wikipedia.org/wiki/.bj
bj
asso.bj
barreau.bj
gouv.bj

// bm : http://www.bermudanic.bm/dnr-text.txt
bm
com.bm
edu.bm
gov.bm
net.bm
org.bm

// bn : https://en.wikipedia.org/wiki/.bn
*.bn

// bo : http://www.nic.bo/
bo
com.bo
edu.bo
gov.bo
gob.bo
int.bo
org.bo
net.bo
mil.bo
tv.bo

// br : http://registro.br/dominio/categoria.html
// Submitted by registry <fneves@registro.br>
br
adm.br
adv.br
agr.br
am.br
arq.br
art.br
ato.br
b.br
belem.br
bio.br
blog.br
bmd.br
cim.br
cng.br
cnt.br
com.br
coop.br
cri.br
def.br
ecn.br
eco.br
edu.br
emp.br
eng.br
esp.br
etc.br
eti.br
far.br
flog.br
floripa.br
fm.br
fnd.br
fot.br
fst.br
g12.br
ggf.br
gov.br
// gov.br 26 states + df https://en.wikipedia.org/wiki/States_of_Brazil
ac.gov.br
al.gov.br
am.gov.br
ap.gov.br
ba.gov.br
ce.gov.br
df.gov.br
es.gov.br
go.gov.br
ma.gov.br
mg.gov.br
ms.gov.br
mt.gov.br
pa.gov.br
pb.gov.br
pe.gov.br
pi.gov.br
pr.gov.br
rj.gov.br
rn.gov.br
ro.gov.br
rr.gov.br
rs.gov.br
sc.gov.br
se.gov.br
sp.gov.br
to.gov.br
imb.br
ind.br
inf.br
jampa.br
jor.br
jus.br
leg.br
lel.br
mat.br
med.br
mil.br
mp.br
mus.br
net.br
*.nom.br
not.br
ntr.br
odo.br
org.br
poa.br
ppg.br
pro.br
psc.br
psi.br
qsl.br
radio.br
rec.br
recife.br
slg.br
srv.br
taxi.br
teo.br
tmp.br
trd.br
tur.br
tv.br
vet.br
vix.br
vlog.br
wiki.br
zlg.br

// bs : http://www.nic.bs/rules.html
bs
com.bs
net.bs
org.bs
edu.bs
gov.bs

// bt : https://en.wikipedia.org/wiki/.bt
bt
com.bt
edu.bt
gov.bt
net.bt
org.bt

// bv : No registrations at this time.
// Submitted by registry <jarle@uninett.no>
bv

// bw : https://en.wikipedia.org/wiki/.bw
// http://www.gobin.info/domainname/bw.doc
// list of other 2nd level tlds ?
bw
co.bw
org.bw

// by : https://en.wikipedia.org/wiki/.by
// http://tld.by/rules_2006_en.html
// list of other 2nd level tlds ?
by
gov.by
mil.by
// Official information does not indicate that com.by is a reserved
// second-level domain, but it's being used as one (see www.google.com.by and
// www.yahoo.com.by, for example), so we list it here for safety's sake.
com.by

// http://hoster.by/
of.by

// bz : https://en.wikipedia.org/wiki/.bz
// http://www.belizenic.bz/
bz
com.bz
net.bz
org.bz
edu.bz
gov.bz

// ca : https://en.wikipedia.org/wiki/.ca
ca
// ca geographical names
ab.ca
bc.ca
mb.ca
nb.ca
nf.ca
nl.ca
ns.ca
nt.ca
nu.ca
on.ca
pe.ca
qc.ca
sk.ca
yk.ca
// gc.ca: https://en.wikipedia.org/wiki/.gc.ca
// see also: http://registry.gc.ca/en/SubdomainFAQ
gc.ca

// cat : https://en.wikipedia.org/wiki/.cat
cat

// cc : https://en.wikipedia.org/wiki/.cc
cc

// cd : https://en.wikipedia.org/wiki/.cd
// see also: https://www.nic.cd/domain/insertDomain_2.jsp?act=1
cd
gov.cd

// cf : https://en.wikipedia.org/wiki/.cf
cf

// cg : https://en.wikipedia.org/wiki/.cg
cg

// ch : https://en.wikipedia.org/wiki/.ch
ch

// ci : https://en.wikipedia.org/wiki/.ci
// http://www.nic.ci/index.php?page=charte
ci
org.ci
or.ci
com.ci
co.ci
edu.ci
ed.ci
ac.ci
net.ci
go.ci
asso.ci
aéroport.ci
int.ci
presse.ci
md.ci
gouv.ci

// ck : https://en.wikipedia.org/wiki/.ck
*.ck
!www.ck

// cl : https://en.wikipedia.org/wiki/.cl
cl
gov.cl
gob.cl
co.cl
mil.cl

// cm : https://en.wikipedia.org/wiki/.cm plus bug 981927
cm
co.cm
com.cm
gov.cm
net.cm

// cn : https://en.wikipedia.org/wiki/.cn
// Submitted by registry <tanyaling@cnnic.cn>
cn
ac.cn
com.cn
edu.cn
gov.cn
net.cn
org.cn
mil.cn
公司.cn
网络.cn
網絡.cn
// cn geographic names
ah.cn
bj.cn
cq.cn
fj.cn
gd.cn
gs.cn
gz.cn
gx.cn
ha.cn
hb.cn
he.cn
hi.cn
hl.cn
hn.cn
jl.cn
js.cn
jx.cn
ln.cn
nm.cn
nx.cn
qh.cn
sc.cn
sd.cn
sh.cn
sn.cn
sx.cn
tj.cn
xj.cn
xz.cn
yn.cn
zj.cn
hk.cn
mo.cn
tw.cn

// co : https://en.wikipedia.org/wiki/.co
// Submitted by registry <tecnico@uniandes.edu.co>
co
arts.co
com.co
edu.co
firm.co
gov.co
info.co
int.co
mil.co
net.co
nom.co
org.co
rec.co
web.co

// com : https://en.wikipedia.org/wiki/.com
com

// coop : https://en.wikipedia.org/wiki/.coop
coop

// cr : http://www.nic.cr/niccr_publico/showRegistroDominiosScreen.do
cr
ac.cr
co.cr
ed.cr
fi.cr
go.cr
or.cr
sa.cr

// cu : https://en.wikipedia.org/wiki/.cu
cu
com.cu
edu.cu
org.cu
net.cu
gov.cu
inf.cu

// cv : https://en.wikipedia.org/wiki/.cv
cv

// cw : http://www.una.cw/cw_registry/
// Confirmed by registry <registry@una.net> 2013-03-26
cw
com.cw
edu.cw
net.cw
org.cw

// cx : https://en.wikipedia.org/wiki/.cx
// list of other 2nd level tlds ?
cx
gov.cx

// cy : http://www.nic.cy/
// Submitted by registry Panayiotou Fotia <cydns@ucy.ac.cy>
cy
ac.cy
biz.cy
com.cy
ekloges.cy
gov.cy
ltd.cy
name.cy
net.cy
org.cy
parliament.cy
press.cy
pro.cy
tm.cy

// cz : https://en.wikipedia.org/wiki/.cz
cz

// de : https://en.wikipedia.org/wiki/.de
// Confirmed by registry <ops@denic.de> (with technical
// reservations) 2008-07-01
de

// dj : https://en.wikipedia.org/wiki/.dj
dj

// dk : https://en.wikipedia.org/wiki/.dk
// Confirmed by registry <robert@dk-hostmaster.dk> 2008-06-17
dk

// dm : https://en.wikipedia.org/wiki/.dm
dm
com.dm
net.dm
org.dm
edu.dm
gov.dm

// do : https://en.wikipedia.org/wiki/.do
do
art.do
com.do
edu.do
gob.do
gov.do
mil.do
net.do
org.do
sld.do
web.do

// dz : https://en.wikipedia.org/wiki/.dz
dz
com.dz
org.dz
net.dz
gov.dz
edu.dz
asso.dz
pol.dz
art.dz

// ec : http://www.nic.ec/reg/paso1.asp
// Submitted by registry <vabboud@nic.ec>
ec
com.ec
info.ec
net.ec
fin.ec
k12.ec
med.ec
pro.ec
org.ec
edu.ec
gov.ec
gob.ec
mil.ec

// edu : https://en.wikipedia.org/wiki/.edu
edu

// ee : http://www.eenet.ee/EENet/dom_reeglid.html#lisa_B
ee
edu.ee
gov.ee
riik.ee
lib.ee
med.ee
com.ee
pri.ee
aip.ee
org.ee
fie.ee

// eg : https://en.wikipedia.org/wiki/.eg
eg
com.eg
edu.eg
eun.eg
gov.eg
mil.eg
name.eg
net.eg
org.eg
sci.eg

// er : https://en.wikipedia.org/wiki/.er
*.er

// es : https://www.nic.es/site_ingles/ingles/dominios/index.html
es
com.es
nom.es
org.es
gob.es
edu.es

// et : https://en.wikipedia.org/wiki/.et
et
com.et
gov.et
org.et
edu.et
biz.et
name.et
info.et
net.et

// eu : https://en.wikipedia.org/wiki/.eu
eu

// fi : https://en.wikipedia.org/wiki/.fi
fi
// aland.fi : https://en.wikipedia.org/wiki/.ax
// This domain is being phased out in favor of .ax. As there are still many
// domains under aland.fi, we still keep it on the list until aland.fi is
// completely removed.
// TODO: Check for updates (expected to be phased out around Q1/2009)
aland.fi

// fj : https://en.wikipedia.org/wiki/.fj
*.fj

// fk : https://en.wikipedia.org/wiki/.fk
*.fk

// fm : https://en.wikipedia.org/wiki/.fm
fm

// fo : https://en.wikipedia.org/wiki/.fo
fo

// fr : http://www.afnic.fr/
// domaines descriptifs : http://www.afnic.fr/obtenir/chartes/nommage-fr/annexe-descriptifs
fr
com.fr
asso.fr
nom.fr
prd.fr
presse.fr
tm.fr
// domaines sectoriels : http://www.afnic.fr/obtenir/chartes/nommage-fr/annexe-sectoriels
aeroport.fr
assedic.fr
avocat.fr
avoues.fr
cci.fr
chambagri.fr
chirurgiens-dentistes.fr
experts-comptables.fr
geometre-expert.fr
gouv.fr
greta.fr
huissier-justice.fr
medecin.fr
notaires.fr
pharmacien.fr
port.fr
veterinaire.fr

// ga : https://en.wikipedia.org/wiki/.ga
ga

// gb : This registry is effectively dormant
// Submitted by registry <Damien.Shaw@ja.net>
gb

// gd : https://en.wikipedia.org/wiki/.gd
gd

// ge : http://www.nic.net.ge/policy_en.pdf
ge
com.ge
edu.ge
gov.ge
org.ge
mil.ge
net.ge
pvt.ge

// gf : https://en.wikipedia.org/wiki/.gf
gf

// gg : http://www.channelisles.net/register-domains/
// Confirmed by registry <nigel@channelisles.net> 2013-11-28
gg
co.gg
net.gg
org.gg

// gh : https://en.wikipedia.org/wiki/.gh
// see also: http://www.nic.gh/reg_now.php
// Although domains directly at second level are not possible at the moment,
// they have been possible for some time and may come back.
gh
com.gh
edu.gh
gov.gh
org.gh
mil.gh

// gi : http://www.nic.gi/rules.html
gi
com.gi
ltd.gi
gov.gi
mod.gi
edu.gi
org.gi

// gl : https://en.wikipedia.org/wiki/.gl
// http://nic.gl
gl
co.gl
com.gl
edu.gl
net.gl
org.gl

// gm : http://www.nic.gm/htmlpages%5Cgm-policy.htm
gm

// gn : http://psg.com/dns/gn/gn.txt
// Submitted by registry <randy@psg.com>
gn
ac.gn
com.gn
edu.gn
gov.gn
org.gn
net.gn

// gov : https://en.wikipedia.org/wiki/.gov
gov

// gp : http://www.nic.gp/index.php?lang=en
gp
com.gp
net.gp
mobi.gp
edu.gp
org.gp
asso.gp

// gq : https://en.wikipedia.org/wiki/.gq
gq

// gr : https://grweb.ics.forth.gr/english/1617-B-2005.html
// Submitted by registry <segred@ics.forth.gr>
gr
com.gr
edu.gr
net.gr
org.gr
gov.gr

// gs : https://en.wikipedia.org/wiki/.gs
gs

// gt : http://www.gt/politicas_de_registro.html
gt
com.gt
edu.gt
gob.gt
ind.gt
mil.gt
net.gt
org.gt

// gu : http://gadao.gov.gu/registration.txt
*.gu

// gw : https://en.wikipedia.org/wiki/.gw
gw

// gy : https://en.wikipedia.org/wiki/.gy
// http://registry.gy/
gy
co.gy
com.gy
edu.gy
gov.gy
net.gy
org.gy

// hk : https://www.hkdnr.hk
// Submitted by registry <hk.tech@hkirc.hk>
hk
com.hk
edu.hk
gov.hk
idv.hk
net.hk
org.hk
公司.hk
教育.hk
敎育.hk
政府.hk
個人.hk
个人.hk
箇人.hk
網络.hk
网络.hk
组織.hk
網絡.hk
网絡.hk
组织.hk
組織.hk
組织.hk

// hm : https://en.wikipedia.org/wiki/.hm
hm

// hn : http://www.nic.hn/politicas/ps02,,05.html
hn
com.hn
edu.hn
org.hn
net.hn
mil.hn
gob.hn

// hr : http://www.dns.hr/documents/pdf/HRTLD-regulations.pdf
hr
iz.hr
from.hr
name.hr
com.hr

// ht : http://www.nic.ht/info/charte.cfm
ht
com.ht
shop.ht
firm.ht
info.ht
adult.ht
net.ht
pro.ht
org.ht
med.ht
art.ht
coop.ht
pol.ht
asso.ht
edu.ht
rel.ht
gouv.ht
perso.ht

// hu : http://www.domain.hu/domain/English/sld.html
// Confirmed by registry <pasztor@iszt.hu> 2008-06-12
hu
co.hu
info.hu
org.hu
priv.hu
sport.hu
tm.hu
2000.hu
agrar.hu
bolt.hu
casino.hu
city.hu
erotica.hu
erotika.hu
film.hu
forum.hu
games.hu
hotel.hu
ingatlan.hu
jogasz.hu
konyvelo.hu
lakas.hu
media.hu
news.hu
reklam.hu
sex.hu
shop.hu
suli.hu
szex.hu
tozsde.hu
utazas.hu
video.hu

// id : https://register.pandi.or.id/
id
ac.id
biz.id
co.id
desa.id
go.id
mil.id
my.id
net.id
or.id
sch.id
web.id

// ie : https://en.wikipedia.org/wiki/.ie
ie
gov.ie

// il : http://www.isoc.org.il/domains/
il
ac.il
co.il
gov.il
idf.il
k12.il
muni.il
net.il
org.il

// im : https://www.nic.im/
// Submitted by registry <info@nic.im>
im
ac.im
co.im
com.im
ltd.co.im
net.im
org.im
plc.co.im
tt.im
tv.im

// in : https://en.wikipedia.org/wiki/.in
// see also: https://registry.in/Policies
// Please note, that nic.in is not an official eTLD, but used by most
// government institutions.
in
co.in
firm.in
net.in
org.in
gen.in
ind.in
nic.in
ac.in
edu.in
res.in
gov.in
mil.in

// info : https://en.wikipedia.org/wiki/.info
info

// int : https://en.wikipedia.org/wiki/.int
// Confirmed by registry <iana-questions@icann.org> 2008-06-18
int
eu.int

// io : http://www.nic.io/rules.html
// list of other 2nd level tlds ?
io
com.io

// iq : http://www.cmc.iq/english/iq/iqregister1.htm
iq
gov.iq
edu.iq
mil.iq
com.iq
org.iq
net.iq

// ir : http://www.nic.ir/Terms_and_Conditions_ir,_Appendix_1_Domain_Rules
// Also see http://www.nic.ir/Internationalized_Domain_Names
// Two <iran>.ir entries added at request of <tech-team@nic.ir>, 2010-04-16
ir
ac.ir
co.ir
gov.ir
id.ir
net.ir
org.ir
sch.ir
// xn--mgba3a4f16a.ir (<iran>.ir, Persian YEH)
ایران.ir
// xn--mgba3a4fra.ir (<iran>.ir, Arabic YEH)
ايران.ir

// is : http://www.isnic.is/domain/rules.php
// Confirmed by registry <marius@isgate.is> 2008-12-06
is
net.is
com.is
edu.is
gov.is
org.is
int.is

// it : https://en.wikipedia.org/wiki/.it
it
gov.it
edu.it
// Reserved geo-names:
// http://www.nic.it/documenti/regolamenti-e-linee-guida/regolamento-assegnazione-versione-6.0.pdf
// There is also a list of reserved geo-names corresponding to Italian municipalities
// http://www.nic.it/documenti/appendice-c.pdf, but it is not included here.
// Regions
abr.it
abruzzo.it
aosta-valley.it
aostavalley.it
bas.it
basilicata.it
cal.it
calabria.it
cam.it
campania.it
emilia-romagna.it
emiliaromagna.it
emr.it
friuli-v-giulia.it
friuli-ve-giulia.it
friuli-vegiulia.it
friuli-venezia-giulia.it
friuli-veneziagiulia.it
friuli-vgiulia.it
friuliv-giulia.it
friulive-giulia.it
friulivegiulia.it
friulivenezia-giulia.it
friuliveneziagiulia.it
friulivgiulia.it
fvg.it
laz.it
lazio.it
lig.it
liguria.it
lom.it
lombardia.it
lombardy.it
lucania.it
mar.it
marche.it
mol.it
molise.it
piedmont.it
piemonte.it
pmn.it
pug.it
puglia.it
sar.it
sardegna.it
sardinia.it
sic.it
sicilia.it
sicily.it
taa.it
tos.it
toscana.it
trentino-a-adige.it
trentino-aadige.it
trentino-alto-adige.it
trentino-altoadige.it
trentino-s-tirol.it
trentino-stirol.it
trentino-sud-tirol.it
trentino-sudtirol.it
trentino-sued-tirol.it
trentino-suedtirol.it
trentinoa-adige.it
trentinoaadige.it
trentinoalto-adige.it
trentinoaltoadige.it
trentinos-tirol.it
trentinostirol.it
trentinosud-tirol.it
trentinosudtirol.it
trentinosued-tirol.it
trentinosuedtirol.it
tuscany.it
umb.it
umbria.it
val-d-aosta.it
val-daosta.it
vald-aosta.it
valdaosta.it
valle-aosta.it
valle-d-aosta.it
valle-daosta.it
valleaosta.it
valled-aosta.it
valledaosta.it
vallee-aoste.it
valleeaoste.it
vao.it
vda.it
ven.it
veneto.it
// Provinces
ag.it
agrigento.it
al.it
alessandria.it
alto-adige.it
altoadige.it
an.it
ancona.it
andria-barletta-trani.it
andria-trani-barletta.it
andriabarlettatrani.it
andriatranibarletta.it
ao.it
aosta.it
aoste.it
ap.it
aq.it
aquila.it
ar.it
arezzo.it
ascoli-piceno.it
ascolipiceno.it
asti.it
at.it
av.it
avellino.it
ba.it
balsan.it
bari.it
barletta-trani-andria.it
barlettatraniandria.it
belluno.it
benevento.it
bergamo.it
bg.it
bi.it
biella.it
bl.it
bn.it
bo.it
bologna.it
bolzano.it
bozen.it
br.it
brescia.it
brindisi.it
bs.it
bt.it
bz.it
ca.it
cagliari.it
caltanissetta.it
campidano-medio.it
campidanomedio.it
campobasso.it
carbonia-iglesias.it
carboniaiglesias.it
carrara-massa.it
carraramassa.it
caserta.it
catania.it
catanzaro.it
cb.it
ce.it
cesena-forli.it
cesenaforli.it
ch.it
chieti.it
ci.it
cl.it
cn.it
co.it
como.it
cosenza.it
cr.it
cremona.it
crotone.it
cs.it
ct.it
cuneo.it
cz.it
dell-ogliastra.it
dellogliastra.it
en.it
enna.it
fc.it
fe.it
fermo.it
ferrara.it
fg.it
fi.it
firenze.it
florence.it
fm.it
foggia.it
forli-cesena.it
forlicesena.it
fr.it
frosinone.it
ge.it
genoa.it
genova.it
go.it
gorizia.it
gr.it
grosseto.it
iglesias-carbonia.it
iglesiascarbonia.it
im.it
imperia.it
is.it
isernia.it
kr.it
la-spezia.it
laquila.it
laspezia.it
latina.it
lc.it
le.it
lecce.it
lecco.it
li.it
livorno.it
lo.it
lodi.it
lt.it
lu.it
lucca.it
macerata.it
mantova.it
massa-carrara.it
massacarrara.it
matera.it
mb.it
mc.it
me.it
medio-campidano.it
mediocampidano.it
messina.it
mi.it
milan.it
milano.it
mn.it
mo.it
modena.it
monza-brianza.it
monza-e-della-brianza.it
monza.it
monzabrianza.it
monzaebrianza.it
monzaedellabrianza.it
ms.it
mt.it
na.it
naples.it
napoli.it
no.it
novara.it
nu.it
nuoro.it
og.it
ogliastra.it
olbia-tempio.it
olbiatempio.it
or.it
oristano.it
ot.it
pa.it
padova.it
padua.it
palermo.it
parma.it
pavia.it
pc.it
pd.it
pe.it
perugia.it
pesaro-urbino.it
pesarourbino.it
pescara.it
pg.it
pi.it
piacenza.it
pisa.it
pistoia.it
pn.it
po.it
pordenone.it
potenza.it
pr.it
prato.it
pt.it
pu.it
pv.it
pz.it
ra.it
ragusa.it
ravenna.it
rc.it
re.it
reggio-calabria.it
reggio-emilia.it
reggiocalabria.it
reggioemilia.it
rg.it
ri.it
rieti.it
rimini.it
rm.it
rn.it
ro.it
roma.it
rome.it
rovigo.it
sa.it
salerno.it
sassari.it
savona.it
si.it
siena.it
siracusa.it
so.it
sondrio.it
sp.it
sr.it
ss.it
suedtirol.it
sv.it
ta.it
taranto.it
te.it
tempio-olbia.it
tempioolbia.it
teramo.it
terni.it
tn.it
to.it
torino.it
tp.it
tr.it
trani-andria-barletta.it
trani-barletta-andria.it
traniandriabarletta.it
tranibarlettaandria.it
trapani.it
trentino.it
trento.it
treviso.it
trieste.it
ts.it
turin.it
tv.it
ud.it
udine.it
urbino-pesaro.it
urbinopesaro.it
va.it
varese.it
vb.it
vc.it
ve.it
venezia.it
venice.it
verbania.it
vercelli.it
verona.it
vi.it
vibo-valentia.it
vibovalentia.it
vicenza.it
viterbo.it
vr.it
vs.it
vt.it
vv.it

// je : http://www.channelisles.net/register-domains/
// Confirmed by registry <nigel@channelisles.net> 2013-11-28
je
co.je
net.je
org.je

// jm : http://www.com.jm/register.html
*.jm

// jo : http://www.dns.jo/Registration_policy.aspx
jo
com.jo
org.jo
net.jo
edu.jo
sch.jo
gov.jo
mil.jo
name.jo

// jobs : https://en.wikipedia.org/wiki/.jobs
jobs

// jp : https://en.wikipedia.org/wiki/.jp
// http://jprs.co.jp/en/jpdomain.html
// Submitted by registry <info@jprs.jp>
jp
// jp organizational type names
ac.jp
ad.jp
co.jp
ed.jp
go.jp
gr.jp
lg.jp
ne.jp
or.jp
// jp prefecture type names
aichi.jp
akita.jp
aomori.jp
chiba.jp
ehime.jp
fukui.jp
fukuoka.jp
fukushima.jp
gifu.jp
gunma.jp
hiroshima.jp
hokkaido.jp
hyogo.jp
ibaraki.jp
ishikawa.jp
iwate.jp
kagawa.jp
kagoshima.jp
kanagawa.jp
kochi.jp
kumamoto.jp
kyoto.jp
mie.jp
miyagi.jp
miyazaki.jp
nagano.jp
nagasaki.jp
nara.jp
niigata.jp
oita.jp
okayama.jp
okinawa.jp
osaka.jp
saga.jp
saitama.jp
shiga.jp
shimane.jp
shizuoka.jp
tochigi.jp
tokushima.jp
tokyo.jp
tottori.jp
toyama.jp
wakayama.jp
yamagata.jp
yamaguchi.jp
yamanashi.jp
栃木.jp
愛知.jp
愛媛.jp
兵庫.jp
熊本.jp
茨城.jp
北海道.jp
千葉.jp
和歌山.jp
長崎.jp
長野.jp
新潟.jp
青森.jp
静岡.jp
東京.jp
石川.jp
埼玉.jp
三重.jp
京都.jp
佐賀.jp
大分.jp
大阪.jp
奈良.jp
宮城.jp
宮崎.jp
富山.jp
山口.jp
山形.jp
山梨.jp
岩手.jp
岐阜.jp
岡山.jp
島根.jp
広島.jp
徳島.jp
沖縄.jp
滋賀.jp
神奈川.jp
福井.jp
福岡.jp
福島.jp
秋田.jp
群馬.jp
香川.jp
高知.jp
鳥取.jp
鹿児島.jp
// jp geographic type names
// http://jprs.jp/doc/rule/saisoku-1.html
*.kawasaki.jp
*.kitakyushu.jp
*.kobe.jp
*.nagoya.jp
*.sapporo.jp
*.sendai.jp
*.yokohama.jp
!city.kawasaki.jp
!city.kitakyushu.jp
!city.kobe.jp
!city.nagoya.jp
!city.sapporo.jp
!city.sendai.jp
!city.yokohama.jp
// 4th level registration
aisai.aichi.jp
ama.aichi.jp
anjo.aichi.jp
asuke.aichi.jp
chiryu.aichi.jp
chita.aichi.jp
fuso.aichi.jp
gamagori.aichi.jp
handa.aichi.jp
hazu.aichi.jp
hekinan.aichi.jp
higashiura.aichi.jp
ichinomiya.aichi.jp
inazawa.aichi.jp
inuyama.aichi.jp
isshiki.aichi.jp
iwakura.aichi.jp
kanie.aichi.jp
kariya.aichi.jp
kasugai.aichi.jp
kira.aichi.jp
kiyosu.aichi.jp
komaki.aichi.jp
konan.aichi.jp
kota.aichi.jp
mihama.aichi.jp
miyoshi.aichi.jp
nishio.aichi.jp
nisshin.aichi.jp
obu.aichi.jp
oguchi.aichi.jp
oharu.aichi.jp
okazaki.aichi.jp
owariasahi.aichi.jp
seto.aichi.jp
shikatsu.aichi.jp
shinshiro.aichi.jp
shitara.aichi.jp
tahara.aichi.jp
takahama.aichi.jp
tobishima.aichi.jp
toei.aichi.jp
togo.aichi.jp
tokai.aichi.jp
tokoname.aichi.jp
toyoake.aichi.jp
toyohashi.aichi.jp
toyokawa.aichi.jp
toyone.aichi.jp
toyota.aichi.jp
tsushima.aichi.jp
yatomi.aichi.jp
akita.akita.jp
daisen.akita.jp
fujisato.akita.jp
gojome.akita.jp
hachirogata.akita.jp
happou.akita.jp
higashinaruse.akita.jp
honjo.akita.jp
honjyo.akita.jp
ikawa.akita.jp
kamikoani.akita.jp
kamioka.akita.jp
katagami.akita.jp
kazuno.akita.jp
kitaakita.akita.jp
kosaka.akita.jp
kyowa.akita.jp
misato.akita.jp
mitane.akita.jp
moriyoshi.akita.jp
nikaho.akita.jp
noshiro.akita.jp
odate.akita.jp
oga.akita.jp
ogata.akita.jp
semboku.akita.jp
yokote.akita.jp
yurihonjo.akita.jp
aomori.aomori.jp
gonohe.aomori.jp
hachinohe.aomori.jp
hashikami.aomori.jp
hiranai.aomori.jp
hirosaki.aomori.jp
itayanagi.aomori.jp
kuroishi.aomori.jp
misawa.aomori.jp
mutsu.aomori.jp
nakadomari.aomori.jp
noheji.aomori.jp
oirase.aomori.jp
owani.aomori.jp
rokunohe.aomori.jp
sannohe.aomori.jp
shichinohe.aomori.jp
shingo.aomori.jp
takko.aomori.jp
towada.aomori.jp
tsugaru.aomori.jp
tsuruta.aomori.jp
abiko.chiba.jp
asahi.chiba.jp
chonan.chiba.jp
chosei.chiba.jp
choshi.chiba.jp
chuo.chiba.jp
funabashi.chiba.jp
futtsu.chiba.jp
hanamigawa.chiba.jp
ichihara.chiba.jp
ichikawa.chiba.jp
ichinomiya.chiba.jp
inzai.chiba.jp
isumi.chiba.jp
kamagaya.chiba.jp
kamogawa.chiba.jp
kashiwa.chiba.jp
katori.chiba.jp
katsuura.chiba.jp
kimitsu.chiba.jp
kisarazu.chiba.jp
kozaki.chiba.jp
kujukuri.chiba.jp
kyonan.chiba.jp
matsudo.chiba.jp
midori.chiba.jp
mihama.chiba.jp
minamiboso.chiba.jp
mobara.chiba.jp
mutsuzawa.chiba.jp
nagara.chiba.jp
nagareyama.chiba.jp
narashino.chiba.jp
narita.chiba.jp
noda.chiba.jp
oamishirasato.chiba.jp
omigawa.chiba.jp
onjuku.chiba.jp
otaki.chiba.jp
sakae.chiba.jp
sakura.chiba.jp
shimofusa.chiba.jp
shirako.chiba.jp
shiroi.chiba.jp
shisui.chiba.jp
sodegaura.chiba.jp
sosa.chiba.jp
tako.chiba.jp
tateyama.chiba.jp
togane.chiba.jp
tohnosho.chiba.jp
tomisato.chiba.jp
urayasu.chiba.jp
yachimata.chiba.jp
yachiyo.chiba.jp
yokaichiba.chiba.jp
yokoshibahikari.chiba.jp
yotsukaido.chiba.jp
ainan.ehime.jp
honai.ehime.jp
ikata.ehime.jp
imabari.ehime.jp
iyo.ehime.jp
kamijima.ehime.jp
kihoku.ehime.jp
kumakogen.ehime.jp
masaki.ehime.jp
matsuno.ehime.jp
matsuyama.ehime.jp
namikata.ehime.jp
niihama.ehime.jp
ozu.ehime.jp
saijo.ehime.jp
seiyo.ehime.jp
shikokuchuo.ehime.jp
tobe.ehime.jp
toon.ehime.jp
uchiko.ehime.jp
uwajima.ehime.jp
yawatahama.ehime.jp
echizen.fukui.jp
eiheiji.fukui.jp
fukui.fukui.jp
ikeda.fukui.jp
katsuyama.fukui.jp
mihama.fukui.jp
minamiechizen.fukui.jp
obama.fukui.jp
ohi.fukui.jp
ono.fukui.jp
sabae.fukui.jp
sakai.fukui.jp
takahama.fukui.jp
tsuruga.fukui.jp
wakasa.fukui.jp
ashiya.fukuoka.jp
buzen.fukuoka.jp
chikugo.fukuoka.jp
chikuho.fukuoka.jp
chikujo.fukuoka.jp
chikushino.fukuoka.jp
chikuzen.fukuoka.jp
chuo.fukuoka.jp
dazaifu.fukuoka.jp
fukuchi.fukuoka.jp
hakata.fukuoka.jp
higashi.fukuoka.jp
hirokawa.fukuoka.jp
hisayama.fukuoka.jp
iizuka.fukuoka.jp
inatsuki.fukuoka.jp
kaho.fukuoka.jp
kasuga.fukuoka.jp
kasuya.fukuoka.jp
kawara.fukuoka.jp
keisen.fukuoka.jp
koga.fukuoka.jp
kurate.fukuoka.jp
kurogi.fukuoka.jp
kurume.fukuoka.jp
minami.fukuoka.jp
miyako.fukuoka.jp
miyama.fukuoka.jp
miyawaka.fukuoka.jp
mizumaki.fukuoka.jp
munakata.fukuoka.jp
nakagawa.fukuoka.jp
nakama.fukuoka.jp
nishi.fukuoka.jp
nogata.fukuoka.jp
ogori.fukuoka.jp
okagaki.fukuoka.jp
okawa.fukuoka.jp
oki.fukuoka.jp
omuta.fukuoka.jp
onga.fukuoka.jp
onojo.fukuoka.jp
oto.fukuoka.jp
saigawa.fukuoka.jp
sasaguri.fukuoka.jp
shingu.fukuoka.jp
shinyoshitomi.fukuoka.jp
shonai.fukuoka.jp
soeda.fukuoka.jp
sue.fukuoka.jp
tachiarai.fukuoka.jp
tagawa.fukuoka.jp
takata.fukuoka.jp
toho.fukuoka.jp
toyotsu.fukuoka.jp
tsuiki.fukuoka.jp
ukiha.fukuoka.jp
umi.fukuoka.jp
usui.fukuoka.jp
yamada.fukuoka.jp
yame.fukuoka.jp
yanagawa.fukuoka.jp
yukuhashi.fukuoka.jp
aizubange.fukushima.jp
aizumisato.fukushima.jp
aizuwakamatsu.fukushima.jp
asakawa.fukushima.jp
bandai.fukushima.jp
date.fukushima.jp
fukushima.fukushima.jp
furudono.fukushima.jp
futaba.fukushima.jp
hanawa.fukushima.jp
higashi.fukushima.jp
hirata.fukushima.jp
hirono.fukushima.jp
iitate.fukushima.jp
inawashiro.fukushima.jp
ishikawa.fukushima.jp
iwaki.fukushima.jp
izumizaki.fukushima.jp
kagamiishi.fukushima.jp
kaneyama.fukushima.jp
kawamata.fukushima.jp
kitakata.fukushima.jp
kitashiobara.fukushima.jp
koori.fukushima.jp
koriyama.fukushima.jp
kunimi.fukushima.jp
miharu.fukushima.jp
mishima.fukushima.jp
namie.fukushima.jp
nango.fukushima.jp
nishiaizu.fukushima.jp
nishigo.fukushima.jp
okuma.fukushima.jp
omotego.fukushima.jp
ono.fukushima.jp
otama.fukushima.jp
samegawa.fukushima.jp
shimogo.fukushima.jp
shirakawa.fukushima.jp
showa.fukushima.jp
soma.fukushima.jp
sukagawa.fukushima.jp
taishin.fukushima.jp
tamakawa.fukushima.jp
tanagura.fukushima.jp
tenei.fukushima.jp
yabuki.fukushima.jp
yamato.fukushima.jp
yamatsuri.fukushima.jp
yanaizu.fukushima.jp
yugawa.fukushima.jp
anpachi.gifu.jp
ena.gifu.jp
gifu.gifu.jp
ginan.gifu.jp
godo.gifu.jp
gujo.gifu.jp
hashima.gifu.jp
hichiso.gifu.jp
hida.gifu.jp
higashishirakawa.gifu.jp
ibigawa.gifu.jp
ikeda.gifu.jp
kakamigahara.gifu.jp
kani.gifu.jp
kasahara.gifu.jp
kasamatsu.gifu.jp
kawaue.gifu.jp
kitagata.gifu.jp
mino.gifu.jp
minokamo.gifu.jp
mitake.gifu.jp
mizunami.gifu.jp
motosu.gifu.jp
nakatsugawa.gifu.jp
ogaki.gifu.jp
sakahogi.gifu.jp
seki.gifu.jp
sekigahara.gifu.jp
shirakawa.gifu.jp
tajimi.gifu.jp
takayama.gifu.jp
tarui.gifu.jp
toki.gifu.jp
tomika.gifu.jp
wanouchi.gifu.jp
yamagata.gifu.jp
yaotsu.gifu.jp
yoro.gifu.jp
annaka.gunma.jp
chiyoda.gunma.jp
fujioka.gunma.jp
higashiagatsuma.gunma.jp
isesaki.gunma.jp
itakura.gunma.jp
kanna.gunma.jp
kanra.gunma.jp
katashina.gunma.jp
kawaba.gunma.jp
kiryu.gunma.jp
kusatsu.gunma.jp
maebashi.gunma.jp
meiwa.gunma.jp
midori.gunma.jp
minakami.gunma.jp
naganohara.gunma.jp
nakanojo.gunma.jp
nanmoku.gunma.jp
numata.gunma.jp
oizumi.gunma.jp
ora.gunma.jp
ota.gunma.jp
shibukawa.gunma.jp
shimonita.gunma.jp
shinto.gunma.jp
showa.gunma.jp
takasaki.gunma.jp
takayama.gunma.jp
tamamura.gunma.jp
tatebayashi.gunma.jp
tomioka.gunma.jp
tsukiyono.gunma.jp
tsumagoi.gunma.jp
ueno.gunma.jp
yoshioka.gunma.jp
asaminami.hiroshima.jp
daiwa.hiroshima.jp
etajima.hiroshima.jp
fuchu.hiroshima.jp
fukuyama.hiroshima.jp
hatsukaichi.hiroshima.jp
higashihiroshima.hiroshima.jp
hongo.hiroshima.jp
jinsekikogen.hiroshima.jp
kaita.hiroshima.jp
kui.hiroshima.jp
kumano.hiroshima.jp
kure.hiroshima.jp
mihara.hiroshima.jp
miyoshi.hiroshima.jp
naka.hiroshima.jp
onomichi.hiroshima.jp
osakikamijima.hiroshima.jp
otake.hiroshima.jp
saka.hiroshima.jp
sera.hiroshima.jp
seranishi.hiroshima.jp
shinichi.hiroshima.jp
shobara.hiroshima.jp
takehara.hiroshima.jp
abashiri.hokkaido.jp
abira.hokkaido.jp
aibetsu.hokkaido.jp
akabira.hokkaido.jp
akkeshi.hokkaido.jp
asahikawa.hokkaido.jp
ashibetsu.hokkaido.jp
ashoro.hokkaido.jp
assabu.hokkaido.jp
atsuma.hokkaido.jp
bibai.hokkaido.jp
biei.hokkaido.jp
bifuka.hokkaido.jp
bihoro.hokkaido.jp
biratori.hokkaido.jp
chippubetsu.hokkaido.jp
chitose.hokkaido.jp
date.hokkaido.jp
ebetsu.hokkaido.jp
embetsu.hokkaido.jp
eniwa.hokkaido.jp
erimo.hokkaido.jp
esan.hokkaido.jp
esashi.hokkaido.jp
fukagawa.hokkaido.jp
fukushima.hokkaido.jp
furano.hokkaido.jp
furubira.hokkaido.jp
haboro.hokkaido.jp
hakodate.hokkaido.jp
hamatonbetsu.hokkaido.jp
hidaka.hokkaido.jp
higashikagura.hokkaido.jp
higashikawa.hokkaido.jp
hiroo.hokkaido.jp
hokuryu.hokkaido.jp
hokuto.hokkaido.jp
honbetsu.hokkaido.jp
horokanai.hokkaido.jp
horonobe.hokkaido.jp
ikeda.hokkaido.jp
imakane.hokkaido.jp
ishikari.hokkaido.jp
iwamizawa.hokkaido.jp
iwanai.hokkaido.jp
kamifurano.hokkaido.jp
kamikawa.hokkaido.jp
kamishihoro.hokkaido.jp
kamisunagawa.hokkaido.jp
kamoenai.hokkaido.jp
kayabe.hokkaido.jp
kembuchi.hokkaido.jp
kikonai.hokkaido.jp
kimobetsu.hokkaido.jp
kitahiroshima.hokkaido.jp
kitami.hokkaido.jp
kiyosato.hokkaido.jp
koshimizu.hokkaido.jp
kunneppu.hokkaido.jp
kuriyama.hokkaido.jp
kuromatsunai.hokkaido.jp
kushiro.hokkaido.jp
kutchan.hokkaido.jp
kyowa.hokkaido.jp
mashike.hokkaido.jp
matsumae.hokkaido.jp
mikasa.hokkaido.jp
minamifurano.hokkaido.jp
mombetsu.hokkaido.jp
moseushi.hokkaido.jp
mukawa.hokkaido.jp
muroran.hokkaido.jp
naie.hokkaido.jp
nakagawa.hokkaido.jp
nakasatsunai.hokkaido.jp
nakatombetsu.hokkaido.jp
nanae.hokkaido.jp
nanporo.hokkaido.jp
nayoro.hokkaido.jp
nemuro.hokkaido.jp
niikappu.hokkaido.jp
niki.hokkaido.jp
nishiokoppe.hokkaido.jp
noboribetsu.hokkaido.jp
numata.hokkaido.jp
obihiro.hokkaido.jp
obira.hokkaido.jp
oketo.hokkaido.jp
okoppe.hokkaido.jp
otaru.hokkaido.jp
otobe.hokkaido.jp
otofuke.hokkaido.jp
otoineppu.hokkaido.jp
oumu.hokkaido.jp
ozora.hokkaido.jp
pippu.hokkaido.jp
rankoshi.hokkaido.jp
rebun.hokkaido.jp
rikubetsu.hokkaido.jp
rishiri.hokkaido.jp
rishirifuji.hokkaido.jp
saroma.hokkaido.jp
sarufutsu.hokkaido.jp
shakotan.hokkaido.jp
shari.hokkaido.jp
shibecha.hokkaido.jp
shibetsu.hokkaido.jp
shikabe.hokkaido.jp
shikaoi.hokkaido.jp
shimamaki.hokkaido.jp
shimizu.hokkaido.jp
shimokawa.hokkaido.jp
shinshinotsu.hokkaido.jp
shintoku.hokkaido.jp
shiranuka.hokkaido.jp
shiraoi.hokkaido.jp
shiriuchi.hokkaido.jp
sobetsu.hokkaido.jp
sunagawa.hokkaido.jp
taiki.hokkaido.jp
takasu.hokkaido.jp
takikawa.hokkaido.jp
takinoue.hokkaido.jp
teshikaga.hokkaido.jp
tobetsu.hokkaido.jp
tohma.hokkaido.jp
tomakomai.hokkaido.jp
tomari.hokkaido.jp
toya.hokkaido.jp
toyako.hokkaido.jp
toyotomi.hokkaido.jp
toyoura.hokkaido.jp
tsubetsu.hokkaido.jp
tsukigata.hokkaido.jp
urakawa.hokkaido.jp
urausu.hokkaido.jp
uryu.hokkaido.jp
utashinai.hokkaido.jp
wakkanai.hokkaido.jp
wassamu.hokkaido.jp
yakumo.hokkaido.jp
yoichi.hokkaido.jp
aioi.hyogo.jp
akashi.hyogo.jp
ako.hyogo.jp
amagasaki.hyogo.jp
aogaki.hyogo.jp
asago.hyogo.jp
ashiya.hyogo.jp
awaji.hyogo.jp
fukusaki.hyogo.jp
goshiki.hyogo.jp
harima.hyogo.jp
himeji.hyogo.jp
ichikawa.hyogo.jp
inagawa.hyogo.jp
itami.hyogo.jp
kakogawa.hyogo.jp
kamigori.hyogo.jp
kamikawa.hyogo.jp
kasai.hyogo.jp
kasuga.hyogo.jp
kawanishi.hyogo.jp
miki.hyogo.jp
minamiawaji.hyogo.jp
nishinomiya.hyogo.jp
nishiwaki.hyogo.jp
ono.hyogo.jp
sanda.hyogo.jp
sannan.hyogo.jp
sasayama.hyogo.jp
sayo.hyogo.jp
shingu.hyogo.jp
shinonsen.hyogo.jp
shiso.hyogo.jp
sumoto.hyogo.jp
taishi.hyogo.jp
taka.hyogo.jp
takarazuka.hyogo.jp
takasago.hyogo.jp
takino.hyogo.jp
tamba.hyogo.jp
tatsuno.hyogo.jp
toyooka.hyogo.jp
yabu.hyogo.jp
yashiro.hyogo.jp
yoka.hyogo.jp
yokawa.hyogo.jp
ami.ibaraki.jp
asahi.ibaraki.jp
bando.ibaraki.jp
chikusei.ibaraki.jp
daigo.ibaraki.jp
fujishiro.ibaraki.jp
hitachi.ibaraki.jp
hitachinaka.ibaraki.jp
hitachiomiya.ibaraki.jp
hitachiota.ibaraki.jp
ibaraki.ibaraki.jp
ina.ibaraki.jp
inashiki.ibaraki.jp
itako.ibaraki.jp
iwama.ibaraki.jp
joso.ibaraki.jp
kamisu.ibaraki.jp
kasama.ibaraki.jp
kashima.ibaraki.jp
kasumigaura.ibaraki.jp
koga.ibaraki.jp
miho.ibaraki.jp
mito.ibaraki.jp
moriya.ibaraki.jp
naka.ibaraki.jp
namegata.ibaraki.jp
oarai.ibaraki.jp
ogawa.ibaraki.jp
omitama.ibaraki.jp
ryugasaki.ibaraki.jp
sakai.ibaraki.jp
sakuragawa.ibaraki.jp
shimodate.ibaraki.jp
shimotsuma.ibaraki.jp
shirosato.ibaraki.jp
sowa.ibaraki.jp
suifu.ibaraki.jp
takahagi.ibaraki.jp
tamatsukuri.ibaraki.jp
tokai.ibaraki.jp
tomobe.ibaraki.jp
tone.ibaraki.jp
toride.ibaraki.jp
tsuchiura.ibaraki.jp
tsukuba.ibaraki.jp
uchihara.ibaraki.jp
ushiku.ibaraki.jp
yachiyo.ibaraki.jp
yamagata.ibaraki.jp
yawara.ibaraki.jp
yuki.ibaraki.jp
anamizu.ishikawa.jp
hakui.ishikawa.jp
hakusan.ishikawa.jp
kaga.ishikawa.jp
kahoku.ishikawa.jp
kanazawa.ishikawa.jp
kawakita.ishikawa.jp
komatsu.ishikawa.jp
nakanoto.ishikawa.jp
nanao.ishikawa.jp
nomi.ishikawa.jp
nonoichi.ishikawa.jp
noto.ishikawa.jp
shika.ishikawa.jp
suzu.ishikawa.jp
tsubata.ishikawa.jp
tsurugi.ishikawa.jp
uchinada.ishikawa.jp
wajima.ishikawa.jp
fudai.iwate.jp
fujisawa.iwate.jp
hanamaki.iwate.jp
hiraizumi.iwate.jp
hirono.iwate.jp
ichinohe.iwate.jp
ichinoseki.iwate.jp
iwaizumi.iwate.jp
iwate.iwate.jp
joboji.iwate.jp
kamaishi.iwate.jp
kanegasaki.iwate.jp
karumai.iwate.jp
kawai.iwate.jp
kitakami.iwate.jp
kuji.iwate.jp
kunohe.iwate.jp
kuzumaki.iwate.jp
miyako.iwate.jp
mizusawa.iwate.jp
morioka.iwate.jp
ninohe.iwate.jp
noda.iwate.jp
ofunato.iwate.jp
oshu.iwate.jp
otsuchi.iwate.jp
rikuzentakata.iwate.jp
shiwa.iwate.jp
shizukuishi.iwate.jp
sumita.iwate.jp
tanohata.iwate.jp
tono.iwate.jp
yahaba.iwate.jp
yamada.iwate.jp
ayagawa.kagawa.jp
higashikagawa.kagawa.jp
kanonji.kagawa.jp
kotohira.kagawa.jp
manno.kagawa.jp
marugame.kagawa.jp
mitoyo.kagawa.jp
naoshima.kagawa.jp
sanuki.kagawa.jp
tadotsu.kagawa.jp
takamatsu.kagawa.jp
tonosho.kagawa.jp
uchinomi.kagawa.jp
utazu.kagawa.jp
zentsuji.kagawa.jp
akune.kagoshima.jp
amami.kagoshima.jp
hioki.kagoshima.jp
isa.kagoshima.jp
isen.kagoshima.jp
izumi.kagoshima.jp
kagoshima.kagoshima.jp
kanoya.kagoshima.jp
kawanabe.kagoshima.jp
kinko.kagoshima.jp
kouyama.kagoshima.jp
makurazaki.kagoshima.jp
matsumoto.kagoshima.jp
minamitane.kagoshima.jp
nakatane.kagoshima.jp
nishinoomote.kagoshima.jp
satsumasendai.kagoshima.jp
soo.kagoshima.jp
tarumizu.kagoshima.jp
yusui.kagoshima.jp
aikawa.kanagawa.jp
atsugi.kanagawa.jp
ayase.kanagawa.jp
chigasaki.kanagawa.jp
ebina.kanagawa.jp
fujisawa.kanagawa.jp
hadano.kanagawa.jp
hakone.kanagawa.jp
hiratsuka.kanagawa.jp
isehara.kanagawa.jp
kaisei.kanagawa.jp
kamakura.kanagawa.jp
kiyokawa.kanagawa.jp
matsuda.kanagawa.jp
minamiashigara.kanagawa.jp
miura.kanagawa.jp
nakai.kanagawa.jp
ninomiya.kanagawa.jp
odawara.kanagawa.jp
oi.kanagawa.jp
oiso.kanagawa.jp
sagamihara.kanagawa.jp
samukawa.kanagawa.jp
tsukui.kanagawa.jp
yamakita.kanagawa.jp
yamato.kanagawa.jp
yokosuka.kanagawa.jp
yugawara.kanagawa.jp
zama.kanagawa.jp
zushi.kanagawa.jp
aki.kochi.jp
geisei.kochi.jp
hidaka.kochi.jp
higashitsuno.kochi.jp
ino.kochi.jp
kagami.kochi.jp
kami.kochi.jp
kitagawa.kochi.jp
kochi.kochi.jp
mihara.kochi.jp
motoyama.kochi.jp
muroto.kochi.jp
nahari.kochi.jp
nakamura.kochi.jp
nankoku.kochi.jp
nishitosa.kochi.jp
niyodogawa.kochi.jp
ochi.kochi.jp
okawa.kochi.jp
otoyo.kochi.jp
otsuki.kochi.jp
sakawa.kochi.jp
sukumo.kochi.jp
susaki.kochi.jp
tosa.kochi.jp
tosashimizu.kochi.jp
toyo.kochi.jp
tsuno.kochi.jp
umaji.kochi.jp
yasuda.kochi.jp
yusuhara.kochi.jp
amakusa.kumamoto.jp
arao.kumamoto.jp
aso.kumamoto.jp
choyo.kumamoto.jp
gyokuto.kumamoto.jp
kamiamakusa.kumamoto.jp
kikuchi.kumamoto.jp
kumamoto.kumamoto.jp
mashiki.kumamoto.jp
mifune.kumamoto.jp
minamata.kumamoto.jp
minamioguni.kumamoto.jp
nagasu.kumamoto.jp
nishihara.kumamoto.jp
oguni.kumamoto.jp
ozu.kumamoto.jp
sumoto.kumamoto.jp
takamori.kumamoto.jp
uki.kumamoto.jp
uto.kumamoto.jp
yamaga.kumamoto.jp
yamato.kumamoto.jp
yatsushiro.kumamoto.jp
ayabe.kyoto.jp
fukuchiyama.kyoto.jp
higashiyama.kyoto.jp
ide.kyoto.jp
ine.kyoto.jp
joyo.kyoto.jp
kameoka.kyoto.jp
kamo.kyoto.jp
kita.kyoto.jp
kizu.kyoto.jp
kumiyama.kyoto.jp
kyotamba.kyoto.jp
kyotanabe.kyoto.jp
kyotango.kyoto.jp
maizuru.kyoto.jp
minami.kyoto.jp
minamiyamashiro.kyoto.jp
miyazu.kyoto.jp
muko.kyoto.jp
nagaokakyo.kyoto.jp
nakagyo.kyoto.jp
nantan.kyoto.jp
oyamazaki.kyoto.jp
sakyo.kyoto.jp
seika.kyoto.jp
tanabe.kyoto.jp
uji.kyoto.jp
ujitawara.kyoto.jp
wazuka.kyoto.jp
yamashina.kyoto.jp
yawata.kyoto.jp
asahi.mie.jp
inabe.mie.jp
ise.mie.jp
kameyama.mie.jp
kawagoe.mie.jp
kiho.mie.jp
kisosaki.mie.jp
kiwa.mie.jp
komono.mie.jp
kumano.mie.jp
kuwana.mie.jp
matsusaka.mie.jp
meiwa.mie.jp
mihama.mie.jp
minamiise.mie.jp
misugi.mie.jp
miyama.mie.jp
nabari.mie.jp
shima.mie.jp
suzuka.mie.jp
tado.mie.jp
taiki.mie.jp
taki.mie.jp
tamaki.mie.jp
toba.mie.jp
tsu.mie.jp
udono.mie.jp
ureshino.mie.jp
watarai.mie.jp
yokkaichi.mie.jp
furukawa.miyagi.jp
higashimatsushima.miyagi.jp
ishinomaki.miyagi.jp
iwanuma.miyagi.jp
kakuda.miyagi.jp
kami.miyagi.jp
kawasaki.miyagi.jp
marumori.miyagi.jp
matsushima.miyagi.jp
minamisanriku.miyagi.jp
misato.miyagi.jp
murata.miyagi.jp
natori.miyagi.jp
ogawara.miyagi.jp
ohira.miyagi.jp
onagawa.miyagi.jp
osaki.miyagi.jp
rifu.miyagi.jp
semine.miyagi.jp
shibata.miyagi.jp
shichikashuku.miyagi.jp
shikama.miyagi.jp
shiogama.miyagi.jp
shiroishi.miyagi.jp
tagajo.miyagi.jp
taiwa.miyagi.jp
tome.miyagi.jp
tomiya.miyagi.jp
wakuya.miyagi.jp
watari.miyagi.jp
yamamoto.miyagi.jp
zao.miyagi.jp
aya.miyazaki.jp
ebino.miyazaki.jp
gokase.miyazaki.jp
hyuga.miyazaki.jp
kadogawa.miyazaki.jp
kawaminami.miyazaki.jp
kijo.miyazaki.jp
kitagawa.miyazaki.jp
kitakata.miyazaki.jp
kitaura.miyazaki.jp
kobayashi.miyazaki.jp
kunitomi.miyazaki.jp
kushima.miyazaki.jp
mimata.miyazaki.jp
miyakonojo.miyazaki.jp
miyazaki.miyazaki.jp
morotsuka.miyazaki.jp
nichinan.miyazaki.jp
nishimera.miyazaki.jp
nobeoka.miyazaki.jp
saito.miyazaki.jp
shiiba.miyazaki.jp
shintomi.miyazaki.jp
takaharu.miyazaki.jp
takanabe.miyazaki.jp
takazaki.miyazaki.jp
tsuno.miyazaki.jp
achi.nagano.jp
agematsu.nagano.jp
anan.nagano.jp
aoki.nagano.jp
asahi.nagano.jp
azumino.nagano.jp
chikuhoku.nagano.jp
chikuma.nagano.jp
chino.nagano.jp
fujimi.nagano.jp
hakuba.nagano.jp
hara.nagano.jp
hiraya.nagano.jp
iida.nagano.jp
iijima.nagano.jp
iiyama.nagano.jp
iizuna.nagano.jp
ikeda.nagano.jp
ikusaka.nagano.jp
ina.nagano.jp
karuizawa.nagano.jp
kawakami.nagano.jp
kiso.nagano.jp
kisofukushima.nagano.jp
kitaaiki.nagano.jp
komagane.nagano.jp
komoro.nagano.jp
matsukawa.nagano.jp
matsumoto.nagano.jp
miasa.nagano.jp
minamiaiki.nagano.jp
minamimaki.nagano.jp
minamiminowa.nagano.jp
minowa.nagano.jp
miyada.nagano.jp
miyota.nagano.jp
mochizuki.nagano.jp
nagano.nagano.jp
nagawa.nagano.jp
nagiso.nagano.jp
nakagawa.nagano.jp
nakano.nagano.jp
nozawaonsen.nagano.jp
obuse.nagano.jp
ogawa.nagano.jp
okaya.nagano.jp
omachi.nagano.jp
omi.nagano.jp
ookuwa.nagano.jp
ooshika.nagano.jp
otaki.nagano.jp
otari.nagano.jp
sakae.nagano.jp
sakaki.nagano.jp
saku.nagano.jp
sakuho.nagano.jp
shimosuwa.nagano.jp
shinanomachi.nagano.jp
shiojiri.nagano.jp
suwa.nagano.jp
suzaka.nagano.jp
takagi.nagano.jp
takamori.nagano.jp
takayama.nagano.jp
tateshina.nagano.jp
tatsuno.nagano.jp
togakushi.nagano.jp
togura.nagano.jp
tomi.nagano.jp
ueda.nagano.jp
wada.nagano.jp
yamagata.nagano.jp
yamanouchi.nagano.jp
yasaka.nagano.jp
yasuoka.nagano.jp
chijiwa.nagasaki.jp
futsu.nagasaki.jp
goto.nagasaki.jp
hasami.nagasaki.jp
hirado.nagasaki.jp
iki.nagasaki.jp
isahaya.nagasaki.jp
kawatana.nagasaki.jp
kuchinotsu.nagasaki.jp
matsuura.nagasaki.jp
nagasaki.nagasaki.jp
obama.nagasaki.jp
omura.nagasaki.jp
oseto.nagasaki.jp
saikai.nagasaki.jp
sasebo.nagasaki.jp
seihi.nagasaki.jp
shimabara.nagasaki.jp
shinkamigoto.nagasaki.jp
togitsu.nagasaki.jp
tsushima.nagasaki.jp
unzen.nagasaki.jp
ando.nara.jp
gose.nara.jp
heguri.nara.jp
higashiyoshino.nara.jp
ikaruga.nara.jp
ikoma.nara.jp
kamikitayama.nara.jp
kanmaki.nara.jp
kashiba.nara.jp
kashihara.nara.jp
katsuragi.nara.jp
kawai.nara.jp
kawakami.nara.jp
kawanishi.nara.jp
koryo.nara.jp
kurotaki.nara.jp
mitsue.nara.jp
miyake.nara.jp
nara.nara.jp
nosegawa.nara.jp
oji.nara.jp
ouda.nara.jp
oyodo.nara.jp
sakurai.nara.jp
sango.nara.jp
shimoichi.nara.jp
shimokitayama.nara.jp
shinjo.nara.jp
soni.nara.jp
takatori.nara.jp
tawaramoto.nara.jp
tenkawa.nara.jp
tenri.nara.jp
uda.nara.jp
yamatokoriyama.nara.jp
yamatotakada.nara.jp
yamazoe.nara.jp
yoshino.nara.jp
aga.niigata.jp
agano.niigata.jp
gosen.niigata.jp
itoigawa.niigata.jp
izumozaki.niigata.jp
joetsu.niigata.jp
kamo.niigata.jp
kariwa.niigata.jp
kashiwazaki.niigata.jp
minamiuonuma.niigata.jp
mitsuke.niigata.jp
muika.niigata.jp
murakami.niigata.jp
myoko.niigata.jp
nagaoka.niigata.jp
niigata.niigata.jp
ojiya.niigata.jp
omi.niigata.jp
sado.niigata.jp
sanjo.niigata.jp
seiro.niigata.jp
seirou.niigata.jp
sekikawa.niigata.jp
shibata.niigata.jp
tagami.niigata.jp
tainai.niigata.jp
tochio.niigata.jp
tokamachi.niigata.jp
tsubame.niigata.jp
tsunan.niigata.jp
uonuma.niigata.jp
yahiko.niigata.jp
yoita.niigata.jp
yuzawa.niigata.jp
beppu.oita.jp
bungoono.oita.jp
bungotakada.oita.jp
hasama.oita.jp
hiji.oita.jp
himeshima.oita.jp
hita.oita.jp
kamitsue.oita.jp
kokonoe.oita.jp
kuju.oita.jp
kunisaki.oita.jp
kusu.oita.jp
oita.oita.jp
saiki.oita.jp
taketa.oita.jp
tsukumi.oita.jp
usa.oita.jp
usuki.oita.jp
yufu.oita.jp
akaiwa.okayama.jp
asakuchi.okayama.jp
bizen.okayama.jp
hayashima.okayama.jp
ibara.okayama.jp
kagamino.okayama.jp
kasaoka.okayama.jp
kibichuo.okayama.jp
kumenan.okayama.jp
kurashiki.okayama.jp
maniwa.okayama.jp
misaki.okayama.jp
nagi.okayama.jp
niimi.okayama.jp
nishiawakura.okayama.jp
okayama.okayama.jp
satosho.okayama.jp
setouchi.okayama.jp
shinjo.okayama.jp
shoo.okayama.jp
soja.okayama.jp
takahashi.okayama.jp
tamano.okayama.jp
tsuyama.okayama.jp
wake.okayama.jp
yakage.okayama.jp
aguni.okinawa.jp
ginowan.okinawa.jp
ginoza.okinawa.jp
gushikami.okinawa.jp
haebaru.okinawa.jp
higashi.okinawa.jp
hirara.okinawa.jp
iheya.okinawa.jp
ishigaki.okinawa.jp
ishikawa.okinawa.jp
itoman.okinawa.jp
izena.okinawa.jp
kadena.okinawa.jp
kin.okinawa.jp
kitadaito.okinawa.jp
kitanakagusuku.okinawa.jp
kumejima.okinawa.jp
kunigami.okinawa.jp
minamidaito.okinawa.jp
motobu.okinawa.jp
nago.okinawa.jp
naha.okinawa.jp
nakagusuku.okinawa.jp
nakijin.okinawa.jp
nanjo.okinawa.jp
nishihara.okinawa.jp
ogimi.okinawa.jp
okinawa.okinawa.jp
onna.okinawa.jp
shimoji.okinawa.jp
taketomi.okinawa.jp
tarama.okinawa.jp
tokashiki.okinawa.jp
tomigusuku.okinawa.jp
tonaki.okinawa.jp
urasoe.okinawa.jp
uruma.okinawa.jp
yaese.okinawa.jp
yomitan.okinawa.jp
yonabaru.okinawa.jp
yonaguni.okinawa.jp
zamami.okinawa.jp
abeno.osaka.jp
chihayaakasaka.osaka.jp
chuo.osaka.jp
daito.osaka.jp
fujiidera.osaka.jp
habikino.osaka.jp
hannan.osaka.jp
higashiosaka.osaka.jp
higashisumiyoshi.osaka.jp
higashiyodogawa.osaka.jp
hirakata.osaka.jp
ibaraki.osaka.jp
ikeda.osaka.jp
izumi.osaka.jp
izumiotsu.osaka.jp
izumisano.osaka.jp
kadoma.osaka.jp
kaizuka.osaka.jp
kanan.osaka.jp
kashiwara.osaka.jp
katano.osaka.jp
kawachinagano.osaka.jp
kishiwada.osaka.jp
kita.osaka.jp
kumatori.osaka.jp
matsubara.osaka.jp
minato.osaka.jp
minoh.osaka.jp
misaki.osaka.jp
moriguchi.osaka.jp
neyagawa.osaka.jp
nishi.osaka.jp
nose.osaka.jp
osakasayama.osaka.jp
sakai.osaka.jp
sayama.osaka.jp
sennan.osaka.jp
settsu.osaka.jp
shijonawate.osaka.jp
shimamoto.osaka.jp
suita.osaka.jp
tadaoka.osaka.jp
taishi.osaka.jp
tajiri.osaka.jp
takaishi.osaka.jp
takatsuki.osaka.jp
tondabayashi.osaka.jp
toyonaka.osaka.jp
toyono.osaka.jp
yao.osaka.jp
ariake.saga.jp
arita.saga.jp
fukudomi.saga.jp
genkai.saga.jp
hamatama.saga.jp
hizen.saga.jp
imari.saga.jp
kamimine.saga.jp
kanzaki.saga.jp
karatsu.saga.jp
kashima.saga.jp
kitagata.saga.jp
kitahata.saga.jp
kiyama.saga.jp
kouhoku.saga.jp
kyuragi.saga.jp
nishiarita.saga.jp
ogi.saga.jp
omachi.saga.jp
ouchi.saga.jp
saga.saga.jp
shiroishi.saga.jp
taku.saga.jp
tara.saga.jp
tosu.saga.jp
yoshinogari.saga.jp
arakawa.saitama.jp
asaka.saitama.jp
chichibu.saitama.jp
fujimi.saitama.jp
fujimino.saitama.jp
fukaya.saitama.jp
hanno.saitama.jp
hanyu.saitama.jp
hasuda.saitama.jp
hatogaya.saitama.jp
hatoyama.saitama.jp
hidaka.saitama.jp
higashichichibu.saitama.jp
higashimatsuyama.saitama.jp
honjo.saitama.jp
ina.saitama.jp
iruma.saitama.jp
iwatsuki.saitama.jp
kamiizumi.saitama.jp
kamikawa.saitama.jp
kamisato.saitama.jp
kasukabe.saitama.jp
kawagoe.saitama.jp
kawaguchi.saitama.jp
kawajima.saitama.jp
kazo.saitama.jp
kitamoto.saitama.jp
koshigaya.saitama.jp
kounosu.saitama.jp
kuki.saitama.jp
kumagaya.saitama.jp
matsubushi.saitama.jp
minano.saitama.jp
misato.saitama.jp
miyashiro.saitama.jp
miyoshi.saitama.jp
moroyama.saitama.jp
nagatoro.saitama.jp
namegawa.saitama.jp
niiza.saitama.jp
ogano.saitama.jp
ogawa.saitama.jp
ogose.saitama.jp
okegawa.saitama.jp
omiya.saitama.jp
otaki.saitama.jp
ranzan.saitama.jp
ryokami.saitama.jp
saitama.saitama.jp
sakado.saitama.jp
satte.saitama.jp
sayama.saitama.jp
shiki.saitama.jp
shiraoka.saitama.jp
soka.saitama.jp
sugito.saitama.jp
toda.saitama.jp
tokigawa.saitama.jp
tokorozawa.saitama.jp
tsurugashima.saitama.jp
urawa.saitama.jp
warabi.saitama.jp
yashio.saitama.jp
yokoze.saitama.jp
yono.saitama.jp
yorii.saitama.jp
yoshida.saitama.jp
yoshikawa.saitama.jp
yoshimi.saitama.jp
aisho.shiga.jp
gamo.shiga.jp
higashiomi.shiga.jp
hikone.shiga.jp
koka.shiga.jp
konan.shiga.jp
kosei.shiga.jp
koto.shiga.jp
kusatsu.shiga.jp
maibara.shiga.jp
moriyama.shiga.jp
nagahama.shiga.jp
nishiazai.shiga.jp
notogawa.shiga.jp
omihachiman.shiga.jp
otsu.shiga.jp
ritto.shiga.jp
ryuoh.shiga.jp
takashima.shiga.jp
takatsuki.shiga.jp
torahime.shiga.jp
toyosato.shiga.jp
yasu.shiga.jp
akagi.shimane.jp
ama.shimane.jp
gotsu.shimane.jp
hamada.shimane.jp
higashiizumo.shimane.jp
hikawa.shimane.jp
hikimi.shimane.jp
izumo.shimane.jp
kakinoki.shimane.jp
masuda.shimane.jp
matsue.shimane.jp
misato.shimane.jp
nishinoshima.shimane.jp
ohda.shimane.jp
okinoshima.shimane.jp
okuizumo.shimane.jp
shimane.shimane.jp
tamayu.shimane.jp
tsuwano.shimane.jp
unnan.shimane.jp
yakumo.shimane.jp
yasugi.shimane.jp
yatsuka.shimane.jp
arai.shizuoka.jp
atami.shizuoka.jp
fuji.shizuoka.jp
fujieda.shizuoka.jp
fujikawa.shizuoka.jp
fujinomiya.shizuoka.jp
fukuroi.shizuoka.jp
gotemba.shizuoka.jp
haibara.shizuoka.jp
hamamatsu.shizuoka.jp
higashiizu.shizuoka.jp
ito.shizuoka.jp
iwata.shizuoka.jp
izu.shizuoka.jp
izunokuni.shizuoka.jp
kakegawa.shizuoka.jp
kannami.shizuoka.jp
kawanehon.shizuoka.jp
kawazu.shizuoka.jp
kikugawa.shizuoka.jp
kosai.shizuoka.jp
makinohara.shizuoka.jp
matsuzaki.shizuoka.jp
minamiizu.shizuoka.jp
mishima.shizuoka.jp
morimachi.shizuoka.jp
nishiizu.shizuoka.jp
numazu.shizuoka.jp
omaezaki.shizuoka.jp
shimada.shizuoka.jp
shimizu.shizuoka.jp
shimoda.shizuoka.jp
shizuoka.shizuoka.jp
susono.shizuoka.jp
yaizu.shizuoka.jp
yoshida.shizuoka.jp
ashikaga.tochigi.jp
bato.tochigi.jp
haga.tochigi.jp
ichikai.tochigi.jp
iwafune.tochigi.jp
kaminokawa.tochigi.jp
kanuma.tochigi.jp
karasuyama.tochigi.jp
kuroiso.tochigi.jp
mashiko.tochigi.jp
mibu.tochigi.jp
moka.tochigi.jp
motegi.tochigi.jp
nasu.tochigi.jp
nasushiobara.tochigi.jp
nikko.tochigi.jp
nishikata.tochigi.jp
nogi.tochigi.jp
ohira.tochigi.jp
ohtawara.tochigi.jp
oyama.tochigi.jp
sakura.tochigi.jp
sano.tochigi.jp
shimotsuke.tochigi.jp
shioya.tochigi.jp
takanezawa.tochigi.jp
tochigi.tochigi.jp
tsuga.tochigi.jp
ujiie.tochigi.jp
utsunomiya.tochigi.jp
yaita.tochigi.jp
aizumi.tokushima.jp
anan.tokushima.jp
ichiba.tokushima.jp
itano.tokushima.jp
kainan.tokushima.jp
komatsushima.tokushima.jp
matsushige.tokushima.jp
mima.tokushima.jp
minami.tokushima.jp
miyoshi.tokushima.jp
mugi.tokushima.jp
nakagawa.tokushima.jp
naruto.tokushima.jp
sanagochi.tokushima.jp
shishikui.tokushima.jp
tokushima.tokushima.jp
wajiki.tokushima.jp
adachi.tokyo.jp
akiruno.tokyo.jp
akishima.tokyo.jp
aogashima.tokyo.jp
arakawa.tokyo.jp
bunkyo.tokyo.jp
chiyoda.tokyo.jp
chofu.tokyo.jp
chuo.tokyo.jp
edogawa.tokyo.jp
fuchu.tokyo.jp
fussa.tokyo.jp
hachijo.tokyo.jp
hachioji.tokyo.jp
hamura.tokyo.jp
higashikurume.tokyo.jp
higashimurayama.tokyo.jp
higashiyamato.tokyo.jp
hino.tokyo.jp
hinode.tokyo.jp
hinohara.tokyo.jp
inagi.tokyo.jp
itabashi.tokyo.jp
katsushika.tokyo.jp
kita.tokyo.jp
kiyose.tokyo.jp
kodaira.tokyo.jp
koganei.tokyo.jp
kokubunji.tokyo.jp
komae.tokyo.jp
koto.tokyo.jp
kouzushima.tokyo.jp
kunitachi.tokyo.jp
machida.tokyo.jp
meguro.tokyo.jp
minato.tokyo.jp
mitaka.tokyo.jp
mizuho.tokyo.jp
musashimurayama.tokyo.jp
musashino.tokyo.jp
nakano.tokyo.jp
nerima.tokyo.jp
ogasawara.tokyo.jp
okutama.tokyo.jp
ome.tokyo.jp
oshima.tokyo.jp
ota.tokyo.jp
setagaya.tokyo.jp
shibuya.tokyo.jp
shinagawa.tokyo.jp
shinjuku.tokyo.jp
suginami.tokyo.jp
sumida.tokyo.jp
tachikawa.tokyo.jp
taito.tokyo.jp
tama.tokyo.jp
toshima.tokyo.jp
chizu.tottori.jp
hino.tottori.jp
kawahara.tottori.jp
koge.tottori.jp
kotoura.tottori.jp
misasa.tottori.jp
nanbu.tottori.jp
nichinan.tottori.jp
sakaiminato.tottori.jp
tottori.tottori.jp
wakasa.tottori.jp
yazu.tottori.jp
yonago.tottori.jp
asahi.toyama.jp
fuchu.toyama.jp
fukumitsu.toyama.jp
funahashi.toyama.jp
himi.toyama.jp
imizu.toyama.jp
inami.toyama.jp
johana.toyama.jp
kamiichi.toyama.jp
kurobe.toyama.jp
nakaniikawa.toyama.jp
namerikawa.toyama.jp
nanto.toyama.jp
nyuzen.toyama.jp
oyabe.toyama.jp
taira.toyama.jp
takaoka.toyama.jp
tateyama.toyama.jp
toga.toyama.jp
tonami.toyama.jp
toyama.toyama.jp
unazuki.toyama.jp
uozu.toyama.jp
yamada.toyama.jp
arida.wakayama.jp
aridagawa.wakayama.jp
gobo.wakayama.jp
hashimoto.wakayama.jp
hidaka.wakayama.jp
hirogawa.wakayama.jp
inami.wakayama.jp
iwade.wakayama.jp
kainan.wakayama.jp
kamitonda.wakayama.jp
katsuragi.wakayama.jp
kimino.wakayama.jp
kinokawa.wakayama.jp
kitayama.wakayama.jp
koya.wakayama.jp
koza.wakayama.jp
kozagawa.wakayama.jp
kudoyama.wakayama.jp
kushimoto.wakayama.jp
mihama.wakayama.jp
misato.wakayama.jp
nachikatsuura.wakayama.jp
shingu.wakayama.jp
shirahama.wakayama.jp
taiji.wakayama.jp
tanabe.wakayama.jp
wakayama.wakayama.jp
yuasa.wakayama.jp
yura.wakayama.jp
asahi.yamagata.jp
funagata.yamagata.jp
higashine.yamagata.jp
iide.yamagata.jp
kahoku.yamagata.jp
kaminoyama.yamagata.jp
kaneyama.yamagata.jp
kawanishi.yamagata.jp
mamurogawa.yamagata.jp
mikawa.yamagata.jp
murayama.yamagata.jp
nagai.yamagata.jp
nakayama.yamagata.jp
nanyo.yamagata.jp
nishikawa.yamagata.jp
obanazawa.yamagata.jp
oe.yamagata.jp
oguni.yamagata.jp
ohkura.yamagata.jp
oishida.yamagata.jp
sagae.yamagata.jp
sakata.yamagata.jp
sakegawa.yamagata.jp
shinjo.yamagata.jp
shirataka.yamagata.jp
shonai.yamagata.jp
takahata.yamagata.jp
tendo.yamagata.jp
tozawa.yamagata.jp
tsuruoka.yamagata.jp
yamagata.yamagata.jp
yamanobe.yamagata.jp
yonezawa.yamagata.jp
yuza.yamagata.jp
abu.yamaguchi.jp
hagi.yamaguchi.jp
hikari.yamaguchi.jp
hofu.yamaguchi.jp
iwakuni.yamaguchi.jp
kudamatsu.yamaguchi.jp
mitou.yamaguchi.jp
nagato.yamaguchi.jp
oshima.yamaguchi.jp
shimonoseki.yamaguchi.jp
shunan.yamaguchi.jp
tabuse.yamaguchi.jp
tokuyama.yamaguchi.jp
toyota.yamaguchi.jp
ube.yamaguchi.jp
yuu.yamaguchi.jp
chuo.yamanashi.jp
doshi.yamanashi.jp
fuefuki.yamanashi.jp
fujikawa.yamanashi.jp
fujikawaguchiko.yamanashi.jp
fujiyoshida.yamanashi.jp
hayakawa.yamanashi.jp
hokuto.yamanashi.jp
ichikawamisato.yamanashi.jp
kai.yamanashi.jp
kofu.yamanashi.jp
koshu.yamanashi.jp
kosuge.yamanashi.jp
minami-alps.yamanashi.jp
minobu.yamanashi.jp
nakamichi.yamanashi.jp
nanbu.yamanashi.jp
narusawa.yamanashi.jp
nirasaki.yamanashi.jp
nishikatsura.yamanashi.jp
oshino.yamanashi.jp
otsuki.yamanashi.jp
showa.yamanashi.jp
tabayama.yamanashi.jp
tsuru.yamanashi.jp
uenohara.yamanashi.jp
yamanakako.yamanashi.jp
yamanashi.yamanashi.jp

// ke : http://www.kenic.or.ke/index.php?option=com_content&task=view&id=117&Itemid=145
*.ke

// kg : http://www.domain.kg/dmn_n.html
kg
org.kg
net.kg
com.kg
edu.kg
gov.kg
mil.kg

// kh : http://www.mptc.gov.kh/dns_registration.htm
*.kh

// ki : http://www.ki/dns/index.html
ki
edu.ki
biz.ki
net.ki
org.ki
gov.ki
info.ki
com.ki

// km : https://en.wikipedia.org/wiki/.km
// http://www.domaine.km/documents/charte.doc
km
org.km
nom.km
gov.km
prd.km
tm.km
edu.km
mil.km
ass.km
com.km
// These are only mentioned as proposed suggestions at domaine.km, but
// https://en.wikipedia.org/wiki/.km says they're available for registration:
coop.km
asso.km
presse.km
medecin.km
notaires.km
pharmaciens.km
veterinaire.km
gouv.km

// kn : https://en.wikipedia.org/wiki/.kn
// http://www.dot.kn/domainRules.html
kn
net.kn
org.kn
edu.kn
gov.kn

// kp : http://www.kcce.kp/en_index.php
kp
com.kp
edu.kp
gov.kp
org.kp
rep.kp
tra.kp

// kr : https://en.wikipedia.org/wiki/.kr
// see also: http://domain.nida.or.kr/eng/registration.jsp
kr
ac.kr
co.kr
es.kr
go.kr
hs.kr
kg.kr
mil.kr
ms.kr
ne.kr
or.kr
pe.kr
re.kr
sc.kr
// kr geographical names
busan.kr
chungbuk.kr
chungnam.kr
daegu.kr
daejeon.kr
gangwon.kr
gwangju.kr
gyeongbuk.kr
gyeonggi.kr
gyeongnam.kr
incheon.kr
jeju.kr
jeonbuk.kr
jeonnam.kr
seoul.kr
ulsan.kr

// kw : https://en.wikipedia.org/wiki/.kw
*.kw

// ky : http://www.icta.ky/da_ky_reg_dom.php
// Confirmed by registry <kysupport@perimeterusa.com> 2008-06-17
ky
edu.ky
gov.ky
com.ky
org.ky
net.ky

// kz : https://en.wikipedia.org/wiki/.kz
// see also: http://www.nic.kz/rules/index.jsp
kz
org.kz
edu.kz
net.kz
gov.kz
mil.kz
com.kz

// la : https://en.wikipedia.org/wiki/.la
// Submitted by registry <gavin.brown@nic.la>
la
int.la
net.la
info.la
edu.la
gov.la
per.la
com.la
org.la

// lb : https://en.wikipedia.org/wiki/.lb
// Submitted by registry <randy@psg.com>
lb
com.lb
edu.lb
gov.lb
net.lb
org.lb

// lc : https://en.wikipedia.org/wiki/.lc
// see also: http://www.nic.lc/rules.htm
lc
com.lc
net.lc
co.lc
org.lc
edu.lc
gov.lc

// li : https://en.wikipedia.org/wiki/.li
li

// lk : http://www.nic.lk/seclevpr.html
lk
gov.lk
sch.lk
net.lk
int.lk
com.lk
org.lk
edu.lk
ngo.lk
soc.lk
web.lk
ltd.lk
assn.lk
grp.lk
hotel.lk
ac.lk

// lr : http://psg.com/dns/lr/lr.txt
// Submitted by registry <randy@psg.com>
lr
com.lr
edu.lr
gov.lr
org.lr
net.lr

// ls : https://en.wikipedia.org/wiki/.ls
ls
co.ls
org.ls

// lt : https://en.wikipedia.org/wiki/.lt
lt
// gov.lt : http://www.gov.lt/index_en.php
gov.lt

// lu : http://www.dns.lu/en/
lu

// lv : http://www.nic.lv/DNS/En/generic.php
lv
com.lv
edu.lv
gov.lv
org.lv
mil.lv
id.lv
net.lv
asn.lv
conf.lv

// ly : http://www.nic.ly/regulations.php
ly
com.ly
net.ly
gov.ly
plc.ly
edu.ly
sch.ly
med.ly
org.ly
id.ly

// ma : https://en.wikipedia.org/wiki/.ma
// http://www.anrt.ma/fr/admin/download/upload/file_fr782.pdf
ma
co.ma
net.ma
gov.ma
org.ma
ac.ma
press.ma

// mc : http://www.nic.mc/
mc
tm.mc
asso.mc

// md : https://en.wikipedia.org/wiki/.md
md

// me : https://en.wikipedia.org/wiki/.me
me
co.me
net.me
org.me
edu.me
ac.me
gov.me
its.me
priv.me

// mg : http://nic.mg/nicmg/?page_id=39
mg
org.mg
nom.mg
gov.mg
prd.mg
tm.mg
edu.mg
mil.mg
com.mg
co.mg

// mh : https://en.wikipedia.org/wiki/.mh
mh

// mil : https://en.wikipedia.org/wiki/.mil
mil

// mk : https://en.wikipedia.org/wiki/.mk
// see also: http://dns.marnet.net.mk/postapka.php
mk
com.mk
org.mk
net.mk
edu.mk
gov.mk
inf.mk
name.mk

// ml : http://www.gobin.info/domainname/ml-template.doc
// see also: https://en.wikipedia.org/wiki/.ml
ml
com.ml
edu.ml
gouv.ml
gov.ml
net.ml
org.ml
presse.ml

// mm : https://en.wikipedia.org/wiki/.mm
*.mm

// mn : https://en.wikipedia.org/wiki/.mn
mn
gov.mn
edu.mn
org.mn

// mo : http://www.monic.net.mo/
mo
com.mo
net.mo
org.mo
edu.mo
gov.mo

// mobi : https://en.wikipedia.org/wiki/.mobi
mobi

// mp : http://www.dot.mp/
// Confirmed by registry <dcamacho@saipan.com> 2008-06-17
mp

// mq : https://en.wikipedia.org/wiki/.mq
mq

// mr : https://en.wikipedia.org/wiki/.mr
mr
gov.mr

// ms : http://www.nic.ms/pdf/MS_Domain_Name_Rules.pdf
ms
com.ms
edu.ms
gov.ms
net.ms
org.ms

// mt : https://www.nic.org.mt/go/policy
// Submitted by registry <help@nic.org.mt>
mt
com.mt
edu.mt
net.mt
org.mt

// mu : https://en.wikipedia.org/wiki/.mu
mu
com.mu
net.mu
org.mu
gov.mu
ac.mu
co.mu
or.mu

// museum : http://about.museum/naming/
// http://index.museum/
museum
academy.museum
agriculture.museum
air.museum
airguard.museum
alabama.museum
alaska.museum
amber.museum
ambulance.museum
american.museum
americana.museum
americanantiques.museum
americanart.museum
amsterdam.museum
and.museum
annefrank.museum
anthro.museum
anthropology.museum
antiques.museum
aquarium.museum
arboretum.museum
archaeological.museum
archaeology.museum
architecture.museum
art.museum
artanddesign.museum
artcenter.museum
artdeco.museum
arteducation.museum
artgallery.museum
arts.museum
artsandcrafts.museum
asmatart.museum
assassination.museum
assisi.museum
association.museum
astronomy.museum
atlanta.museum
austin.museum
australia.museum
automotive.museum
aviation.museum
axis.museum
badajoz.museum
baghdad.museum
bahn.museum
bale.museum
baltimore.museum
barcelona.museum
baseball.museum
basel.museum
baths.museum
bauern.museum
beauxarts.museum
beeldengeluid.museum
bellevue.museum
bergbau.museum
berkeley.museum
berlin.museum
bern.museum
bible.museum
bilbao.museum
bill.museum
birdart.museum
birthplace.museum
bonn.museum
boston.museum
botanical.museum
botanicalgarden.museum
botanicgarden.museum
botany.museum
brandywinevalley.museum
brasil.museum
bristol.museum
british.museum
britishcolumbia.museum
broadcast.museum
brunel.museum
brussel.museum
brussels.museum
bruxelles.museum
building.museum
burghof.museum
bus.museum
bushey.museum
cadaques.museum
california.museum
cambridge.museum
can.museum
canada.museum
capebreton.museum
carrier.museum
cartoonart.museum
casadelamoneda.museum
castle.museum
castres.museum
celtic.museum
center.museum
chattanooga.museum
cheltenham.museum
chesapeakebay.museum
chicago.museum
children.museum
childrens.museum
childrensgarden.museum
chiropractic.museum
chocolate.museum
christiansburg.museum
cincinnati.museum
cinema.museum
circus.museum
civilisation.museum
civilization.museum
civilwar.museum
clinton.museum
clock.museum
coal.museum
coastaldefence.museum
cody.museum
coldwar.museum
collection.museum
colonialwilliamsburg.museum
coloradoplateau.museum
columbia.museum
columbus.museum
communication.museum
communications.museum
community.museum
computer.museum
computerhistory.museum
comunicações.museum
contemporary.museum
contemporaryart.museum
convent.museum
copenhagen.museum
corporation.museum
correios-e-telecomunicações.museum
corvette.museum
costume.museum
countryestate.museum
county.museum
crafts.museum
cranbrook.museum
creation.museum
cultural.museum
culturalcenter.museum
culture.museum
cyber.museum
cymru.museum
dali.museum
dallas.museum
database.museum
ddr.museum
decorativearts.museum
delaware.museum
delmenhorst.museum
denmark.museum
depot.museum
design.museum
detroit.museum
dinosaur.museum
discovery.museum
dolls.museum
donostia.museum
durham.museum
eastafrica.museum
eastcoast.museum
education.museum
educational.museum
egyptian.museum
eisenbahn.museum
elburg.museum
elvendrell.museum
embroidery.museum
encyclopedic.museum
england.museum
entomology.museum
environment.museum
environmentalconservation.museum
epilepsy.museum
essex.museum
estate.museum
ethnology.museum
exeter.museum
exhibition.museum
family.museum
farm.museum
farmequipment.museum
farmers.museum
farmstead.museum
field.museum
figueres.museum
filatelia.museum
film.museum
fineart.museum
finearts.museum
finland.museum
flanders.museum
florida.museum
force.museum
fortmissoula.museum
fortworth.museum
foundation.museum
francaise.museum
frankfurt.museum
franziskaner.museum
freemasonry.museum
freiburg.museum
fribourg.museum
frog.museum
fundacio.museum
furniture.museum
gallery.museum
garden.museum
gateway.museum
geelvinck.museum
gemological.museum
geology.museum
georgia.museum
giessen.museum
glas.museum
glass.museum
gorge.museum
grandrapids.museum
graz.museum
guernsey.museum
halloffame.museum
hamburg.museum
handson.museum
harvestcelebration.museum
hawaii.museum
health.museum
heimatunduhren.museum
hellas.museum
helsinki.museum
hembygdsforbund.museum
heritage.museum
histoire.museum
historical.museum
historicalsociety.museum
historichouses.museum
historisch.museum
historisches.museum
history.museum
historyofscience.museum
horology.museum
house.museum
humanities.museum
illustration.museum
imageandsound.museum
indian.museum
indiana.museum
indianapolis.museum
indianmarket.museum
intelligence.museum
interactive.museum
iraq.museum
iron.museum
isleofman.museum
jamison.museum
jefferson.museum
jerusalem.museum
jewelry.museum
jewish.museum
jewishart.museum
jfk.museum
journalism.museum
judaica.museum
judygarland.museum
juedisches.museum
juif.museum
karate.museum
karikatur.museum
kids.museum
koebenhavn.museum
koeln.museum
kunst.museum
kunstsammlung.museum
kunstunddesign.museum
labor.museum
labour.museum
lajolla.museum
lancashire.museum
landes.museum
lans.museum
läns.museum
larsson.museum
lewismiller.museum
lincoln.museum
linz.museum
living.museum
livinghistory.museum
localhistory.museum
london.museum
losangeles.museum
louvre.museum
loyalist.museum
lucerne.museum
luxembourg.museum
luzern.museum
mad.museum
madrid.museum
mallorca.museum
manchester.museum
mansion.museum
mansions.museum
manx.museum
marburg.museum
maritime.museum
maritimo.museum
maryland.museum
marylhurst.museum
media.museum
medical.museum
medizinhistorisches.museum
meeres.museum
memorial.museum
mesaverde.museum
michigan.museum
midatlantic.museum
military.museum
mill.museum
miners.museum
mining.museum
minnesota.museum
missile.museum
missoula.museum
modern.museum
moma.museum
money.museum
monmouth.museum
monticello.museum
montreal.museum
moscow.museum
motorcycle.museum
muenchen.museum
muenster.museum
mulhouse.museum
muncie.museum
museet.museum
museumcenter.museum
museumvereniging.museum
music.museum
national.museum
nationalfirearms.museum
nationalheritage.museum
nativeamerican.museum
naturalhistory.museum
naturalhistorymuseum.museum
naturalsciences.museum
nature.museum
naturhistorisches.museum
natuurwetenschappen.museum
naumburg.museum
naval.museum
nebraska.museum
neues.museum
newhampshire.museum
newjersey.museum
newmexico.museum
newport.museum
newspaper.museum
newyork.museum
niepce.museum
norfolk.museum
north.museum
nrw.museum
nuernberg.museum
nuremberg.museum
nyc.museum
nyny.museum
oceanographic.museum
oceanographique.museum
omaha.museum
online.museum
ontario.museum
openair.museum
oregon.museum
oregontrail.museum
otago.museum
oxford.museum
pacific.museum
paderborn.museum
palace.museum
paleo.museum
palmsprings.museum
panama.museum
paris.museum
pasadena.museum
pharmacy.museum
philadelphia.museum
philadelphiaarea.museum
philately.museum
phoenix.museum
photography.museum
pilots.museum
pittsburgh.museum
planetarium.museum
plantation.museum
plants.museum
plaza.museum
portal.museum
portland.museum
portlligat.museum
posts-and-telecommunications.museum
preservation.museum
presidio.museum
press.museum
project.museum
public.museum
pubol.museum
quebec.museum
railroad.museum
railway.museum
research.museum
resistance.museum
riodejaneiro.museum
rochester.museum
rockart.museum
roma.museum
russia.museum
saintlouis.museum
salem.museum
salvadordali.museum
salzburg.museum
sandiego.museum
sanfrancisco.museum
santabarbara.museum
santacruz.museum
santafe.museum
saskatchewan.museum
satx.museum
savannahga.museum
schlesisches.museum
schoenbrunn.museum
schokoladen.museum
school.museum
schweiz.museum
science.museum
scienceandhistory.museum
scienceandindustry.museum
sciencecenter.museum
sciencecenters.museum
science-fiction.museum
sciencehistory.museum
sciences.museum
sciencesnaturelles.museum
scotland.museum
seaport.museum
settlement.museum
settlers.museum
shell.museum
sherbrooke.museum
sibenik.museum
silk.museum
ski.museum
skole.museum
society.museum
sologne.museum
soundandvision.museum
southcarolina.museum
southwest.museum
space.museum
spy.museum
square.museum
stadt.museum
stalbans.museum
starnberg.museum
state.museum
stateofdelaware.museum
station.museum
steam.museum
steiermark.museum
stjohn.museum
stockholm.museum
stpetersburg.museum
stuttgart.museum
suisse.museum
surgeonshall.museum
surrey.museum
svizzera.museum
sweden.museum
sydney.museum
tank.museum
tcm.museum
technology.museum
telekommunikation.museum
television.museum
texas.museum
textile.museum
theater.museum
time.museum
timekeeping.museum
topology.museum
torino.museum
touch.museum
town.museum
transport.museum
tree.museum
trolley.museum
trust.museum
trustee.museum
uhren.museum
ulm.museum
undersea.museum
university.museum
usa.museum
usantiques.museum
usarts.museum
uscountryestate.museum
usculture.museum
usdecorativearts.museum
usgarden.museum
ushistory.museum
ushuaia.museum
uslivinghistory.museum
utah.museum
uvic.museum
valley.museum
vantaa.museum
versailles.museum
viking.museum
village.museum
virginia.museum
virtual.museum
virtuel.museum
vlaanderen.museum
volkenkunde.museum
wales.museum
wallonie.museum
war.museum
washingtondc.museum
watchandclock.museum
watch-and-clock.museum
western.museum
westfalen.museum
whaling.museum
wildlife.museum
williamsburg.museum
windmill.museum
workshop.museum
york.museum
yorkshire.museum
yosemite.museum
youth.museum
zoological.museum
zoology.museum
ירושלים.museum
иком.museum

// mv : https://en.wikipedia.org/wiki/.mv
// "mv" included because, contra Wikipedia, google.mv exists.
mv
aero.mv
biz.mv
com.mv
coop.mv
edu.mv
gov.mv
info.mv
int.mv
mil.mv
museum.mv
name.mv
net.mv
org.mv
pro.mv

// mw : http://www.registrar.mw/
mw
ac.mw
biz.mw
co.mw
com.mw
coop.mw
edu.mw
gov.mw
int.mw
museum.mw
net.mw
org.mw

// mx : http://www.nic.mx/
// Submitted by registry <farias@nic.mx>
mx
com.mx
org.mx
gob.mx
edu.mx
net.mx

// my : http://www.mynic.net.my/
my
com.my
net.my
org.my
gov.my
edu.my
mil.my
name.my

// mz : http://www.uem.mz/
// Submitted by registry <antonio@uem.mz>
mz
ac.mz
adv.mz
co.mz
edu.mz
gov.mz
mil.mz
net.mz
org.mz

// na : http://www.na-nic.com.na/
// http://www.info.na/domain/
na
info.na
pro.na
name.na
school.na
or.na
dr.na
us.na
mx.na
ca.na
in.na
cc.na
tv.na
ws.na
mobi.na
co.na
com.na
org.na

// name : has 2nd-level tlds, but there's no list of them
name

// nc : http://www.cctld.nc/
nc
asso.nc
nom.nc

// ne : https://en.wikipedia.org/wiki/.ne
ne

// net : https://en.wikipedia.org/wiki/.net
net

// nf : https://en.wikipedia.org/wiki/.nf
nf
com.nf
net.nf
per.nf
rec.nf
web.nf
arts.nf
firm.nf
info.nf
other.nf
store.nf

// ng : http://www.nira.org.ng/index.php/join-us/register-ng-domain/189-nira-slds
ng
com.ng
edu.ng
gov.ng
i.ng
mil.ng
mobi.ng
name.ng
net.ng
org.ng
sch.ng

// ni : http://www.nic.ni/
ni
ac.ni
biz.ni
co.ni
com.ni
edu.ni
gob.ni
in.ni
info.ni
int.ni
mil.ni
net.ni
nom.ni
org.ni
web.ni

// nl : https://en.wikipedia.org/wiki/.nl
//      https://www.sidn.nl/
//      ccTLD for the Netherlands
nl

// BV.nl will be a registry for dutch BV's (besloten vennootschap)
bv.nl

// no : http://www.norid.no/regelverk/index.en.html
// The Norwegian registry has declined to notify us of updates. The web pages
// referenced below are the official source of the data. There is also an
// announce mailing list:
// https://postlister.uninett.no/sympa/info/norid-diskusjon
no
// Norid generic domains : http://www.norid.no/regelverk/vedlegg-c.en.html
fhs.no
vgs.no
fylkesbibl.no
folkebibl.no
museum.no
idrett.no
priv.no
// Non-Norid generic domains : http://www.norid.no/regelverk/vedlegg-d.en.html
mil.no
stat.no
dep.no
kommune.no
herad.no
// no geographical names : http://www.norid.no/regelverk/vedlegg-b.en.html
// counties
aa.no
ah.no
bu.no
fm.no
hl.no
hm.no
jan-mayen.no
mr.no
nl.no
nt.no
of.no
ol.no
oslo.no
rl.no
sf.no
st.no
svalbard.no
tm.no
tr.no
va.no
vf.no
// primary and lower secondary schools per county
gs.aa.no
gs.ah.no
gs.bu.no
gs.fm.no
gs.hl.no
gs.hm.no
gs.jan-mayen.no
gs.mr.no
gs.nl.no
gs.nt.no
gs.of.no
gs.ol.no
gs.oslo.no
gs.rl.no
gs.sf.no
gs.st.no
gs.svalbard.no
gs.tm.no
gs.tr.no
gs.va.no
gs.vf.no
// cities
akrehamn.no
åkrehamn.no
algard.no
ålgård.no
arna.no
brumunddal.no
bryne.no
bronnoysund.no
brønnøysund.no
drobak.no
drøbak.no
egersund.no
fetsund.no
floro.no
florø.no
fredrikstad.no
hokksund.no
honefoss.no
hønefoss.no
jessheim.no
jorpeland.no
jørpeland.no
kirkenes.no
kopervik.no
krokstadelva.no
langevag.no
langevåg.no
leirvik.no
mjondalen.no
mjøndalen.no
mo-i-rana.no
mosjoen.no
mosjøen.no
nesoddtangen.no
orkanger.no
osoyro.no
osøyro.no
raholt.no
råholt.no
sandnessjoen.no
sandnessjøen.no
skedsmokorset.no
slattum.no
spjelkavik.no
stathelle.no
stavern.no
stjordalshalsen.no
stjørdalshalsen.no
tananger.no
tranby.no
vossevangen.no
// communities
afjord.no
åfjord.no
agdenes.no
al.no
ål.no
alesund.no
ålesund.no
alstahaug.no
alta.no
áltá.no
alaheadju.no
álaheadju.no
alvdal.no
amli.no
åmli.no
amot.no
åmot.no
andebu.no
andoy.no
andøy.no
andasuolo.no
ardal.no
årdal.no
aremark.no
arendal.no
ås.no
aseral.no
åseral.no
asker.no
askim.no
askvoll.no
askoy.no
askøy.no
asnes.no
åsnes.no
audnedaln.no
aukra.no
aure.no
aurland.no
aurskog-holand.no
aurskog-høland.no
austevoll.no
austrheim.no
averoy.no
averøy.no
balestrand.no
ballangen.no
balat.no
bálát.no
balsfjord.no
bahccavuotna.no
báhccavuotna.no
bamble.no
bardu.no
beardu.no
beiarn.no
bajddar.no
bájddar.no
baidar.no
báidár.no
berg.no
bergen.no
berlevag.no
berlevåg.no
bearalvahki.no
bearalváhki.no
bindal.no
birkenes.no
bjarkoy.no
bjarkøy.no
bjerkreim.no
bjugn.no
bodo.no
bodø.no
badaddja.no
bådåddjå.no
budejju.no
bokn.no
bremanger.no
bronnoy.no
brønnøy.no
bygland.no
bykle.no
barum.no
bærum.no
bo.telemark.no
bø.telemark.no
bo.nordland.no
bø.nordland.no
bievat.no
bievát.no
bomlo.no
bømlo.no
batsfjord.no
båtsfjord.no
bahcavuotna.no
báhcavuotna.no
dovre.no
drammen.no
drangedal.no
dyroy.no
dyrøy.no
donna.no
dønna.no
eid.no
eidfjord.no
eidsberg.no
eidskog.no
eidsvoll.no
eigersund.no
elverum.no
enebakk.no
engerdal.no
etne.no
etnedal.no
evenes.no
evenassi.no
evenášši.no
evje-og-hornnes.no
farsund.no
fauske.no
fuossko.no
fuoisku.no
fedje.no
fet.no
finnoy.no
finnøy.no
fitjar.no
fjaler.no
fjell.no
flakstad.no
flatanger.no
flekkefjord.no
flesberg.no
flora.no
fla.no
flå.no
folldal.no
forsand.no
fosnes.no
frei.no
frogn.no
froland.no
frosta.no
frana.no
fræna.no
froya.no
frøya.no
fusa.no
fyresdal.no
forde.no
førde.no
gamvik.no
gangaviika.no
gáŋgaviika.no
gaular.no
gausdal.no
gildeskal.no
gildeskål.no
giske.no
gjemnes.no
gjerdrum.no
gjerstad.no
gjesdal.no
gjovik.no
gjøvik.no
gloppen.no
gol.no
gran.no
grane.no
granvin.no
gratangen.no
grimstad.no
grong.no
kraanghke.no
kråanghke.no
grue.no
gulen.no
hadsel.no
halden.no
halsa.no
hamar.no
hamaroy.no
habmer.no
hábmer.no
hapmir.no
hápmir.no
hammerfest.no
hammarfeasta.no
hámmárfeasta.no
haram.no
hareid.no
harstad.no
hasvik.no
aknoluokta.no
ákŋoluokta.no
hattfjelldal.no
aarborte.no
haugesund.no
hemne.no
hemnes.no
hemsedal.no
heroy.more-og-romsdal.no
herøy.møre-og-romsdal.no
heroy.nordland.no
herøy.nordland.no
hitra.no
hjartdal.no
hjelmeland.no
hobol.no
hobøl.no
hof.no
hol.no
hole.no
holmestrand.no
holtalen.no
holtålen.no
hornindal.no
horten.no
hurdal.no
hurum.no
hvaler.no
hyllestad.no
hagebostad.no
hægebostad.no
hoyanger.no
høyanger.no
hoylandet.no
høylandet.no
ha.no
hå.no
ibestad.no
inderoy.no
inderøy.no
iveland.no
jevnaker.no
jondal.no
jolster.no
jølster.no
karasjok.no
karasjohka.no
kárášjohka.no
karlsoy.no
galsa.no
gálsá.no
karmoy.no
karmøy.no
kautokeino.no
guovdageaidnu.no
klepp.no
klabu.no
klæbu.no
kongsberg.no
kongsvinger.no
kragero.no
kragerø.no
kristiansand.no
kristiansund.no
krodsherad.no
krødsherad.no
kvalsund.no
rahkkeravju.no
ráhkkerávju.no
kvam.no
kvinesdal.no
kvinnherad.no
kviteseid.no
kvitsoy.no
kvitsøy.no
kvafjord.no
kvæfjord.no
giehtavuoatna.no
kvanangen.no
kvænangen.no
navuotna.no
návuotna.no
kafjord.no
kåfjord.no
gaivuotna.no
gáivuotna.no
larvik.no
lavangen.no
lavagis.no
loabat.no
loabát.no
lebesby.no
davvesiida.no
leikanger.no
leirfjord.no
leka.no
leksvik.no
lenvik.no
leangaviika.no
leaŋgaviika.no
lesja.no
levanger.no
lier.no
lierne.no
lillehammer.no
lillesand.no
lindesnes.no
lindas.no
lindås.no
lom.no
loppa.no
lahppi.no
láhppi.no
lund.no
lunner.no
luroy.no
lurøy.no
luster.no
lyngdal.no
lyngen.no
ivgu.no
lardal.no
lerdal.no
lærdal.no
lodingen.no
lødingen.no
lorenskog.no
lørenskog.no
loten.no
løten.no
malvik.no
masoy.no
måsøy.no
muosat.no
muosát.no
mandal.no
marker.no
marnardal.no
masfjorden.no
meland.no
meldal.no
melhus.no
meloy.no
meløy.no
meraker.no
meråker.no
moareke.no
moåreke.no
midsund.no
midtre-gauldal.no
modalen.no
modum.no
molde.no
moskenes.no
moss.no
mosvik.no
malselv.no
målselv.no
malatvuopmi.no
málatvuopmi.no
namdalseid.no
aejrie.no
namsos.no
namsskogan.no
naamesjevuemie.no
nååmesjevuemie.no
laakesvuemie.no
nannestad.no
narvik.no
narviika.no
naustdal.no
nedre-eiker.no
nes.akershus.no
nes.buskerud.no
nesna.no
nesodden.no
nesseby.no
unjarga.no
unjárga.no
nesset.no
nissedal.no
nittedal.no
nord-aurdal.no
nord-fron.no
nord-odal.no
norddal.no
nordkapp.no
davvenjarga.no
davvenjárga.no
nordre-land.no
nordreisa.no
raisa.no
ráisa.no
nore-og-uvdal.no
notodden.no
naroy.no
nærøy.no
notteroy.no
nøtterøy.no
odda.no
oksnes.no
øksnes.no
oppdal.no
oppegard.no
oppegård.no
orkdal.no
orland.no
ørland.no
orskog.no
ørskog.no
orsta.no
ørsta.no
os.hedmark.no
os.hordaland.no
osen.no
osteroy.no
osterøy.no
ostre-toten.no
østre-toten.no
overhalla.no
ovre-eiker.no
øvre-eiker.no
oyer.no
øyer.no
oygarden.no
øygarden.no
oystre-slidre.no
øystre-slidre.no
porsanger.no
porsangu.no
porsáŋgu.no
porsgrunn.no
radoy.no
radøy.no
rakkestad.no
rana.no
ruovat.no
randaberg.no
rauma.no
rendalen.no
rennebu.no
rennesoy.no
rennesøy.no
rindal.no
ringebu.no
ringerike.no
ringsaker.no
rissa.no
risor.no
risør.no
roan.no
rollag.no
rygge.no
ralingen.no
rælingen.no
rodoy.no
rødøy.no
romskog.no
rømskog.no
roros.no
røros.no
rost.no
røst.no
royken.no
røyken.no
royrvik.no
røyrvik.no
rade.no
råde.no
salangen.no
siellak.no
saltdal.no
salat.no
sálát.no
sálat.no
samnanger.no
sande.more-og-romsdal.no
sande.møre-og-romsdal.no
sande.vestfold.no
sandefjord.no
sandnes.no
sandoy.no
sandøy.no
sarpsborg.no
sauda.no
sauherad.no
sel.no
selbu.no
selje.no
seljord.no
sigdal.no
siljan.no
sirdal.no
skaun.no
skedsmo.no
ski.no
skien.no
skiptvet.no
skjervoy.no
skjervøy.no
skierva.no
skiervá.no
skjak.no
skjåk.no
skodje.no
skanland.no
skånland.no
skanit.no
skánit.no
smola.no
smøla.no
snillfjord.no
snasa.no
snåsa.no
snoasa.no
snaase.no
snåase.no
sogndal.no
sokndal.no
sola.no
solund.no
songdalen.no
sortland.no
spydeberg.no
stange.no
stavanger.no
steigen.no
steinkjer.no
stjordal.no
stjørdal.no
stokke.no
stor-elvdal.no
stord.no
stordal.no
storfjord.no
omasvuotna.no
strand.no
stranda.no
stryn.no
sula.no
suldal.no
sund.no
sunndal.no
surnadal.no
sveio.no
svelvik.no
sykkylven.no
sogne.no
søgne.no
somna.no
sømna.no
sondre-land.no
søndre-land.no
sor-aurdal.no
sør-aurdal.no
sor-fron.no
sør-fron.no
sor-odal.no
sør-odal.no
sor-varanger.no
sør-varanger.no
matta-varjjat.no
mátta-várjjat.no
sorfold.no
sørfold.no
sorreisa.no
sørreisa.no
sorum.no
sørum.no
tana.no
deatnu.no
time.no
tingvoll.no
tinn.no
tjeldsund.no
dielddanuorri.no
tjome.no
tjøme.no
tokke.no
tolga.no
torsken.no
tranoy.no
tranøy.no
tromso.no
tromsø.no
tromsa.no
romsa.no
trondheim.no
troandin.no
trysil.no
trana.no
træna.no
trogstad.no
trøgstad.no
tvedestrand.no
tydal.no
tynset.no
tysfjord.no
divtasvuodna.no
divttasvuotna.no
tysnes.no
tysvar.no
tysvær.no
tonsberg.no
tønsberg.no
ullensaker.no
ullensvang.no
ulvik.no
utsira.no
vadso.no
vadsø.no
cahcesuolo.no
čáhcesuolo.no
vaksdal.no
valle.no
vang.no
vanylven.no
vardo.no
vardø.no
varggat.no
várggát.no
vefsn.no
vaapste.no
vega.no
vegarshei.no
vegårshei.no
vennesla.no
verdal.no
verran.no
vestby.no
vestnes.no
vestre-slidre.no
vestre-toten.no
vestvagoy.no
vestvågøy.no
vevelstad.no
vik.no
vikna.no
vindafjord.no
volda.no
voss.no
varoy.no
værøy.no
vagan.no
vågan.no
voagat.no
vagsoy.no
vågsøy.no
vaga.no
vågå.no
valer.ostfold.no
våler.østfold.no
valer.hedmark.no
våler.hedmark.no

// np : http://www.mos.com.np/register.html
*.np

// nr : http://cenpac.net.nr/dns/index.html
// Submitted by registry <technician@cenpac.net.nr>
nr
biz.nr
info.nr
gov.nr
edu.nr
org.nr
net.nr
com.nr

// nu : https://en.wikipedia.org/wiki/.nu
nu

// nz : https://en.wikipedia.org/wiki/.nz
// Submitted by registry <jay@nzrs.net.nz>
nz
ac.nz
co.nz
cri.nz
geek.nz
gen.nz
govt.nz
health.nz
iwi.nz
kiwi.nz
maori.nz
mil.nz
māori.nz
net.nz
org.nz
parliament.nz
school.nz

// om : https://en.wikipedia.org/wiki/.om
om
co.om
com.om
edu.om
gov.om
med.om
museum.om
net.om
org.om
pro.om

// onion : https://tools.ietf.org/html/rfc7686
onion

// org : https://en.wikipedia.org/wiki/.org
org

// pa : http://www.nic.pa/
// Some additional second level "domains" resolve directly as hostnames, such as
// pannet.pa, so we add a rule for "pa".
pa
ac.pa
gob.pa
com.pa
org.pa
sld.pa
edu.pa
net.pa
ing.pa
abo.pa
med.pa
nom.pa

// pe : https://www.nic.pe/InformeFinalComision.pdf
pe
edu.pe
gob.pe
nom.pe
mil.pe
org.pe
com.pe
net.pe

// pf : http://www.gobin.info/domainname/formulaire-pf.pdf
pf
com.pf
org.pf
edu.pf

// pg : https://en.wikipedia.org/wiki/.pg
*.pg

// ph : http://www.domains.ph/FAQ2.asp
// Submitted by registry <jed@email.com.ph>
ph
com.ph
net.ph
org.ph
gov.ph
edu.ph
ngo.ph
mil.ph
i.ph

// pk : http://pk5.pknic.net.pk/pk5/msgNamepk.PK
pk
com.pk
net.pk
edu.pk
org.pk
fam.pk
biz.pk
web.pk
gov.pk
gob.pk
gok.pk
gon.pk
gop.pk
gos.pk
info.pk

// pl http://www.dns.pl/english/index.html
// Submitted by registry
pl
com.pl
net.pl
org.pl
// pl functional domains (http://www.dns.pl/english/index.html)
aid.pl
agro.pl
atm.pl
auto.pl
biz.pl
edu.pl
gmina.pl
gsm.pl
info.pl
mail.pl
miasta.pl
media.pl
mil.pl
nieruchomosci.pl
nom.pl
pc.pl
powiat.pl
priv.pl
realestate.pl
rel.pl
sex.pl
shop.pl
sklep.pl
sos.pl
szkola.pl
targi.pl
tm.pl
tourism.pl
travel.pl
turystyka.pl
// Government domains
gov.pl
ap.gov.pl
ic.gov.pl
is.gov.pl
us.gov.pl
kmpsp.gov.pl
kppsp.gov.pl
kwpsp.gov.pl
psp.gov.pl
wskr.gov.pl
kwp.gov.pl
mw.gov.pl
ug.gov.pl
um.gov.pl
umig.gov.pl
ugim.gov.pl
upow.gov.pl
uw.gov.pl
starostwo.gov.pl
pa.gov.pl
po.gov.pl
psse.gov.pl
pup.gov.pl
rzgw.gov.pl
sa.gov.pl
so.gov.pl
sr.gov.pl
wsa.gov.pl
sko.gov.pl
uzs.gov.pl
wiih.gov.pl
winb.gov.pl
pinb.gov.pl
wios.gov.pl
witd.gov.pl
wzmiuw.gov.pl
piw.gov.pl
wiw.gov.pl
griw.gov.pl
wif.gov.pl
oum.gov.pl
sdn.gov.pl
zp.gov.pl
uppo.gov.pl
mup.gov.pl
wuoz.gov.pl
konsulat.gov.pl
oirm.gov.pl
// pl regional domains (http://www.dns.pl/english/index.html)
augustow.pl
babia-gora.pl
bedzin.pl
beskidy.pl
bialowieza.pl
bialystok.pl
bielawa.pl
bieszczady.pl
boleslawiec.pl
bydgoszcz.pl
bytom.pl
cieszyn.pl
czeladz.pl
czest.pl
dlugoleka.pl
elblag.pl
elk.pl
glogow.pl
gniezno.pl
gorlice.pl
grajewo.pl
ilawa.pl
jaworzno.pl
jelenia-gora.pl
jgora.pl
kalisz.pl
kazimierz-dolny.pl
karpacz.pl
kartuzy.pl
kaszuby.pl
katowice.pl
kepno.pl
ketrzyn.pl
klodzko.pl
kobierzyce.pl
kolobrzeg.pl
konin.pl
konskowola.pl
kutno.pl
lapy.pl
lebork.pl
legnica.pl
lezajsk.pl
limanowa.pl
lomza.pl
lowicz.pl
lubin.pl
lukow.pl
malbork.pl
malopolska.pl
mazowsze.pl
mazury.pl
mielec.pl
mielno.pl
mragowo.pl
naklo.pl
nowaruda.pl
nysa.pl
olawa.pl
olecko.pl
olkusz.pl
olsztyn.pl
opoczno.pl
opole.pl
ostroda.pl
ostroleka.pl
ostrowiec.pl
ostrowwlkp.pl
pila.pl
pisz.pl
podhale.pl
podlasie.pl
polkowice.pl
pomorze.pl
pomorskie.pl
prochowice.pl
pruszkow.pl
przeworsk.pl
pulawy.pl
radom.pl
rawa-maz.pl
rybnik.pl
rzeszow.pl
sanok.pl
sejny.pl
slask.pl
slupsk.pl
sosnowiec.pl
stalowa-wola.pl
skoczow.pl
starachowice.pl
stargard.pl
suwalki.pl
swidnica.pl
swiebodzin.pl
swinoujscie.pl
szczecin.pl
szczytno.pl
tarnobrzeg.pl
tgory.pl
turek.pl
tychy.pl
ustka.pl
walbrzych.pl
warmia.pl
warszawa.pl
waw.pl
wegrow.pl
wielun.pl
wlocl.pl
wloclawek.pl
wodzislaw.pl
wolomin.pl
wroclaw.pl
zachpomor.pl
zagan.pl
zarow.pl
zgora.pl
zgorzelec.pl

// pm : http://www.afnic.fr/medias/documents/AFNIC-naming-policy2012.pdf
pm

// pn : http://www.government.pn/PnRegistry/policies.htm
pn
gov.pn
co.pn
org.pn
edu.pn
net.pn

// post : https://en.wikipedia.org/wiki/.post
post

// pr : http://www.nic.pr/index.asp?f=1
pr
com.pr
net.pr
org.pr
gov.pr
edu.pr
isla.pr
pro.pr
biz.pr
info.pr
name.pr
// these aren't mentioned on nic.pr, but on https://en.wikipedia.org/wiki/.pr
est.pr
prof.pr
ac.pr

// pro : http://registry.pro/get-pro
pro
aaa.pro
aca.pro
acct.pro
avocat.pro
bar.pro
cpa.pro
eng.pro
jur.pro
law.pro
med.pro
recht.pro

// ps : https://en.wikipedia.org/wiki/.ps
// http://www.nic.ps/registration/policy.html#reg
ps
edu.ps
gov.ps
sec.ps
plo.ps
com.ps
org.ps
net.ps

// pt : http://online.dns.pt/dns/start_dns
pt
net.pt
gov.pt
org.pt
edu.pt
int.pt
publ.pt
com.pt
nome.pt

// pw : https://en.wikipedia.org/wiki/.pw
pw
co.pw
ne.pw
or.pw
ed.pw
go.pw
belau.pw

// py : http://www.nic.py/pautas.html#seccion_9
// Submitted by registry
py
com.py
coop.py
edu.py
gov.py
mil.py
net.py
org.py

// qa : http://domains.qa/en/
qa
com.qa
edu.qa
gov.qa
mil.qa
name.qa
net.qa
org.qa
sch.qa

// re : http://www.afnic.re/obtenir/chartes/nommage-re/annexe-descriptifs
re
asso.re
com.re
nom.re

// ro : http://www.rotld.ro/
ro
arts.ro
com.ro
firm.ro
info.ro
nom.ro
nt.ro
org.ro
rec.ro
store.ro
tm.ro
www.ro

// rs : https://www.rnids.rs/en/domains/national-domains
rs
ac.rs
co.rs
edu.rs
gov.rs
in.rs
org.rs

// ru : https://cctld.ru/en/domains/domens_ru/reserved/
ru
ac.ru
edu.ru
gov.ru
int.ru
mil.ru
test.ru

// rw : http://www.nic.rw/cgi-bin/policy.pl
rw
gov.rw
net.rw
edu.rw
ac.rw
com.rw
co.rw
int.rw
mil.rw
gouv.rw

// sa : http://www.nic.net.sa/
sa
com.sa
net.sa
org.sa
gov.sa
med.sa
pub.sa
edu.sa
sch.sa

// sb : http://www.sbnic.net.sb/
// Submitted by registry <lee.humphries@telekom.com.sb>
sb
com.sb
edu.sb
gov.sb
net.sb
org.sb

// sc : http://www.nic.sc/
sc
com.sc
gov.sc
net.sc
org.sc
edu.sc

// sd : http://www.isoc.sd/sudanic.isoc.sd/billing_pricing.htm
// Submitted by registry <admin@isoc.sd>
sd
com.sd
net.sd
org.sd
edu.sd
med.sd
tv.sd
gov.sd
info.sd

// se : https://en.wikipedia.org/wiki/.se
// Submitted by registry <patrik.wallstrom@iis.se>
se
a.se
ac.se
b.se
bd.se
brand.se
c.se
d.se
e.se
f.se
fh.se
fhsk.se
fhv.se
g.se
h.se
i.se
k.se
komforb.se
kommunalforbund.se
komvux.se
l.se
lanbib.se
m.se
n.se
naturbruksgymn.se
o.se
org.se
p.se
parti.se
pp.se
press.se
r.se
s.se
t.se
tm.se
u.se
w.se
x.se
y.se
z.se

// sg : http://www.nic.net.sg/page/registration-policies-procedures-and-guidelines
sg
com.sg
net.sg
org.sg
gov.sg
edu.sg
per.sg

// sh : http://www.nic.sh/registrar.html
sh
com.sh
net.sh
gov.sh
org.sh
mil.sh

// si : https://en.wikipedia.org/wiki/.si
si

// sj : No registrations at this time.
// Submitted by registry <jarle@uninett.no>
sj

// sk : https://en.wikipedia.org/wiki/.sk
// list of 2nd level domains ?
sk

// sl : http://www.nic.sl
// Submitted by registry <adam@neoip.com>
sl
com.sl
net.sl
edu.sl
gov.sl
org.sl

// sm : https://en.wikipedia.org/wiki/.sm
sm

// sn : https://en.wikipedia.org/wiki/.sn
sn
art.sn
com.sn
edu.sn
gouv.sn
org.sn
perso.sn
univ.sn

// so : http://www.soregistry.com/
so
com.so
net.so
org.so

// sr : https://en.wikipedia.org/wiki/.sr
sr

// st : http://www.nic.st/html/policyrules/
st
co.st
com.st
consulado.st
edu.st
embaixada.st
gov.st
mil.st
net.st
org.st
principe.st
saotome.st
store.st

// su : https://en.wikipedia.org/wiki/.su
su

// sv : http://www.svnet.org.sv/niveldos.pdf
sv
com.sv
edu.sv
gob.sv
org.sv
red.sv

// sx : https://en.wikipedia.org/wiki/.sx
// Submitted by registry <jcvignes@openregistry.com>
sx
gov.sx

// sy : https://en.wikipedia.org/wiki/.sy
// see also: http://www.gobin.info/domainname/sy.doc
sy
edu.sy
gov.sy
net.sy
mil.sy
com.sy
org.sy

// sz : https://en.wikipedia.org/wiki/.sz
// http://www.sispa.org.sz/
sz
co.sz
ac.sz
org.sz

// tc : https://en.wikipedia.org/wiki/.tc
tc

// td : https://en.wikipedia.org/wiki/.td
td

// tel: https://en.wikipedia.org/wiki/.tel
// http://www.telnic.org/
tel

// tf : https://en.wikipedia.org/wiki/.tf
tf

// tg : https://en.wikipedia.org/wiki/.tg
// http://www.nic.tg/
tg

// th : https://en.wikipedia.org/wiki/.th
// Submitted by registry <krit@thains.co.th>
th
ac.th
co.th
go.th
in.th
mi.th
net.th
or.th

// tj : http://www.nic.tj/policy.html
tj
ac.tj
biz.tj
co.tj
com.tj
edu.tj
go.tj
gov.tj
int.tj
mil.tj
name.tj
net.tj
nic.tj
org.tj
test.tj
web.tj

// tk : https://en.wikipedia.org/wiki/.tk
tk

// tl : https://en.wikipedia.org/wiki/.tl
tl
gov.tl

// tm : http://www.nic.tm/local.html
tm
com.tm
co.tm
org.tm
net.tm
nom.tm
gov.tm
mil.tm
edu.tm

// tn : https://en.wikipedia.org/wiki/.tn
// http://whois.ati.tn/
tn
com.tn
ens.tn
fin.tn
gov.tn
ind.tn
intl.tn
nat.tn
net.tn
org.tn
info.tn
perso.tn
tourism.tn
edunet.tn
rnrt.tn
rns.tn
rnu.tn
mincom.tn
agrinet.tn
defense.tn
turen.tn

// to : https://en.wikipedia.org/wiki/.to
// Submitted by registry <egullich@colo.to>
to
com.to
gov.to
net.to
org.to
edu.to
mil.to

// subTLDs: https://www.nic.tr/forms/eng/policies.pdf
//     and: https://www.nic.tr/forms/politikalar.pdf
// Submitted by <mehmetgurevin@gmail.com>
tr
com.tr
info.tr
biz.tr
net.tr
org.tr
web.tr
gen.tr
tv.tr
av.tr
dr.tr
bbs.tr
name.tr
tel.tr
gov.tr
bel.tr
pol.tr
mil.tr
k12.tr
edu.tr
kep.tr

// Used by Northern Cyprus
nc.tr

// Used by government agencies of Northern Cyprus
gov.nc.tr

// travel : https://en.wikipedia.org/wiki/.travel
travel

// tt : http://www.nic.tt/
tt
co.tt
com.tt
org.tt
net.tt
biz.tt
info.tt
pro.tt
int.tt
coop.tt
jobs.tt
mobi.tt
travel.tt
museum.tt
aero.tt
name.tt
gov.tt
edu.tt

// tv : https://en.wikipedia.org/wiki/.tv
// Not listing any 2LDs as reserved since none seem to exist in practice,
// Wikipedia notwithstanding.
tv

// tw : https://en.wikipedia.org/wiki/.tw
tw
edu.tw
gov.tw
mil.tw
com.tw
net.tw
org.tw
idv.tw
game.tw
ebiz.tw
club.tw
網路.tw
組織.tw
商業.tw

// tz : http://www.tznic.or.tz/index.php/domains
// Submitted by registry <manager@tznic.or.tz>
tz
ac.tz
co.tz
go.tz
hotel.tz
info.tz
me.tz
mil.tz
mobi.tz
ne.tz
or.tz
sc.tz
tv.tz

// ua : https://hostmaster.ua/policy/?ua
// Submitted by registry <dk@cctld.ua>
ua
// ua 2LD
com.ua
edu.ua
gov.ua
in.ua
net.ua
org.ua
// ua geographic names
// https://hostmaster.ua/2ld/
cherkassy.ua
cherkasy.ua
chernigov.ua
chernihiv.ua
chernivtsi.ua
chernovtsy.ua
ck.ua
cn.ua
cr.ua
crimea.ua
cv.ua
dn.ua
dnepropetrovsk.ua
dnipropetrovsk.ua
dominic.ua
donetsk.ua
dp.ua
if.ua
ivano-frankivsk.ua
kh.ua
kharkiv.ua
kharkov.ua
kherson.ua
khmelnitskiy.ua
khmelnytskyi.ua
kiev.ua
kirovograd.ua
km.ua
kr.ua
krym.ua
ks.ua
kv.ua
kyiv.ua
lg.ua
lt.ua
lugansk.ua
lutsk.ua
lv.ua
lviv.ua
mk.ua
mykolaiv.ua
nikolaev.ua
od.ua
odesa.ua
odessa.ua
pl.ua
poltava.ua
rivne.ua
rovno.ua
rv.ua
sb.ua
sebastopol.ua
sevastopol.ua
sm.ua
sumy.ua
te.ua
ternopil.ua
uz.ua
uzhgorod.ua
vinnica.ua
vinnytsia.ua
vn.ua
volyn.ua
yalta.ua
zaporizhzhe.ua
zaporizhzhia.ua
zhitomir.ua
zhytomyr.ua
zp.ua
zt.ua

// ug : https://www.registry.co.ug/
ug
co.ug
or.ug
ac.ug
sc.ug
go.ug
ne.ug
com.ug
org.ug

// uk : https://en.wikipedia.org/wiki/.uk
// Submitted by registry <Michael.Daly@nominet.org.uk>
uk
ac.uk
co.uk
gov.uk
ltd.uk
me.uk
net.uk
nhs.uk
org.uk
plc.uk
police.uk
*.sch.uk

// us : https://en.wikipedia.org/wiki/.us
us
dni.us
fed.us
isa.us
kids.us
nsn.us
// us geographic names
ak.us
al.us
ar.us
as.us
az.us
ca.us
co.us
ct.us
dc.us
de.us
fl.us
ga.us
gu.us
hi.us
ia.us
id.us
il.us
in.us
ks.us
ky.us
la.us
ma.us
md.us
me.us
mi.us
mn.us
mo.us
ms.us
mt.us
nc.us
nd.us
ne.us
nh.us
nj.us
nm.us
nv.us
ny.us
oh.us
ok.us
or.us
pa.us
pr.us
ri.us
sc.us
sd.us
tn.us
tx.us
ut.us
vi.us
vt.us
va.us
wa.us
wi.us
wv.us
wy.us
// The registrar notes several more specific domains available in each state,
// such as state.*.us, dst.*.us, etc., but resolution of these is somewhat
// haphazard; in some states these domains resolve as addresses, while in others
// only subdomains are available, or even nothing at all. We include the
// most common ones where it's clear that different sites are different
// entities.
k12.ak.us
k12.al.us
k12.ar.us
k12.as.us
k12.az.us
k12.ca.us
k12.co.us
k12.ct.us
k12.dc.us
k12.de.us
k12.fl.us
k12.ga.us
k12.gu.us
// k12.hi.us  Bug 614565 - Hawaii has a state-wide DOE login
k12.ia.us
k12.id.us
k12.il.us
k12.in.us
k12.ks.us
k12.ky.us
k12.la.us
k12.ma.us
k12.md.us
k12.me.us
k12.mi.us
k12.mn.us
k12.mo.us
k12.ms.us
k12.mt.us
k12.nc.us
// k12.nd.us  Bug 1028347 - Removed at request of Travis Rosso <trossow@nd.gov>
k12.ne.us
k12.nh.us
k12.nj.us
k12.nm.us
k12.nv.us
k12.ny.us
k12.oh.us
k12.ok.us
k12.or.us
k12.pa.us
k12.pr.us
k12.ri.us
k12.sc.us
// k12.sd.us  Bug 934131 - Removed at request of James Booze <James.Booze@k12.sd.us>
k12.tn.us
k12.tx.us
k12.ut.us
k12.vi.us
k12.vt.us
k12.va.us
k12.wa.us
k12.wi.us
// k12.wv.us  Bug 947705 - Removed at request of Verne Britton <verne@wvnet.edu>
k12.wy.us
cc.ak.us
cc.al.us
cc.ar.us
cc.as.us
cc.az.us
cc.ca.us
cc.co.us
cc.ct.us
cc.dc.us
cc.de.us
cc.fl.us
cc.ga.us
cc.gu.us
cc.hi.us
cc.ia.us
cc.id.us
cc.il.us
cc.in.us
cc.ks.us
cc.ky.us
cc.la.us
cc.ma.us
cc.md.us
cc.me.us
cc.mi.us
cc.mn.us
cc.mo.us
cc.ms.us
cc.mt.us
cc.nc.us
cc.nd.us
cc.ne.us
cc.nh.us
cc.nj.us
cc.nm.us
cc.nv.us
cc.ny.us
cc.oh.us
cc.ok.us
cc.or.us
cc.pa.us
cc.pr.us
cc.ri.us
cc.sc.us
cc.sd.us
cc.tn.us
cc.tx.us
cc.ut.us
cc.vi.us
cc.vt.us
cc.va.us
cc.wa.us
cc.wi.us
cc.wv.us
cc.wy.us
lib.ak.us
lib.al.us
lib.ar.us
lib.as.us
lib.az.us
lib.ca.us
lib.co.us
lib.ct.us
lib.dc.us
// lib.de.us  Issue #243 - Moved to Private section at request of Ed Moore <Ed.Moore@lib.de.us>
lib.fl.us
lib.ga.us
lib.gu.us
lib.hi.us
lib.ia.us
lib.id.us
lib.il.us
lib.in.us
lib.ks.us
lib.ky.us
lib.la.us
lib.ma.us
lib.md.us
lib.me.us
lib.mi.us
lib.mn.us
lib.mo.us
lib.ms.us
lib.mt.us
lib.nc.us
lib.nd.us
lib.ne.us
lib.nh.us
lib.nj.us
lib.nm.us
lib.nv.us
lib.ny.us
lib.oh.us
lib.ok.us
lib.or.us
lib.pa.us
lib.pr.us
lib.ri.us
lib.sc.us
lib.sd.us
lib.tn.us
lib.tx.us
lib.ut.us
lib.vi.us
lib.vt.us
lib.va.us
lib.wa.us
lib.wi.us
// lib.wv.us  Bug 941670 - Removed at request of Larry W Arnold <arnold@wvlc.lib.wv.us>
lib.wy.us
// k12.ma.us contains school districts in Massachusetts. The 4LDs are
//  managed independently except for private (PVT), charter (CHTR) and
//  parochial (PAROCH) schools.  Those are delegated directly to the
//  5LD operators.   <k12-ma-hostmaster _ at _ rsuc.gweep.net>
pvt.k12.ma.us
chtr.k12.ma.us
paroch.k12.ma.us

// uy : http://www.nic.org.uy/
uy
com.uy
edu.uy
gub.uy
mil.uy
net.uy
org.uy

// uz : http://www.reg.uz/
uz
co.uz
com.uz
net.uz
org.uz

// va : https://en.wikipedia.org/wiki/.va
va

// vc : https://en.wikipedia.org/wiki/.vc
// Submitted by registry <kshah@ca.afilias.info>
vc
com.vc
net.vc
org.vc
gov.vc
mil.vc
edu.vc

// ve : https://registro.nic.ve/
// Submitted by registry
ve
arts.ve
co.ve
com.ve
e12.ve
edu.ve
firm.ve
gob.ve
gov.ve
info.ve
int.ve
mil.ve
net.ve
org.ve
rec.ve
store.ve
tec.ve
web.ve

// vg : https://en.wikipedia.org/wiki/.vg
vg

// vi : http://www.nic.vi/newdomainform.htm
// http://www.nic.vi/Domain_Rules/body_domain_rules.html indicates some other
// TLDs are "reserved", such as edu.vi and gov.vi, but doesn't actually say they
// are available for registration (which they do not seem to be).
vi
co.vi
com.vi
k12.vi
net.vi
org.vi

// vn : https://www.dot.vn/vnnic/vnnic/domainregistration.jsp
vn
com.vn
net.vn
org.vn
edu.vn
gov.vn
int.vn
ac.vn
biz.vn
info.vn
name.vn
pro.vn
health.vn

// vu : https://en.wikipedia.org/wiki/.vu
// http://www.vunic.vu/
vu
com.vu
edu.vu
net.vu
org.vu

// wf : http://www.afnic.fr/medias/documents/AFNIC-naming-policy2012.pdf
wf

// ws : https://en.wikipedia.org/wiki/.ws
// http://samoanic.ws/index.dhtml
ws
com.ws
net.ws
org.ws
gov.ws
edu.ws

// yt : http://www.afnic.fr/medias/documents/AFNIC-naming-policy2012.pdf
yt

// IDN ccTLDs
// When submitting patches, please maintain a sort by ISO 3166 ccTLD, then
// U-label, and follow this format:
// // A-Label ("<Latin renderings>", <language name>[, variant info]) : <ISO 3166 ccTLD>
// // [sponsoring org]
// U-Label

// xn--mgbaam7a8h ("Emerat", Arabic) : AE
// http://nic.ae/english/arabicdomain/rules.jsp
امارات

// xn--y9a3aq ("hye", Armenian) : AM
// ISOC AM (operated by .am Registry)
հայ

// xn--54b7fta0cc ("Bangla", Bangla) : BD
বাংলা

// xn--90ais ("bel", Belarusian/Russian Cyrillic) : BY
// Operated by .by registry
бел

// xn--fiqs8s ("Zhongguo/China", Chinese, Simplified) : CN
// CNNIC
// http://cnnic.cn/html/Dir/2005/10/11/3218.htm
中国

// xn--fiqz9s ("Zhongguo/China", Chinese, Traditional) : CN
// CNNIC
// http://cnnic.cn/html/Dir/2005/10/11/3218.htm
中國

// xn--lgbbat1ad8j ("Algeria/Al Jazair", Arabic) : DZ
الجزائر

// xn--wgbh1c ("Egypt/Masr", Arabic) : EG
// http://www.dotmasr.eg/
مصر

// xn--e1a4c ("eu", Cyrillic) : EU
ею

// xn--node ("ge", Georgian Mkhedruli) : GE
გე

// xn--qxam ("el", Greek) : GR
// Hellenic Ministry of Infrastructure, Transport, and Networks
ελ

// xn--j6w193g ("Hong Kong", Chinese) : HK
// https://www2.hkirc.hk/register/rules.jsp
香港

// xn--h2brj9c ("Bharat", Devanagari) : IN
// India
भारत

// xn--mgbbh1a71e ("Bharat", Arabic) : IN
// India
بھارت

// xn--fpcrj9c3d ("Bharat", Telugu) : IN
// India
భారత్

// xn--gecrj9c ("Bharat", Gujarati) : IN
// India
ભારત

// xn--s9brj9c ("Bharat", Gurmukhi) : IN
// India
ਭਾਰਤ

// xn--45brj9c ("Bharat", Bengali) : IN
// India
ভারত

// xn--xkc2dl3a5ee0h ("India", Tamil) : IN
// India
இந்தியா

// xn--mgba3a4f16a ("Iran", Persian) : IR
ایران

// xn--mgba3a4fra ("Iran", Arabic) : IR
ايران

// xn--mgbtx2b ("Iraq", Arabic) : IQ
// Communications and Media Commission
عراق

// xn--mgbayh7gpa ("al-Ordon", Arabic) : JO
// National Information Technology Center (NITC)
// Royal Scientific Society, Al-Jubeiha
الاردن

// xn--3e0b707e ("Republic of Korea", Hangul) : KR
한국

// xn--80ao21a ("Kaz", Kazakh) : KZ
қаз

// xn--fzc2c9e2c ("Lanka", Sinhalese-Sinhala) : LK
// http://nic.lk
ලංකා

// xn--xkc2al3hye2a ("Ilangai", Tamil) : LK
// http://nic.lk
இலங்கை

// xn--mgbc0a9azcg ("Morocco/al-Maghrib", Arabic) : MA
المغرب

// xn--d1alf ("mkd", Macedonian) : MK
// MARnet
мкд

// xn--l1acc ("mon", Mongolian) : MN
мон

// xn--mix891f ("Macao", Chinese, Traditional) : MO
// MONIC / HNET Asia (Registry Operator for .mo)
澳門

// xn--mix082f ("Macao", Chinese, Simplified) : MO
澳门

// xn--mgbx4cd0ab ("Malaysia", Malay) : MY
مليسيا

// xn--mgb9awbf ("Oman", Arabic) : OM
عمان

// xn--mgbai9azgqp6j ("Pakistan", Urdu/Arabic) : PK
پاکستان

// xn--mgbai9a5eva00b ("Pakistan", Urdu/Arabic, variant) : PK
پاكستان

// xn--ygbi2ammx ("Falasteen", Arabic) : PS
// The Palestinian National Internet Naming Authority (PNINA)
// http://www.pnina.ps
فلسطين

// xn--90a3ac ("srb", Cyrillic) : RS
// https://www.rnids.rs/en/domains/national-domains
срб
пр.срб
орг.срб
обр.срб
од.срб
упр.срб
ак.срб

// xn--p1ai ("rf", Russian-Cyrillic) : RU
// http://www.cctld.ru/en/docs/rulesrf.php
рф

// xn--wgbl6a ("Qatar", Arabic) : QA
// http://www.ict.gov.qa/
قطر

// xn--mgberp4a5d4ar ("AlSaudiah", Arabic) : SA
// http://www.nic.net.sa/
السعودية

// xn--mgberp4a5d4a87g ("AlSaudiah", Arabic, variant)  : SA
السعودیة

// xn--mgbqly7c0a67fbc ("AlSaudiah", Arabic, variant) : SA
السعودیۃ

// xn--mgbqly7cvafr ("AlSaudiah", Arabic, variant) : SA
السعوديه

// xn--mgbpl2fh ("sudan", Arabic) : SD
// Operated by .sd registry
سودان

// xn--yfro4i67o Singapore ("Singapore", Chinese) : SG
新加坡

// xn--clchc0ea0b2g2a9gcd ("Singapore", Tamil) : SG
சிங்கப்பூர்

// xn--ogbpf8fl ("Syria", Arabic) : SY
سورية

// xn--mgbtf8fl ("Syria", Arabic, variant) : SY
سوريا

// xn--o3cw4h ("Thai", Thai) : TH
// http://www.thnic.co.th
ไทย
ศึกษา.ไทย
ธุรกิจ.ไทย
รัฐบาล.ไทย
ทหาร.ไทย
เน็ต.ไทย
องค์กร.ไทย

// xn--pgbs0dh ("Tunisia", Arabic) : TN
// http://nic.tn
تونس

// xn--kpry57d ("Taiwan", Chinese, Traditional) : TW
// http://www.twnic.net/english/dn/dn_07a.htm
台灣

// xn--kprw13d ("Taiwan", Chinese, Simplified) : TW
// http://www.twnic.net/english/dn/dn_07a.htm
台湾

// xn--nnx388a ("Taiwan", Chinese, variant) : TW
臺灣

// xn--j1amh ("ukr", Cyrillic) : UA
укр

// xn--mgb2ddes ("AlYemen", Arabic) : YE
اليمن

// xxx : http://icmregistry.com
xxx

// ye : http://www.y.net.ye/services/domain_name.htm
*.ye

// za : http://www.zadna.org.za/content/page/domain-information
ac.za
agric.za
alt.za
co.za
edu.za
gov.za
grondar.za
law.za
mil.za
net.za
ngo.za
nis.za
nom.za
org.za
school.za
tm.za
web.za

// zm : https://zicta.zm/
// Submitted by registry <info@zicta.zm>
zm
ac.zm
biz.zm
co.zm
com.zm
edu.zm
gov.zm
info.zm
mil.zm
net.zm
org.zm
sch.zm

// zw : https://www.potraz.gov.zw/
// Confirmed by registry <bmtengwa@potraz.gov.zw> 2017-01-25
zw
ac.zw
co.zw
gov.zw
mil.zw
org.zw

// List of new gTLDs imported from https://newgtlds.icann.org/newgtlds.csv on 2017-02-23T00:46:09Z

// aaa : 2015-02-26 American Automobile Association, Inc.
aaa

// aarp : 2015-05-21 AARP
aarp

// abarth : 2015-07-30 Fiat Chrysler Automobiles N.V.
abarth

// abb : 2014-10-24 ABB Ltd
abb

// abbott : 2014-07-24 Abbott Laboratories, Inc.
abbott

// abbvie : 2015-07-30 AbbVie Inc.
abbvie

// abc : 2015-07-30 Disney Enterprises, Inc.
abc

// able : 2015-06-25 Able Inc.
able

// abogado : 2014-04-24 Top Level Domain Holdings Limited
abogado

// abudhabi : 2015-07-30 Abu Dhabi Systems and Information Centre
abudhabi

// academy : 2013-11-07 Half Oaks, LLC
academy

// accenture : 2014-08-15 Accenture plc
accenture

// accountant : 2014-11-20 dot Accountant Limited
accountant

// accountants : 2014-03-20 Knob Town, LLC
accountants

// aco : 2015-01-08 ACO Severin Ahlmann GmbH & Co. KG
aco

// active : 2014-05-01 The Active Network, Inc
active

// actor : 2013-12-12 United TLD Holdco Ltd.
actor

// adac : 2015-07-16 Allgemeiner Deutscher Automobil-Club e.V. (ADAC)
adac

// ads : 2014-12-04 Charleston Road Registry Inc.
ads

// adult : 2014-10-16 ICM Registry AD LLC
adult

// aeg : 2015-03-19 Aktiebolaget Electrolux
aeg

// aetna : 2015-05-21 Aetna Life Insurance Company
aetna

// afamilycompany : 2015-07-23 Johnson Shareholdings, Inc.
afamilycompany

// afl : 2014-10-02 Australian Football League
afl

// africa : 2014-03-24 ZA Central Registry NPC trading as Registry.Africa
africa

// agakhan : 2015-04-23 Fondation Aga Khan (Aga Khan Foundation)
agakhan

// agency : 2013-11-14 Steel Falls, LLC
agency

// aig : 2014-12-18 American International Group, Inc.
aig

// aigo : 2015-08-06 aigo Digital Technology Co,Ltd.
aigo

// airbus : 2015-07-30 Airbus S.A.S.
airbus

// airforce : 2014-03-06 United TLD Holdco Ltd.
airforce

// airtel : 2014-10-24 Bharti Airtel Limited
airtel

// akdn : 2015-04-23 Fondation Aga Khan (Aga Khan Foundation)
akdn

// alfaromeo : 2015-07-31 Fiat Chrysler Automobiles N.V.
alfaromeo

// alibaba : 2015-01-15 Alibaba Group Holding Limited
alibaba

// alipay : 2015-01-15 Alibaba Group Holding Limited
alipay

// allfinanz : 2014-07-03 Allfinanz Deutsche Vermögensberatung Aktiengesellschaft
allfinanz

// allstate : 2015-07-31 Allstate Fire and Casualty Insurance Company
allstate

// ally : 2015-06-18 Ally Financial Inc.
ally

// alsace : 2014-07-02 REGION D ALSACE
alsace

// alstom : 2015-07-30 ALSTOM
alstom

// americanexpress : 2015-07-31 American Express Travel Related Services Company, Inc.
americanexpress

// americanfamily : 2015-07-23 AmFam, Inc.
americanfamily

// amex : 2015-07-31 American Express Travel Related Services Company, Inc.
amex

// amfam : 2015-07-23 AmFam, Inc.
amfam

// amica : 2015-05-28 Amica Mutual Insurance Company
amica

// amsterdam : 2014-07-24 Gemeente Amsterdam
amsterdam

// analytics : 2014-12-18 Campus IP LLC
analytics

// android : 2014-08-07 Charleston Road Registry Inc.
android

// anquan : 2015-01-08 QIHOO 360 TECHNOLOGY CO. LTD.
anquan

// anz : 2015-07-31 Australia and New Zealand Banking Group Limited
anz

// aol : 2015-09-17 AOL Inc.
aol

// apartments : 2014-12-11 June Maple, LLC
apartments

// app : 2015-05-14 Charleston Road Registry Inc.
app

// apple : 2015-05-14 Apple Inc.
apple

// aquarelle : 2014-07-24 Aquarelle.com
aquarelle

// arab : 2015-11-12 League of Arab States
arab

// aramco : 2014-11-20 Aramco Services Company
aramco

// archi : 2014-02-06 STARTING DOT LIMITED
archi

// army : 2014-03-06 United TLD Holdco Ltd.
army

// art : 2016-03-24 UK Creative Ideas Limited
art

// arte : 2014-12-11 Association Relative à la Télévision Européenne G.E.I.E.
arte

// asda : 2015-07-31 Wal-Mart Stores, Inc.
asda

// associates : 2014-03-06 Baxter Hill, LLC
associates

// athleta : 2015-07-30 The Gap, Inc.
athleta

// attorney : 2014-03-20
attorney

// auction : 2014-03-20
auction

// audi : 2015-05-21 AUDI Aktiengesellschaft
audi

// audible : 2015-06-25 Amazon EU S.à r.l.
audible

// audio : 2014-03-20 Uniregistry, Corp.
audio

// auspost : 2015-08-13 Australian Postal Corporation
auspost

// author : 2014-12-18 Amazon EU S.à r.l.
author

// auto : 2014-11-13
auto

// autos : 2014-01-09 DERAutos, LLC
autos

// avianca : 2015-01-08 Aerovias del Continente Americano S.A. Avianca
avianca

// aws : 2015-06-25 Amazon EU S.à r.l.
aws

// axa : 2013-12-19 AXA SA
axa

// azure : 2014-12-18 Microsoft Corporation
azure

// baby : 2015-04-09 Johnson & Johnson Services, Inc.
baby

// baidu : 2015-01-08 Baidu, Inc.
baidu

// banamex : 2015-07-30 Citigroup Inc.
banamex

// bananarepublic : 2015-07-31 The Gap, Inc.
bananarepublic

// band : 2014-06-12
band

// bank : 2014-09-25 fTLD Registry Services LLC
bank

// bar : 2013-12-12 Punto 2012 Sociedad Anonima Promotora de Inversion de Capital Variable
bar

// barcelona : 2014-07-24 Municipi de Barcelona
barcelona

// barclaycard : 2014-11-20 Barclays Bank PLC
barclaycard

// barclays : 2014-11-20 Barclays Bank PLC
barclays

// barefoot : 2015-06-11 Gallo Vineyards, Inc.
barefoot

// bargains : 2013-11-14 Half Hallow, LLC
bargains

// baseball : 2015-10-29 MLB Advanced Media DH, LLC
baseball

// basketball : 2015-08-20 Fédération Internationale de Basketball (FIBA)
basketball

// bauhaus : 2014-04-17 Werkhaus GmbH
bauhaus

// bayern : 2014-01-23 Bayern Connect GmbH
bayern

// bbc : 2014-12-18 British Broadcasting Corporation
bbc

// bbt : 2015-07-23 BB&T Corporation
bbt

// bbva : 2014-10-02 BANCO BILBAO VIZCAYA ARGENTARIA, S.A.
bbva

// bcg : 2015-04-02 The Boston Consulting Group, Inc.
bcg

// bcn : 2014-07-24 Municipi de Barcelona
bcn

// beats : 2015-05-14 Beats Electronics, LLC
beats

// beauty : 2015-12-03 L'Oréal
beauty

// beer : 2014-01-09 Top Level Domain Holdings Limited
beer

// bentley : 2014-12-18 Bentley Motors Limited
bentley

// berlin : 2013-10-31 dotBERLIN GmbH & Co. KG
berlin

// best : 2013-12-19 BestTLD Pty Ltd
best

// bestbuy : 2015-07-31 BBY Solutions, Inc.
bestbuy

// bet : 2015-05-07 Afilias plc
bet

// bharti : 2014-01-09 Bharti Enterprises (Holding) Private Limited
bharti

// bible : 2014-06-19 American Bible Society
bible

// bid : 2013-12-19 dot Bid Limited
bid

// bike : 2013-08-27 Grand Hollow, LLC
bike

// bing : 2014-12-18 Microsoft Corporation
bing

// bingo : 2014-12-04 Sand Cedar, LLC
bingo

// bio : 2014-03-06 STARTING DOT LIMITED
bio

// black : 2014-01-16 Afilias Limited
black

// blackfriday : 2014-01-16 Uniregistry, Corp.
blackfriday

// blanco : 2015-07-16 BLANCO GmbH + Co KG
blanco

// blockbuster : 2015-07-30 Dish DBS Corporation
blockbuster

// blog : 2015-05-14
blog

// bloomberg : 2014-07-17 Bloomberg IP Holdings LLC
bloomberg

// blue : 2013-11-07 Afilias Limited
blue

// bms : 2014-10-30 Bristol-Myers Squibb Company
bms

// bmw : 2014-01-09 Bayerische Motoren Werke Aktiengesellschaft
bmw

// bnl : 2014-07-24 Banca Nazionale del Lavoro
bnl

// bnpparibas : 2014-05-29 BNP Paribas
bnpparibas

// boats : 2014-12-04 DERBoats, LLC
boats

// boehringer : 2015-07-09 Boehringer Ingelheim International GmbH
boehringer

// bofa : 2015-07-31 NMS Services, Inc.
bofa

// bom : 2014-10-16 Núcleo de Informação e Coordenação do Ponto BR - NIC.br
bom

// bond : 2014-06-05 Bond University Limited
bond

// boo : 2014-01-30 Charleston Road Registry Inc.
boo

// book : 2015-08-27 Amazon EU S.à r.l.
book

// booking : 2015-07-16 Booking.com B.V.
booking

// boots : 2015-01-08 THE BOOTS COMPANY PLC
boots

// bosch : 2015-06-18 Robert Bosch GMBH
bosch

// bostik : 2015-05-28 Bostik SA
bostik

// boston : 2015-12-10
boston

// bot : 2014-12-18 Amazon EU S.à r.l.
bot

// boutique : 2013-11-14 Over Galley, LLC
boutique

// box : 2015-11-12 NS1 Limited
box

// bradesco : 2014-12-18 Banco Bradesco S.A.
bradesco

// bridgestone : 2014-12-18 Bridgestone Corporation
bridgestone

// broadway : 2014-12-22 Celebrate Broadway, Inc.
broadway

// broker : 2014-12-11 IG Group Holdings PLC
broker

// brother : 2015-01-29 Brother Industries, Ltd.
brother

// brussels : 2014-02-06 DNS.be vzw
brussels

// budapest : 2013-11-21 Top Level Domain Holdings Limited
budapest

// bugatti : 2015-07-23 Bugatti International SA
bugatti

// build : 2013-11-07 Plan Bee LLC
build

// builders : 2013-11-07 Atomic Madison, LLC
builders

// business : 2013-11-07 Spring Cross, LLC
business

// buy : 2014-12-18 Amazon EU S.à r.l.
buy

// buzz : 2013-10-02 DOTSTRATEGY CO.
buzz

// bzh : 2014-02-27 Association www.bzh
bzh

// cab : 2013-10-24 Half Sunset, LLC
cab

// cafe : 2015-02-11 Pioneer Canyon, LLC
cafe

// cal : 2014-07-24 Charleston Road Registry Inc.
cal

// call : 2014-12-18 Amazon EU S.à r.l.
call

// calvinklein : 2015-07-30 PVH gTLD Holdings LLC
calvinklein

// cam : 2016-04-21 AC Webconnecting Holding B.V.
cam

// camera : 2013-08-27 Atomic Maple, LLC
camera

// camp : 2013-11-07 Delta Dynamite, LLC
camp

// cancerresearch : 2014-05-15 Australian Cancer Research Foundation
cancerresearch

// canon : 2014-09-12 Canon Inc.
canon

// capetown : 2014-03-24 ZA Central Registry NPC trading as ZA Central Registry
capetown

// capital : 2014-03-06 Delta Mill, LLC
capital

// capitalone : 2015-08-06 Capital One Financial Corporation
capitalone

// car : 2015-01-22
car

// caravan : 2013-12-12 Caravan International, Inc.
caravan

// cards : 2013-12-05 Foggy Hollow, LLC
cards

// care : 2014-03-06 Goose Cross
care

// career : 2013-10-09 dotCareer LLC
career

// careers : 2013-10-02 Wild Corner, LLC
careers

// cars : 2014-11-13
cars

// cartier : 2014-06-23 Richemont DNS Inc.
cartier

// casa : 2013-11-21 Top Level Domain Holdings Limited
casa

// case : 2015-09-03 CNH Industrial N.V.
case

// caseih : 2015-09-03 CNH Industrial N.V.
caseih

// cash : 2014-03-06 Delta Lake, LLC
cash

// casino : 2014-12-18 Binky Sky, LLC
casino

// catering : 2013-12-05 New Falls. LLC
catering

// catholic : 2015-10-21 Pontificium Consilium de Comunicationibus Socialibus (PCCS) (Pontifical Council for Social Communication)
catholic

// cba : 2014-06-26 COMMONWEALTH BANK OF AUSTRALIA
cba

// cbn : 2014-08-22 The Christian Broadcasting Network, Inc.
cbn

// cbre : 2015-07-02 CBRE, Inc.
cbre

// cbs : 2015-08-06 CBS Domains Inc.
cbs

// ceb : 2015-04-09 The Corporate Executive Board Company
ceb

// center : 2013-11-07 Tin Mill, LLC
center

// ceo : 2013-11-07 CEOTLD Pty Ltd
ceo

// cern : 2014-06-05 European Organization for Nuclear Research ("CERN")
cern

// cfa : 2014-08-28 CFA Institute
cfa

// cfd : 2014-12-11 IG Group Holdings PLC
cfd

// chanel : 2015-04-09 Chanel International B.V.
chanel

// channel : 2014-05-08 Charleston Road Registry Inc.
channel

// chase : 2015-04-30 JPMorgan Chase & Co.
chase

// chat : 2014-12-04 Sand Fields, LLC
chat

// cheap : 2013-11-14 Sand Cover, LLC
cheap

// chintai : 2015-06-11 CHINTAI Corporation
chintai

// chloe : 2014-10-16 Richemont DNS Inc.
chloe

// christmas : 2013-11-21 Uniregistry, Corp.
christmas

// chrome : 2014-07-24 Charleston Road Registry Inc.
chrome

// chrysler : 2015-07-30 FCA US LLC.
chrysler

// church : 2014-02-06 Holly Fields, LLC
church

// cipriani : 2015-02-19 Hotel Cipriani Srl
cipriani

// circle : 2014-12-18 Amazon EU S.à r.l.
circle

// cisco : 2014-12-22 Cisco Technology, Inc.
cisco

// citadel : 2015-07-23 Citadel Domain LLC
citadel

// citi : 2015-07-30 Citigroup Inc.
citi

// citic : 2014-01-09 CITIC Group Corporation
citic

// city : 2014-05-29 Snow Sky, LLC
city

// cityeats : 2014-12-11 Lifestyle Domain Holdings, Inc.
cityeats

// claims : 2014-03-20 Black Corner, LLC
claims

// cleaning : 2013-12-05 Fox Shadow, LLC
cleaning

// click : 2014-06-05 Uniregistry, Corp.
click

// clinic : 2014-03-20 Goose Park, LLC
clinic

// clinique : 2015-10-01 The Estée Lauder Companies Inc.
clinique

// clothing : 2013-08-27 Steel Lake, LLC
clothing

// cloud : 2015-04-16 ARUBA S.p.A.
cloud

// club : 2013-11-08 .CLUB DOMAINS, LLC
club

// clubmed : 2015-06-25 Club Méditerranée S.A.
clubmed

// coach : 2014-10-09 Koko Island, LLC
coach

// codes : 2013-10-31 Puff Willow, LLC
codes

// coffee : 2013-10-17 Trixy Cover, LLC
coffee

// college : 2014-01-16 XYZ.COM LLC
college

// cologne : 2014-02-05 NetCologne Gesellschaft für Telekommunikation mbH
cologne

// comcast : 2015-07-23 Comcast IP Holdings I, LLC
comcast

// commbank : 2014-06-26 COMMONWEALTH BANK OF AUSTRALIA
commbank

// community : 2013-12-05 Fox Orchard, LLC
community

// company : 2013-11-07 Silver Avenue, LLC
company

// compare : 2015-10-08 iSelect Ltd
compare

// computer : 2013-10-24 Pine Mill, LLC
computer

// comsec : 2015-01-08 VeriSign, Inc.
comsec

// condos : 2013-12-05 Pine House, LLC
condos

// construction : 2013-09-16 Fox Dynamite, LLC
construction

// consulting : 2013-12-05
consulting

// contact : 2015-01-08 Top Level Spectrum, Inc.
contact

// contractors : 2013-09-10 Magic Woods, LLC
contractors

// cooking : 2013-11-21 Top Level Domain Holdings Limited
cooking

// cookingchannel : 2015-07-02 Lifestyle Domain Holdings, Inc.
cookingchannel

// cool : 2013-11-14 Koko Lake, LLC
cool

// corsica : 2014-09-25 Collectivité Territoriale de Corse
corsica

// country : 2013-12-19 Top Level Domain Holdings Limited
country

// coupon : 2015-02-26 Amazon EU S.à r.l.
coupon

// coupons : 2015-03-26 Black Island, LLC
coupons

// courses : 2014-12-04 OPEN UNIVERSITIES AUSTRALIA PTY LTD
courses

// credit : 2014-03-20 Snow Shadow, LLC
credit

// creditcard : 2014-03-20 Binky Frostbite, LLC
creditcard

// creditunion : 2015-01-22 CUNA Performance Resources, LLC
creditunion

// cricket : 2014-10-09 dot Cricket Limited
cricket

// crown : 2014-10-24 Crown Equipment Corporation
crown

// crs : 2014-04-03 Federated Co-operatives Limited
crs

// cruise : 2015-12-10 Viking River Cruises (Bermuda) Ltd.
cruise

// cruises : 2013-12-05 Spring Way, LLC
cruises

// csc : 2014-09-25 Alliance-One Services, Inc.
csc

// cuisinella : 2014-04-03 SALM S.A.S.
cuisinella

// cymru : 2014-05-08 Nominet UK
cymru

// cyou : 2015-01-22 Beijing Gamease Age Digital Technology Co., Ltd.
cyou

// dabur : 2014-02-06 Dabur India Limited
dabur

// dad : 2014-01-23 Charleston Road Registry Inc.
dad

// dance : 2013-10-24 United TLD Holdco Ltd.
dance

// data : 2016-06-02 Dish DBS Corporation
data

// date : 2014-11-20 dot Date Limited
date

// dating : 2013-12-05 Pine Fest, LLC
dating

// datsun : 2014-03-27 NISSAN MOTOR CO., LTD.
datsun

// day : 2014-01-30 Charleston Road Registry Inc.
day

// dclk : 2014-11-20 Charleston Road Registry Inc.
dclk

// dds : 2015-05-07 Top Level Domain Holdings Limited
dds

// deal : 2015-06-25 Amazon EU S.à r.l.
deal

// dealer : 2014-12-22 Dealer Dot Com, Inc.
dealer

// deals : 2014-05-22 Sand Sunset, LLC
deals

// degree : 2014-03-06
degree

// delivery : 2014-09-11 Steel Station, LLC
delivery

// dell : 2014-10-24 Dell Inc.
dell

// deloitte : 2015-07-31 Deloitte Touche Tohmatsu
deloitte

// delta : 2015-02-19 Delta Air Lines, Inc.
delta

// democrat : 2013-10-24 United TLD Holdco Ltd.
democrat

// dental : 2014-03-20 Tin Birch, LLC
dental

// dentist : 2014-03-20
dentist

// desi : 2013-11-14 Desi Networks LLC
desi

// design : 2014-11-07 Top Level Design, LLC
design

// dev : 2014-10-16 Charleston Road Registry Inc.
dev

// dhl : 2015-07-23 Deutsche Post AG
dhl

// diamonds : 2013-09-22 John Edge, LLC
diamonds

// diet : 2014-06-26 Uniregistry, Corp.
diet

// digital : 2014-03-06 Dash Park, LLC
digital

// direct : 2014-04-10 Half Trail, LLC
direct

// directory : 2013-09-20 Extra Madison, LLC
directory

// discount : 2014-03-06 Holly Hill, LLC
discount

// discover : 2015-07-23 Discover Financial Services
discover

// dish : 2015-07-30 Dish DBS Corporation
dish

// diy : 2015-11-05 Lifestyle Domain Holdings, Inc.
diy

// dnp : 2013-12-13 Dai Nippon Printing Co., Ltd.
dnp

// docs : 2014-10-16 Charleston Road Registry Inc.
docs

// doctor : 2016-06-02 Brice Trail, LLC
doctor

// dodge : 2015-07-30 FCA US LLC.
dodge

// dog : 2014-12-04 Koko Mill, LLC
dog

// doha : 2014-09-18 Communications Regulatory Authority (CRA)
doha

// domains : 2013-10-17 Sugar Cross, LLC
domains

// dot : 2015-05-21 Dish DBS Corporation
dot

// download : 2014-11-20 dot Support Limited
download

// drive : 2015-03-05 Charleston Road Registry Inc.
drive

// dtv : 2015-06-04 Dish DBS Corporation
dtv

// dubai : 2015-01-01 Dubai Smart Government Department
dubai

// duck : 2015-07-23 Johnson Shareholdings, Inc.
duck

// dunlop : 2015-07-02 The Goodyear Tire & Rubber Company
dunlop

// duns : 2015-08-06 The Dun & Bradstreet Corporation
duns

// dupont : 2015-06-25 E. I. du Pont de Nemours and Company
dupont

// durban : 2014-03-24 ZA Central Registry NPC trading as ZA Central Registry
durban

// dvag : 2014-06-23 Deutsche Vermögensberatung Aktiengesellschaft DVAG
dvag

// dvr : 2016-05-26 Hughes Satellite Systems Corporation
dvr

// earth : 2014-12-04 Interlink Co., Ltd.
earth

// eat : 2014-01-23 Charleston Road Registry Inc.
eat

// eco : 2016-07-08 Big Room Inc.
eco

// edeka : 2014-12-18 EDEKA Verband kaufmännischer Genossenschaften e.V.
edeka

// education : 2013-11-07 Brice Way, LLC
education

// email : 2013-10-31 Spring Madison, LLC
email

// emerck : 2014-04-03 Merck KGaA
emerck

// energy : 2014-09-11 Binky Birch, LLC
energy

// engineer : 2014-03-06 United TLD Holdco Ltd.
engineer

// engineering : 2014-03-06 Romeo Canyon
engineering

// enterprises : 2013-09-20 Snow Oaks, LLC
enterprises

// epost : 2015-07-23 Deutsche Post AG
epost

// epson : 2014-12-04 Seiko Epson Corporation
epson

// equipment : 2013-08-27 Corn Station, LLC
equipment

// ericsson : 2015-07-09 Telefonaktiebolaget L M Ericsson
ericsson

// erni : 2014-04-03 ERNI Group Holding AG
erni

// esq : 2014-05-08 Charleston Road Registry Inc.
esq

// estate : 2013-08-27 Trixy Park, LLC
estate

// esurance : 2015-07-23 Esurance Insurance Company
esurance

// etisalat : 2015-09-03 Emirates Telecommunications Corporation (trading as Etisalat)
etisalat

// eurovision : 2014-04-24 European Broadcasting Union (EBU)
eurovision

// eus : 2013-12-12 Puntueus Fundazioa
eus

// events : 2013-12-05 Pioneer Maple, LLC
events

// everbank : 2014-05-15 EverBank
everbank

// exchange : 2014-03-06 Spring Falls, LLC
exchange

// expert : 2013-11-21 Magic Pass, LLC
expert

// exposed : 2013-12-05 Victor Beach, LLC
exposed

// express : 2015-02-11 Sea Sunset, LLC
express

// extraspace : 2015-05-14 Extra Space Storage LLC
extraspace

// fage : 2014-12-18 Fage International S.A.
fage

// fail : 2014-03-06 Atomic Pipe, LLC
fail

// fairwinds : 2014-11-13 FairWinds Partners, LLC
fairwinds

// faith : 2014-11-20 dot Faith Limited
faith

// family : 2015-04-02
family

// fan : 2014-03-06
fan

// fans : 2014-11-07 Asiamix Digital Limited
fans

// farm : 2013-11-07 Just Maple, LLC
farm

// farmers : 2015-07-09 Farmers Insurance Exchange
farmers

// fashion : 2014-07-03 Top Level Domain Holdings Limited
fashion

// fast : 2014-12-18 Amazon EU S.à r.l.
fast

// fedex : 2015-08-06 Federal Express Corporation
fedex

// feedback : 2013-12-19 Top Level Spectrum, Inc.
feedback

// ferrari : 2015-07-31 Fiat Chrysler Automobiles N.V.
ferrari

// ferrero : 2014-12-18 Ferrero Trading Lux S.A.
ferrero

// fiat : 2015-07-31 Fiat Chrysler Automobiles N.V.
fiat

// fidelity : 2015-07-30 Fidelity Brokerage Services LLC
fidelity

// fido : 2015-08-06 Rogers Communications Partnership
fido

// film : 2015-01-08 Motion Picture Domain Registry Pty Ltd
film

// final : 2014-10-16 Núcleo de Informação e Coordenação do Ponto BR - NIC.br
final

// finance : 2014-03-20 Cotton Cypress, LLC
finance

// financial : 2014-03-06 Just Cover, LLC
financial

// fire : 2015-06-25 Amazon EU S.à r.l.
fire

// firestone : 2014-12-18 Bridgestone Corporation
firestone

// firmdale : 2014-03-27 Firmdale Holdings Limited
firmdale

// fish : 2013-12-12 Fox Woods, LLC
fish

// fishing : 2013-11-21 Top Level Domain Holdings Limited
fishing

// fit : 2014-11-07 Top Level Domain Holdings Limited
fit

// fitness : 2014-03-06 Brice Orchard, LLC
fitness

// flickr : 2015-04-02 Yahoo! Domain Services Inc.
flickr

// flights : 2013-12-05 Fox Station, LLC
flights

// flir : 2015-07-23 FLIR Systems, Inc.
flir

// florist : 2013-11-07 Half Cypress, LLC
florist

// flowers : 2014-10-09 Uniregistry, Corp.
flowers

// fly : 2014-05-08 Charleston Road Registry Inc.
fly

// foo : 2014-01-23 Charleston Road Registry Inc.
foo

// food : 2016-04-21 Lifestyle Domain Holdings, Inc.
food

// foodnetwork : 2015-07-02 Lifestyle Domain Holdings, Inc.
foodnetwork

// football : 2014-12-18 Foggy Farms, LLC
football

// ford : 2014-11-13 Ford Motor Company
ford

// forex : 2014-12-11 IG Group Holdings PLC
forex

// forsale : 2014-05-22
forsale

// forum : 2015-04-02 Fegistry, LLC
forum

// foundation : 2013-12-05 John Dale, LLC
foundation

// fox : 2015-09-11 FOX Registry, LLC
fox

// free : 2015-12-10 Amazon EU S.à r.l.
free

// fresenius : 2015-07-30 Fresenius Immobilien-Verwaltungs-GmbH
fresenius

// frl : 2014-05-15 FRLregistry B.V.
frl

// frogans : 2013-12-19 OP3FT
frogans

// frontdoor : 2015-07-02 Lifestyle Domain Holdings, Inc.
frontdoor

// frontier : 2015-02-05 Frontier Communications Corporation
frontier

// ftr : 2015-07-16 Frontier Communications Corporation
ftr

// fujitsu : 2015-07-30 Fujitsu Limited
fujitsu

// fujixerox : 2015-07-23 Xerox DNHC LLC
fujixerox

// fun : 2016-01-14
fun

// fund : 2014-03-20 John Castle, LLC
fund

// furniture : 2014-03-20 Lone Fields, LLC
furniture

// futbol : 2013-09-20
futbol

// fyi : 2015-04-02 Silver Tigers, LLC
fyi

// gal : 2013-11-07 Asociación puntoGAL
gal

// gallery : 2013-09-13 Sugar House, LLC
gallery

// gallo : 2015-06-11 Gallo Vineyards, Inc.
gallo

// gallup : 2015-02-19 Gallup, Inc.
gallup

// game : 2015-05-28 Uniregistry, Corp.
game

// games : 2015-05-28
games

// gap : 2015-07-31 The Gap, Inc.
gap

// garden : 2014-06-26 Top Level Domain Holdings Limited
garden

// gbiz : 2014-07-17 Charleston Road Registry Inc.
gbiz

// gdn : 2014-07-31 Joint Stock Company "Navigation-information systems"
gdn

// gea : 2014-12-04 GEA Group Aktiengesellschaft
gea

// gent : 2014-01-23 COMBELL GROUP NV/SA
gent

// genting : 2015-03-12 Resorts World Inc Pte. Ltd.
genting

// george : 2015-07-31 Wal-Mart Stores, Inc.
george

// ggee : 2014-01-09 GMO Internet, Inc.
ggee

// gift : 2013-10-17 Uniregistry, Corp.
gift

// gifts : 2014-07-03 Goose Sky, LLC
gifts

// gives : 2014-03-06 United TLD Holdco Ltd.
gives

// giving : 2014-11-13 Giving Limited
giving

// glade : 2015-07-23 Johnson Shareholdings, Inc.
glade

// glass : 2013-11-07 Black Cover, LLC
glass

// gle : 2014-07-24 Charleston Road Registry Inc.
gle

// global : 2014-04-17 Dot GLOBAL AS
global

// globo : 2013-12-19 Globo Comunicação e Participações S.A
globo

// gmail : 2014-05-01 Charleston Road Registry Inc.
gmail

// gmbh : 2016-01-29 Extra Dynamite, LLC
gmbh

// gmo : 2014-01-09 GMO Internet, Inc.
gmo

// gmx : 2014-04-24 1&1 Mail & Media GmbH
gmx

// godaddy : 2015-07-23 Go Daddy East, LLC
godaddy

// gold : 2015-01-22 June Edge, LLC
gold

// goldpoint : 2014-11-20 YODOBASHI CAMERA CO.,LTD.
goldpoint

// golf : 2014-12-18 Lone falls, LLC
golf

// goo : 2014-12-18 NTT Resonant Inc.
goo

// goodhands : 2015-07-31 Allstate Fire and Casualty Insurance Company
goodhands

// goodyear : 2015-07-02 The Goodyear Tire & Rubber Company
goodyear

// goog : 2014-11-20 Charleston Road Registry Inc.
goog

// google : 2014-07-24 Charleston Road Registry Inc.
google

// gop : 2014-01-16 Republican State Leadership Committee, Inc.
gop

// got : 2014-12-18 Amazon EU S.à r.l.
got

// grainger : 2015-05-07 Grainger Registry Services, LLC
grainger

// graphics : 2013-09-13 Over Madison, LLC
graphics

// gratis : 2014-03-20 Pioneer Tigers, LLC
gratis

// green : 2014-05-08 Afilias Limited
green

// gripe : 2014-03-06 Corn Sunset, LLC
gripe

// grocery : 2016-06-16 Wal-Mart Stores, Inc.
grocery

// group : 2014-08-15 Romeo Town, LLC
group

// guardian : 2015-07-30 The Guardian Life Insurance Company of America
guardian

// gucci : 2014-11-13 Guccio Gucci S.p.a.
gucci

// guge : 2014-08-28 Charleston Road Registry Inc.
guge

// guide : 2013-09-13 Snow Moon, LLC
guide

// guitars : 2013-11-14 Uniregistry, Corp.
guitars

// guru : 2013-08-27 Pioneer Cypress, LLC
guru

// hair : 2015-12-03 L'Oréal
hair

// hamburg : 2014-02-20 Hamburg Top-Level-Domain GmbH
hamburg

// hangout : 2014-11-13 Charleston Road Registry Inc.
hangout

// haus : 2013-12-05
haus

// hbo : 2015-07-30 HBO Registry Services, Inc.
hbo

// hdfc : 2015-07-30 HOUSING DEVELOPMENT FINANCE CORPORATION LIMITED
hdfc

// hdfcbank : 2015-02-12 HDFC Bank Limited
hdfcbank

// health : 2015-02-11 DotHealth, LLC
health

// healthcare : 2014-06-12 Silver Glen, LLC
healthcare

// help : 2014-06-26 Uniregistry, Corp.
help

// helsinki : 2015-02-05 City of Helsinki
helsinki

// here : 2014-02-06 Charleston Road Registry Inc.
here

// hermes : 2014-07-10 HERMES INTERNATIONAL
hermes

// hgtv : 2015-07-02 Lifestyle Domain Holdings, Inc.
hgtv

// hiphop : 2014-03-06 Uniregistry, Corp.
hiphop

// hisamitsu : 2015-07-16 Hisamitsu Pharmaceutical Co.,Inc.
hisamitsu

// hitachi : 2014-10-31 Hitachi, Ltd.
hitachi

// hiv : 2014-03-13
hiv

// hkt : 2015-05-14 PCCW-HKT DataCom Services Limited
hkt

// hockey : 2015-03-19 Half Willow, LLC
hockey

// holdings : 2013-08-27 John Madison, LLC
holdings

// holiday : 2013-11-07 Goose Woods, LLC
holiday

// homedepot : 2015-04-02 Homer TLC, Inc.
homedepot

// homegoods : 2015-07-16 The TJX Companies, Inc.
homegoods

// homes : 2014-01-09 DERHomes, LLC
homes

// homesense : 2015-07-16 The TJX Companies, Inc.
homesense

// honda : 2014-12-18 Honda Motor Co., Ltd.
honda

// honeywell : 2015-07-23 Honeywell GTLD LLC
honeywell

// horse : 2013-11-21 Top Level Domain Holdings Limited
horse

// hospital : 2016-10-20 Ruby Pike, LLC
hospital

// host : 2014-04-17 DotHost Inc.
host

// hosting : 2014-05-29 Uniregistry, Corp.
hosting

// hot : 2015-08-27 Amazon EU S.à r.l.
hot

// hoteles : 2015-03-05 Travel Reservations SRL
hoteles

// hotels : 2016-04-07 Booking.com B.V.
hotels

// hotmail : 2014-12-18 Microsoft Corporation
hotmail

// house : 2013-11-07 Sugar Park, LLC
house

// how : 2014-01-23 Charleston Road Registry Inc.
how

// hsbc : 2014-10-24 HSBC Holdings PLC
hsbc

// htc : 2015-04-02 HTC corporation
htc

// hughes : 2015-07-30 Hughes Satellite Systems Corporation
hughes

// hyatt : 2015-07-30 Hyatt GTLD, L.L.C.
hyatt

// hyundai : 2015-07-09 Hyundai Motor Company
hyundai

// ibm : 2014-07-31 International Business Machines Corporation
ibm

// icbc : 2015-02-19 Industrial and Commercial Bank of China Limited
icbc

// ice : 2014-10-30 IntercontinentalExchange, Inc.
ice

// icu : 2015-01-08 One.com A/S
icu

// ieee : 2015-07-23 IEEE Global LLC
ieee

// ifm : 2014-01-30 ifm electronic gmbh
ifm

// ikano : 2015-07-09 Ikano S.A.
ikano

// imamat : 2015-08-06 Fondation Aga Khan (Aga Khan Foundation)
imamat

// imdb : 2015-06-25 Amazon EU S.à r.l.
imdb

// immo : 2014-07-10 Auburn Bloom, LLC
immo

// immobilien : 2013-11-07 United TLD Holdco Ltd.
immobilien

// industries : 2013-12-05 Outer House, LLC
industries

// infiniti : 2014-03-27 NISSAN MOTOR CO., LTD.
infiniti

// ing : 2014-01-23 Charleston Road Registry Inc.
ing

// ink : 2013-12-05 Top Level Design, LLC
ink

// institute : 2013-11-07 Outer Maple, LLC
institute

// insurance : 2015-02-19 fTLD Registry Services LLC
insurance

// insure : 2014-03-20 Pioneer Willow, LLC
insure

// intel : 2015-08-06 Intel Corporation
intel

// international : 2013-11-07 Wild Way, LLC
international

// intuit : 2015-07-30 Intuit Administrative Services, Inc.
intuit

// investments : 2014-03-20 Holly Glen, LLC
investments

// ipiranga : 2014-08-28 Ipiranga Produtos de Petroleo S.A.
ipiranga

// irish : 2014-08-07 Dot-Irish LLC
irish

// iselect : 2015-02-11 iSelect Ltd
iselect

// ismaili : 2015-08-06 Fondation Aga Khan (Aga Khan Foundation)
ismaili

// ist : 2014-08-28 Istanbul Metropolitan Municipality
ist

// istanbul : 2014-08-28 Istanbul Metropolitan Municipality
istanbul

// itau : 2014-10-02 Itau Unibanco Holding S.A.
itau

// itv : 2015-07-09 ITV Services Limited
itv

// iveco : 2015-09-03 CNH Industrial N.V.
iveco

// iwc : 2014-06-23 Richemont DNS Inc.
iwc

// jaguar : 2014-11-13 Jaguar Land Rover Ltd
jaguar

// java : 2014-06-19 Oracle Corporation
java

// jcb : 2014-11-20 JCB Co., Ltd.
jcb

// jcp : 2015-04-23 JCP Media, Inc.
jcp

// jeep : 2015-07-30 FCA US LLC.
jeep

// jetzt : 2014-01-09
jetzt

// jewelry : 2015-03-05 Wild Bloom, LLC
jewelry

// jio : 2015-04-02 Affinity Names, Inc.
jio

// jlc : 2014-12-04 Richemont DNS Inc.
jlc

// jll : 2015-04-02 Jones Lang LaSalle Incorporated
jll

// jmp : 2015-03-26 Matrix IP LLC
jmp

// jnj : 2015-06-18 Johnson & Johnson Services, Inc.
jnj

// joburg : 2014-03-24 ZA Central Registry NPC trading as ZA Central Registry
joburg

// jot : 2014-12-18 Amazon EU S.à r.l.
jot

// joy : 2014-12-18 Amazon EU S.à r.l.
joy

// jpmorgan : 2015-04-30 JPMorgan Chase & Co.
jpmorgan

// jprs : 2014-09-18 Japan Registry Services Co., Ltd.
jprs

// juegos : 2014-03-20 Uniregistry, Corp.
juegos

// juniper : 2015-07-30 JUNIPER NETWORKS, INC.
juniper

// kaufen : 2013-11-07 United TLD Holdco Ltd.
kaufen

// kddi : 2014-09-12 KDDI CORPORATION
kddi

// kerryhotels : 2015-04-30 Kerry Trading Co. Limited
kerryhotels

// kerrylogistics : 2015-04-09 Kerry Trading Co. Limited
kerrylogistics

// kerryproperties : 2015-04-09 Kerry Trading Co. Limited
kerryproperties

// kfh : 2014-12-04 Kuwait Finance House
kfh

// kia : 2015-07-09 KIA MOTORS CORPORATION
kia

// kim : 2013-09-23 Afilias Limited
kim

// kinder : 2014-11-07 Ferrero Trading Lux S.A.
kinder

// kindle : 2015-06-25 Amazon EU S.à r.l.
kindle

// kitchen : 2013-09-20 Just Goodbye, LLC
kitchen

// kiwi : 2013-09-20 DOT KIWI LIMITED
kiwi

// koeln : 2014-01-09 NetCologne Gesellschaft für Telekommunikation mbH
koeln

// komatsu : 2015-01-08 Komatsu Ltd.
komatsu

// kosher : 2015-08-20 Kosher Marketing Assets LLC
kosher

// kpmg : 2015-04-23 KPMG International Cooperative (KPMG International Genossenschaft)
kpmg

// kpn : 2015-01-08 Koninklijke KPN N.V.
kpn

// krd : 2013-12-05 KRG Department of Information Technology
krd

// kred : 2013-12-19 KredTLD Pty Ltd
kred

// kuokgroup : 2015-04-09 Kerry Trading Co. Limited
kuokgroup

// kyoto : 2014-11-07 Academic Institution: Kyoto Jyoho Gakuen
kyoto

// lacaixa : 2014-01-09 CAIXA D'ESTALVIS I PENSIONS DE BARCELONA
lacaixa

// ladbrokes : 2015-08-06 LADBROKES INTERNATIONAL PLC
ladbrokes

// lamborghini : 2015-06-04 Automobili Lamborghini S.p.A.
lamborghini

// lamer : 2015-10-01 The Estée Lauder Companies Inc.
lamer

// lancaster : 2015-02-12 LANCASTER
lancaster

// lancia : 2015-07-31 Fiat Chrysler Automobiles N.V.
lancia

// lancome : 2015-07-23 L'Oréal
lancome

// land : 2013-09-10 Pine Moon, LLC
land

// landrover : 2014-11-13 Jaguar Land Rover Ltd
landrover

// lanxess : 2015-07-30 LANXESS Corporation
lanxess

// lasalle : 2015-04-02 Jones Lang LaSalle Incorporated
lasalle

// lat : 2014-10-16 ECOM-LAC Federaciòn de Latinoamèrica y el Caribe para Internet y el Comercio Electrònico
lat

// latino : 2015-07-30 Dish DBS Corporation
latino

// latrobe : 2014-06-16 La Trobe University
latrobe

// law : 2015-01-22 Minds + Machines Group Limited
law

// lawyer : 2014-03-20
lawyer

// lds : 2014-03-20 IRI Domain Management, LLC ("Applicant")
lds

// lease : 2014-03-06 Victor Trail, LLC
lease

// leclerc : 2014-08-07 A.C.D. LEC Association des Centres Distributeurs Edouard Leclerc
leclerc

// lefrak : 2015-07-16 LeFrak Organization, Inc.
lefrak

// legal : 2014-10-16 Blue Falls, LLC
legal

// lego : 2015-07-16 LEGO Juris A/S
lego

// lexus : 2015-04-23 TOYOTA MOTOR CORPORATION
lexus

// lgbt : 2014-05-08 Afilias Limited
lgbt

// liaison : 2014-10-02 Liaison Technologies, Incorporated
liaison

// lidl : 2014-09-18 Schwarz Domains und Services GmbH & Co. KG
lidl

// life : 2014-02-06 Trixy Oaks, LLC
life

// lifeinsurance : 2015-01-15 American Council of Life Insurers
lifeinsurance

// lifestyle : 2014-12-11 Lifestyle Domain Holdings, Inc.
lifestyle

// lighting : 2013-08-27 John McCook, LLC
lighting

// like : 2014-12-18 Amazon EU S.à r.l.
like

// lilly : 2015-07-31 Eli Lilly and Company
lilly

// limited : 2014-03-06 Big Fest, LLC
limited

// limo : 2013-10-17 Hidden Frostbite, LLC
limo

// lincoln : 2014-11-13 Ford Motor Company
lincoln

// linde : 2014-12-04 Linde Aktiengesellschaft
linde

// link : 2013-11-14 Uniregistry, Corp.
link

// lipsy : 2015-06-25 Lipsy Ltd
lipsy

// live : 2014-12-04
live

// living : 2015-07-30 Lifestyle Domain Holdings, Inc.
living

// lixil : 2015-03-19 LIXIL Group Corporation
lixil

// loan : 2014-11-20 dot Loan Limited
loan

// loans : 2014-03-20 June Woods, LLC
loans

// locker : 2015-06-04 Dish DBS Corporation
locker

// locus : 2015-06-25 Locus Analytics LLC
locus

// loft : 2015-07-30 Annco, Inc.
loft

// lol : 2015-01-30 Uniregistry, Corp.
lol

// london : 2013-11-14 Dot London Domains Limited
london

// lotte : 2014-11-07 Lotte Holdings Co., Ltd.
lotte

// lotto : 2014-04-10 Afilias Limited
lotto

// love : 2014-12-22 Merchant Law Group LLP
love

// lpl : 2015-07-30 LPL Holdings, Inc.
lpl

// lplfinancial : 2015-07-30 LPL Holdings, Inc.
lplfinancial

// ltd : 2014-09-25 Over Corner, LLC
ltd

// ltda : 2014-04-17 DOMAIN ROBOT SERVICOS DE HOSPEDAGEM NA INTERNET LTDA
ltda

// lundbeck : 2015-08-06 H. Lundbeck A/S
lundbeck

// lupin : 2014-11-07 LUPIN LIMITED
lupin

// luxe : 2014-01-09 Top Level Domain Holdings Limited
luxe

// luxury : 2013-10-17 Luxury Partners, LLC
luxury

// macys : 2015-07-31 Macys, Inc.
macys

// madrid : 2014-05-01 Comunidad de Madrid
madrid

// maif : 2014-10-02 Mutuelle Assurance Instituteur France (MAIF)
maif

// maison : 2013-12-05 Victor Frostbite, LLC
maison

// makeup : 2015-01-15 L'Oréal
makeup

// man : 2014-12-04 MAN SE
man

// management : 2013-11-07 John Goodbye, LLC
management

// mango : 2013-10-24 PUNTO FA S.L.
mango

// map : 2016-06-09 Charleston Road Registry Inc.
map

// market : 2014-03-06
market

// marketing : 2013-11-07 Fern Pass, LLC
marketing

// markets : 2014-12-11 IG Group Holdings PLC
markets

// marriott : 2014-10-09 Marriott Worldwide Corporation
marriott

// marshalls : 2015-07-16 The TJX Companies, Inc.
marshalls

// maserati : 2015-07-31 Fiat Chrysler Automobiles N.V.
maserati

// mattel : 2015-08-06 Mattel Sites, Inc.
mattel

// mba : 2015-04-02 Lone Hollow, LLC
mba

// mcd : 2015-07-30 McDonald’s Corporation
mcd

// mcdonalds : 2015-07-30 McDonald’s Corporation
mcdonalds

// mckinsey : 2015-07-31 McKinsey Holdings, Inc.
mckinsey

// med : 2015-08-06 Medistry LLC
med

// media : 2014-03-06 Grand Glen, LLC
media

// meet : 2014-01-16
meet

// melbourne : 2014-05-29 The Crown in right of the State of Victoria, represented by its Department of State Development, Business and Innovation
melbourne

// meme : 2014-01-30 Charleston Road Registry Inc.
meme

// memorial : 2014-10-16 Dog Beach, LLC
memorial

// men : 2015-02-26 Exclusive Registry Limited
men

// menu : 2013-09-11 Wedding TLD2, LLC
menu

// meo : 2014-11-07 PT Comunicacoes S.A.
meo

// merckmsd : 2016-07-14 MSD Registry Holdings, Inc.
merckmsd

// metlife : 2015-05-07 MetLife Services and Solutions, LLC
metlife

// miami : 2013-12-19 Top Level Domain Holdings Limited
miami

// microsoft : 2014-12-18 Microsoft Corporation
microsoft

// mini : 2014-01-09 Bayerische Motoren Werke Aktiengesellschaft
mini

// mint : 2015-07-30 Intuit Administrative Services, Inc.
mint

// mit : 2015-07-02 Massachusetts Institute of Technology
mit

// mitsubishi : 2015-07-23 Mitsubishi Corporation
mitsubishi

// mlb : 2015-05-21 MLB Advanced Media DH, LLC
mlb

// mls : 2015-04-23 The Canadian Real Estate Association
mls

// mma : 2014-11-07 MMA IARD
mma

// mobile : 2016-06-02 Dish DBS Corporation
mobile

// mobily : 2014-12-18 GreenTech Consultancy Company W.L.L.
mobily

// moda : 2013-11-07 United TLD Holdco Ltd.
moda

// moe : 2013-11-13 Interlink Co., Ltd.
moe

// moi : 2014-12-18 Amazon EU S.à r.l.
moi

// mom : 2015-04-16 Uniregistry, Corp.
mom

// monash : 2013-09-30 Monash University
monash

// money : 2014-10-16 Outer McCook, LLC
money

// monster : 2015-09-11 Monster Worldwide, Inc.
monster

// montblanc : 2014-06-23 Richemont DNS Inc.
montblanc

// mopar : 2015-07-30 FCA US LLC.
mopar

// mormon : 2013-12-05 IRI Domain Management, LLC ("Applicant")
mormon

// mortgage : 2014-03-20
mortgage

// moscow : 2013-12-19 Foundation for Assistance for Internet Technologies and Infrastructure Development (FAITID)
moscow

// moto : 2015-06-04
moto

// motorcycles : 2014-01-09 DERMotorcycles, LLC
motorcycles

// mov : 2014-01-30 Charleston Road Registry Inc.
mov

// movie : 2015-02-05 New Frostbite, LLC
movie

// movistar : 2014-10-16 Telefónica S.A.
movistar

// msd : 2015-07-23 MSD Registry Holdings, Inc.
msd

// mtn : 2014-12-04 MTN Dubai Limited
mtn

// mtpc : 2014-11-20 Mitsubishi Tanabe Pharma Corporation
mtpc

// mtr : 2015-03-12 MTR Corporation Limited
mtr

// mutual : 2015-04-02 Northwestern Mutual MU TLD Registry, LLC
mutual

// nab : 2015-08-20 National Australia Bank Limited
nab

// nadex : 2014-12-11 IG Group Holdings PLC
nadex

// nagoya : 2013-10-24 GMO Registry, Inc.
nagoya

// nationwide : 2015-07-23 Nationwide Mutual Insurance Company
nationwide

// natura : 2015-03-12 NATURA COSMÉTICOS S.A.
natura

// navy : 2014-03-06 United TLD Holdco Ltd.
navy

// nba : 2015-07-31 NBA REGISTRY, LLC
nba

// nec : 2015-01-08 NEC Corporation
nec

// netbank : 2014-06-26 COMMONWEALTH BANK OF AUSTRALIA
netbank

// netflix : 2015-06-18 Netflix, Inc.
netflix

// network : 2013-11-14 Trixy Manor, LLC
network

// neustar : 2013-12-05 NeuStar, Inc.
neustar

// new : 2014-01-30 Charleston Road Registry Inc.
new

// newholland : 2015-09-03 CNH Industrial N.V.
newholland

// news : 2014-12-18
news

// next : 2015-06-18 Next plc
next

// nextdirect : 2015-06-18 Next plc
nextdirect

// nexus : 2014-07-24 Charleston Road Registry Inc.
nexus

// nfl : 2015-07-23 NFL Reg Ops LLC
nfl

// ngo : 2014-03-06 Public Interest Registry
ngo

// nhk : 2014-02-13 Japan Broadcasting Corporation (NHK)
nhk

// nico : 2014-12-04 DWANGO Co., Ltd.
nico

// nike : 2015-07-23 NIKE, Inc.
nike

// nikon : 2015-05-21 NIKON CORPORATION
nikon

// ninja : 2013-11-07 United TLD Holdco Ltd.
ninja

// nissan : 2014-03-27 NISSAN MOTOR CO., LTD.
nissan

// nissay : 2015-10-29 Nippon Life Insurance Company
nissay

// nokia : 2015-01-08 Nokia Corporation
nokia

// northwesternmutual : 2015-06-18 Northwestern Mutual Registry, LLC
northwesternmutual

// norton : 2014-12-04 Symantec Corporation
norton

// now : 2015-06-25 Amazon EU S.à r.l.
now

// nowruz : 2014-09-04 Asia Green IT System Bilgisayar San. ve Tic. Ltd. Sti.
nowruz

// nowtv : 2015-05-14 Starbucks (HK) Limited
nowtv

// nra : 2014-05-22 NRA Holdings Company, INC.
nra

// nrw : 2013-11-21 Minds + Machines GmbH
nrw

// ntt : 2014-10-31 NIPPON TELEGRAPH AND TELEPHONE CORPORATION
ntt

// nyc : 2014-01-23 The City of New York by and through the New York City Department of Information Technology & Telecommunications
nyc

// obi : 2014-09-25 OBI Group Holding SE & Co. KGaA
obi

// observer : 2015-04-30
observer

// off : 2015-07-23 Johnson Shareholdings, Inc.
off

// office : 2015-03-12 Microsoft Corporation
office

// okinawa : 2013-12-05 BusinessRalliart Inc.
okinawa

// olayan : 2015-05-14 Crescent Holding GmbH
olayan

// olayangroup : 2015-05-14 Crescent Holding GmbH
olayangroup

// oldnavy : 2015-07-31 The Gap, Inc.
oldnavy

// ollo : 2015-06-04 Dish DBS Corporation
ollo

// omega : 2015-01-08 The Swatch Group Ltd
omega

// one : 2014-11-07 One.com A/S
one

// ong : 2014-03-06 Public Interest Registry
ong

// onl : 2013-09-16 I-Registry Ltd.
onl

// online : 2015-01-15 DotOnline Inc.
online

// onyourside : 2015-07-23 Nationwide Mutual Insurance Company
onyourside

// ooo : 2014-01-09 INFIBEAM INCORPORATION LIMITED
ooo

// open : 2015-07-31 American Express Travel Related Services Company, Inc.
open

// oracle : 2014-06-19 Oracle Corporation
oracle

// orange : 2015-03-12 Orange Brand Services Limited
orange

// organic : 2014-03-27 Afilias Limited
organic

// origins : 2015-10-01 The Estée Lauder Companies Inc.
origins

// osaka : 2014-09-04 Interlink Co., Ltd.
osaka

// otsuka : 2013-10-11 Otsuka Holdings Co., Ltd.
otsuka

// ott : 2015-06-04 Dish DBS Corporation
ott

// ovh : 2014-01-16 OVH SAS
ovh

// page : 2014-12-04 Charleston Road Registry Inc.
page

// pamperedchef : 2015-02-05 The Pampered Chef, Ltd.
pamperedchef

// panasonic : 2015-07-30 Panasonic Corporation
panasonic

// panerai : 2014-11-07 Richemont DNS Inc.
panerai

// paris : 2014-01-30 City of Paris
paris

// pars : 2014-09-04 Asia Green IT System Bilgisayar San. ve Tic. Ltd. Sti.
pars

// partners : 2013-12-05 Magic Glen, LLC
partners

// parts : 2013-12-05 Sea Goodbye, LLC
parts

// party : 2014-09-11 Blue Sky Registry Limited
party

// passagens : 2015-03-05 Travel Reservations SRL
passagens

// pay : 2015-08-27 Amazon EU S.à r.l.
pay

// pccw : 2015-05-14 PCCW Enterprises Limited
pccw

// pet : 2015-05-07 Afilias plc
pet

// pfizer : 2015-09-11 Pfizer Inc.
pfizer

// pharmacy : 2014-06-19 National Association of Boards of Pharmacy
pharmacy

// phd : 2016-07-28 Charleston Road Registry Inc.
phd

// philips : 2014-11-07 Koninklijke Philips N.V.
philips

// phone : 2016-06-02 Dish DBS Corporation
phone

// photo : 2013-11-14 Uniregistry, Corp.
photo

// photography : 2013-09-20 Sugar Glen, LLC
photography

// photos : 2013-10-17 Sea Corner, LLC
photos

// physio : 2014-05-01 PhysBiz Pty Ltd
physio

// piaget : 2014-10-16 Richemont DNS Inc.
piaget

// pics : 2013-11-14 Uniregistry, Corp.
pics

// pictet : 2014-06-26 Pictet Europe S.A.
pictet

// pictures : 2014-03-06 Foggy Sky, LLC
pictures

// pid : 2015-01-08 Top Level Spectrum, Inc.
pid

// pin : 2014-12-18 Amazon EU S.à r.l.
pin

// ping : 2015-06-11 Ping Registry Provider, Inc.
ping

// pink : 2013-10-01 Afilias Limited
pink

// pioneer : 2015-07-16 Pioneer Corporation
pioneer

// pizza : 2014-06-26 Foggy Moon, LLC
pizza

// place : 2014-04-24 Snow Galley, LLC
place

// play : 2015-03-05 Charleston Road Registry Inc.
play

// playstation : 2015-07-02 Sony Computer Entertainment Inc.
playstation

// plumbing : 2013-09-10 Spring Tigers, LLC
plumbing

// plus : 2015-02-05 Sugar Mill, LLC
plus

// pnc : 2015-07-02 PNC Domain Co., LLC
pnc

// pohl : 2014-06-23 Deutsche Vermögensberatung Aktiengesellschaft DVAG
pohl

// poker : 2014-07-03 Afilias Domains No. 5 Limited
poker

// politie : 2015-08-20 Politie Nederland
politie

// porn : 2014-10-16 ICM Registry PN LLC
porn

// pramerica : 2015-07-30 Prudential Financial, Inc.
pramerica

// praxi : 2013-12-05 Praxi S.p.A.
praxi

// press : 2014-04-03 DotPress Inc.
press

// prime : 2015-06-25 Amazon EU S.à r.l.
prime

// prod : 2014-01-23 Charleston Road Registry Inc.
prod

// productions : 2013-12-05 Magic Birch, LLC
productions

// prof : 2014-07-24 Charleston Road Registry Inc.
prof

// progressive : 2015-07-23 Progressive Casualty Insurance Company
progressive

// promo : 2014-12-18
promo

// properties : 2013-12-05 Big Pass, LLC
properties

// property : 2014-05-22 Uniregistry, Corp.
property

// protection : 2015-04-23
protection

// pru : 2015-07-30 Prudential Financial, Inc.
pru

// prudential : 2015-07-30 Prudential Financial, Inc.
prudential

// pub : 2013-12-12 United TLD Holdco Ltd.
pub

// pwc : 2015-10-29 PricewaterhouseCoopers LLP
pwc

// qpon : 2013-11-14 dotCOOL, Inc.
qpon

// quebec : 2013-12-19 PointQuébec Inc
quebec

// quest : 2015-03-26 Quest ION Limited
quest

// qvc : 2015-07-30 QVC, Inc.
qvc

// racing : 2014-12-04 Premier Registry Limited
racing

// radio : 2016-07-21 European Broadcasting Union (EBU)
radio

// raid : 2015-07-23 Johnson Shareholdings, Inc.
raid

// read : 2014-12-18 Amazon EU S.à r.l.
read

// realestate : 2015-09-11 dotRealEstate LLC
realestate

// realtor : 2014-05-29 Real Estate Domains LLC
realtor

// realty : 2015-03-19 Fegistry, LLC
realty

// recipes : 2013-10-17 Grand Island, LLC
recipes

// red : 2013-11-07 Afilias Limited
red

// redstone : 2014-10-31 Redstone Haute Couture Co., Ltd.
redstone

// redumbrella : 2015-03-26 Travelers TLD, LLC
redumbrella

// rehab : 2014-03-06 United TLD Holdco Ltd.
rehab

// reise : 2014-03-13
reise

// reisen : 2014-03-06 New Cypress, LLC
reisen

// reit : 2014-09-04 National Association of Real Estate Investment Trusts, Inc.
reit

// reliance : 2015-04-02 Reliance Industries Limited
reliance

// ren : 2013-12-12 Beijing Qianxiang Wangjing Technology Development Co., Ltd.
ren

// rent : 2014-12-04 DERRent, LLC
rent

// rentals : 2013-12-05 Big Hollow,LLC
rentals

// repair : 2013-11-07 Lone Sunset, LLC
repair

// report : 2013-12-05 Binky Glen, LLC
report

// republican : 2014-03-20 United TLD Holdco Ltd.
republican

// rest : 2013-12-19 Punto 2012 Sociedad Anonima Promotora de Inversion de Capital Variable
rest

// restaurant : 2014-07-03 Snow Avenue, LLC
restaurant

// review : 2014-11-20 dot Review Limited
review

// reviews : 2013-09-13
reviews

// rexroth : 2015-06-18 Robert Bosch GMBH
rexroth

// rich : 2013-11-21 I-Registry Ltd.
rich

// richardli : 2015-05-14 Pacific Century Asset Management (HK) Limited
richardli

// ricoh : 2014-11-20 Ricoh Company, Ltd.
ricoh

// rightathome : 2015-07-23 Johnson Shareholdings, Inc.
rightathome

// ril : 2015-04-02 Reliance Industries Limited
ril

// rio : 2014-02-27 Empresa Municipal de Informática SA - IPLANRIO
rio

// rip : 2014-07-10 United TLD Holdco Ltd.
rip

// rmit : 2015-11-19 Royal Melbourne Institute of Technology
rmit

// rocher : 2014-12-18 Ferrero Trading Lux S.A.
rocher

// rocks : 2013-11-14
rocks

// rodeo : 2013-12-19 Top Level Domain Holdings Limited
rodeo

// rogers : 2015-08-06 Rogers Communications Partnership
rogers

// room : 2014-12-18 Amazon EU S.à r.l.
room

// rsvp : 2014-05-08 Charleston Road Registry Inc.
rsvp

// rugby : 2016-12-15 World Rugby Strategic Developments Limited
rugby

// ruhr : 2013-10-02 regiodot GmbH & Co. KG
ruhr

// run : 2015-03-19 Snow Park, LLC
run

// rwe : 2015-04-02 RWE AG
rwe

// ryukyu : 2014-01-09 BusinessRalliart Inc.
ryukyu

// saarland : 2013-12-12 dotSaarland GmbH
saarland

// safe : 2014-12-18 Amazon EU S.à r.l.
safe

// safety : 2015-01-08 Safety Registry Services, LLC.
safety

// sakura : 2014-12-18 SAKURA Internet Inc.
sakura

// sale : 2014-10-16
sale

// salon : 2014-12-11 Outer Orchard, LLC
salon

// samsclub : 2015-07-31 Wal-Mart Stores, Inc.
samsclub

// samsung : 2014-04-03 SAMSUNG SDS CO., LTD
samsung

// sandvik : 2014-11-13 Sandvik AB
sandvik

// sandvikcoromant : 2014-11-07 Sandvik AB
sandvikcoromant

// sanofi : 2014-10-09 Sanofi
sanofi

// sap : 2014-03-27 SAP AG
sap

// sapo : 2014-11-07 PT Comunicacoes S.A.
sapo

// sarl : 2014-07-03 Delta Orchard, LLC
sarl

// sas : 2015-04-02 Research IP LLC
sas

// save : 2015-06-25 Amazon EU S.à r.l.
save

// saxo : 2014-10-31 Saxo Bank A/S
saxo

// sbi : 2015-03-12 STATE BANK OF INDIA
sbi

// sbs : 2014-11-07 SPECIAL BROADCASTING SERVICE CORPORATION
sbs

// sca : 2014-03-13 SVENSKA CELLULOSA AKTIEBOLAGET SCA (publ)
sca

// scb : 2014-02-20 The Siam Commercial Bank Public Company Limited ("SCB")
scb

// schaeffler : 2015-08-06 Schaeffler Technologies AG & Co. KG
schaeffler

// schmidt : 2014-04-03 SALM S.A.S.
schmidt

// scholarships : 2014-04-24 Scholarships.com, LLC
scholarships

// school : 2014-12-18 Little Galley, LLC
school

// schule : 2014-03-06 Outer Moon, LLC
schule

// schwarz : 2014-09-18 Schwarz Domains und Services GmbH & Co. KG
schwarz

// science : 2014-09-11 dot Science Limited
science

// scjohnson : 2015-07-23 Johnson Shareholdings, Inc.
scjohnson

// scor : 2014-10-31 SCOR SE
scor

// scot : 2014-01-23 Dot Scot Registry Limited
scot

// search : 2016-06-09 Charleston Road Registry Inc.
search

// seat : 2014-05-22 SEAT, S.A. (Sociedad Unipersonal)
seat

// secure : 2015-08-27 Amazon EU S.à r.l.
secure

// security : 2015-05-14
security

// seek : 2014-12-04 Seek Limited
seek

// select : 2015-10-08 iSelect Ltd
select

// sener : 2014-10-24 Sener Ingeniería y Sistemas, S.A.
sener

// services : 2014-02-27 Fox Castle, LLC
services

// ses : 2015-07-23 SES
ses

// seven : 2015-08-06 Seven West Media Ltd
seven

// sew : 2014-07-17 SEW-EURODRIVE GmbH & Co KG
sew

// sex : 2014-11-13 ICM Registry SX LLC
sex

// sexy : 2013-09-11 Uniregistry, Corp.
sexy

// sfr : 2015-08-13 Societe Francaise du Radiotelephone - SFR
sfr

// shangrila : 2015-09-03 Shangri‐La International Hotel Management Limited
shangrila

// sharp : 2014-05-01 Sharp Corporation
sharp

// shaw : 2015-04-23 Shaw Cablesystems G.P.
shaw

// shell : 2015-07-30 Shell Information Technology International Inc
shell

// shia : 2014-09-04 Asia Green IT System Bilgisayar San. ve Tic. Ltd. Sti.
shia

// shiksha : 2013-11-14 Afilias Limited
shiksha

// shoes : 2013-10-02 Binky Galley, LLC
shoes

// shop : 2016-04-08 GMO Registry, Inc.
shop

// shopping : 2016-03-31
shopping

// shouji : 2015-01-08 QIHOO 360 TECHNOLOGY CO. LTD.
shouji

// show : 2015-03-05 Snow Beach, LLC
show

// showtime : 2015-08-06 CBS Domains Inc.
showtime

// shriram : 2014-01-23 Shriram Capital Ltd.
shriram

// silk : 2015-06-25 Amazon EU S.à r.l.
silk

// sina : 2015-03-12 Sina Corporation
sina

// singles : 2013-08-27 Fern Madison, LLC
singles

// site : 2015-01-15 DotSite Inc.
site

// ski : 2015-04-09 STARTING DOT LIMITED
ski

// skin : 2015-01-15 L'Oréal
skin

// sky : 2014-06-19 Sky IP International Ltd, a company incorporated in England and Wales, operating via its registered Swiss branch
sky

// skype : 2014-12-18 Microsoft Corporation
skype

// sling : 2015-07-30 Hughes Satellite Systems Corporation
sling

// smart : 2015-07-09 Smart Communications, Inc. (SMART)
smart

// smile : 2014-12-18 Amazon EU S.à r.l.
smile

// sncf : 2015-02-19 Société Nationale des Chemins de fer Francais S N C F
sncf

// soccer : 2015-03-26 Foggy Shadow, LLC
soccer

// social : 2013-11-07 United TLD Holdco Ltd.
social

// softbank : 2015-07-02 SoftBank Corp.
softbank

// software : 2014-03-20
software

// sohu : 2013-12-19 Sohu.com Limited
sohu

// solar : 2013-11-07 Ruby Town, LLC
solar

// solutions : 2013-11-07 Silver Cover, LLC
solutions

// song : 2015-02-26 Amazon EU S.à r.l.
song

// sony : 2015-01-08 Sony Corporation
sony

// soy : 2014-01-23 Charleston Road Registry Inc.
soy

// space : 2014-04-03 DotSpace Inc.
space

// spiegel : 2014-02-05 SPIEGEL-Verlag Rudolf Augstein GmbH & Co. KG
spiegel

// spot : 2015-02-26 Amazon EU S.à r.l.
spot

// spreadbetting : 2014-12-11 IG Group Holdings PLC
spreadbetting

// srl : 2015-05-07 mySRL GmbH
srl

// srt : 2015-07-30 FCA US LLC.
srt

// stada : 2014-11-13 STADA Arzneimittel AG
stada

// staples : 2015-07-30 Staples, Inc.
staples

// star : 2015-01-08 Star India Private Limited
star

// starhub : 2015-02-05 StarHub Ltd
starhub

// statebank : 2015-03-12 STATE BANK OF INDIA
statebank

// statefarm : 2015-07-30 State Farm Mutual Automobile Insurance Company
statefarm

// statoil : 2014-12-04 Statoil ASA
statoil

// stc : 2014-10-09 Saudi Telecom Company
stc

// stcgroup : 2014-10-09 Saudi Telecom Company
stcgroup

// stockholm : 2014-12-18 Stockholms kommun
stockholm

// storage : 2014-12-22 Self Storage Company LLC
storage

// store : 2015-04-09 DotStore Inc.
store

// stream : 2016-01-08 dot Stream Limited
stream

// studio : 2015-02-11
studio

// study : 2014-12-11 OPEN UNIVERSITIES AUSTRALIA PTY LTD
study

// style : 2014-12-04 Binky Moon, LLC
style

// sucks : 2014-12-22 Vox Populi Registry Inc.
sucks

// supplies : 2013-12-19 Atomic Fields, LLC
supplies

// supply : 2013-12-19 Half Falls, LLC
supply

// support : 2013-10-24 Grand Orchard, LLC
support

// surf : 2014-01-09 Top Level Domain Holdings Limited
surf

// surgery : 2014-03-20 Tin Avenue, LLC
surgery

// suzuki : 2014-02-20 SUZUKI MOTOR CORPORATION
suzuki

// swatch : 2015-01-08 The Swatch Group Ltd
swatch

// swiftcover : 2015-07-23 Swiftcover Insurance Services Limited
swiftcover

// swiss : 2014-10-16 Swiss Confederation
swiss

// sydney : 2014-09-18 State of New South Wales, Department of Premier and Cabinet
sydney

// symantec : 2014-12-04 Symantec Corporation
symantec

// systems : 2013-11-07 Dash Cypress, LLC
systems

// tab : 2014-12-04 Tabcorp Holdings Limited
tab

// taipei : 2014-07-10 Taipei City Government
taipei

// talk : 2015-04-09 Amazon EU S.à r.l.
talk

// taobao : 2015-01-15 Alibaba Group Holding Limited
taobao

// target : 2015-07-31 Target Domain Holdings, LLC
target

// tatamotors : 2015-03-12 Tata Motors Ltd
tatamotors

// tatar : 2014-04-24 Limited Liability Company "Coordination Center of Regional Domain of Tatarstan Republic"
tatar

// tattoo : 2013-08-30 Uniregistry, Corp.
tattoo

// tax : 2014-03-20 Storm Orchard, LLC
tax

// taxi : 2015-03-19 Pine Falls, LLC
taxi

// tci : 2014-09-12 Asia Green IT System Bilgisayar San. ve Tic. Ltd. Sti.
tci

// tdk : 2015-06-11 TDK Corporation
tdk

// team : 2015-03-05 Atomic Lake, LLC
team

// tech : 2015-01-30 Dot Tech LLC
tech

// technology : 2013-09-13 Auburn Falls
technology

// telecity : 2015-02-19 TelecityGroup International Limited
telecity

// telefonica : 2014-10-16 Telefónica S.A.
telefonica

// temasek : 2014-08-07 Temasek Holdings (Private) Limited
temasek

// tennis : 2014-12-04 Cotton Bloom, LLC
tennis

// teva : 2015-07-02 Teva Pharmaceutical Industries Limited
teva

// thd : 2015-04-02 Homer TLC, Inc.
thd

// theater : 2015-03-19 Blue Tigers, LLC
theater

// theatre : 2015-05-07
theatre

// tiaa : 2015-07-23 Teachers Insurance and Annuity Association of America
tiaa

// tickets : 2015-02-05 Accent Media Limited
tickets

// tienda : 2013-11-14 Victor Manor, LLC
tienda

// tiffany : 2015-01-30 Tiffany and Company
tiffany

// tips : 2013-09-20 Corn Willow, LLC
tips

// tires : 2014-11-07 Dog Edge, LLC
tires

// tirol : 2014-04-24 punkt Tirol GmbH
tirol

// tjmaxx : 2015-07-16 The TJX Companies, Inc.
tjmaxx

// tjx : 2015-07-16 The TJX Companies, Inc.
tjx

// tkmaxx : 2015-07-16 The TJX Companies, Inc.
tkmaxx

// tmall : 2015-01-15 Alibaba Group Holding Limited
tmall

// today : 2013-09-20 Pearl Woods, LLC
today

// tokyo : 2013-11-13 GMO Registry, Inc.
tokyo

// tools : 2013-11-21 Pioneer North, LLC
tools

// top : 2014-03-20 Jiangsu Bangning Science & Technology Co.,Ltd.
top

// toray : 2014-12-18 Toray Industries, Inc.
toray

// toshiba : 2014-04-10 TOSHIBA Corporation
toshiba

// total : 2015-08-06 Total SA
total

// tours : 2015-01-22 Sugar Station, LLC
tours

// town : 2014-03-06 Koko Moon, LLC
town

// toyota : 2015-04-23 TOYOTA MOTOR CORPORATION
toyota

// toys : 2014-03-06 Pioneer Orchard, LLC
toys

// trade : 2014-01-23 Elite Registry Limited
trade

// trading : 2014-12-11 IG Group Holdings PLC
trading

// training : 2013-11-07 Wild Willow, LLC
training

// travelchannel : 2015-07-02 Lifestyle Domain Holdings, Inc.
travelchannel

// travelers : 2015-03-26 Travelers TLD, LLC
travelers

// travelersinsurance : 2015-03-26 Travelers TLD, LLC
travelersinsurance

// trust : 2014-10-16
trust

// trv : 2015-03-26 Travelers TLD, LLC
trv

// tube : 2015-06-11 Latin American Telecom LLC
tube

// tui : 2014-07-03 TUI AG
tui

// tunes : 2015-02-26 Amazon EU S.à r.l.
tunes

// tushu : 2014-12-18 Amazon EU S.à r.l.
tushu

// tvs : 2015-02-19 T V SUNDRAM IYENGAR  & SONS LIMITED
tvs

// ubank : 2015-08-20 National Australia Bank Limited
ubank

// ubs : 2014-12-11 UBS AG
ubs

// uconnect : 2015-07-30 FCA US LLC.
uconnect

// unicom : 2015-10-15 China United Network Communications Corporation Limited
unicom

// university : 2014-03-06 Little Station, LLC
university

// uno : 2013-09-11 Dot Latin LLC
uno

// uol : 2014-05-01 UBN INTERNET LTDA.
uol

// ups : 2015-06-25 UPS Market Driver, Inc.
ups

// vacations : 2013-12-05 Atomic Tigers, LLC
vacations

// vana : 2014-12-11 Lifestyle Domain Holdings, Inc.
vana

// vanguard : 2015-09-03 The Vanguard Group, Inc.
vanguard

// vegas : 2014-01-16 Dot Vegas, Inc.
vegas

// ventures : 2013-08-27 Binky Lake, LLC
ventures

// verisign : 2015-08-13 VeriSign, Inc.
verisign

// versicherung : 2014-03-20
versicherung

// vet : 2014-03-06
vet

// viajes : 2013-10-17 Black Madison, LLC
viajes

// video : 2014-10-16
video

// vig : 2015-05-14 VIENNA INSURANCE GROUP AG Wiener Versicherung Gruppe
vig

// viking : 2015-04-02 Viking River Cruises (Bermuda) Ltd.
viking

// villas : 2013-12-05 New Sky, LLC
villas

// vin : 2015-06-18 Holly Shadow, LLC
vin

// vip : 2015-01-22 Minds + Machines Group Limited
vip

// virgin : 2014-09-25 Virgin Enterprises Limited
virgin

// visa : 2015-07-30 Visa Worldwide Pte. Limited
visa

// vision : 2013-12-05 Koko Station, LLC
vision

// vista : 2014-09-18 Vistaprint Limited
vista

// vistaprint : 2014-09-18 Vistaprint Limited
vistaprint

// viva : 2014-11-07 Saudi Telecom Company
viva

// vivo : 2015-07-31 Telefonica Brasil S.A.
vivo

// vlaanderen : 2014-02-06 DNS.be vzw
vlaanderen

// vodka : 2013-12-19 Top Level Domain Holdings Limited
vodka

// volkswagen : 2015-05-14 Volkswagen Group of America Inc.
volkswagen

// volvo : 2015-11-12 Volvo Holding Sverige Aktiebolag
volvo

// vote : 2013-11-21 Monolith Registry LLC
vote

// voting : 2013-11-13 Valuetainment Corp.
voting

// voto : 2013-11-21 Monolith Registry LLC
voto

// voyage : 2013-08-27 Ruby House, LLC
voyage

// vuelos : 2015-03-05 Travel Reservations SRL
vuelos

// wales : 2014-05-08 Nominet UK
wales

// walmart : 2015-07-31 Wal-Mart Stores, Inc.
walmart

// walter : 2014-11-13 Sandvik AB
walter

// wang : 2013-10-24 Zodiac Leo Limited
wang

// wanggou : 2014-12-18 Amazon EU S.à r.l.
wanggou

// warman : 2015-06-18 Weir Group IP Limited
warman

// watch : 2013-11-14 Sand Shadow, LLC
watch

// watches : 2014-12-22 Richemont DNS Inc.
watches

// weather : 2015-01-08 The Weather Channel, LLC
weather

// weatherchannel : 2015-03-12 The Weather Channel, LLC
weatherchannel

// webcam : 2014-01-23 dot Webcam Limited
webcam

// weber : 2015-06-04 Saint-Gobain Weber SA
weber

// website : 2014-04-03 DotWebsite Inc.
website

// wed : 2013-10-01 Atgron, Inc.
wed

// wedding : 2014-04-24 Top Level Domain Holdings Limited
wedding

// weibo : 2015-03-05 Sina Corporation
weibo

// weir : 2015-01-29 Weir Group IP Limited
weir

// whoswho : 2014-02-20 Who's Who Registry
whoswho

// wien : 2013-10-28 punkt.wien GmbH
wien

// wiki : 2013-11-07 Top Level Design, LLC
wiki

// williamhill : 2014-03-13 William Hill Organization Limited
williamhill

// win : 2014-11-20 First Registry Limited
win

// windows : 2014-12-18 Microsoft Corporation
windows

// wine : 2015-06-18 June Station, LLC
wine

// winners : 2015-07-16 The TJX Companies, Inc.
winners

// wme : 2014-02-13 William Morris Endeavor Entertainment, LLC
wme

// wolterskluwer : 2015-08-06 Wolters Kluwer N.V.
wolterskluwer

// woodside : 2015-07-09 Woodside Petroleum Limited
woodside

// work : 2013-12-19 Top Level Domain Holdings Limited
work

// works : 2013-11-14 Little Dynamite, LLC
works

// world : 2014-06-12 Bitter Fields, LLC
world

// wow : 2015-10-08 Amazon EU S.à r.l.
wow

// wtc : 2013-12-19 World Trade Centers Association, Inc.
wtc

// wtf : 2014-03-06 Hidden Way, LLC
wtf

// xbox : 2014-12-18 Microsoft Corporation
xbox

// xerox : 2014-10-24 Xerox DNHC LLC
xerox

// xfinity : 2015-07-09 Comcast IP Holdings I, LLC
xfinity

// xihuan : 2015-01-08 QIHOO 360 TECHNOLOGY CO. LTD.
xihuan

// xin : 2014-12-11 Elegant Leader Limited
xin

// xn--11b4c3d : 2015-01-15 VeriSign Sarl
कॉम

// xn--1ck2e1b : 2015-02-26 Amazon EU S.à r.l.
セール

// xn--1qqw23a : 2014-01-09 Guangzhou YU Wei Information Technology Co., Ltd.
佛山

// xn--30rr7y : 2014-06-12 Excellent First Limited
慈善

// xn--3bst00m : 2013-09-13 Eagle Horizon Limited
集团

// xn--3ds443g : 2013-09-08 TLD REGISTRY LIMITED
在线

// xn--3oq18vl8pn36a : 2015-07-02 Volkswagen (China) Investment Co., Ltd.
大众汽车

// xn--3pxu8k : 2015-01-15 VeriSign Sarl
点看

// xn--42c2d9a : 2015-01-15 VeriSign Sarl
คอม

// xn--45q11c : 2013-11-21 Zodiac Scorpio Limited
八卦

// xn--4gbrim : 2013-10-04 Suhub Electronic Establishment
موقع

// xn--55qw42g : 2013-11-08 China Organizational Name Administration Center
公益

// xn--55qx5d : 2013-11-14 Computer Network Information Center of Chinese Academy of Sciences （China Internet Network Information Center）
公司

// xn--5su34j936bgsg : 2015-09-03 Shangri‐La International Hotel Management Limited
香格里拉

// xn--5tzm5g : 2014-12-22 Global Website TLD Asia Limited
网站

// xn--6frz82g : 2013-09-23 Afilias Limited
移动

// xn--6qq986b3xl : 2013-09-13 Tycoon Treasure Limited
我爱你

// xn--80adxhks : 2013-12-19 Foundation for Assistance for Internet Technologies and Infrastructure Development (FAITID)
москва

// xn--80aqecdr1a : 2015-10-21 Pontificium Consilium de Comunicationibus Socialibus (PCCS) (Pontifical Council for Social Communication)
католик

// xn--80asehdb : 2013-07-14 CORE Association
онлайн

// xn--80aswg : 2013-07-14 CORE Association
сайт

// xn--8y0a063a : 2015-03-26 China United Network Communications Corporation Limited
联通

// xn--9dbq2a : 2015-01-15 VeriSign Sarl
קום

// xn--9et52u : 2014-06-12 RISE VICTORY LIMITED
时尚

// xn--9krt00a : 2015-03-12 Sina Corporation
微博

// xn--b4w605ferd : 2014-08-07 Temasek Holdings (Private) Limited
淡马锡

// xn--bck1b9a5dre4c : 2015-02-26 Amazon EU S.à r.l.
ファッション

// xn--c1avg : 2013-11-14 Public Interest Registry
орг

// xn--c2br7g : 2015-01-15 VeriSign Sarl
नेट

// xn--cck2b3b : 2015-02-26 Amazon EU S.à r.l.
ストア

// xn--cg4bki : 2013-09-27 SAMSUNG SDS CO., LTD
삼성

// xn--czr694b : 2014-01-16 Dot Trademark TLD Holding Company Limited
商标

// xn--czrs0t : 2013-12-19 Wild Island, LLC
商店

// xn--czru2d : 2013-11-21 Zodiac Capricorn Limited
商城

// xn--d1acj3b : 2013-11-20 The Foundation for Network Initiatives “The Smart Internet”
дети

// xn--eckvdtc9d : 2014-12-18 Amazon EU S.à r.l.
ポイント

// xn--efvy88h : 2014-08-22 Xinhua News Agency Guangdong Branch 新华通讯社广东分社
新闻

// xn--estv75g : 2015-02-19 Industrial and Commercial Bank of China Limited
工行

// xn--fct429k : 2015-04-09 Amazon EU S.à r.l.
家電

// xn--fhbei : 2015-01-15 VeriSign Sarl
كوم

// xn--fiq228c5hs : 2013-09-08 TLD REGISTRY LIMITED
中文网

// xn--fiq64b : 2013-10-14 CITIC Group Corporation
中信

// xn--fjq720a : 2014-05-22 Will Bloom, LLC
娱乐

// xn--flw351e : 2014-07-31 Charleston Road Registry Inc.
谷歌

// xn--fzys8d69uvgm : 2015-05-14 PCCW Enterprises Limited
電訊盈科

// xn--g2xx48c : 2015-01-30 Minds + Machines Group Limited
购物

// xn--gckr3f0f : 2015-02-26 Amazon EU S.à r.l.
クラウド

// xn--gk3at1e : 2015-10-08 Amazon EU S.à r.l.
通販

// xn--hxt814e : 2014-05-15 Zodiac Libra Limited
网店

// xn--i1b6b1a6a2e : 2013-11-14 Public Interest Registry
संगठन

// xn--imr513n : 2014-12-11 Dot Trademark TLD Holding Company Limited
餐厅

// xn--io0a7i : 2013-11-14 Computer Network Information Center of Chinese Academy of Sciences （China Internet Network Information Center）
网络

// xn--j1aef : 2015-01-15 VeriSign Sarl
ком

// xn--jlq61u9w7b : 2015-01-08 Nokia Corporation
诺基亚

// xn--jvr189m : 2015-02-26 Amazon EU S.à r.l.
食品

// xn--kcrx77d1x4a : 2014-11-07 Koninklijke Philips N.V.
飞利浦

// xn--kpu716f : 2014-12-22 Richemont DNS Inc.
手表

// xn--kput3i : 2014-02-13 Beijing RITT-Net Technology Development Co., Ltd
手机

// xn--mgba3a3ejt : 2014-11-20 Aramco Services Company
ارامكو

// xn--mgba7c0bbn0a : 2015-05-14 Crescent Holding GmbH
العليان

// xn--mgbaakc7dvf : 2015-09-03 Emirates Telecommunications Corporation (trading as Etisalat)
اتصالات

// xn--mgbab2bd : 2013-10-31 CORE Association
بازار

// xn--mgbb9fbpob : 2014-12-18 GreenTech Consultancy Company W.L.L.
موبايلي

// xn--mgbca7dzdo : 2015-07-30 Abu Dhabi Systems and Information Centre
ابوظبي

// xn--mgbi4ecexp : 2015-10-21 Pontificium Consilium de Comunicationibus Socialibus (PCCS) (Pontifical Council for Social Communication)
كاثوليك

// xn--mgbt3dhd : 2014-09-04 Asia Green IT System Bilgisayar San. ve Tic. Ltd. Sti.
همراه

// xn--mk1bu44c : 2015-01-15 VeriSign Sarl
닷컴

// xn--mxtq1m : 2014-03-06 Net-Chinese Co., Ltd.
政府

// xn--ngbc5azd : 2013-07-13 International Domain Registry Pty. Ltd.
شبكة

// xn--ngbe9e0a : 2014-12-04 Kuwait Finance House
بيتك

// xn--ngbrx : 2015-11-12 League of Arab States
عرب

// xn--nqv7f : 2013-11-14 Public Interest Registry
机构

// xn--nqv7fs00ema : 2013-11-14 Public Interest Registry
组织机构

// xn--nyqy26a : 2014-11-07 Stable Tone Limited
健康

// xn--p1acf : 2013-12-12 Rusnames Limited
рус

// xn--pbt977c : 2014-12-22 Richemont DNS Inc.
珠宝

// xn--pssy2u : 2015-01-15 VeriSign Sarl
大拿

// xn--q9jyb4c : 2013-09-17 Charleston Road Registry Inc.
みんな

// xn--qcka1pmc : 2014-07-31 Charleston Road Registry Inc.
グーグル

// xn--rhqv96g : 2013-09-11 Stable Tone Limited
世界

// xn--rovu88b : 2015-02-26 Amazon EU S.à r.l.
書籍

// xn--ses554g : 2014-01-16
网址

// xn--t60b56a : 2015-01-15 VeriSign Sarl
닷넷

// xn--tckwe : 2015-01-15 VeriSign Sarl
コム

// xn--tiq49xqyj : 2015-10-21 Pontificium Consilium de Comunicationibus Socialibus (PCCS) (Pontifical Council for Social Communication)
天主教

// xn--unup4y : 2013-07-14 Spring Fields, LLC
游戏

// xn--vermgensberater-ctb : 2014-06-23 Deutsche Vermögensberatung Aktiengesellschaft DVAG
vermögensberater

// xn--vermgensberatung-pwb : 2014-06-23 Deutsche Vermögensberatung Aktiengesellschaft DVAG
vermögensberatung

// xn--vhquv : 2013-08-27 Dash McCook, LLC
企业

// xn--vuq861b : 2014-10-16 Beijing Tele-info Network Technology Co., Ltd.
信息

// xn--w4r85el8fhu5dnra : 2015-04-30 Kerry Trading Co. Limited
嘉里大酒店

// xn--w4rs40l : 2015-07-30 Kerry Trading Co. Limited
嘉里

// xn--xhq521b : 2013-11-14 Guangzhou YU Wei Information Technology Co., Ltd.
广东

// xn--zfr164b : 2013-11-08 China Organizational Name Administration Center
政务

// xperia : 2015-05-14 Sony Mobile Communications AB
xperia

// xyz : 2013-12-05 XYZ.COM LLC
xyz

// yachts : 2014-01-09 DERYachts, LLC
yachts

// yahoo : 2015-04-02 Yahoo! Domain Services Inc.
yahoo

// yamaxun : 2014-12-18 Amazon EU S.à r.l.
yamaxun

// yandex : 2014-04-10 YANDEX, LLC
yandex

// yodobashi : 2014-11-20 YODOBASHI CAMERA CO.,LTD.
yodobashi

// yoga : 2014-05-29 Top Level Domain Holdings Limited
yoga

// yokohama : 2013-12-12 GMO Registry, Inc.
yokohama

// you : 2015-04-09 Amazon EU S.à r.l.
you

// youtube : 2014-05-01 Charleston Road Registry Inc.
youtube

// yun : 2015-01-08 QIHOO 360 TECHNOLOGY CO. LTD.
yun

// zappos : 2015-06-25 Amazon EU S.à r.l.
zappos

// zara : 2014-11-07 Industria de Diseño Textil, S.A. (INDITEX, S.A.)
zara

// zero : 2014-12-18 Amazon EU S.à r.l.
zero

// zip : 2014-05-08 Charleston Road Registry Inc.
zip

// zippo : 2015-07-02 Zadco Company
zippo

// zone : 2013-11-14 Outer Falls, LLC
zone

// zuerich : 2014-11-07 Kanton Zürich (Canton of Zurich)
zuerich


// ===END ICANN DOMAINS===
// ===BEGIN PRIVATE DOMAINS===
// (Note: these are in alphabetical order by company name)

// 1GB LLC : https://www.1gb.ua/
// Submitted by 1GB LLC <noc@1gb.com.ua>
cc.ua
inf.ua
ltd.ua

// Agnat sp. z o.o. : https://domena.pl
// Submitted by Przemyslaw Plewa <it-admin@domena.pl>
beep.pl

// Alces Software Ltd : http://alces-software.com
// Submitted by Mark J. Titorenko <mark.titorenko@alces-software.com>
*.compute.estate
*.alces.network

// alwaysdata : https://www.alwaysdata.com
// Submitted by Cyril <admin@alwaysdata.com>
*.alwaysdata.net

// Amazon CloudFront : https://aws.amazon.com/cloudfront/
// Submitted by Donavan Miller <donavanm@amazon.com>
cloudfront.net

// Amazon Elastic Compute Cloud : https://aws.amazon.com/ec2/
// Submitted by Luke Wells <psl-maintainers@amazon.com>
*.compute.amazonaws.com
*.compute-1.amazonaws.com
*.compute.amazonaws.com.cn
us-east-1.amazonaws.com

// Amazon Elastic Beanstalk : https://aws.amazon.com/elasticbeanstalk/
// Submitted by Luke Wells <psl-maintainers@amazon.com>
elasticbeanstalk.cn-north-1.amazonaws.com.cn
*.elasticbeanstalk.com

// Amazon Elastic Load Balancing : https://aws.amazon.com/elasticloadbalancing/
// Submitted by Luke Wells <psl-maintainers@amazon.com>
*.elb.amazonaws.com
*.elb.amazonaws.com.cn

// Amazon S3 : https://aws.amazon.com/s3/
// Submitted by Luke Wells <psl-maintainers@amazon.com>
s3.amazonaws.com
s3-ap-northeast-1.amazonaws.com
s3-ap-northeast-2.amazonaws.com
s3-ap-south-1.amazonaws.com
s3-ap-southeast-1.amazonaws.com
s3-ap-southeast-2.amazonaws.com
s3-ca-central-1.amazonaws.com
s3-eu-central-1.amazonaws.com
s3-eu-west-1.amazonaws.com
s3-eu-west-2.amazonaws.com
s3-external-1.amazonaws.com
s3-fips-us-gov-west-1.amazonaws.com
s3-sa-east-1.amazonaws.com
s3-us-gov-west-1.amazonaws.com
s3-us-east-2.amazonaws.com
s3-us-west-1.amazonaws.com
s3-us-west-2.amazonaws.com
s3.ap-northeast-2.amazonaws.com
s3.ap-south-1.amazonaws.com
s3.cn-north-1.amazonaws.com.cn
s3.ca-central-1.amazonaws.com
s3.eu-central-1.amazonaws.com
s3.eu-west-2.amazonaws.com
s3.us-east-2.amazonaws.com
s3.dualstack.ap-northeast-1.amazonaws.com
s3.dualstack.ap-northeast-2.amazonaws.com
s3.dualstack.ap-south-1.amazonaws.com
s3.dualstack.ap-southeast-1.amazonaws.com
s3.dualstack.ap-southeast-2.amazonaws.com
s3.dualstack.ca-central-1.amazonaws.com
s3.dualstack.eu-central-1.amazonaws.com
s3.dualstack.eu-west-1.amazonaws.com
s3.dualstack.eu-west-2.amazonaws.com
s3.dualstack.sa-east-1.amazonaws.com
s3.dualstack.us-east-1.amazonaws.com
s3.dualstack.us-east-2.amazonaws.com
s3-website-us-east-1.amazonaws.com
s3-website-us-west-1.amazonaws.com
s3-website-us-west-2.amazonaws.com
s3-website-ap-northeast-1.amazonaws.com
s3-website-ap-southeast-1.amazonaws.com
s3-website-ap-southeast-2.amazonaws.com
s3-website-eu-west-1.amazonaws.com
s3-website-sa-east-1.amazonaws.com
s3-website.ap-northeast-2.amazonaws.com
s3-website.ap-south-1.amazonaws.com
s3-website.ca-central-1.amazonaws.com
s3-website.eu-central-1.amazonaws.com
s3-website.eu-west-2.amazonaws.com
s3-website.us-east-2.amazonaws.com

// Amune : https://amune.org/
// Submitted by Team Amune <cert@amune.org>
t3l3p0rt.net
tele.amune.org

// Aptible : https://www.aptible.com/
// Submitted by Thomas Orozco <thomas@aptible.com>
on-aptible.com

// Asociación Amigos de la Informática "Euskalamiga" : http://encounter.eus/
// Submitted by Hector Martin <marcan@euskalencounter.org>
user.party.eus

// Association potager.org : https://potager.org/
// Submitted by Lunar <jardiniers@potager.org>
pimienta.org
poivron.org
potager.org
sweetpepper.org

// ASUSTOR Inc. : http://www.asustor.com
// Submitted by Vincent Tseng <vincenttseng@asustor.com>
myasustor.com

// AVM : https://avm.de
// Submitted by Andreas Weise <a.weise@avm.de>
myfritz.net

// AW AdvisorWebsites.com Software Inc : https://advisorwebsites.com
// Submitted by James Kennedy <domains@advisorwebsites.com>
*.awdev.ca
*.advisor.ws

// backplane : https://www.backplane.io
// Submitted by Anthony Voutas <anthony@backplane.io>
backplaneapp.io

// BetaInABox
// Submitted by Adrian <adrian@betainabox.com>
betainabox.com

// BinaryLane : http://www.binarylane.com
// Submitted by Nathan O'Sullivan <nathan@mammoth.com.au>
bnr.la

// Boxfuse : https://boxfuse.com
// Submitted by Axel Fontaine <axel@boxfuse.com>
boxfuse.io

// bplaced : https://www.bplaced.net/
// Submitted by Miroslav Bozic <security@bplaced.net>
square7.ch
bplaced.com
bplaced.de
square7.de
bplaced.net
square7.net

// BrowserSafetyMark
// Submitted by Dave Tharp <browsersafetymark.io@quicinc.com>
browsersafetymark.io

// callidomus : https://www.callidomus.com/
// Submitted by Marcus Popp <admin@callidomus.com>
mycd.eu

// CentralNic : http://www.centralnic.com/names/domains
// Submitted by registry <gavin.brown@centralnic.com>
ae.org
ar.com
br.com
cn.com
com.de
com.se
de.com
eu.com
gb.com
gb.net
hu.com
hu.net
jp.net
jpn.com
kr.com
mex.com
no.com
qc.com
ru.com
sa.com
se.com
se.net
uk.com
uk.net
us.com
uy.com
za.bz
za.com

// Africa.com Web Solutions Ltd : https://registry.africa.com
// Submitted by Gavin Brown <gavin.brown@centralnic.com>
africa.com

// iDOT Services Limited : http://www.domain.gr.com
// Submitted by Gavin Brown <gavin.brown@centralnic.com>
gr.com

// Radix FZC : http://domains.in.net
// Submitted by Gavin Brown <gavin.brown@centralnic.com>
in.net

// US REGISTRY LLC : http://us.org
// Submitted by Gavin Brown <gavin.brown@centralnic.com>
us.org

// co.com Registry, LLC : https://registry.co.com
// Submitted by Gavin Brown <gavin.brown@centralnic.com>
co.com

// c.la : http://www.c.la/
c.la

// certmgr.org : https://certmgr.org
// Submitted by B. Blechschmidt <hostmaster@certmgr.org>
certmgr.org

// Citrix : https://citrix.com
// Submitted by Alex Stoddard <alex.stoddard@citrix.com>
xenapponazure.com

// ClearVox : http://www.clearvox.nl/
// Submitted by Leon Rowland <leon@clearvox.nl>
virtueeldomein.nl

// Cloud66 : https://www.cloud66.com/
// Submitted by Khash Sajadi <khash@cloud66.com>
c66.me

// cloudControl : https://www.cloudcontrol.com/
// Submitted by Tobias Wilken <tw@cloudcontrol.com>
cloudcontrolled.com
cloudcontrolapp.com

// co.ca : http://registry.co.ca/
co.ca

// i-registry s.r.o. : http://www.i-registry.cz/
// Submitted by Martin Semrad <semrad@i-registry.cz>
co.cz

// CDN77.com : http://www.cdn77.com
// Submitted by Jan Krpes <jan.krpes@cdn77.com>
c.cdn77.org
cdn77-ssl.net
r.cdn77.net
rsc.cdn77.org
ssl.origin.cdn77-secure.org

// Cloud DNS Ltd : http://www.cloudns.net
// Submitted by Aleksander Hristov <noc@cloudns.net>
cloudns.asia
cloudns.biz
cloudns.club
cloudns.cc
cloudns.eu
cloudns.in
cloudns.info
cloudns.org
cloudns.pro
cloudns.pw
cloudns.us

// CoDNS B.V.
co.nl
co.no

// COSIMO GmbH : http://www.cosimo.de
// Submitted by Rene Marticke <rmarticke@cosimo.de>
dyn.cosidns.de
dynamisches-dns.de
dnsupdater.de
internet-dns.de
l-o-g-i-n.de
dynamic-dns.info
feste-ip.net
knx-server.net
static-access.net

// Craynic, s.r.o. : http://www.craynic.com/
// Submitted by Ales Krajnik <ales.krajnik@craynic.com>
realm.cz

// Cryptonomic : https://cryptonomic.net/
// Submitted by Andrew Cady <public-suffix-list@cryptonomic.net>
*.cryptonomic.net

// Cupcake : https://cupcake.io/
// Submitted by Jonathan Rudenberg <jonathan@cupcake.io>
cupcake.is

// cyon GmbH : https://www.cyon.ch/
// Submitted by Dominic Luechinger <dol@cyon.ch>
cyon.link
cyon.site

// Daplie, Inc : https://daplie.com
// Submitted by AJ ONeal <aj@daplie.com>
daplie.me
localhost.daplie.me

// Dansk.net : http://www.dansk.net/
// Submitted by Anani Voule <digital@digital.co.dk>
biz.dk
co.dk
firm.dk
reg.dk
store.dk

// deSEC : https://desec.io/
// Submitted by Peter Thomassen <peter@desec.io>
dedyn.io

// DNShome : https://www.dnshome.de/
// Submitted by Norbert Auler <mail@dnshome.de>
dnshome.de

// DreamHost : http://www.dreamhost.com/
// Submitted by Andrew Farmer <andrew.farmer@dreamhost.com>
dreamhosters.com

// Drobo : http://www.drobo.com/
// Submitted by Ricardo Padilha <rpadilha@drobo.com>
mydrobo.com

// Drud Holdings, LLC. : https://www.drud.com/
// Submitted by Kevin Bridges <kevin@drud.com>
drud.io
drud.us

// DuckDNS : http://www.duckdns.org/
// Submitted by Richard Harper <richard@duckdns.org>
duckdns.org

// dy.fi : http://dy.fi/
// Submitted by Heikki Hannikainen <hessu@hes.iki.fi>
dy.fi
tunk.org

// DynDNS.com : http://www.dyndns.com/services/dns/dyndns/
dyndns-at-home.com
dyndns-at-work.com
dyndns-blog.com
dyndns-free.com
dyndns-home.com
dyndns-ip.com
dyndns-mail.com
dyndns-office.com
dyndns-pics.com
dyndns-remote.com
dyndns-server.com
dyndns-web.com
dyndns-wiki.com
dyndns-work.com
dyndns.biz
dyndns.info
dyndns.org
dyndns.tv
at-band-camp.net
ath.cx
barrel-of-knowledge.info
barrell-of-knowledge.info
better-than.tv
blogdns.com
blogdns.net
blogdns.org
blogsite.org
boldlygoingnowhere.org
broke-it.net
buyshouses.net
cechire.com
dnsalias.com
dnsalias.net
dnsalias.org
dnsdojo.com
dnsdojo.net
dnsdojo.org
does-it.net
doesntexist.com
doesntexist.org
dontexist.com
dontexist.net
dontexist.org
doomdns.com
doomdns.org
dvrdns.org
dyn-o-saur.com
dynalias.com
dynalias.net
dynalias.org
dynathome.net
dyndns.ws
endofinternet.net
endofinternet.org
endoftheinternet.org
est-a-la-maison.com
est-a-la-masion.com
est-le-patron.com
est-mon-blogueur.com
for-better.biz
for-more.biz
for-our.info
for-some.biz
for-the.biz
forgot.her.name
forgot.his.name
from-ak.com
from-al.com
from-ar.com
from-az.net
from-ca.com
from-co.net
from-ct.com
from-dc.com
from-de.com
from-fl.com
from-ga.com
from-hi.com
from-ia.com
from-id.com
from-il.com
from-in.com
from-ks.com
from-ky.com
from-la.net
from-ma.com
from-md.com
from-me.org
from-mi.com
from-mn.com
from-mo.com
from-ms.com
from-mt.com
from-nc.com
from-nd.com
from-ne.com
from-nh.com
from-nj.com
from-nm.com
from-nv.com
from-ny.net
from-oh.com
from-ok.com
from-or.com
from-pa.com
from-pr.com
from-ri.com
from-sc.com
from-sd.com
from-tn.com
from-tx.com
from-ut.com
from-va.com
from-vt.com
from-wa.com
from-wi.com
from-wv.com
from-wy.com
ftpaccess.cc
fuettertdasnetz.de
game-host.org
game-server.cc
getmyip.com
gets-it.net
go.dyndns.org
gotdns.com
gotdns.org
groks-the.info
groks-this.info
ham-radio-op.net
here-for-more.info
hobby-site.com
hobby-site.org
home.dyndns.org
homedns.org
homeftp.net
homeftp.org
homeip.net
homelinux.com
homelinux.net
homelinux.org
homeunix.com
homeunix.net
homeunix.org
iamallama.com
in-the-band.net
is-a-anarchist.com
is-a-blogger.com
is-a-bookkeeper.com
is-a-bruinsfan.org
is-a-bulls-fan.com
is-a-candidate.org
is-a-caterer.com
is-a-celticsfan.org
is-a-chef.com
is-a-chef.net
is-a-chef.org
is-a-conservative.com
is-a-cpa.com
is-a-cubicle-slave.com
is-a-democrat.com
is-a-designer.com
is-a-doctor.com
is-a-financialadvisor.com
is-a-geek.com
is-a-geek.net
is-a-geek.org
is-a-green.com
is-a-guru.com
is-a-hard-worker.com
is-a-hunter.com
is-a-knight.org
is-a-landscaper.com
is-a-lawyer.com
is-a-liberal.com
is-a-libertarian.com
is-a-linux-user.org
is-a-llama.com
is-a-musician.com
is-a-nascarfan.com
is-a-nurse.com
is-a-painter.com
is-a-patsfan.org
is-a-personaltrainer.com
is-a-photographer.com
is-a-player.com
is-a-republican.com
is-a-rockstar.com
is-a-socialist.com
is-a-soxfan.org
is-a-student.com
is-a-teacher.com
is-a-techie.com
is-a-therapist.com
is-an-accountant.com
is-an-actor.com
is-an-actress.com
is-an-anarchist.com
is-an-artist.com
is-an-engineer.com
is-an-entertainer.com
is-by.us
is-certified.com
is-found.org
is-gone.com
is-into-anime.com
is-into-cars.com
is-into-cartoons.com
is-into-games.com
is-leet.com
is-lost.org
is-not-certified.com
is-saved.org
is-slick.com
is-uberleet.com
is-very-bad.org
is-very-evil.org
is-very-good.org
is-very-nice.org
is-very-sweet.org
is-with-theband.com
isa-geek.com
isa-geek.net
isa-geek.org
isa-hockeynut.com
issmarterthanyou.com
isteingeek.de
istmein.de
kicks-ass.net
kicks-ass.org
knowsitall.info
land-4-sale.us
lebtimnetz.de
leitungsen.de
likes-pie.com
likescandy.com
merseine.nu
mine.nu
misconfused.org
mypets.ws
myphotos.cc
neat-url.com
office-on-the.net
on-the-web.tv
podzone.net
podzone.org
readmyblog.org
saves-the-whales.com
scrapper-site.net
scrapping.cc
selfip.biz
selfip.com
selfip.info
selfip.net
selfip.org
sells-for-less.com
sells-for-u.com
sells-it.net
sellsyourhome.org
servebbs.com
servebbs.net
servebbs.org
serveftp.net
serveftp.org
servegame.org
shacknet.nu
simple-url.com
space-to-rent.com
stuff-4-sale.org
stuff-4-sale.us
teaches-yoga.com
thruhere.net
traeumtgerade.de
webhop.biz
webhop.info
webhop.net
webhop.org
worse-than.tv
writesthisblog.com

// ddnss.de : https://www.ddnss.de/
// Submitted by Robert Niedziela <webmaster@ddnss.de>
ddnss.de
dyn.ddnss.de
dyndns.ddnss.de
dyndns1.de
dyn-ip24.de
home-webserver.de
dyn.home-webserver.de
myhome-server.de
ddnss.org

<<<<<<< HEAD
// Dynu.com : https://www.dynu.com/
// Submitted by Sue Ye <sue@dynu.com>
ddnsfree.com
ddnsgeek.com
giize.com
gleeze.com
kozow.com
loseyourip.com
ooguy.com
theworkpc.com
casacam.net
dynu.net
accesscam.org
camdvr.org
freeddns.org
mywire.org
webredirect.org
myddns.rocks
blogsite.xyz
=======
// Definima : http://www.definima.com/
// Submitted by Maxence Bitterli <maxence@definima.com>
definima.net
definima.io
>>>>>>> 8c3dfb71

// dynv6 : https://dynv6.com
// Submitted by Dominik Menke <dom@digineo.de>
dynv6.net

// E4YOU spol. s.r.o. : https://e4you.cz/
// Submitted by Vladimir Dudr <info@e4you.cz>
e4.cz

// Enalean SAS: https://www.enalean.com
// Submitted by Thomas Cottier <thomas.cottier@enalean.com>
mytuleap.com

// Enonic : http://enonic.com/
// Submitted by Erik Kaareng-Sunde <esu@enonic.com>
enonic.io
customer.enonic.io

// EU.org https://eu.org/
// Submitted by Pierre Beyssac <hostmaster@eu.org>
eu.org
al.eu.org
asso.eu.org
at.eu.org
au.eu.org
be.eu.org
bg.eu.org
ca.eu.org
cd.eu.org
ch.eu.org
cn.eu.org
cy.eu.org
cz.eu.org
de.eu.org
dk.eu.org
edu.eu.org
ee.eu.org
es.eu.org
fi.eu.org
fr.eu.org
gr.eu.org
hr.eu.org
hu.eu.org
ie.eu.org
il.eu.org
in.eu.org
int.eu.org
is.eu.org
it.eu.org
jp.eu.org
kr.eu.org
lt.eu.org
lu.eu.org
lv.eu.org
mc.eu.org
me.eu.org
mk.eu.org
mt.eu.org
my.eu.org
net.eu.org
ng.eu.org
nl.eu.org
no.eu.org
nz.eu.org
paris.eu.org
pl.eu.org
pt.eu.org
q-a.eu.org
ro.eu.org
ru.eu.org
se.eu.org
si.eu.org
sk.eu.org
tr.eu.org
uk.eu.org
us.eu.org

// Evennode : http://www.evennode.com/
// Submitted by Michal Kralik <support@evennode.com>
eu-1.evennode.com
eu-2.evennode.com
eu-3.evennode.com
us-1.evennode.com
us-2.evennode.com
us-3.evennode.com

// eDirect Corp. : https://hosting.url.com.tw/
// Submitted by C.S. chang <cschang@corp.url.com.tw>
twmail.cc
twmail.net
twmail.org
mymailer.com.tw
url.tw

// Facebook, Inc.
// Submitted by Peter Ruibal <public-suffix@fb.com>
apps.fbsbx.com

// FAITID : https://faitid.org/
// Submitted by Maxim Alzoba <tech.contact@faitid.org>
// https://www.flexireg.net/stat_info
ru.net
adygeya.ru
bashkiria.ru
bir.ru
cbg.ru
com.ru
dagestan.ru
grozny.ru
kalmykia.ru
kustanai.ru
marine.ru
mordovia.ru
msk.ru
mytis.ru
nalchik.ru
nov.ru
pyatigorsk.ru
spb.ru
vladikavkaz.ru
vladimir.ru
abkhazia.su
adygeya.su
aktyubinsk.su
arkhangelsk.su
armenia.su
ashgabad.su
azerbaijan.su
balashov.su
bashkiria.su
bryansk.su
bukhara.su
chimkent.su
dagestan.su
east-kazakhstan.su
exnet.su
georgia.su
grozny.su
ivanovo.su
jambyl.su
kalmykia.su
kaluga.su
karacol.su
karaganda.su
karelia.su
khakassia.su
krasnodar.su
kurgan.su
kustanai.su
lenug.su
mangyshlak.su
mordovia.su
msk.su
murmansk.su
nalchik.su
navoi.su
north-kazakhstan.su
nov.su
obninsk.su
penza.su
pokrovsk.su
sochi.su
spb.su
tashkent.su
termez.su
togliatti.su
troitsk.su
tselinograd.su
tula.su
tuva.su
vladikavkaz.su
vladimir.su
vologda.su

// Fastly Inc. : http://www.fastly.com/
// Submitted by Fastly Security <security@fastly.com>
fastlylb.net
map.fastlylb.net
freetls.fastly.net
map.fastly.net
a.prod.fastly.net
global.prod.fastly.net
a.ssl.fastly.net
b.ssl.fastly.net
global.ssl.fastly.net

// Featherhead : https://featherhead.xyz/
// Submitted by Simon Menke <simon@featherhead.xyz>
fhapp.xyz

// Fedora : https://fedoraproject.org/
// submitted by Patrick Uiterwijk <puiterwijk@fedoraproject.org>
fedorainfracloud.org
fedorapeople.org
cloud.fedoraproject.org

// Filegear Inc. : https://www.filegear.com
// Submitted by Jason Zhu <jason@owtware.com>
filegear.me

// Firebase, Inc.
// Submitted by Chris Raynor <chris@firebase.com>
firebaseapp.com

// Flynn : https://flynn.io
// Submitted by Jonathan Rudenberg <jonathan@flynn.io>
flynnhub.com
flynnhosting.net

// Freebox : http://www.freebox.fr
// Submitted by Romain Fliedel <rfliedel@freebox.fr>
freebox-os.com
freeboxos.com
fbx-os.fr
fbxos.fr
freebox-os.fr
freeboxos.fr

// Fusion Intranet : https://www.fusion-intranet.com
// Submitted by Matthias Burtscher <matthias.burtscher@fusonic.net>
myfusion.cloud

// Futureweb OG : http://www.futureweb.at
// Submitted by Andreas Schnederle-Wagner <schnederle@futureweb.at>
futurehosting.at
futuremailing.at
*.ex.ortsinfo.at
*.kunden.ortsinfo.at
*.statics.cloud

// GDS : https://www.gov.uk/service-manual/operations/operating-servicegovuk-subdomains
// Submitted by David Illsley <david.illsley@digital.cabinet-office.gov.uk>
service.gov.uk

// GitHub, Inc.
// Submitted by Patrick Toomey <security@github.com>
github.io
githubusercontent.com
githubcloud.com
*.api.githubcloud.com
*.ext.githubcloud.com
gist.githubcloud.com
*.githubcloudusercontent.com

// GitLab, Inc.
// Submitted by Alex Hanselka <alex@gitlab.com>
gitlab.io

// UKHomeOffice : https://www.gov.uk/government/organisations/home-office
// Submitted by Jon Shanks <jon.shanks@digital.homeoffice.gov.uk>
homeoffice.gov.uk

// GlobeHosting, Inc.
// Submitted by Zoltan Egresi <egresi@globehosting.com>
ro.im
shop.ro

// GoIP DNS Services : http://www.goip.de
// Submitted by Christian Poulter <milchstrasse@goip.de>
goip.de

// Google, Inc.
// Submitted by Eduardo Vela <evn@google.com>
*.0emm.com
appspot.com
blogspot.ae
blogspot.al
blogspot.am
blogspot.ba
blogspot.be
blogspot.bg
blogspot.bj
blogspot.ca
blogspot.cf
blogspot.ch
blogspot.cl
blogspot.co.at
blogspot.co.id
blogspot.co.il
blogspot.co.ke
blogspot.co.nz
blogspot.co.uk
blogspot.co.za
blogspot.com
blogspot.com.ar
blogspot.com.au
blogspot.com.br
blogspot.com.by
blogspot.com.co
blogspot.com.cy
blogspot.com.ee
blogspot.com.eg
blogspot.com.es
blogspot.com.mt
blogspot.com.ng
blogspot.com.tr
blogspot.com.uy
blogspot.cv
blogspot.cz
blogspot.de
blogspot.dk
blogspot.fi
blogspot.fr
blogspot.gr
blogspot.hk
blogspot.hr
blogspot.hu
blogspot.ie
blogspot.in
blogspot.is
blogspot.it
blogspot.jp
blogspot.kr
blogspot.li
blogspot.lt
blogspot.lu
blogspot.md
blogspot.mk
blogspot.mr
blogspot.mx
blogspot.my
blogspot.nl
blogspot.no
blogspot.pe
blogspot.pt
blogspot.qa
blogspot.re
blogspot.ro
blogspot.rs
blogspot.ru
blogspot.se
blogspot.sg
blogspot.si
blogspot.sk
blogspot.sn
blogspot.td
blogspot.tw
blogspot.ug
blogspot.vn
cloudfunctions.net
cloud.goog
codespot.com
googleapis.com
googlecode.com
pagespeedmobilizer.com
publishproxy.com
withgoogle.com
withyoutube.com

// Hashbang : https://hashbang.sh
hashbang.sh

// Hasura : https://hasura.io
// Submitted by Shahidh K Muhammed <shahidh@hasura.io>
hasura-app.io

// Hepforge : https://www.hepforge.org
// Submitted by David Grellscheid <admin@hepforge.org>
hepforge.org

// Heroku : https://www.heroku.com/
// Submitted by Tom Maher <tmaher@heroku.com>
herokuapp.com
herokussl.com

// Ici la Lune : http://www.icilalune.com/
// Submitted by Simon Morvan <simon@icilalune.com>
moonscale.net

// iki.fi
// Submitted by Hannu Aronsson <haa@iki.fi>
iki.fi

// info.at : http://www.info.at/
biz.at
info.at

// Interlegis : http://www.interlegis.leg.br
// Submitted by Gabriel Ferreira <registrobr@interlegis.leg.br>
ac.leg.br
al.leg.br
am.leg.br
ap.leg.br
ba.leg.br
ce.leg.br
df.leg.br
es.leg.br
go.leg.br
ma.leg.br
mg.leg.br
ms.leg.br
mt.leg.br
pa.leg.br
pb.leg.br
pe.leg.br
pi.leg.br
pr.leg.br
rj.leg.br
rn.leg.br
ro.leg.br
rr.leg.br
rs.leg.br
sc.leg.br
se.leg.br
sp.leg.br
to.leg.br

// IPiFony Systems, Inc. : https://www.ipifony.com/
// Submitted by Matthew Hardeman <mhardeman@ipifony.com>
ipifony.net

// Joyent : https://www.joyent.com/
// Submitted by Brian Bennett <brian.bennett@joyent.com>
*.triton.zone
*.cns.joyent.com

// JS.ORG : http://dns.js.org
// Submitted by Stefan Keim <admin@js.org>
js.org

// Keyweb AG : https://www.keyweb.de
// Submitted by Martin Dannehl <postmaster@keymachine.de>
keymachine.de

// KnightPoint Systems, LLC : http://www.knightpoint.com/
// Submitted by Roy Keene <rkeene@knightpoint.com>
knightpoint.systems

// .KRD : http://nic.krd/data/krd/Registration%20Policy.pdf
co.krd
edu.krd

// LCube - Professional hosting e.K. : https://www.lcube-webhosting.de
// Submitted by Lars Laehn <info@lcube.de>
git-repos.de
lcube-server.de
svn-repos.de

// Lukanet Ltd : https://lukanet.com
// Submitted by Anton Avramov <register@lukanet.com>
barsy.bg
barsyonline.com
barsy.de
barsy.eu
barsy.in
barsy.net
barsy.online
barsy.support

// Magento Commerce
// Submitted by Damien Tournoud <dtournoud@magento.cloud>
*.magentosite.cloud

// Mail.Ru Group : https://hb.cldmail.ru
// Submitted by Ilya Zaretskiy <zaretskiy@corp.mail.ru>
hb.cldmail.ru

// MetaCentrum, CESNET z.s.p.o. : https://www.metacentrum.cz/en/
// Submitted by Zdeněk Šustr <zdenek.sustr@cesnet.cz>
cloud.metacentrum.cz
custom.metacentrum.cz

// Meteor Development Group : https://www.meteor.com/hosting
// Submitted by Pierre Carrier <pierre@meteor.com>
meteorapp.com
eu.meteorapp.com

// Michau Enterprises Limited : http://www.co.pl/
co.pl

// Microsoft : http://microsoft.com
// Submitted by Barry Dorrans <bdorrans@microsoft.com>
azurewebsites.net
azure-mobile.net
cloudapp.net

// Mozilla Foundation : https://mozilla.org/
// Submitted by glob <glob@mozilla.com>
bmoattachments.org

// Neustar Inc.
// Submitted by Trung Tran <Trung.Tran@neustar.biz>
4u.com

// ngrok : https://ngrok.com/
// Submitted by Alan Shreve <alan@ngrok.com>
ngrok.io

// NFSN, Inc. : https://www.NearlyFreeSpeech.NET/
// Submitted by Jeff Wheelhouse <support@nearlyfreespeech.net>
nfshost.com

// nsupdate.info : https://www.nsupdate.info/
// Submitted by Thomas Waldmann <info@nsupdate.info>
nsupdate.info
nerdpol.ovh

// No-IP.com : https://noip.com/
// Submitted by Deven Reza <publicsuffixlist@noip.com>
blogsyte.com
brasilia.me
cable-modem.org
ciscofreak.com
collegefan.org
couchpotatofries.org
damnserver.com
ddns.me
ditchyourip.com
dnsfor.me
dnsiskinky.com
dvrcam.info
dynns.com
eating-organic.net
fantasyleague.cc
geekgalaxy.com
golffan.us
health-carereform.com
homesecuritymac.com
homesecuritypc.com
hopto.me
ilovecollege.info
loginto.me
mlbfan.org
mmafan.biz
myactivedirectory.com
mydissent.net
myeffect.net
mymediapc.net
mypsx.net
mysecuritycamera.com
mysecuritycamera.net
mysecuritycamera.org
net-freaks.com
nflfan.org
nhlfan.net
no-ip.ca
no-ip.co.uk
no-ip.net
noip.us
onthewifi.com
pgafan.net
point2this.com
pointto.us
privatizehealthinsurance.net
quicksytes.com
read-books.org
securitytactics.com
serveexchange.com
servehumour.com
servep2p.com
servesarcasm.com
stufftoread.com
ufcfan.org
unusualperson.com
workisboring.com
3utilities.com
bounceme.net
ddns.net
ddnsking.com
gotdns.ch
hopto.org
myftp.biz
myftp.org
myvnc.com
no-ip.biz
no-ip.info
no-ip.org
noip.me
redirectme.net
servebeer.com
serveblog.net
servecounterstrike.com
serveftp.com
servegame.com
servehalflife.com
servehttp.com
serveirc.com
serveminecraft.net
servemp3.com
servepics.com
servequake.com
sytes.net
webhop.me
zapto.org

// Nodum B.V. : https://nodum.io/
// Submitted by Wietse Wind <hello+publicsuffixlist@nodum.io>
nodum.co
nodum.io

// NYC.mn : http://www.information.nyc.mn
// Submitted by Matthew Brown <mattbrown@nyc.mn>
nyc.mn

// Octopodal Solutions, LLC. : https://ulterius.io/
// Submitted by Andrew Sampson <andrew@ulterius.io>
cya.gg

// One Fold Media : http://www.onefoldmedia.com/
// Submitted by Eddie Jones <eddie@onefoldmedia.com>
nid.io

// OpenCraft GmbH : http://opencraft.com/
// Submitted by Sven Marnach <sven@opencraft.com>
opencraft.hosting

// Opera Software, A.S.A.
// Submitted by Yngve Pettersen <yngve@opera.com>
operaunite.com

// OutSystems
// Submitted by Duarte Santos <domain-admin@outsystemscloud.com>
outsystemscloud.com

// OwnProvider : http://www.ownprovider.com
// Submitted by Jan Moennich <jan.moennich@ownprovider.com>
ownprovider.com

// oy.lc
// Submitted by Charly Coste <changaco@changaco.oy.lc>
oy.lc

// Pagefog : https://pagefog.com/
// Submitted by Derek Myers <derek@pagefog.com>
pgfog.com

// Pagefront : https://www.pagefronthq.com/
// Submitted by Jason Kriss <jason@pagefronthq.com>
pagefrontapp.com

// .pl domains (grandfathered)
art.pl
gliwice.pl
krakow.pl
poznan.pl
wroc.pl
zakopane.pl

// Pantheon Systems, Inc. : https://pantheon.io/
// Submitted by Gary Dylina <gary@pantheon.io>
pantheonsite.io
gotpantheon.com

// Peplink | Pepwave : http://peplink.com/
// Submitted by Steve Leung <steveleung@peplink.com>
mypep.link

// Planet-Work : https://www.planet-work.com/
// Submitted by Frédéric VANNIÈRE <f.vanniere@planet-work.com>
on-web.fr

// Platform.sh : https://platform.sh
// Submitted by Nikola Kotur <nikola@platform.sh>
*.platform.sh
*.platformsh.site

// prgmr.com : https://prgmr.com/
// Submitted by Sarah Newman <owner@prgmr.com>
xen.prgmr.com

// priv.at : http://www.nic.priv.at/
// Submitted by registry <lendl@nic.at>
priv.at

// Protonet GmbH : http://protonet.io
// Submitted by Martin Meier <admin@protonet.io>
protonet.io

// Publication Presse Communication SARL : https://ppcom.fr
// Submitted by Yaacov Akiba Slama <admin@chirurgiens-dentistes-en-france.fr>
chirurgiens-dentistes-en-france.fr

// QA2
// Submitted by Daniel Dent (https://www.danieldent.com/)
qa2.com

// QNAP System Inc : https://www.qnap.com
// Submitted by Nick Chang <nickchang@qnap.com>
dev-myqnapcloud.com
alpha-myqnapcloud.com
myqnapcloud.com

// Quip : https://quip.com
// Submitted by Patrick Linehan <plinehan@quip.com>
*.quipelements.com

// Qutheory LLC : http://qutheory.io
// Submitted by Jonas Schwartz <jonas@qutheory.io>
vapor.cloud
vaporcloud.io

// Rackmaze LLC : https://www.rackmaze.com
// Submitted by Kirill Pertsev <kika@rackmaze.com>
rackmaze.com
rackmaze.net

// Red Hat, Inc. OpenShift : https://openshift.redhat.com/
// Submitted by Tim Kramer <tkramer@rhcloud.com>
rhcloud.com

// RethinkDB : https://www.rethinkdb.com/
// Submitted by Chris Kastorff <info@rethinkdb.com>
hzc.io

// Revitalised Limited : http://www.revitalised.co.uk
// Submitted by Jack Price <jack@revitalised.co.uk>
wellbeingzone.eu
ptplus.fit
wellbeingzone.co.uk

// Sandstorm Development Group, Inc. : https://sandcats.io/
// Submitted by Asheesh Laroia <asheesh@sandstorm.io>
sandcats.io

// SBE network solutions GmbH : https://www.sbe.de/
// Submitted by Norman Meilick <nm@sbe.de>
logoip.de
logoip.com

// Securepoint GmbH : https://www.securepoint.de
// Submitted by Erik Anders <erik.anders@securepoint.de>
firewall-gateway.com
firewall-gateway.de
my-gateway.de
my-router.de
spdns.de
spdns.eu
firewall-gateway.net
my-firewall.org
myfirewall.org
spdns.org

// SensioLabs, SAS : https://sensiolabs.com/
// Submitted by Fabien Potencier <fabien.potencier@sensiolabs.com>
*.sensiosite.cloud

// Service Online LLC : http://drs.ua/
// Submitted by Serhii Bulakh <support@drs.ua>
biz.ua
co.ua
pp.ua

// ShiftEdit : https://shiftedit.net/
// Submitted by Adam Jimenez <adam@shiftcreate.com>
shiftedit.io

// Shopblocks : http://www.shopblocks.com/
// Submitted by Alex Bowers <alex@shopblocks.com>
myshopblocks.com

// SinaAppEngine : http://sae.sina.com.cn/
// Submitted by SinaAppEngine <saesupport@sinacloud.com>
1kapp.com
appchizi.com
applinzi.com
sinaapp.com
vipsinaapp.com

// Skyhat : http://www.skyhat.io
// Submitted by Shante Adam <shante@skyhat.io>
bounty-full.com
alpha.bounty-full.com
beta.bounty-full.com

// staticland : https://static.land
// Submitted by Seth Vincent <sethvincent@gmail.com>
static.land
dev.static.land
sites.static.land

// SourceLair PC : https://www.sourcelair.com
// Submitted by Antonis Kalipetis <akalipetis@sourcelair.com>
apps.lair.io
*.stolos.io

// SpaceKit : https://www.spacekit.io/
// Submitted by Reza Akhavan <spacekit.io@gmail.com>
spacekit.io

// Stackspace : https://www.stackspace.io/
// Submitted by Lina He <info@stackspace.io>
stackspace.space

// Storj Labs Inc. : https://storj.io/
// Submitted by Philip Hutchins <hostmaster@storj.io>
storj.farm

// Synology, Inc. : https://www.synology.com/
// Submitted by Rony Weng <ronyweng@synology.com>
diskstation.me
dscloud.biz
dscloud.me
dscloud.mobi
dsmynas.com
dsmynas.net
dsmynas.org
familyds.com
familyds.net
familyds.org
i234.me
myds.me
synology.me
vpnplus.to

// TAIFUN Software AG : http://taifun-software.de
// Submitted by Bjoern Henke <dev-server@taifun-software.de>
taifun-dns.de

// TASK geographical domains (www.task.gda.pl/uslugi/dns)
gda.pl
gdansk.pl
gdynia.pl
med.pl
sopot.pl

// TownNews.com : http://www.townnews.com
// Submitted by Dustin Ward <dward@townnews.com>
bloxcms.com
townnews-staging.com

// TrafficPlex GmbH : https://www.trafficplex.de/
// Submitted by Phillipp Röll <phillipp.roell@trafficplex.de>
12hp.at
2ix.at
4lima.at
lima-city.at
12hp.ch
2ix.ch
4lima.ch
lima-city.ch
trafficplex.cloud
de.cool
12hp.de
2ix.de
4lima.de
lima-city.de
1337.pictures
clan.rip
lima-city.rocks
webspace.rocks
lima.zone

// TransIP : htts://www.transip.nl
// Submitted by Rory Breuk <rbreuk@transip.nl>
*.transurl.be
*.transurl.eu
*.transurl.nl

// TuxFamily : http://tuxfamily.org
// Submitted by TuxFamily administrators <adm@staff.tuxfamily.org>
tuxfamily.org

// TwoDNS : https://www.twodns.de/
// Submitted by TwoDNS-Support <support@two-dns.de>
dd-dns.de
diskstation.eu
diskstation.org
dray-dns.de
draydns.de
dyn-vpn.de
dynvpn.de
mein-vigor.de
my-vigor.de
my-wan.de
syno-ds.de
synology-diskstation.de
synology-ds.de

// Uberspace : https://uberspace.de
// Submitted by Moritz Werner <mwerner@jonaspasche.com>
uber.space

// UDR Limited : http://www.udr.hk.com
// Submitted by registry <hostmaster@udr.hk.com>
hk.com
hk.org
ltd.hk
inc.hk

// .US
// Submitted by Ed Moore <Ed.Moore@lib.de.us>
lib.de.us

// Viprinet Europe GmbH : http://www.viprinet.com
// Submitted by Simon Kissel <hostmaster@viprinet.com>
router.management

// WeDeploy by Liferay, Inc. : https://www.wedeploy.com
// Submitted by Henrique Vicente <security@wedeploy.com>
wedeploy.io
wedeploy.me

// Western Digital Technologies, Inc : https://www.wdc.com
// Submitted by Jung Jin <jungseok.jin@wdc.com>
remotewd.com

// Wikimedia Labs : https://wikitech.wikimedia.org
// Submitted by Yuvi Panda <yuvipanda@wikimedia.org>
wmflabs.org

// XS4ALL Internet bv : https://www.xs4all.nl/
// Submitted by Daniel Mostertman <unixbeheer+publicsuffix@xs4all.net>
xs4all.space

// Yola : https://www.yola.com/
// Submitted by Stefano Rivera <stefano@yola.com>
yolasite.com

// Yombo : https://yombo.net
// Submitted by Mitch Schwenk <mitch@yombo.net>
ybo.faith
yombo.me
homelink.one
ybo.party
ybo.review
ybo.science
ybo.trade

// ZaNiC : http://www.za.net/
// Submitted by registry <hostmaster@nic.za.net>
za.net
za.org

// Zeit, Inc. : https://zeit.domains/
// Submitted by Olli Vanhoja <olli@zeit.co>
now.sh

// ===END PRIVATE DOMAINS===<|MERGE_RESOLUTION|>--- conflicted
+++ resolved
@@ -11151,7 +11151,11 @@
 myhome-server.de
 ddnss.org
 
-<<<<<<< HEAD
+// Definima : http://www.definima.com/
+// Submitted by Maxence Bitterli <maxence@definima.com>
+definima.net
+definima.io
+
 // Dynu.com : https://www.dynu.com/
 // Submitted by Sue Ye <sue@dynu.com>
 ddnsfree.com
@@ -11171,12 +11175,6 @@
 webredirect.org
 myddns.rocks
 blogsite.xyz
-=======
-// Definima : http://www.definima.com/
-// Submitted by Maxence Bitterli <maxence@definima.com>
-definima.net
-definima.io
->>>>>>> 8c3dfb71
 
 // dynv6 : https://dynv6.com
 // Submitted by Dominik Menke <dom@digineo.de>
