--- conflicted
+++ resolved
@@ -12440,17 +12440,15 @@
 // Submitted by Yuvi Panda <yuvipanda@wikimedia.org>
 wmflabs.org
 
-<<<<<<< HEAD
 // XenonCloud GbR: https://xenoncloud.net
 // Submitted by Julian Uphoff <publicsuffixlist@xenoncloud.net>
 half.host
-=======
+
 // XnBay Technology : http://www.xnbay.com/
 // Submitted by XnBay Developer <developer.xncloud@gmail.com>
 xnbay.com
 u2.xnbay.com
 u2-local.xnbay.com
->>>>>>> 2aae0537
 
 // XS4ALL Internet bv : https://www.xs4all.nl/
 // Submitted by Daniel Mostertman <unixbeheer+publicsuffix@xs4all.net>
