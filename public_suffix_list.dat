// This Source Code Form is subject to the terms of the Mozilla Public
// License, v. 2.0. If a copy of the MPL was not distributed with this
// file, You can obtain one at https://mozilla.org/MPL/2.0/.

// Please pull this list from, and only from https://publicsuffix.org/list/public_suffix_list.dat,
// rather than any other VCS sites. Pulling from any other URL is not guaranteed to be supported.

// Instructions on pulling and using this list can be found at https://publicsuffix.org/list/.

// ===BEGIN ICANN DOMAINS===

// ac : https://en.wikipedia.org/wiki/.ac
ac
com.ac
edu.ac
gov.ac
net.ac
mil.ac
org.ac

// ad : https://en.wikipedia.org/wiki/.ad
ad
nom.ad

// ae : https://en.wikipedia.org/wiki/.ae
// see also: "Domain Name Eligibility Policy" at http://www.aeda.ae/eng/aepolicy.php
ae
co.ae
net.ae
org.ae
sch.ae
ac.ae
gov.ae
mil.ae

// aero : see https://www.information.aero/index.php?id=66
aero
accident-investigation.aero
accident-prevention.aero
aerobatic.aero
aeroclub.aero
aerodrome.aero
agents.aero
aircraft.aero
airline.aero
airport.aero
air-surveillance.aero
airtraffic.aero
air-traffic-control.aero
ambulance.aero
amusement.aero
association.aero
author.aero
ballooning.aero
broker.aero
caa.aero
cargo.aero
catering.aero
certification.aero
championship.aero
charter.aero
civilaviation.aero
club.aero
conference.aero
consultant.aero
consulting.aero
control.aero
council.aero
crew.aero
design.aero
dgca.aero
educator.aero
emergency.aero
engine.aero
engineer.aero
entertainment.aero
equipment.aero
exchange.aero
express.aero
federation.aero
flight.aero
freight.aero
fuel.aero
gliding.aero
government.aero
groundhandling.aero
group.aero
hanggliding.aero
homebuilt.aero
insurance.aero
journal.aero
journalist.aero
leasing.aero
logistics.aero
magazine.aero
maintenance.aero
media.aero
microlight.aero
modelling.aero
navigation.aero
parachuting.aero
paragliding.aero
passenger-association.aero
pilot.aero
press.aero
production.aero
recreation.aero
repbody.aero
res.aero
research.aero
rotorcraft.aero
safety.aero
scientist.aero
services.aero
show.aero
skydiving.aero
software.aero
student.aero
trader.aero
trading.aero
trainer.aero
union.aero
workinggroup.aero
works.aero

// af : http://www.nic.af/help.jsp
af
gov.af
com.af
org.af
net.af
edu.af

// ag : http://www.nic.ag/prices.htm
ag
com.ag
org.ag
net.ag
co.ag
nom.ag

// ai : http://nic.com.ai/
ai
off.ai
com.ai
net.ai
org.ai

// al : http://www.ert.gov.al/ert_alb/faq_det.html?Id=31
al
com.al
edu.al
gov.al
mil.al
net.al
org.al

// am : https://www.amnic.net/policy/en/Policy_EN.pdf
am
co.am
com.am
commune.am
net.am
org.am

// ao : https://en.wikipedia.org/wiki/.ao
// http://www.dns.ao/REGISTR.DOC
ao
ed.ao
gv.ao
og.ao
co.ao
pb.ao
it.ao

// aq : https://en.wikipedia.org/wiki/.aq
aq

// ar : https://nic.ar/nic-argentina/normativa-vigente
ar
com.ar
edu.ar
gob.ar
gov.ar
int.ar
mil.ar
musica.ar
net.ar
org.ar
tur.ar

// arpa : https://en.wikipedia.org/wiki/.arpa
// Confirmed by registry <iana-questions@icann.org> 2008-06-18
arpa
e164.arpa
in-addr.arpa
ip6.arpa
iris.arpa
uri.arpa
urn.arpa

// as : https://en.wikipedia.org/wiki/.as
as
gov.as

// asia : https://en.wikipedia.org/wiki/.asia
asia

// at : https://en.wikipedia.org/wiki/.at
// Confirmed by registry <it@nic.at> 2008-06-17
at
ac.at
co.at
gv.at
or.at

// au : https://en.wikipedia.org/wiki/.au
// http://www.auda.org.au/
au
// 2LDs
com.au
net.au
org.au
edu.au
gov.au
asn.au
id.au
// Historic 2LDs (closed to new registration, but sites still exist)
info.au
conf.au
oz.au
// CGDNs - http://www.cgdn.org.au/
act.au
nsw.au
nt.au
qld.au
sa.au
tas.au
vic.au
wa.au
// 3LDs
act.edu.au
catholic.edu.au
eq.edu.au
nsw.edu.au
nt.edu.au
qld.edu.au
sa.edu.au
tas.edu.au
vic.edu.au
wa.edu.au
// act.gov.au  Bug 984824 - Removed at request of Greg Tankard
// nsw.gov.au  Bug 547985 - Removed at request of <Shae.Donelan@services.nsw.gov.au>
// nt.gov.au  Bug 940478 - Removed at request of Greg Connors <Greg.Connors@nt.gov.au>
qld.gov.au
sa.gov.au
tas.gov.au
vic.gov.au
wa.gov.au
// 4LDs
education.tas.edu.au
schools.nsw.edu.au

// aw : https://en.wikipedia.org/wiki/.aw
aw
com.aw

// ax : https://en.wikipedia.org/wiki/.ax
ax

// az : https://en.wikipedia.org/wiki/.az
az
com.az
net.az
int.az
gov.az
org.az
edu.az
info.az
pp.az
mil.az
name.az
pro.az
biz.az

// ba : http://nic.ba/users_data/files/pravilnik_o_registraciji.pdf
ba
com.ba
edu.ba
gov.ba
mil.ba
net.ba
org.ba

// bb : https://en.wikipedia.org/wiki/.bb
bb
biz.bb
co.bb
com.bb
edu.bb
gov.bb
info.bb
net.bb
org.bb
store.bb
tv.bb

// bd : https://en.wikipedia.org/wiki/.bd
*.bd

// be : https://en.wikipedia.org/wiki/.be
// Confirmed by registry <tech@dns.be> 2008-06-08
be
ac.be

// bf : https://en.wikipedia.org/wiki/.bf
bf
gov.bf

// bg : https://en.wikipedia.org/wiki/.bg
// https://www.register.bg/user/static/rules/en/index.html
bg
a.bg
b.bg
c.bg
d.bg
e.bg
f.bg
g.bg
h.bg
i.bg
j.bg
k.bg
l.bg
m.bg
n.bg
o.bg
p.bg
q.bg
r.bg
s.bg
t.bg
u.bg
v.bg
w.bg
x.bg
y.bg
z.bg
0.bg
1.bg
2.bg
3.bg
4.bg
5.bg
6.bg
7.bg
8.bg
9.bg

// bh : https://en.wikipedia.org/wiki/.bh
bh
com.bh
edu.bh
net.bh
org.bh
gov.bh

// bi : https://en.wikipedia.org/wiki/.bi
// http://whois.nic.bi/
bi
co.bi
com.bi
edu.bi
or.bi
org.bi

// biz : https://en.wikipedia.org/wiki/.biz
biz

// bj : https://en.wikipedia.org/wiki/.bj
bj
asso.bj
barreau.bj
gouv.bj

// bm : http://www.bermudanic.bm/dnr-text.txt
bm
com.bm
edu.bm
gov.bm
net.bm
org.bm

// bn : http://www.bnnic.bn/faqs
bn
com.bn
edu.bn
gov.bn
net.bn
org.bn

// bo : https://nic.bo/delegacion2015.php#h-1.10
bo
com.bo
edu.bo
gob.bo
int.bo
org.bo
net.bo
mil.bo
tv.bo
web.bo
// Social Domains
academia.bo
agro.bo
arte.bo
blog.bo
bolivia.bo
ciencia.bo
cooperativa.bo
democracia.bo
deporte.bo
ecologia.bo
economia.bo
empresa.bo
indigena.bo
industria.bo
info.bo
medicina.bo
movimiento.bo
musica.bo
natural.bo
nombre.bo
noticias.bo
patria.bo
politica.bo
profesional.bo
plurinacional.bo
pueblo.bo
revista.bo
salud.bo
tecnologia.bo
tksat.bo
transporte.bo
wiki.bo

// br : http://registro.br/dominio/categoria.html
// Submitted by registry <fneves@registro.br>
br
9guacu.br
abc.br
adm.br
adv.br
agr.br
aju.br
am.br
anani.br
aparecida.br
arq.br
art.br
ato.br
b.br
barueri.br
belem.br
bhz.br
bio.br
blog.br
bmd.br
boavista.br
bsb.br
campinagrande.br
campinas.br
caxias.br
cim.br
cng.br
cnt.br
com.br
contagem.br
coop.br
cri.br
cuiaba.br
curitiba.br
def.br
ecn.br
eco.br
edu.br
emp.br
eng.br
esp.br
etc.br
eti.br
far.br
feira.br
flog.br
floripa.br
fm.br
fnd.br
fortal.br
fot.br
foz.br
fst.br
g12.br
ggf.br
goiania.br
gov.br
// gov.br 26 states + df https://en.wikipedia.org/wiki/States_of_Brazil
ac.gov.br
al.gov.br
am.gov.br
ap.gov.br
ba.gov.br
ce.gov.br
df.gov.br
es.gov.br
go.gov.br
ma.gov.br
mg.gov.br
ms.gov.br
mt.gov.br
pa.gov.br
pb.gov.br
pe.gov.br
pi.gov.br
pr.gov.br
rj.gov.br
rn.gov.br
ro.gov.br
rr.gov.br
rs.gov.br
sc.gov.br
se.gov.br
sp.gov.br
to.gov.br
gru.br
imb.br
ind.br
inf.br
jab.br
jampa.br
jdf.br
joinville.br
jor.br
jus.br
leg.br
lel.br
londrina.br
macapa.br
maceio.br
manaus.br
maringa.br
mat.br
med.br
mil.br
morena.br
mp.br
mus.br
natal.br
net.br
niteroi.br
*.nom.br
not.br
ntr.br
odo.br
ong.br
org.br
osasco.br
palmas.br
poa.br
ppg.br
pro.br
psc.br
psi.br
pvh.br
qsl.br
radio.br
rec.br
recife.br
ribeirao.br
rio.br
riobranco.br
riopreto.br
salvador.br
sampa.br
santamaria.br
santoandre.br
saobernardo.br
saogonca.br
sjc.br
slg.br
slz.br
sorocaba.br
srv.br
taxi.br
tc.br
teo.br
the.br
tmp.br
trd.br
tur.br
tv.br
udi.br
vet.br
vix.br
vlog.br
wiki.br
zlg.br

// bs : http://www.nic.bs/rules.html
bs
com.bs
net.bs
org.bs
edu.bs
gov.bs

// bt : https://en.wikipedia.org/wiki/.bt
bt
com.bt
edu.bt
gov.bt
net.bt
org.bt

// bv : No registrations at this time.
// Submitted by registry <jarle@uninett.no>
bv

// bw : https://en.wikipedia.org/wiki/.bw
// http://www.gobin.info/domainname/bw.doc
// list of other 2nd level tlds ?
bw
co.bw
org.bw

// by : https://en.wikipedia.org/wiki/.by
// http://tld.by/rules_2006_en.html
// list of other 2nd level tlds ?
by
gov.by
mil.by
// Official information does not indicate that com.by is a reserved
// second-level domain, but it's being used as one (see www.google.com.by and
// www.yahoo.com.by, for example), so we list it here for safety's sake.
com.by

// http://hoster.by/
of.by

// bz : https://en.wikipedia.org/wiki/.bz
// http://www.belizenic.bz/
bz
com.bz
net.bz
org.bz
edu.bz
gov.bz

// ca : https://en.wikipedia.org/wiki/.ca
ca
// ca geographical names
ab.ca
bc.ca
mb.ca
nb.ca
nf.ca
nl.ca
ns.ca
nt.ca
nu.ca
on.ca
pe.ca
qc.ca
sk.ca
yk.ca
// gc.ca: https://en.wikipedia.org/wiki/.gc.ca
// see also: http://registry.gc.ca/en/SubdomainFAQ
gc.ca

// cat : https://en.wikipedia.org/wiki/.cat
cat

// cc : https://en.wikipedia.org/wiki/.cc
cc

// cd : https://en.wikipedia.org/wiki/.cd
// see also: https://www.nic.cd/domain/insertDomain_2.jsp?act=1
cd
gov.cd

// cf : https://en.wikipedia.org/wiki/.cf
cf

// cg : https://en.wikipedia.org/wiki/.cg
cg

// ch : https://en.wikipedia.org/wiki/.ch
ch

// ci : https://en.wikipedia.org/wiki/.ci
// http://www.nic.ci/index.php?page=charte
ci
org.ci
or.ci
com.ci
co.ci
edu.ci
ed.ci
ac.ci
net.ci
go.ci
asso.ci
aéroport.ci
int.ci
presse.ci
md.ci
gouv.ci

// ck : https://en.wikipedia.org/wiki/.ck
*.ck
!www.ck

// cl : https://en.wikipedia.org/wiki/.cl
cl
gov.cl
gob.cl
co.cl
mil.cl

// cm : https://en.wikipedia.org/wiki/.cm plus bug 981927
cm
co.cm
com.cm
gov.cm
net.cm

// cn : https://en.wikipedia.org/wiki/.cn
// Submitted by registry <tanyaling@cnnic.cn>
cn
ac.cn
com.cn
edu.cn
gov.cn
net.cn
org.cn
mil.cn
公司.cn
网络.cn
網絡.cn
// cn geographic names
ah.cn
bj.cn
cq.cn
fj.cn
gd.cn
gs.cn
gz.cn
gx.cn
ha.cn
hb.cn
he.cn
hi.cn
hl.cn
hn.cn
jl.cn
js.cn
jx.cn
ln.cn
nm.cn
nx.cn
qh.cn
sc.cn
sd.cn
sh.cn
sn.cn
sx.cn
tj.cn
xj.cn
xz.cn
yn.cn
zj.cn
hk.cn
mo.cn
tw.cn

// co : https://en.wikipedia.org/wiki/.co
// Submitted by registry <tecnico@uniandes.edu.co>
co
arts.co
com.co
edu.co
firm.co
gov.co
info.co
int.co
mil.co
net.co
nom.co
org.co
rec.co
web.co

// com : https://en.wikipedia.org/wiki/.com
com

// coop : https://en.wikipedia.org/wiki/.coop
coop

// cr : http://www.nic.cr/niccr_publico/showRegistroDominiosScreen.do
cr
ac.cr
co.cr
ed.cr
fi.cr
go.cr
or.cr
sa.cr

// cu : https://en.wikipedia.org/wiki/.cu
cu
com.cu
edu.cu
org.cu
net.cu
gov.cu
inf.cu

// cv : https://en.wikipedia.org/wiki/.cv
cv

// cw : http://www.una.cw/cw_registry/
// Confirmed by registry <registry@una.net> 2013-03-26
cw
com.cw
edu.cw
net.cw
org.cw

// cx : https://en.wikipedia.org/wiki/.cx
// list of other 2nd level tlds ?
cx
gov.cx

// cy : http://www.nic.cy/
// Submitted by registry Panayiotou Fotia <cydns@ucy.ac.cy>
cy
ac.cy
biz.cy
com.cy
ekloges.cy
gov.cy
ltd.cy
name.cy
net.cy
org.cy
parliament.cy
press.cy
pro.cy
tm.cy

// cz : https://en.wikipedia.org/wiki/.cz
cz

// de : https://en.wikipedia.org/wiki/.de
// Confirmed by registry <ops@denic.de> (with technical
// reservations) 2008-07-01
de

// dj : https://en.wikipedia.org/wiki/.dj
dj

// dk : https://en.wikipedia.org/wiki/.dk
// Confirmed by registry <robert@dk-hostmaster.dk> 2008-06-17
dk

// dm : https://en.wikipedia.org/wiki/.dm
dm
com.dm
net.dm
org.dm
edu.dm
gov.dm

// do : https://en.wikipedia.org/wiki/.do
do
art.do
com.do
edu.do
gob.do
gov.do
mil.do
net.do
org.do
sld.do
web.do

// dz : https://en.wikipedia.org/wiki/.dz
dz
com.dz
org.dz
net.dz
gov.dz
edu.dz
asso.dz
pol.dz
art.dz

// ec : http://www.nic.ec/reg/paso1.asp
// Submitted by registry <vabboud@nic.ec>
ec
com.ec
info.ec
net.ec
fin.ec
k12.ec
med.ec
pro.ec
org.ec
edu.ec
gov.ec
gob.ec
mil.ec

// edu : https://en.wikipedia.org/wiki/.edu
edu

// ee : http://www.eenet.ee/EENet/dom_reeglid.html#lisa_B
ee
edu.ee
gov.ee
riik.ee
lib.ee
med.ee
com.ee
pri.ee
aip.ee
org.ee
fie.ee

// eg : https://en.wikipedia.org/wiki/.eg
eg
com.eg
edu.eg
eun.eg
gov.eg
mil.eg
name.eg
net.eg
org.eg
sci.eg

// er : https://en.wikipedia.org/wiki/.er
*.er

// es : https://www.nic.es/site_ingles/ingles/dominios/index.html
es
com.es
nom.es
org.es
gob.es
edu.es

// et : https://en.wikipedia.org/wiki/.et
et
com.et
gov.et
org.et
edu.et
biz.et
name.et
info.et
net.et

// eu : https://en.wikipedia.org/wiki/.eu
eu

// fi : https://en.wikipedia.org/wiki/.fi
fi
// aland.fi : https://en.wikipedia.org/wiki/.ax
// This domain is being phased out in favor of .ax. As there are still many
// domains under aland.fi, we still keep it on the list until aland.fi is
// completely removed.
// TODO: Check for updates (expected to be phased out around Q1/2009)
aland.fi

// fj : https://en.wikipedia.org/wiki/.fj
*.fj

// fk : https://en.wikipedia.org/wiki/.fk
*.fk

// fm : https://en.wikipedia.org/wiki/.fm
fm

// fo : https://en.wikipedia.org/wiki/.fo
fo

// fr : http://www.afnic.fr/
// domaines descriptifs : https://www.afnic.fr/medias/documents/Cadre_legal/Afnic_Naming_Policy_12122016_VEN.pdf
fr
asso.fr
com.fr
gouv.fr
nom.fr
prd.fr
tm.fr
// domaines sectoriels : https://www.afnic.fr/en/products-and-services/the-fr-tld/sector-based-fr-domains-4.html
aeroport.fr
avocat.fr
avoues.fr
cci.fr
chambagri.fr
chirurgiens-dentistes.fr
experts-comptables.fr
geometre-expert.fr
greta.fr
huissier-justice.fr
medecin.fr
notaires.fr
pharmacien.fr
port.fr
veterinaire.fr

// ga : https://en.wikipedia.org/wiki/.ga
ga

// gb : This registry is effectively dormant
// Submitted by registry <Damien.Shaw@ja.net>
gb

// gd : https://en.wikipedia.org/wiki/.gd
gd

// ge : http://www.nic.net.ge/policy_en.pdf
ge
com.ge
edu.ge
gov.ge
org.ge
mil.ge
net.ge
pvt.ge

// gf : https://en.wikipedia.org/wiki/.gf
gf

// gg : http://www.channelisles.net/register-domains/
// Confirmed by registry <nigel@channelisles.net> 2013-11-28
gg
co.gg
net.gg
org.gg

// gh : https://en.wikipedia.org/wiki/.gh
// see also: http://www.nic.gh/reg_now.php
// Although domains directly at second level are not possible at the moment,
// they have been possible for some time and may come back.
gh
com.gh
edu.gh
gov.gh
org.gh
mil.gh

// gi : http://www.nic.gi/rules.html
gi
com.gi
ltd.gi
gov.gi
mod.gi
edu.gi
org.gi

// gl : https://en.wikipedia.org/wiki/.gl
// http://nic.gl
gl
co.gl
com.gl
edu.gl
net.gl
org.gl

// gm : http://www.nic.gm/htmlpages%5Cgm-policy.htm
gm

// gn : http://psg.com/dns/gn/gn.txt
// Submitted by registry <randy@psg.com>
gn
ac.gn
com.gn
edu.gn
gov.gn
org.gn
net.gn

// gov : https://en.wikipedia.org/wiki/.gov
gov

// gp : http://www.nic.gp/index.php?lang=en
gp
com.gp
net.gp
mobi.gp
edu.gp
org.gp
asso.gp

// gq : https://en.wikipedia.org/wiki/.gq
gq

// gr : https://grweb.ics.forth.gr/english/1617-B-2005.html
// Submitted by registry <segred@ics.forth.gr>
gr
com.gr
edu.gr
net.gr
org.gr
gov.gr

// gs : https://en.wikipedia.org/wiki/.gs
gs

// gt : http://www.gt/politicas_de_registro.html
gt
com.gt
edu.gt
gob.gt
ind.gt
mil.gt
net.gt
org.gt

// gu : http://gadao.gov.gu/register.html
// University of Guam : https://www.uog.edu
// Submitted by uognoc@triton.uog.edu
gu
com.gu
edu.gu
gov.gu
guam.gu
info.gu
net.gu
org.gu
web.gu

// gw : https://en.wikipedia.org/wiki/.gw
gw

// gy : https://en.wikipedia.org/wiki/.gy
// http://registry.gy/
gy
co.gy
com.gy
edu.gy
gov.gy
net.gy
org.gy

// hk : https://www.hkirc.hk
// Submitted by registry <hk.tech@hkirc.hk>
hk
com.hk
edu.hk
gov.hk
idv.hk
net.hk
org.hk
公司.hk
教育.hk
敎育.hk
政府.hk
個人.hk
个人.hk
箇人.hk
網络.hk
网络.hk
组織.hk
網絡.hk
网絡.hk
组织.hk
組織.hk
組织.hk

// hm : https://en.wikipedia.org/wiki/.hm
hm

// hn : http://www.nic.hn/politicas/ps02,,05.html
hn
com.hn
edu.hn
org.hn
net.hn
mil.hn
gob.hn

// hr : http://www.dns.hr/documents/pdf/HRTLD-regulations.pdf
hr
iz.hr
from.hr
name.hr
com.hr

// ht : http://www.nic.ht/info/charte.cfm
ht
com.ht
shop.ht
firm.ht
info.ht
adult.ht
net.ht
pro.ht
org.ht
med.ht
art.ht
coop.ht
pol.ht
asso.ht
edu.ht
rel.ht
gouv.ht
perso.ht

// hu : http://www.domain.hu/domain/English/sld.html
// Confirmed by registry <pasztor@iszt.hu> 2008-06-12
hu
co.hu
info.hu
org.hu
priv.hu
sport.hu
tm.hu
2000.hu
agrar.hu
bolt.hu
casino.hu
city.hu
erotica.hu
erotika.hu
film.hu
forum.hu
games.hu
hotel.hu
ingatlan.hu
jogasz.hu
konyvelo.hu
lakas.hu
media.hu
news.hu
reklam.hu
sex.hu
shop.hu
suli.hu
szex.hu
tozsde.hu
utazas.hu
video.hu

// id : https://pandi.id/en/domain/registration-requirements/
id
ac.id
biz.id
co.id
desa.id
go.id
mil.id
my.id
net.id
or.id
ponpes.id
sch.id
web.id

// ie : https://en.wikipedia.org/wiki/.ie
ie
gov.ie

// il : http://www.isoc.org.il/domains/
il
ac.il
co.il
gov.il
idf.il
k12.il
muni.il
net.il
org.il

// im : https://www.nic.im/
// Submitted by registry <info@nic.im>
im
ac.im
co.im
com.im
ltd.co.im
net.im
org.im
plc.co.im
tt.im
tv.im

// in : https://en.wikipedia.org/wiki/.in
// see also: https://registry.in/Policies
// Please note, that nic.in is not an official eTLD, but used by most
// government institutions.
in
co.in
firm.in
net.in
org.in
gen.in
ind.in
nic.in
ac.in
edu.in
res.in
gov.in
mil.in

// info : https://en.wikipedia.org/wiki/.info
info

// int : https://en.wikipedia.org/wiki/.int
// Confirmed by registry <iana-questions@icann.org> 2008-06-18
int
eu.int

// io : http://www.nic.io/rules.html
// list of other 2nd level tlds ?
io
com.io

// iq : http://www.cmc.iq/english/iq/iqregister1.htm
iq
gov.iq
edu.iq
mil.iq
com.iq
org.iq
net.iq

// ir : http://www.nic.ir/Terms_and_Conditions_ir,_Appendix_1_Domain_Rules
// Also see http://www.nic.ir/Internationalized_Domain_Names
// Two <iran>.ir entries added at request of <tech-team@nic.ir>, 2010-04-16
ir
ac.ir
co.ir
gov.ir
id.ir
net.ir
org.ir
sch.ir
// xn--mgba3a4f16a.ir (<iran>.ir, Persian YEH)
ایران.ir
// xn--mgba3a4fra.ir (<iran>.ir, Arabic YEH)
ايران.ir

// is : http://www.isnic.is/domain/rules.php
// Confirmed by registry <marius@isgate.is> 2008-12-06
is
net.is
com.is
edu.is
gov.is
org.is
int.is

// it : https://en.wikipedia.org/wiki/.it
it
gov.it
edu.it
// Reserved geo-names (regions and provinces):
// https://www.nic.it/sites/default/files/archivio/docs/Regulation_assignation_v7.1.pdf
// Regions
abr.it
abruzzo.it
aosta-valley.it
aostavalley.it
bas.it
basilicata.it
cal.it
calabria.it
cam.it
campania.it
emilia-romagna.it
emiliaromagna.it
emr.it
friuli-v-giulia.it
friuli-ve-giulia.it
friuli-vegiulia.it
friuli-venezia-giulia.it
friuli-veneziagiulia.it
friuli-vgiulia.it
friuliv-giulia.it
friulive-giulia.it
friulivegiulia.it
friulivenezia-giulia.it
friuliveneziagiulia.it
friulivgiulia.it
fvg.it
laz.it
lazio.it
lig.it
liguria.it
lom.it
lombardia.it
lombardy.it
lucania.it
mar.it
marche.it
mol.it
molise.it
piedmont.it
piemonte.it
pmn.it
pug.it
puglia.it
sar.it
sardegna.it
sardinia.it
sic.it
sicilia.it
sicily.it
taa.it
tos.it
toscana.it
trentin-sud-tirol.it
trentin-süd-tirol.it
trentin-sudtirol.it
trentin-südtirol.it
trentin-sued-tirol.it
trentin-suedtirol.it
trentino-a-adige.it
trentino-aadige.it
trentino-alto-adige.it
trentino-altoadige.it
trentino-s-tirol.it
trentino-stirol.it
trentino-sud-tirol.it
trentino-süd-tirol.it
trentino-sudtirol.it
trentino-südtirol.it
trentino-sued-tirol.it
trentino-suedtirol.it
trentino.it
trentinoa-adige.it
trentinoaadige.it
trentinoalto-adige.it
trentinoaltoadige.it
trentinos-tirol.it
trentinostirol.it
trentinosud-tirol.it
trentinosüd-tirol.it
trentinosudtirol.it
trentinosüdtirol.it
trentinosued-tirol.it
trentinosuedtirol.it
trentinsud-tirol.it
trentinsüd-tirol.it
trentinsudtirol.it
trentinsüdtirol.it
trentinsued-tirol.it
trentinsuedtirol.it
tuscany.it
umb.it
umbria.it
val-d-aosta.it
val-daosta.it
vald-aosta.it
valdaosta.it
valle-aosta.it
valle-d-aosta.it
valle-daosta.it
valleaosta.it
valled-aosta.it
valledaosta.it
vallee-aoste.it
vallée-aoste.it
vallee-d-aoste.it
vallée-d-aoste.it
valleeaoste.it
valléeaoste.it
valleedaoste.it
valléedaoste.it
vao.it
vda.it
ven.it
veneto.it
// Provinces
ag.it
agrigento.it
al.it
alessandria.it
alto-adige.it
altoadige.it
an.it
ancona.it
andria-barletta-trani.it
andria-trani-barletta.it
andriabarlettatrani.it
andriatranibarletta.it
ao.it
aosta.it
aoste.it
ap.it
aq.it
aquila.it
ar.it
arezzo.it
ascoli-piceno.it
ascolipiceno.it
asti.it
at.it
av.it
avellino.it
ba.it
balsan-sudtirol.it
balsan-südtirol.it
balsan-suedtirol.it
balsan.it
bari.it
barletta-trani-andria.it
barlettatraniandria.it
belluno.it
benevento.it
bergamo.it
bg.it
bi.it
biella.it
bl.it
bn.it
bo.it
bologna.it
bolzano-altoadige.it
bolzano.it
bozen-sudtirol.it
bozen-südtirol.it
bozen-suedtirol.it
bozen.it
br.it
brescia.it
brindisi.it
bs.it
bt.it
bulsan-sudtirol.it
bulsan-südtirol.it
bulsan-suedtirol.it
bulsan.it
bz.it
ca.it
cagliari.it
caltanissetta.it
campidano-medio.it
campidanomedio.it
campobasso.it
carbonia-iglesias.it
carboniaiglesias.it
carrara-massa.it
carraramassa.it
caserta.it
catania.it
catanzaro.it
cb.it
ce.it
cesena-forli.it
cesena-forlì.it
cesenaforli.it
cesenaforlì.it
ch.it
chieti.it
ci.it
cl.it
cn.it
co.it
como.it
cosenza.it
cr.it
cremona.it
crotone.it
cs.it
ct.it
cuneo.it
cz.it
dell-ogliastra.it
dellogliastra.it
en.it
enna.it
fc.it
fe.it
fermo.it
ferrara.it
fg.it
fi.it
firenze.it
florence.it
fm.it
foggia.it
forli-cesena.it
forlì-cesena.it
forlicesena.it
forlìcesena.it
fr.it
frosinone.it
ge.it
genoa.it
genova.it
go.it
gorizia.it
gr.it
grosseto.it
iglesias-carbonia.it
iglesiascarbonia.it
im.it
imperia.it
is.it
isernia.it
kr.it
la-spezia.it
laquila.it
laspezia.it
latina.it
lc.it
le.it
lecce.it
lecco.it
li.it
livorno.it
lo.it
lodi.it
lt.it
lu.it
lucca.it
macerata.it
mantova.it
massa-carrara.it
massacarrara.it
matera.it
mb.it
mc.it
me.it
medio-campidano.it
mediocampidano.it
messina.it
mi.it
milan.it
milano.it
mn.it
mo.it
modena.it
monza-brianza.it
monza-e-della-brianza.it
monza.it
monzabrianza.it
monzaebrianza.it
monzaedellabrianza.it
ms.it
mt.it
na.it
naples.it
napoli.it
no.it
novara.it
nu.it
nuoro.it
og.it
ogliastra.it
olbia-tempio.it
olbiatempio.it
or.it
oristano.it
ot.it
pa.it
padova.it
padua.it
palermo.it
parma.it
pavia.it
pc.it
pd.it
pe.it
perugia.it
pesaro-urbino.it
pesarourbino.it
pescara.it
pg.it
pi.it
piacenza.it
pisa.it
pistoia.it
pn.it
po.it
pordenone.it
potenza.it
pr.it
prato.it
pt.it
pu.it
pv.it
pz.it
ra.it
ragusa.it
ravenna.it
rc.it
re.it
reggio-calabria.it
reggio-emilia.it
reggiocalabria.it
reggioemilia.it
rg.it
ri.it
rieti.it
rimini.it
rm.it
rn.it
ro.it
roma.it
rome.it
rovigo.it
sa.it
salerno.it
sassari.it
savona.it
si.it
siena.it
siracusa.it
so.it
sondrio.it
sp.it
sr.it
ss.it
suedtirol.it
südtirol.it
sv.it
ta.it
taranto.it
te.it
tempio-olbia.it
tempioolbia.it
teramo.it
terni.it
tn.it
to.it
torino.it
tp.it
tr.it
trani-andria-barletta.it
trani-barletta-andria.it
traniandriabarletta.it
tranibarlettaandria.it
trapani.it
trento.it
treviso.it
trieste.it
ts.it
turin.it
tv.it
ud.it
udine.it
urbino-pesaro.it
urbinopesaro.it
va.it
varese.it
vb.it
vc.it
ve.it
venezia.it
venice.it
verbania.it
vercelli.it
verona.it
vi.it
vibo-valentia.it
vibovalentia.it
vicenza.it
viterbo.it
vr.it
vs.it
vt.it
vv.it

// je : http://www.channelisles.net/register-domains/
// Confirmed by registry <nigel@channelisles.net> 2013-11-28
je
co.je
net.je
org.je

// jm : http://www.com.jm/register.html
*.jm

// jo : http://www.dns.jo/Registration_policy.aspx
jo
com.jo
org.jo
net.jo
edu.jo
sch.jo
gov.jo
mil.jo
name.jo

// jobs : https://en.wikipedia.org/wiki/.jobs
jobs

// jp : https://en.wikipedia.org/wiki/.jp
// http://jprs.co.jp/en/jpdomain.html
// Submitted by registry <info@jprs.jp>
jp
// jp organizational type names
ac.jp
ad.jp
co.jp
ed.jp
go.jp
gr.jp
lg.jp
ne.jp
or.jp
// jp prefecture type names
aichi.jp
akita.jp
aomori.jp
chiba.jp
ehime.jp
fukui.jp
fukuoka.jp
fukushima.jp
gifu.jp
gunma.jp
hiroshima.jp
hokkaido.jp
hyogo.jp
ibaraki.jp
ishikawa.jp
iwate.jp
kagawa.jp
kagoshima.jp
kanagawa.jp
kochi.jp
kumamoto.jp
kyoto.jp
mie.jp
miyagi.jp
miyazaki.jp
nagano.jp
nagasaki.jp
nara.jp
niigata.jp
oita.jp
okayama.jp
okinawa.jp
osaka.jp
saga.jp
saitama.jp
shiga.jp
shimane.jp
shizuoka.jp
tochigi.jp
tokushima.jp
tokyo.jp
tottori.jp
toyama.jp
wakayama.jp
yamagata.jp
yamaguchi.jp
yamanashi.jp
栃木.jp
愛知.jp
愛媛.jp
兵庫.jp
熊本.jp
茨城.jp
北海道.jp
千葉.jp
和歌山.jp
長崎.jp
長野.jp
新潟.jp
青森.jp
静岡.jp
東京.jp
石川.jp
埼玉.jp
三重.jp
京都.jp
佐賀.jp
大分.jp
大阪.jp
奈良.jp
宮城.jp
宮崎.jp
富山.jp
山口.jp
山形.jp
山梨.jp
岩手.jp
岐阜.jp
岡山.jp
島根.jp
広島.jp
徳島.jp
沖縄.jp
滋賀.jp
神奈川.jp
福井.jp
福岡.jp
福島.jp
秋田.jp
群馬.jp
香川.jp
高知.jp
鳥取.jp
鹿児島.jp
// jp geographic type names
// http://jprs.jp/doc/rule/saisoku-1.html
*.kawasaki.jp
*.kitakyushu.jp
*.kobe.jp
*.nagoya.jp
*.sapporo.jp
*.sendai.jp
*.yokohama.jp
!city.kawasaki.jp
!city.kitakyushu.jp
!city.kobe.jp
!city.nagoya.jp
!city.sapporo.jp
!city.sendai.jp
!city.yokohama.jp
// 4th level registration
aisai.aichi.jp
ama.aichi.jp
anjo.aichi.jp
asuke.aichi.jp
chiryu.aichi.jp
chita.aichi.jp
fuso.aichi.jp
gamagori.aichi.jp
handa.aichi.jp
hazu.aichi.jp
hekinan.aichi.jp
higashiura.aichi.jp
ichinomiya.aichi.jp
inazawa.aichi.jp
inuyama.aichi.jp
isshiki.aichi.jp
iwakura.aichi.jp
kanie.aichi.jp
kariya.aichi.jp
kasugai.aichi.jp
kira.aichi.jp
kiyosu.aichi.jp
komaki.aichi.jp
konan.aichi.jp
kota.aichi.jp
mihama.aichi.jp
miyoshi.aichi.jp
nishio.aichi.jp
nisshin.aichi.jp
obu.aichi.jp
oguchi.aichi.jp
oharu.aichi.jp
okazaki.aichi.jp
owariasahi.aichi.jp
seto.aichi.jp
shikatsu.aichi.jp
shinshiro.aichi.jp
shitara.aichi.jp
tahara.aichi.jp
takahama.aichi.jp
tobishima.aichi.jp
toei.aichi.jp
togo.aichi.jp
tokai.aichi.jp
tokoname.aichi.jp
toyoake.aichi.jp
toyohashi.aichi.jp
toyokawa.aichi.jp
toyone.aichi.jp
toyota.aichi.jp
tsushima.aichi.jp
yatomi.aichi.jp
akita.akita.jp
daisen.akita.jp
fujisato.akita.jp
gojome.akita.jp
hachirogata.akita.jp
happou.akita.jp
higashinaruse.akita.jp
honjo.akita.jp
honjyo.akita.jp
ikawa.akita.jp
kamikoani.akita.jp
kamioka.akita.jp
katagami.akita.jp
kazuno.akita.jp
kitaakita.akita.jp
kosaka.akita.jp
kyowa.akita.jp
misato.akita.jp
mitane.akita.jp
moriyoshi.akita.jp
nikaho.akita.jp
noshiro.akita.jp
odate.akita.jp
oga.akita.jp
ogata.akita.jp
semboku.akita.jp
yokote.akita.jp
yurihonjo.akita.jp
aomori.aomori.jp
gonohe.aomori.jp
hachinohe.aomori.jp
hashikami.aomori.jp
hiranai.aomori.jp
hirosaki.aomori.jp
itayanagi.aomori.jp
kuroishi.aomori.jp
misawa.aomori.jp
mutsu.aomori.jp
nakadomari.aomori.jp
noheji.aomori.jp
oirase.aomori.jp
owani.aomori.jp
rokunohe.aomori.jp
sannohe.aomori.jp
shichinohe.aomori.jp
shingo.aomori.jp
takko.aomori.jp
towada.aomori.jp
tsugaru.aomori.jp
tsuruta.aomori.jp
abiko.chiba.jp
asahi.chiba.jp
chonan.chiba.jp
chosei.chiba.jp
choshi.chiba.jp
chuo.chiba.jp
funabashi.chiba.jp
futtsu.chiba.jp
hanamigawa.chiba.jp
ichihara.chiba.jp
ichikawa.chiba.jp
ichinomiya.chiba.jp
inzai.chiba.jp
isumi.chiba.jp
kamagaya.chiba.jp
kamogawa.chiba.jp
kashiwa.chiba.jp
katori.chiba.jp
katsuura.chiba.jp
kimitsu.chiba.jp
kisarazu.chiba.jp
kozaki.chiba.jp
kujukuri.chiba.jp
kyonan.chiba.jp
matsudo.chiba.jp
midori.chiba.jp
mihama.chiba.jp
minamiboso.chiba.jp
mobara.chiba.jp
mutsuzawa.chiba.jp
nagara.chiba.jp
nagareyama.chiba.jp
narashino.chiba.jp
narita.chiba.jp
noda.chiba.jp
oamishirasato.chiba.jp
omigawa.chiba.jp
onjuku.chiba.jp
otaki.chiba.jp
sakae.chiba.jp
sakura.chiba.jp
shimofusa.chiba.jp
shirako.chiba.jp
shiroi.chiba.jp
shisui.chiba.jp
sodegaura.chiba.jp
sosa.chiba.jp
tako.chiba.jp
tateyama.chiba.jp
togane.chiba.jp
tohnosho.chiba.jp
tomisato.chiba.jp
urayasu.chiba.jp
yachimata.chiba.jp
yachiyo.chiba.jp
yokaichiba.chiba.jp
yokoshibahikari.chiba.jp
yotsukaido.chiba.jp
ainan.ehime.jp
honai.ehime.jp
ikata.ehime.jp
imabari.ehime.jp
iyo.ehime.jp
kamijima.ehime.jp
kihoku.ehime.jp
kumakogen.ehime.jp
masaki.ehime.jp
matsuno.ehime.jp
matsuyama.ehime.jp
namikata.ehime.jp
niihama.ehime.jp
ozu.ehime.jp
saijo.ehime.jp
seiyo.ehime.jp
shikokuchuo.ehime.jp
tobe.ehime.jp
toon.ehime.jp
uchiko.ehime.jp
uwajima.ehime.jp
yawatahama.ehime.jp
echizen.fukui.jp
eiheiji.fukui.jp
fukui.fukui.jp
ikeda.fukui.jp
katsuyama.fukui.jp
mihama.fukui.jp
minamiechizen.fukui.jp
obama.fukui.jp
ohi.fukui.jp
ono.fukui.jp
sabae.fukui.jp
sakai.fukui.jp
takahama.fukui.jp
tsuruga.fukui.jp
wakasa.fukui.jp
ashiya.fukuoka.jp
buzen.fukuoka.jp
chikugo.fukuoka.jp
chikuho.fukuoka.jp
chikujo.fukuoka.jp
chikushino.fukuoka.jp
chikuzen.fukuoka.jp
chuo.fukuoka.jp
dazaifu.fukuoka.jp
fukuchi.fukuoka.jp
hakata.fukuoka.jp
higashi.fukuoka.jp
hirokawa.fukuoka.jp
hisayama.fukuoka.jp
iizuka.fukuoka.jp
inatsuki.fukuoka.jp
kaho.fukuoka.jp
kasuga.fukuoka.jp
kasuya.fukuoka.jp
kawara.fukuoka.jp
keisen.fukuoka.jp
koga.fukuoka.jp
kurate.fukuoka.jp
kurogi.fukuoka.jp
kurume.fukuoka.jp
minami.fukuoka.jp
miyako.fukuoka.jp
miyama.fukuoka.jp
miyawaka.fukuoka.jp
mizumaki.fukuoka.jp
munakata.fukuoka.jp
nakagawa.fukuoka.jp
nakama.fukuoka.jp
nishi.fukuoka.jp
nogata.fukuoka.jp
ogori.fukuoka.jp
okagaki.fukuoka.jp
okawa.fukuoka.jp
oki.fukuoka.jp
omuta.fukuoka.jp
onga.fukuoka.jp
onojo.fukuoka.jp
oto.fukuoka.jp
saigawa.fukuoka.jp
sasaguri.fukuoka.jp
shingu.fukuoka.jp
shinyoshitomi.fukuoka.jp
shonai.fukuoka.jp
soeda.fukuoka.jp
sue.fukuoka.jp
tachiarai.fukuoka.jp
tagawa.fukuoka.jp
takata.fukuoka.jp
toho.fukuoka.jp
toyotsu.fukuoka.jp
tsuiki.fukuoka.jp
ukiha.fukuoka.jp
umi.fukuoka.jp
usui.fukuoka.jp
yamada.fukuoka.jp
yame.fukuoka.jp
yanagawa.fukuoka.jp
yukuhashi.fukuoka.jp
aizubange.fukushima.jp
aizumisato.fukushima.jp
aizuwakamatsu.fukushima.jp
asakawa.fukushima.jp
bandai.fukushima.jp
date.fukushima.jp
fukushima.fukushima.jp
furudono.fukushima.jp
futaba.fukushima.jp
hanawa.fukushima.jp
higashi.fukushima.jp
hirata.fukushima.jp
hirono.fukushima.jp
iitate.fukushima.jp
inawashiro.fukushima.jp
ishikawa.fukushima.jp
iwaki.fukushima.jp
izumizaki.fukushima.jp
kagamiishi.fukushima.jp
kaneyama.fukushima.jp
kawamata.fukushima.jp
kitakata.fukushima.jp
kitashiobara.fukushima.jp
koori.fukushima.jp
koriyama.fukushima.jp
kunimi.fukushima.jp
miharu.fukushima.jp
mishima.fukushima.jp
namie.fukushima.jp
nango.fukushima.jp
nishiaizu.fukushima.jp
nishigo.fukushima.jp
okuma.fukushima.jp
omotego.fukushima.jp
ono.fukushima.jp
otama.fukushima.jp
samegawa.fukushima.jp
shimogo.fukushima.jp
shirakawa.fukushima.jp
showa.fukushima.jp
soma.fukushima.jp
sukagawa.fukushima.jp
taishin.fukushima.jp
tamakawa.fukushima.jp
tanagura.fukushima.jp
tenei.fukushima.jp
yabuki.fukushima.jp
yamato.fukushima.jp
yamatsuri.fukushima.jp
yanaizu.fukushima.jp
yugawa.fukushima.jp
anpachi.gifu.jp
ena.gifu.jp
gifu.gifu.jp
ginan.gifu.jp
godo.gifu.jp
gujo.gifu.jp
hashima.gifu.jp
hichiso.gifu.jp
hida.gifu.jp
higashishirakawa.gifu.jp
ibigawa.gifu.jp
ikeda.gifu.jp
kakamigahara.gifu.jp
kani.gifu.jp
kasahara.gifu.jp
kasamatsu.gifu.jp
kawaue.gifu.jp
kitagata.gifu.jp
mino.gifu.jp
minokamo.gifu.jp
mitake.gifu.jp
mizunami.gifu.jp
motosu.gifu.jp
nakatsugawa.gifu.jp
ogaki.gifu.jp
sakahogi.gifu.jp
seki.gifu.jp
sekigahara.gifu.jp
shirakawa.gifu.jp
tajimi.gifu.jp
takayama.gifu.jp
tarui.gifu.jp
toki.gifu.jp
tomika.gifu.jp
wanouchi.gifu.jp
yamagata.gifu.jp
yaotsu.gifu.jp
yoro.gifu.jp
annaka.gunma.jp
chiyoda.gunma.jp
fujioka.gunma.jp
higashiagatsuma.gunma.jp
isesaki.gunma.jp
itakura.gunma.jp
kanna.gunma.jp
kanra.gunma.jp
katashina.gunma.jp
kawaba.gunma.jp
kiryu.gunma.jp
kusatsu.gunma.jp
maebashi.gunma.jp
meiwa.gunma.jp
midori.gunma.jp
minakami.gunma.jp
naganohara.gunma.jp
nakanojo.gunma.jp
nanmoku.gunma.jp
numata.gunma.jp
oizumi.gunma.jp
ora.gunma.jp
ota.gunma.jp
shibukawa.gunma.jp
shimonita.gunma.jp
shinto.gunma.jp
showa.gunma.jp
takasaki.gunma.jp
takayama.gunma.jp
tamamura.gunma.jp
tatebayashi.gunma.jp
tomioka.gunma.jp
tsukiyono.gunma.jp
tsumagoi.gunma.jp
ueno.gunma.jp
yoshioka.gunma.jp
asaminami.hiroshima.jp
daiwa.hiroshima.jp
etajima.hiroshima.jp
fuchu.hiroshima.jp
fukuyama.hiroshima.jp
hatsukaichi.hiroshima.jp
higashihiroshima.hiroshima.jp
hongo.hiroshima.jp
jinsekikogen.hiroshima.jp
kaita.hiroshima.jp
kui.hiroshima.jp
kumano.hiroshima.jp
kure.hiroshima.jp
mihara.hiroshima.jp
miyoshi.hiroshima.jp
naka.hiroshima.jp
onomichi.hiroshima.jp
osakikamijima.hiroshima.jp
otake.hiroshima.jp
saka.hiroshima.jp
sera.hiroshima.jp
seranishi.hiroshima.jp
shinichi.hiroshima.jp
shobara.hiroshima.jp
takehara.hiroshima.jp
abashiri.hokkaido.jp
abira.hokkaido.jp
aibetsu.hokkaido.jp
akabira.hokkaido.jp
akkeshi.hokkaido.jp
asahikawa.hokkaido.jp
ashibetsu.hokkaido.jp
ashoro.hokkaido.jp
assabu.hokkaido.jp
atsuma.hokkaido.jp
bibai.hokkaido.jp
biei.hokkaido.jp
bifuka.hokkaido.jp
bihoro.hokkaido.jp
biratori.hokkaido.jp
chippubetsu.hokkaido.jp
chitose.hokkaido.jp
date.hokkaido.jp
ebetsu.hokkaido.jp
embetsu.hokkaido.jp
eniwa.hokkaido.jp
erimo.hokkaido.jp
esan.hokkaido.jp
esashi.hokkaido.jp
fukagawa.hokkaido.jp
fukushima.hokkaido.jp
furano.hokkaido.jp
furubira.hokkaido.jp
haboro.hokkaido.jp
hakodate.hokkaido.jp
hamatonbetsu.hokkaido.jp
hidaka.hokkaido.jp
higashikagura.hokkaido.jp
higashikawa.hokkaido.jp
hiroo.hokkaido.jp
hokuryu.hokkaido.jp
hokuto.hokkaido.jp
honbetsu.hokkaido.jp
horokanai.hokkaido.jp
horonobe.hokkaido.jp
ikeda.hokkaido.jp
imakane.hokkaido.jp
ishikari.hokkaido.jp
iwamizawa.hokkaido.jp
iwanai.hokkaido.jp
kamifurano.hokkaido.jp
kamikawa.hokkaido.jp
kamishihoro.hokkaido.jp
kamisunagawa.hokkaido.jp
kamoenai.hokkaido.jp
kayabe.hokkaido.jp
kembuchi.hokkaido.jp
kikonai.hokkaido.jp
kimobetsu.hokkaido.jp
kitahiroshima.hokkaido.jp
kitami.hokkaido.jp
kiyosato.hokkaido.jp
koshimizu.hokkaido.jp
kunneppu.hokkaido.jp
kuriyama.hokkaido.jp
kuromatsunai.hokkaido.jp
kushiro.hokkaido.jp
kutchan.hokkaido.jp
kyowa.hokkaido.jp
mashike.hokkaido.jp
matsumae.hokkaido.jp
mikasa.hokkaido.jp
minamifurano.hokkaido.jp
mombetsu.hokkaido.jp
moseushi.hokkaido.jp
mukawa.hokkaido.jp
muroran.hokkaido.jp
naie.hokkaido.jp
nakagawa.hokkaido.jp
nakasatsunai.hokkaido.jp
nakatombetsu.hokkaido.jp
nanae.hokkaido.jp
nanporo.hokkaido.jp
nayoro.hokkaido.jp
nemuro.hokkaido.jp
niikappu.hokkaido.jp
niki.hokkaido.jp
nishiokoppe.hokkaido.jp
noboribetsu.hokkaido.jp
numata.hokkaido.jp
obihiro.hokkaido.jp
obira.hokkaido.jp
oketo.hokkaido.jp
okoppe.hokkaido.jp
otaru.hokkaido.jp
otobe.hokkaido.jp
otofuke.hokkaido.jp
otoineppu.hokkaido.jp
oumu.hokkaido.jp
ozora.hokkaido.jp
pippu.hokkaido.jp
rankoshi.hokkaido.jp
rebun.hokkaido.jp
rikubetsu.hokkaido.jp
rishiri.hokkaido.jp
rishirifuji.hokkaido.jp
saroma.hokkaido.jp
sarufutsu.hokkaido.jp
shakotan.hokkaido.jp
shari.hokkaido.jp
shibecha.hokkaido.jp
shibetsu.hokkaido.jp
shikabe.hokkaido.jp
shikaoi.hokkaido.jp
shimamaki.hokkaido.jp
shimizu.hokkaido.jp
shimokawa.hokkaido.jp
shinshinotsu.hokkaido.jp
shintoku.hokkaido.jp
shiranuka.hokkaido.jp
shiraoi.hokkaido.jp
shiriuchi.hokkaido.jp
sobetsu.hokkaido.jp
sunagawa.hokkaido.jp
taiki.hokkaido.jp
takasu.hokkaido.jp
takikawa.hokkaido.jp
takinoue.hokkaido.jp
teshikaga.hokkaido.jp
tobetsu.hokkaido.jp
tohma.hokkaido.jp
tomakomai.hokkaido.jp
tomari.hokkaido.jp
toya.hokkaido.jp
toyako.hokkaido.jp
toyotomi.hokkaido.jp
toyoura.hokkaido.jp
tsubetsu.hokkaido.jp
tsukigata.hokkaido.jp
urakawa.hokkaido.jp
urausu.hokkaido.jp
uryu.hokkaido.jp
utashinai.hokkaido.jp
wakkanai.hokkaido.jp
wassamu.hokkaido.jp
yakumo.hokkaido.jp
yoichi.hokkaido.jp
aioi.hyogo.jp
akashi.hyogo.jp
ako.hyogo.jp
amagasaki.hyogo.jp
aogaki.hyogo.jp
asago.hyogo.jp
ashiya.hyogo.jp
awaji.hyogo.jp
fukusaki.hyogo.jp
goshiki.hyogo.jp
harima.hyogo.jp
himeji.hyogo.jp
ichikawa.hyogo.jp
inagawa.hyogo.jp
itami.hyogo.jp
kakogawa.hyogo.jp
kamigori.hyogo.jp
kamikawa.hyogo.jp
kasai.hyogo.jp
kasuga.hyogo.jp
kawanishi.hyogo.jp
miki.hyogo.jp
minamiawaji.hyogo.jp
nishinomiya.hyogo.jp
nishiwaki.hyogo.jp
ono.hyogo.jp
sanda.hyogo.jp
sannan.hyogo.jp
sasayama.hyogo.jp
sayo.hyogo.jp
shingu.hyogo.jp
shinonsen.hyogo.jp
shiso.hyogo.jp
sumoto.hyogo.jp
taishi.hyogo.jp
taka.hyogo.jp
takarazuka.hyogo.jp
takasago.hyogo.jp
takino.hyogo.jp
tamba.hyogo.jp
tatsuno.hyogo.jp
toyooka.hyogo.jp
yabu.hyogo.jp
yashiro.hyogo.jp
yoka.hyogo.jp
yokawa.hyogo.jp
ami.ibaraki.jp
asahi.ibaraki.jp
bando.ibaraki.jp
chikusei.ibaraki.jp
daigo.ibaraki.jp
fujishiro.ibaraki.jp
hitachi.ibaraki.jp
hitachinaka.ibaraki.jp
hitachiomiya.ibaraki.jp
hitachiota.ibaraki.jp
ibaraki.ibaraki.jp
ina.ibaraki.jp
inashiki.ibaraki.jp
itako.ibaraki.jp
iwama.ibaraki.jp
joso.ibaraki.jp
kamisu.ibaraki.jp
kasama.ibaraki.jp
kashima.ibaraki.jp
kasumigaura.ibaraki.jp
koga.ibaraki.jp
miho.ibaraki.jp
mito.ibaraki.jp
moriya.ibaraki.jp
naka.ibaraki.jp
namegata.ibaraki.jp
oarai.ibaraki.jp
ogawa.ibaraki.jp
omitama.ibaraki.jp
ryugasaki.ibaraki.jp
sakai.ibaraki.jp
sakuragawa.ibaraki.jp
shimodate.ibaraki.jp
shimotsuma.ibaraki.jp
shirosato.ibaraki.jp
sowa.ibaraki.jp
suifu.ibaraki.jp
takahagi.ibaraki.jp
tamatsukuri.ibaraki.jp
tokai.ibaraki.jp
tomobe.ibaraki.jp
tone.ibaraki.jp
toride.ibaraki.jp
tsuchiura.ibaraki.jp
tsukuba.ibaraki.jp
uchihara.ibaraki.jp
ushiku.ibaraki.jp
yachiyo.ibaraki.jp
yamagata.ibaraki.jp
yawara.ibaraki.jp
yuki.ibaraki.jp
anamizu.ishikawa.jp
hakui.ishikawa.jp
hakusan.ishikawa.jp
kaga.ishikawa.jp
kahoku.ishikawa.jp
kanazawa.ishikawa.jp
kawakita.ishikawa.jp
komatsu.ishikawa.jp
nakanoto.ishikawa.jp
nanao.ishikawa.jp
nomi.ishikawa.jp
nonoichi.ishikawa.jp
noto.ishikawa.jp
shika.ishikawa.jp
suzu.ishikawa.jp
tsubata.ishikawa.jp
tsurugi.ishikawa.jp
uchinada.ishikawa.jp
wajima.ishikawa.jp
fudai.iwate.jp
fujisawa.iwate.jp
hanamaki.iwate.jp
hiraizumi.iwate.jp
hirono.iwate.jp
ichinohe.iwate.jp
ichinoseki.iwate.jp
iwaizumi.iwate.jp
iwate.iwate.jp
joboji.iwate.jp
kamaishi.iwate.jp
kanegasaki.iwate.jp
karumai.iwate.jp
kawai.iwate.jp
kitakami.iwate.jp
kuji.iwate.jp
kunohe.iwate.jp
kuzumaki.iwate.jp
miyako.iwate.jp
mizusawa.iwate.jp
morioka.iwate.jp
ninohe.iwate.jp
noda.iwate.jp
ofunato.iwate.jp
oshu.iwate.jp
otsuchi.iwate.jp
rikuzentakata.iwate.jp
shiwa.iwate.jp
shizukuishi.iwate.jp
sumita.iwate.jp
tanohata.iwate.jp
tono.iwate.jp
yahaba.iwate.jp
yamada.iwate.jp
ayagawa.kagawa.jp
higashikagawa.kagawa.jp
kanonji.kagawa.jp
kotohira.kagawa.jp
manno.kagawa.jp
marugame.kagawa.jp
mitoyo.kagawa.jp
naoshima.kagawa.jp
sanuki.kagawa.jp
tadotsu.kagawa.jp
takamatsu.kagawa.jp
tonosho.kagawa.jp
uchinomi.kagawa.jp
utazu.kagawa.jp
zentsuji.kagawa.jp
akune.kagoshima.jp
amami.kagoshima.jp
hioki.kagoshima.jp
isa.kagoshima.jp
isen.kagoshima.jp
izumi.kagoshima.jp
kagoshima.kagoshima.jp
kanoya.kagoshima.jp
kawanabe.kagoshima.jp
kinko.kagoshima.jp
kouyama.kagoshima.jp
makurazaki.kagoshima.jp
matsumoto.kagoshima.jp
minamitane.kagoshima.jp
nakatane.kagoshima.jp
nishinoomote.kagoshima.jp
satsumasendai.kagoshima.jp
soo.kagoshima.jp
tarumizu.kagoshima.jp
yusui.kagoshima.jp
aikawa.kanagawa.jp
atsugi.kanagawa.jp
ayase.kanagawa.jp
chigasaki.kanagawa.jp
ebina.kanagawa.jp
fujisawa.kanagawa.jp
hadano.kanagawa.jp
hakone.kanagawa.jp
hiratsuka.kanagawa.jp
isehara.kanagawa.jp
kaisei.kanagawa.jp
kamakura.kanagawa.jp
kiyokawa.kanagawa.jp
matsuda.kanagawa.jp
minamiashigara.kanagawa.jp
miura.kanagawa.jp
nakai.kanagawa.jp
ninomiya.kanagawa.jp
odawara.kanagawa.jp
oi.kanagawa.jp
oiso.kanagawa.jp
sagamihara.kanagawa.jp
samukawa.kanagawa.jp
tsukui.kanagawa.jp
yamakita.kanagawa.jp
yamato.kanagawa.jp
yokosuka.kanagawa.jp
yugawara.kanagawa.jp
zama.kanagawa.jp
zushi.kanagawa.jp
aki.kochi.jp
geisei.kochi.jp
hidaka.kochi.jp
higashitsuno.kochi.jp
ino.kochi.jp
kagami.kochi.jp
kami.kochi.jp
kitagawa.kochi.jp
kochi.kochi.jp
mihara.kochi.jp
motoyama.kochi.jp
muroto.kochi.jp
nahari.kochi.jp
nakamura.kochi.jp
nankoku.kochi.jp
nishitosa.kochi.jp
niyodogawa.kochi.jp
ochi.kochi.jp
okawa.kochi.jp
otoyo.kochi.jp
otsuki.kochi.jp
sakawa.kochi.jp
sukumo.kochi.jp
susaki.kochi.jp
tosa.kochi.jp
tosashimizu.kochi.jp
toyo.kochi.jp
tsuno.kochi.jp
umaji.kochi.jp
yasuda.kochi.jp
yusuhara.kochi.jp
amakusa.kumamoto.jp
arao.kumamoto.jp
aso.kumamoto.jp
choyo.kumamoto.jp
gyokuto.kumamoto.jp
kamiamakusa.kumamoto.jp
kikuchi.kumamoto.jp
kumamoto.kumamoto.jp
mashiki.kumamoto.jp
mifune.kumamoto.jp
minamata.kumamoto.jp
minamioguni.kumamoto.jp
nagasu.kumamoto.jp
nishihara.kumamoto.jp
oguni.kumamoto.jp
ozu.kumamoto.jp
sumoto.kumamoto.jp
takamori.kumamoto.jp
uki.kumamoto.jp
uto.kumamoto.jp
yamaga.kumamoto.jp
yamato.kumamoto.jp
yatsushiro.kumamoto.jp
ayabe.kyoto.jp
fukuchiyama.kyoto.jp
higashiyama.kyoto.jp
ide.kyoto.jp
ine.kyoto.jp
joyo.kyoto.jp
kameoka.kyoto.jp
kamo.kyoto.jp
kita.kyoto.jp
kizu.kyoto.jp
kumiyama.kyoto.jp
kyotamba.kyoto.jp
kyotanabe.kyoto.jp
kyotango.kyoto.jp
maizuru.kyoto.jp
minami.kyoto.jp
minamiyamashiro.kyoto.jp
miyazu.kyoto.jp
muko.kyoto.jp
nagaokakyo.kyoto.jp
nakagyo.kyoto.jp
nantan.kyoto.jp
oyamazaki.kyoto.jp
sakyo.kyoto.jp
seika.kyoto.jp
tanabe.kyoto.jp
uji.kyoto.jp
ujitawara.kyoto.jp
wazuka.kyoto.jp
yamashina.kyoto.jp
yawata.kyoto.jp
asahi.mie.jp
inabe.mie.jp
ise.mie.jp
kameyama.mie.jp
kawagoe.mie.jp
kiho.mie.jp
kisosaki.mie.jp
kiwa.mie.jp
komono.mie.jp
kumano.mie.jp
kuwana.mie.jp
matsusaka.mie.jp
meiwa.mie.jp
mihama.mie.jp
minamiise.mie.jp
misugi.mie.jp
miyama.mie.jp
nabari.mie.jp
shima.mie.jp
suzuka.mie.jp
tado.mie.jp
taiki.mie.jp
taki.mie.jp
tamaki.mie.jp
toba.mie.jp
tsu.mie.jp
udono.mie.jp
ureshino.mie.jp
watarai.mie.jp
yokkaichi.mie.jp
furukawa.miyagi.jp
higashimatsushima.miyagi.jp
ishinomaki.miyagi.jp
iwanuma.miyagi.jp
kakuda.miyagi.jp
kami.miyagi.jp
kawasaki.miyagi.jp
marumori.miyagi.jp
matsushima.miyagi.jp
minamisanriku.miyagi.jp
misato.miyagi.jp
murata.miyagi.jp
natori.miyagi.jp
ogawara.miyagi.jp
ohira.miyagi.jp
onagawa.miyagi.jp
osaki.miyagi.jp
rifu.miyagi.jp
semine.miyagi.jp
shibata.miyagi.jp
shichikashuku.miyagi.jp
shikama.miyagi.jp
shiogama.miyagi.jp
shiroishi.miyagi.jp
tagajo.miyagi.jp
taiwa.miyagi.jp
tome.miyagi.jp
tomiya.miyagi.jp
wakuya.miyagi.jp
watari.miyagi.jp
yamamoto.miyagi.jp
zao.miyagi.jp
aya.miyazaki.jp
ebino.miyazaki.jp
gokase.miyazaki.jp
hyuga.miyazaki.jp
kadogawa.miyazaki.jp
kawaminami.miyazaki.jp
kijo.miyazaki.jp
kitagawa.miyazaki.jp
kitakata.miyazaki.jp
kitaura.miyazaki.jp
kobayashi.miyazaki.jp
kunitomi.miyazaki.jp
kushima.miyazaki.jp
mimata.miyazaki.jp
miyakonojo.miyazaki.jp
miyazaki.miyazaki.jp
morotsuka.miyazaki.jp
nichinan.miyazaki.jp
nishimera.miyazaki.jp
nobeoka.miyazaki.jp
saito.miyazaki.jp
shiiba.miyazaki.jp
shintomi.miyazaki.jp
takaharu.miyazaki.jp
takanabe.miyazaki.jp
takazaki.miyazaki.jp
tsuno.miyazaki.jp
achi.nagano.jp
agematsu.nagano.jp
anan.nagano.jp
aoki.nagano.jp
asahi.nagano.jp
azumino.nagano.jp
chikuhoku.nagano.jp
chikuma.nagano.jp
chino.nagano.jp
fujimi.nagano.jp
hakuba.nagano.jp
hara.nagano.jp
hiraya.nagano.jp
iida.nagano.jp
iijima.nagano.jp
iiyama.nagano.jp
iizuna.nagano.jp
ikeda.nagano.jp
ikusaka.nagano.jp
ina.nagano.jp
karuizawa.nagano.jp
kawakami.nagano.jp
kiso.nagano.jp
kisofukushima.nagano.jp
kitaaiki.nagano.jp
komagane.nagano.jp
komoro.nagano.jp
matsukawa.nagano.jp
matsumoto.nagano.jp
miasa.nagano.jp
minamiaiki.nagano.jp
minamimaki.nagano.jp
minamiminowa.nagano.jp
minowa.nagano.jp
miyada.nagano.jp
miyota.nagano.jp
mochizuki.nagano.jp
nagano.nagano.jp
nagawa.nagano.jp
nagiso.nagano.jp
nakagawa.nagano.jp
nakano.nagano.jp
nozawaonsen.nagano.jp
obuse.nagano.jp
ogawa.nagano.jp
okaya.nagano.jp
omachi.nagano.jp
omi.nagano.jp
ookuwa.nagano.jp
ooshika.nagano.jp
otaki.nagano.jp
otari.nagano.jp
sakae.nagano.jp
sakaki.nagano.jp
saku.nagano.jp
sakuho.nagano.jp
shimosuwa.nagano.jp
shinanomachi.nagano.jp
shiojiri.nagano.jp
suwa.nagano.jp
suzaka.nagano.jp
takagi.nagano.jp
takamori.nagano.jp
takayama.nagano.jp
tateshina.nagano.jp
tatsuno.nagano.jp
togakushi.nagano.jp
togura.nagano.jp
tomi.nagano.jp
ueda.nagano.jp
wada.nagano.jp
yamagata.nagano.jp
yamanouchi.nagano.jp
yasaka.nagano.jp
yasuoka.nagano.jp
chijiwa.nagasaki.jp
futsu.nagasaki.jp
goto.nagasaki.jp
hasami.nagasaki.jp
hirado.nagasaki.jp
iki.nagasaki.jp
isahaya.nagasaki.jp
kawatana.nagasaki.jp
kuchinotsu.nagasaki.jp
matsuura.nagasaki.jp
nagasaki.nagasaki.jp
obama.nagasaki.jp
omura.nagasaki.jp
oseto.nagasaki.jp
saikai.nagasaki.jp
sasebo.nagasaki.jp
seihi.nagasaki.jp
shimabara.nagasaki.jp
shinkamigoto.nagasaki.jp
togitsu.nagasaki.jp
tsushima.nagasaki.jp
unzen.nagasaki.jp
ando.nara.jp
gose.nara.jp
heguri.nara.jp
higashiyoshino.nara.jp
ikaruga.nara.jp
ikoma.nara.jp
kamikitayama.nara.jp
kanmaki.nara.jp
kashiba.nara.jp
kashihara.nara.jp
katsuragi.nara.jp
kawai.nara.jp
kawakami.nara.jp
kawanishi.nara.jp
koryo.nara.jp
kurotaki.nara.jp
mitsue.nara.jp
miyake.nara.jp
nara.nara.jp
nosegawa.nara.jp
oji.nara.jp
ouda.nara.jp
oyodo.nara.jp
sakurai.nara.jp
sango.nara.jp
shimoichi.nara.jp
shimokitayama.nara.jp
shinjo.nara.jp
soni.nara.jp
takatori.nara.jp
tawaramoto.nara.jp
tenkawa.nara.jp
tenri.nara.jp
uda.nara.jp
yamatokoriyama.nara.jp
yamatotakada.nara.jp
yamazoe.nara.jp
yoshino.nara.jp
aga.niigata.jp
agano.niigata.jp
gosen.niigata.jp
itoigawa.niigata.jp
izumozaki.niigata.jp
joetsu.niigata.jp
kamo.niigata.jp
kariwa.niigata.jp
kashiwazaki.niigata.jp
minamiuonuma.niigata.jp
mitsuke.niigata.jp
muika.niigata.jp
murakami.niigata.jp
myoko.niigata.jp
nagaoka.niigata.jp
niigata.niigata.jp
ojiya.niigata.jp
omi.niigata.jp
sado.niigata.jp
sanjo.niigata.jp
seiro.niigata.jp
seirou.niigata.jp
sekikawa.niigata.jp
shibata.niigata.jp
tagami.niigata.jp
tainai.niigata.jp
tochio.niigata.jp
tokamachi.niigata.jp
tsubame.niigata.jp
tsunan.niigata.jp
uonuma.niigata.jp
yahiko.niigata.jp
yoita.niigata.jp
yuzawa.niigata.jp
beppu.oita.jp
bungoono.oita.jp
bungotakada.oita.jp
hasama.oita.jp
hiji.oita.jp
himeshima.oita.jp
hita.oita.jp
kamitsue.oita.jp
kokonoe.oita.jp
kuju.oita.jp
kunisaki.oita.jp
kusu.oita.jp
oita.oita.jp
saiki.oita.jp
taketa.oita.jp
tsukumi.oita.jp
usa.oita.jp
usuki.oita.jp
yufu.oita.jp
akaiwa.okayama.jp
asakuchi.okayama.jp
bizen.okayama.jp
hayashima.okayama.jp
ibara.okayama.jp
kagamino.okayama.jp
kasaoka.okayama.jp
kibichuo.okayama.jp
kumenan.okayama.jp
kurashiki.okayama.jp
maniwa.okayama.jp
misaki.okayama.jp
nagi.okayama.jp
niimi.okayama.jp
nishiawakura.okayama.jp
okayama.okayama.jp
satosho.okayama.jp
setouchi.okayama.jp
shinjo.okayama.jp
shoo.okayama.jp
soja.okayama.jp
takahashi.okayama.jp
tamano.okayama.jp
tsuyama.okayama.jp
wake.okayama.jp
yakage.okayama.jp
aguni.okinawa.jp
ginowan.okinawa.jp
ginoza.okinawa.jp
gushikami.okinawa.jp
haebaru.okinawa.jp
higashi.okinawa.jp
hirara.okinawa.jp
iheya.okinawa.jp
ishigaki.okinawa.jp
ishikawa.okinawa.jp
itoman.okinawa.jp
izena.okinawa.jp
kadena.okinawa.jp
kin.okinawa.jp
kitadaito.okinawa.jp
kitanakagusuku.okinawa.jp
kumejima.okinawa.jp
kunigami.okinawa.jp
minamidaito.okinawa.jp
motobu.okinawa.jp
nago.okinawa.jp
naha.okinawa.jp
nakagusuku.okinawa.jp
nakijin.okinawa.jp
nanjo.okinawa.jp
nishihara.okinawa.jp
ogimi.okinawa.jp
okinawa.okinawa.jp
onna.okinawa.jp
shimoji.okinawa.jp
taketomi.okinawa.jp
tarama.okinawa.jp
tokashiki.okinawa.jp
tomigusuku.okinawa.jp
tonaki.okinawa.jp
urasoe.okinawa.jp
uruma.okinawa.jp
yaese.okinawa.jp
yomitan.okinawa.jp
yonabaru.okinawa.jp
yonaguni.okinawa.jp
zamami.okinawa.jp
abeno.osaka.jp
chihayaakasaka.osaka.jp
chuo.osaka.jp
daito.osaka.jp
fujiidera.osaka.jp
habikino.osaka.jp
hannan.osaka.jp
higashiosaka.osaka.jp
higashisumiyoshi.osaka.jp
higashiyodogawa.osaka.jp
hirakata.osaka.jp
ibaraki.osaka.jp
ikeda.osaka.jp
izumi.osaka.jp
izumiotsu.osaka.jp
izumisano.osaka.jp
kadoma.osaka.jp
kaizuka.osaka.jp
kanan.osaka.jp
kashiwara.osaka.jp
katano.osaka.jp
kawachinagano.osaka.jp
kishiwada.osaka.jp
kita.osaka.jp
kumatori.osaka.jp
matsubara.osaka.jp
minato.osaka.jp
minoh.osaka.jp
misaki.osaka.jp
moriguchi.osaka.jp
neyagawa.osaka.jp
nishi.osaka.jp
nose.osaka.jp
osakasayama.osaka.jp
sakai.osaka.jp
sayama.osaka.jp
sennan.osaka.jp
settsu.osaka.jp
shijonawate.osaka.jp
shimamoto.osaka.jp
suita.osaka.jp
tadaoka.osaka.jp
taishi.osaka.jp
tajiri.osaka.jp
takaishi.osaka.jp
takatsuki.osaka.jp
tondabayashi.osaka.jp
toyonaka.osaka.jp
toyono.osaka.jp
yao.osaka.jp
ariake.saga.jp
arita.saga.jp
fukudomi.saga.jp
genkai.saga.jp
hamatama.saga.jp
hizen.saga.jp
imari.saga.jp
kamimine.saga.jp
kanzaki.saga.jp
karatsu.saga.jp
kashima.saga.jp
kitagata.saga.jp
kitahata.saga.jp
kiyama.saga.jp
kouhoku.saga.jp
kyuragi.saga.jp
nishiarita.saga.jp
ogi.saga.jp
omachi.saga.jp
ouchi.saga.jp
saga.saga.jp
shiroishi.saga.jp
taku.saga.jp
tara.saga.jp
tosu.saga.jp
yoshinogari.saga.jp
arakawa.saitama.jp
asaka.saitama.jp
chichibu.saitama.jp
fujimi.saitama.jp
fujimino.saitama.jp
fukaya.saitama.jp
hanno.saitama.jp
hanyu.saitama.jp
hasuda.saitama.jp
hatogaya.saitama.jp
hatoyama.saitama.jp
hidaka.saitama.jp
higashichichibu.saitama.jp
higashimatsuyama.saitama.jp
honjo.saitama.jp
ina.saitama.jp
iruma.saitama.jp
iwatsuki.saitama.jp
kamiizumi.saitama.jp
kamikawa.saitama.jp
kamisato.saitama.jp
kasukabe.saitama.jp
kawagoe.saitama.jp
kawaguchi.saitama.jp
kawajima.saitama.jp
kazo.saitama.jp
kitamoto.saitama.jp
koshigaya.saitama.jp
kounosu.saitama.jp
kuki.saitama.jp
kumagaya.saitama.jp
matsubushi.saitama.jp
minano.saitama.jp
misato.saitama.jp
miyashiro.saitama.jp
miyoshi.saitama.jp
moroyama.saitama.jp
nagatoro.saitama.jp
namegawa.saitama.jp
niiza.saitama.jp
ogano.saitama.jp
ogawa.saitama.jp
ogose.saitama.jp
okegawa.saitama.jp
omiya.saitama.jp
otaki.saitama.jp
ranzan.saitama.jp
ryokami.saitama.jp
saitama.saitama.jp
sakado.saitama.jp
satte.saitama.jp
sayama.saitama.jp
shiki.saitama.jp
shiraoka.saitama.jp
soka.saitama.jp
sugito.saitama.jp
toda.saitama.jp
tokigawa.saitama.jp
tokorozawa.saitama.jp
tsurugashima.saitama.jp
urawa.saitama.jp
warabi.saitama.jp
yashio.saitama.jp
yokoze.saitama.jp
yono.saitama.jp
yorii.saitama.jp
yoshida.saitama.jp
yoshikawa.saitama.jp
yoshimi.saitama.jp
aisho.shiga.jp
gamo.shiga.jp
higashiomi.shiga.jp
hikone.shiga.jp
koka.shiga.jp
konan.shiga.jp
kosei.shiga.jp
koto.shiga.jp
kusatsu.shiga.jp
maibara.shiga.jp
moriyama.shiga.jp
nagahama.shiga.jp
nishiazai.shiga.jp
notogawa.shiga.jp
omihachiman.shiga.jp
otsu.shiga.jp
ritto.shiga.jp
ryuoh.shiga.jp
takashima.shiga.jp
takatsuki.shiga.jp
torahime.shiga.jp
toyosato.shiga.jp
yasu.shiga.jp
akagi.shimane.jp
ama.shimane.jp
gotsu.shimane.jp
hamada.shimane.jp
higashiizumo.shimane.jp
hikawa.shimane.jp
hikimi.shimane.jp
izumo.shimane.jp
kakinoki.shimane.jp
masuda.shimane.jp
matsue.shimane.jp
misato.shimane.jp
nishinoshima.shimane.jp
ohda.shimane.jp
okinoshima.shimane.jp
okuizumo.shimane.jp
shimane.shimane.jp
tamayu.shimane.jp
tsuwano.shimane.jp
unnan.shimane.jp
yakumo.shimane.jp
yasugi.shimane.jp
yatsuka.shimane.jp
arai.shizuoka.jp
atami.shizuoka.jp
fuji.shizuoka.jp
fujieda.shizuoka.jp
fujikawa.shizuoka.jp
fujinomiya.shizuoka.jp
fukuroi.shizuoka.jp
gotemba.shizuoka.jp
haibara.shizuoka.jp
hamamatsu.shizuoka.jp
higashiizu.shizuoka.jp
ito.shizuoka.jp
iwata.shizuoka.jp
izu.shizuoka.jp
izunokuni.shizuoka.jp
kakegawa.shizuoka.jp
kannami.shizuoka.jp
kawanehon.shizuoka.jp
kawazu.shizuoka.jp
kikugawa.shizuoka.jp
kosai.shizuoka.jp
makinohara.shizuoka.jp
matsuzaki.shizuoka.jp
minamiizu.shizuoka.jp
mishima.shizuoka.jp
morimachi.shizuoka.jp
nishiizu.shizuoka.jp
numazu.shizuoka.jp
omaezaki.shizuoka.jp
shimada.shizuoka.jp
shimizu.shizuoka.jp
shimoda.shizuoka.jp
shizuoka.shizuoka.jp
susono.shizuoka.jp
yaizu.shizuoka.jp
yoshida.shizuoka.jp
ashikaga.tochigi.jp
bato.tochigi.jp
haga.tochigi.jp
ichikai.tochigi.jp
iwafune.tochigi.jp
kaminokawa.tochigi.jp
kanuma.tochigi.jp
karasuyama.tochigi.jp
kuroiso.tochigi.jp
mashiko.tochigi.jp
mibu.tochigi.jp
moka.tochigi.jp
motegi.tochigi.jp
nasu.tochigi.jp
nasushiobara.tochigi.jp
nikko.tochigi.jp
nishikata.tochigi.jp
nogi.tochigi.jp
ohira.tochigi.jp
ohtawara.tochigi.jp
oyama.tochigi.jp
sakura.tochigi.jp
sano.tochigi.jp
shimotsuke.tochigi.jp
shioya.tochigi.jp
takanezawa.tochigi.jp
tochigi.tochigi.jp
tsuga.tochigi.jp
ujiie.tochigi.jp
utsunomiya.tochigi.jp
yaita.tochigi.jp
aizumi.tokushima.jp
anan.tokushima.jp
ichiba.tokushima.jp
itano.tokushima.jp
kainan.tokushima.jp
komatsushima.tokushima.jp
matsushige.tokushima.jp
mima.tokushima.jp
minami.tokushima.jp
miyoshi.tokushima.jp
mugi.tokushima.jp
nakagawa.tokushima.jp
naruto.tokushima.jp
sanagochi.tokushima.jp
shishikui.tokushima.jp
tokushima.tokushima.jp
wajiki.tokushima.jp
adachi.tokyo.jp
akiruno.tokyo.jp
akishima.tokyo.jp
aogashima.tokyo.jp
arakawa.tokyo.jp
bunkyo.tokyo.jp
chiyoda.tokyo.jp
chofu.tokyo.jp
chuo.tokyo.jp
edogawa.tokyo.jp
fuchu.tokyo.jp
fussa.tokyo.jp
hachijo.tokyo.jp
hachioji.tokyo.jp
hamura.tokyo.jp
higashikurume.tokyo.jp
higashimurayama.tokyo.jp
higashiyamato.tokyo.jp
hino.tokyo.jp
hinode.tokyo.jp
hinohara.tokyo.jp
inagi.tokyo.jp
itabashi.tokyo.jp
katsushika.tokyo.jp
kita.tokyo.jp
kiyose.tokyo.jp
kodaira.tokyo.jp
koganei.tokyo.jp
kokubunji.tokyo.jp
komae.tokyo.jp
koto.tokyo.jp
kouzushima.tokyo.jp
kunitachi.tokyo.jp
machida.tokyo.jp
meguro.tokyo.jp
minato.tokyo.jp
mitaka.tokyo.jp
mizuho.tokyo.jp
musashimurayama.tokyo.jp
musashino.tokyo.jp
nakano.tokyo.jp
nerima.tokyo.jp
ogasawara.tokyo.jp
okutama.tokyo.jp
ome.tokyo.jp
oshima.tokyo.jp
ota.tokyo.jp
setagaya.tokyo.jp
shibuya.tokyo.jp
shinagawa.tokyo.jp
shinjuku.tokyo.jp
suginami.tokyo.jp
sumida.tokyo.jp
tachikawa.tokyo.jp
taito.tokyo.jp
tama.tokyo.jp
toshima.tokyo.jp
chizu.tottori.jp
hino.tottori.jp
kawahara.tottori.jp
koge.tottori.jp
kotoura.tottori.jp
misasa.tottori.jp
nanbu.tottori.jp
nichinan.tottori.jp
sakaiminato.tottori.jp
tottori.tottori.jp
wakasa.tottori.jp
yazu.tottori.jp
yonago.tottori.jp
asahi.toyama.jp
fuchu.toyama.jp
fukumitsu.toyama.jp
funahashi.toyama.jp
himi.toyama.jp
imizu.toyama.jp
inami.toyama.jp
johana.toyama.jp
kamiichi.toyama.jp
kurobe.toyama.jp
nakaniikawa.toyama.jp
namerikawa.toyama.jp
nanto.toyama.jp
nyuzen.toyama.jp
oyabe.toyama.jp
taira.toyama.jp
takaoka.toyama.jp
tateyama.toyama.jp
toga.toyama.jp
tonami.toyama.jp
toyama.toyama.jp
unazuki.toyama.jp
uozu.toyama.jp
yamada.toyama.jp
arida.wakayama.jp
aridagawa.wakayama.jp
gobo.wakayama.jp
hashimoto.wakayama.jp
hidaka.wakayama.jp
hirogawa.wakayama.jp
inami.wakayama.jp
iwade.wakayama.jp
kainan.wakayama.jp
kamitonda.wakayama.jp
katsuragi.wakayama.jp
kimino.wakayama.jp
kinokawa.wakayama.jp
kitayama.wakayama.jp
koya.wakayama.jp
koza.wakayama.jp
kozagawa.wakayama.jp
kudoyama.wakayama.jp
kushimoto.wakayama.jp
mihama.wakayama.jp
misato.wakayama.jp
nachikatsuura.wakayama.jp
shingu.wakayama.jp
shirahama.wakayama.jp
taiji.wakayama.jp
tanabe.wakayama.jp
wakayama.wakayama.jp
yuasa.wakayama.jp
yura.wakayama.jp
asahi.yamagata.jp
funagata.yamagata.jp
higashine.yamagata.jp
iide.yamagata.jp
kahoku.yamagata.jp
kaminoyama.yamagata.jp
kaneyama.yamagata.jp
kawanishi.yamagata.jp
mamurogawa.yamagata.jp
mikawa.yamagata.jp
murayama.yamagata.jp
nagai.yamagata.jp
nakayama.yamagata.jp
nanyo.yamagata.jp
nishikawa.yamagata.jp
obanazawa.yamagata.jp
oe.yamagata.jp
oguni.yamagata.jp
ohkura.yamagata.jp
oishida.yamagata.jp
sagae.yamagata.jp
sakata.yamagata.jp
sakegawa.yamagata.jp
shinjo.yamagata.jp
shirataka.yamagata.jp
shonai.yamagata.jp
takahata.yamagata.jp
tendo.yamagata.jp
tozawa.yamagata.jp
tsuruoka.yamagata.jp
yamagata.yamagata.jp
yamanobe.yamagata.jp
yonezawa.yamagata.jp
yuza.yamagata.jp
abu.yamaguchi.jp
hagi.yamaguchi.jp
hikari.yamaguchi.jp
hofu.yamaguchi.jp
iwakuni.yamaguchi.jp
kudamatsu.yamaguchi.jp
mitou.yamaguchi.jp
nagato.yamaguchi.jp
oshima.yamaguchi.jp
shimonoseki.yamaguchi.jp
shunan.yamaguchi.jp
tabuse.yamaguchi.jp
tokuyama.yamaguchi.jp
toyota.yamaguchi.jp
ube.yamaguchi.jp
yuu.yamaguchi.jp
chuo.yamanashi.jp
doshi.yamanashi.jp
fuefuki.yamanashi.jp
fujikawa.yamanashi.jp
fujikawaguchiko.yamanashi.jp
fujiyoshida.yamanashi.jp
hayakawa.yamanashi.jp
hokuto.yamanashi.jp
ichikawamisato.yamanashi.jp
kai.yamanashi.jp
kofu.yamanashi.jp
koshu.yamanashi.jp
kosuge.yamanashi.jp
minami-alps.yamanashi.jp
minobu.yamanashi.jp
nakamichi.yamanashi.jp
nanbu.yamanashi.jp
narusawa.yamanashi.jp
nirasaki.yamanashi.jp
nishikatsura.yamanashi.jp
oshino.yamanashi.jp
otsuki.yamanashi.jp
showa.yamanashi.jp
tabayama.yamanashi.jp
tsuru.yamanashi.jp
uenohara.yamanashi.jp
yamanakako.yamanashi.jp
yamanashi.yamanashi.jp

// ke : http://www.kenic.or.ke/index.php/en/ke-domains/ke-domains
ke
ac.ke
co.ke
go.ke
info.ke
me.ke
mobi.ke
ne.ke
or.ke
sc.ke

// kg : http://www.domain.kg/dmn_n.html
kg
org.kg
net.kg
com.kg
edu.kg
gov.kg
mil.kg

// kh : http://www.mptc.gov.kh/dns_registration.htm
*.kh

// ki : http://www.ki/dns/index.html
ki
edu.ki
biz.ki
net.ki
org.ki
gov.ki
info.ki
com.ki

// km : https://en.wikipedia.org/wiki/.km
// http://www.domaine.km/documents/charte.doc
km
org.km
nom.km
gov.km
prd.km
tm.km
edu.km
mil.km
ass.km
com.km
// These are only mentioned as proposed suggestions at domaine.km, but
// https://en.wikipedia.org/wiki/.km says they're available for registration:
coop.km
asso.km
presse.km
medecin.km
notaires.km
pharmaciens.km
veterinaire.km
gouv.km

// kn : https://en.wikipedia.org/wiki/.kn
// http://www.dot.kn/domainRules.html
kn
net.kn
org.kn
edu.kn
gov.kn

// kp : http://www.kcce.kp/en_index.php
kp
com.kp
edu.kp
gov.kp
org.kp
rep.kp
tra.kp

// kr : https://en.wikipedia.org/wiki/.kr
// see also: http://domain.nida.or.kr/eng/registration.jsp
kr
ac.kr
co.kr
es.kr
go.kr
hs.kr
kg.kr
mil.kr
ms.kr
ne.kr
or.kr
pe.kr
re.kr
sc.kr
// kr geographical names
busan.kr
chungbuk.kr
chungnam.kr
daegu.kr
daejeon.kr
gangwon.kr
gwangju.kr
gyeongbuk.kr
gyeonggi.kr
gyeongnam.kr
incheon.kr
jeju.kr
jeonbuk.kr
jeonnam.kr
seoul.kr
ulsan.kr

// kw : https://www.nic.kw/policies/
// Confirmed by registry <nic.tech@citra.gov.kw>
kw
com.kw
edu.kw
emb.kw
gov.kw
ind.kw
net.kw
org.kw

// ky : http://www.icta.ky/da_ky_reg_dom.php
// Confirmed by registry <kysupport@perimeterusa.com> 2008-06-17
ky
edu.ky
gov.ky
com.ky
org.ky
net.ky

// kz : https://en.wikipedia.org/wiki/.kz
// see also: http://www.nic.kz/rules/index.jsp
kz
org.kz
edu.kz
net.kz
gov.kz
mil.kz
com.kz

// la : https://en.wikipedia.org/wiki/.la
// Submitted by registry <gavin.brown@nic.la>
la
int.la
net.la
info.la
edu.la
gov.la
per.la
com.la
org.la

// lb : https://en.wikipedia.org/wiki/.lb
// Submitted by registry <randy@psg.com>
lb
com.lb
edu.lb
gov.lb
net.lb
org.lb

// lc : https://en.wikipedia.org/wiki/.lc
// see also: http://www.nic.lc/rules.htm
lc
com.lc
net.lc
co.lc
org.lc
edu.lc
gov.lc

// li : https://en.wikipedia.org/wiki/.li
li

// lk : http://www.nic.lk/seclevpr.html
lk
gov.lk
sch.lk
net.lk
int.lk
com.lk
org.lk
edu.lk
ngo.lk
soc.lk
web.lk
ltd.lk
assn.lk
grp.lk
hotel.lk
ac.lk

// lr : http://psg.com/dns/lr/lr.txt
// Submitted by registry <randy@psg.com>
lr
com.lr
edu.lr
gov.lr
org.lr
net.lr

// ls : http://www.nic.ls/
// Confirmed by registry <lsadmin@nic.ls>
ls
ac.ls
biz.ls
co.ls
edu.ls
gov.ls
info.ls
net.ls
org.ls
sc.ls

// lt : https://en.wikipedia.org/wiki/.lt
lt
// gov.lt : http://www.gov.lt/index_en.php
gov.lt

// lu : http://www.dns.lu/en/
lu

// lv : http://www.nic.lv/DNS/En/generic.php
lv
com.lv
edu.lv
gov.lv
org.lv
mil.lv
id.lv
net.lv
asn.lv
conf.lv

// ly : http://www.nic.ly/regulations.php
ly
com.ly
net.ly
gov.ly
plc.ly
edu.ly
sch.ly
med.ly
org.ly
id.ly

// ma : https://en.wikipedia.org/wiki/.ma
// http://www.anrt.ma/fr/admin/download/upload/file_fr782.pdf
ma
co.ma
net.ma
gov.ma
org.ma
ac.ma
press.ma

// mc : http://www.nic.mc/
mc
tm.mc
asso.mc

// md : https://en.wikipedia.org/wiki/.md
md

// me : https://en.wikipedia.org/wiki/.me
me
co.me
net.me
org.me
edu.me
ac.me
gov.me
its.me
priv.me

// mg : http://nic.mg/nicmg/?page_id=39
mg
org.mg
nom.mg
gov.mg
prd.mg
tm.mg
edu.mg
mil.mg
com.mg
co.mg

// mh : https://en.wikipedia.org/wiki/.mh
mh

// mil : https://en.wikipedia.org/wiki/.mil
mil

// mk : https://en.wikipedia.org/wiki/.mk
// see also: http://dns.marnet.net.mk/postapka.php
mk
com.mk
org.mk
net.mk
edu.mk
gov.mk
inf.mk
name.mk

// ml : http://www.gobin.info/domainname/ml-template.doc
// see also: https://en.wikipedia.org/wiki/.ml
ml
com.ml
edu.ml
gouv.ml
gov.ml
net.ml
org.ml
presse.ml

// mm : https://en.wikipedia.org/wiki/.mm
*.mm

// mn : https://en.wikipedia.org/wiki/.mn
mn
gov.mn
edu.mn
org.mn

// mo : http://www.monic.net.mo/
mo
com.mo
net.mo
org.mo
edu.mo
gov.mo

// mobi : https://en.wikipedia.org/wiki/.mobi
mobi

// mp : http://www.dot.mp/
// Confirmed by registry <dcamacho@saipan.com> 2008-06-17
mp

// mq : https://en.wikipedia.org/wiki/.mq
mq

// mr : https://en.wikipedia.org/wiki/.mr
mr
gov.mr

// ms : http://www.nic.ms/pdf/MS_Domain_Name_Rules.pdf
ms
com.ms
edu.ms
gov.ms
net.ms
org.ms

// mt : https://www.nic.org.mt/go/policy
// Submitted by registry <help@nic.org.mt>
mt
com.mt
edu.mt
net.mt
org.mt

// mu : https://en.wikipedia.org/wiki/.mu
mu
com.mu
net.mu
org.mu
gov.mu
ac.mu
co.mu
or.mu

// museum : http://about.museum/naming/
// http://index.museum/
museum
academy.museum
agriculture.museum
air.museum
airguard.museum
alabama.museum
alaska.museum
amber.museum
ambulance.museum
american.museum
americana.museum
americanantiques.museum
americanart.museum
amsterdam.museum
and.museum
annefrank.museum
anthro.museum
anthropology.museum
antiques.museum
aquarium.museum
arboretum.museum
archaeological.museum
archaeology.museum
architecture.museum
art.museum
artanddesign.museum
artcenter.museum
artdeco.museum
arteducation.museum
artgallery.museum
arts.museum
artsandcrafts.museum
asmatart.museum
assassination.museum
assisi.museum
association.museum
astronomy.museum
atlanta.museum
austin.museum
australia.museum
automotive.museum
aviation.museum
axis.museum
badajoz.museum
baghdad.museum
bahn.museum
bale.museum
baltimore.museum
barcelona.museum
baseball.museum
basel.museum
baths.museum
bauern.museum
beauxarts.museum
beeldengeluid.museum
bellevue.museum
bergbau.museum
berkeley.museum
berlin.museum
bern.museum
bible.museum
bilbao.museum
bill.museum
birdart.museum
birthplace.museum
bonn.museum
boston.museum
botanical.museum
botanicalgarden.museum
botanicgarden.museum
botany.museum
brandywinevalley.museum
brasil.museum
bristol.museum
british.museum
britishcolumbia.museum
broadcast.museum
brunel.museum
brussel.museum
brussels.museum
bruxelles.museum
building.museum
burghof.museum
bus.museum
bushey.museum
cadaques.museum
california.museum
cambridge.museum
can.museum
canada.museum
capebreton.museum
carrier.museum
cartoonart.museum
casadelamoneda.museum
castle.museum
castres.museum
celtic.museum
center.museum
chattanooga.museum
cheltenham.museum
chesapeakebay.museum
chicago.museum
children.museum
childrens.museum
childrensgarden.museum
chiropractic.museum
chocolate.museum
christiansburg.museum
cincinnati.museum
cinema.museum
circus.museum
civilisation.museum
civilization.museum
civilwar.museum
clinton.museum
clock.museum
coal.museum
coastaldefence.museum
cody.museum
coldwar.museum
collection.museum
colonialwilliamsburg.museum
coloradoplateau.museum
columbia.museum
columbus.museum
communication.museum
communications.museum
community.museum
computer.museum
computerhistory.museum
comunicações.museum
contemporary.museum
contemporaryart.museum
convent.museum
copenhagen.museum
corporation.museum
correios-e-telecomunicações.museum
corvette.museum
costume.museum
countryestate.museum
county.museum
crafts.museum
cranbrook.museum
creation.museum
cultural.museum
culturalcenter.museum
culture.museum
cyber.museum
cymru.museum
dali.museum
dallas.museum
database.museum
ddr.museum
decorativearts.museum
delaware.museum
delmenhorst.museum
denmark.museum
depot.museum
design.museum
detroit.museum
dinosaur.museum
discovery.museum
dolls.museum
donostia.museum
durham.museum
eastafrica.museum
eastcoast.museum
education.museum
educational.museum
egyptian.museum
eisenbahn.museum
elburg.museum
elvendrell.museum
embroidery.museum
encyclopedic.museum
england.museum
entomology.museum
environment.museum
environmentalconservation.museum
epilepsy.museum
essex.museum
estate.museum
ethnology.museum
exeter.museum
exhibition.museum
family.museum
farm.museum
farmequipment.museum
farmers.museum
farmstead.museum
field.museum
figueres.museum
filatelia.museum
film.museum
fineart.museum
finearts.museum
finland.museum
flanders.museum
florida.museum
force.museum
fortmissoula.museum
fortworth.museum
foundation.museum
francaise.museum
frankfurt.museum
franziskaner.museum
freemasonry.museum
freiburg.museum
fribourg.museum
frog.museum
fundacio.museum
furniture.museum
gallery.museum
garden.museum
gateway.museum
geelvinck.museum
gemological.museum
geology.museum
georgia.museum
giessen.museum
glas.museum
glass.museum
gorge.museum
grandrapids.museum
graz.museum
guernsey.museum
halloffame.museum
hamburg.museum
handson.museum
harvestcelebration.museum
hawaii.museum
health.museum
heimatunduhren.museum
hellas.museum
helsinki.museum
hembygdsforbund.museum
heritage.museum
histoire.museum
historical.museum
historicalsociety.museum
historichouses.museum
historisch.museum
historisches.museum
history.museum
historyofscience.museum
horology.museum
house.museum
humanities.museum
illustration.museum
imageandsound.museum
indian.museum
indiana.museum
indianapolis.museum
indianmarket.museum
intelligence.museum
interactive.museum
iraq.museum
iron.museum
isleofman.museum
jamison.museum
jefferson.museum
jerusalem.museum
jewelry.museum
jewish.museum
jewishart.museum
jfk.museum
journalism.museum
judaica.museum
judygarland.museum
juedisches.museum
juif.museum
karate.museum
karikatur.museum
kids.museum
koebenhavn.museum
koeln.museum
kunst.museum
kunstsammlung.museum
kunstunddesign.museum
labor.museum
labour.museum
lajolla.museum
lancashire.museum
landes.museum
lans.museum
läns.museum
larsson.museum
lewismiller.museum
lincoln.museum
linz.museum
living.museum
livinghistory.museum
localhistory.museum
london.museum
losangeles.museum
louvre.museum
loyalist.museum
lucerne.museum
luxembourg.museum
luzern.museum
mad.museum
madrid.museum
mallorca.museum
manchester.museum
mansion.museum
mansions.museum
manx.museum
marburg.museum
maritime.museum
maritimo.museum
maryland.museum
marylhurst.museum
media.museum
medical.museum
medizinhistorisches.museum
meeres.museum
memorial.museum
mesaverde.museum
michigan.museum
midatlantic.museum
military.museum
mill.museum
miners.museum
mining.museum
minnesota.museum
missile.museum
missoula.museum
modern.museum
moma.museum
money.museum
monmouth.museum
monticello.museum
montreal.museum
moscow.museum
motorcycle.museum
muenchen.museum
muenster.museum
mulhouse.museum
muncie.museum
museet.museum
museumcenter.museum
museumvereniging.museum
music.museum
national.museum
nationalfirearms.museum
nationalheritage.museum
nativeamerican.museum
naturalhistory.museum
naturalhistorymuseum.museum
naturalsciences.museum
nature.museum
naturhistorisches.museum
natuurwetenschappen.museum
naumburg.museum
naval.museum
nebraska.museum
neues.museum
newhampshire.museum
newjersey.museum
newmexico.museum
newport.museum
newspaper.museum
newyork.museum
niepce.museum
norfolk.museum
north.museum
nrw.museum
nyc.museum
nyny.museum
oceanographic.museum
oceanographique.museum
omaha.museum
online.museum
ontario.museum
openair.museum
oregon.museum
oregontrail.museum
otago.museum
oxford.museum
pacific.museum
paderborn.museum
palace.museum
paleo.museum
palmsprings.museum
panama.museum
paris.museum
pasadena.museum
pharmacy.museum
philadelphia.museum
philadelphiaarea.museum
philately.museum
phoenix.museum
photography.museum
pilots.museum
pittsburgh.museum
planetarium.museum
plantation.museum
plants.museum
plaza.museum
portal.museum
portland.museum
portlligat.museum
posts-and-telecommunications.museum
preservation.museum
presidio.museum
press.museum
project.museum
public.museum
pubol.museum
quebec.museum
railroad.museum
railway.museum
research.museum
resistance.museum
riodejaneiro.museum
rochester.museum
rockart.museum
roma.museum
russia.museum
saintlouis.museum
salem.museum
salvadordali.museum
salzburg.museum
sandiego.museum
sanfrancisco.museum
santabarbara.museum
santacruz.museum
santafe.museum
saskatchewan.museum
satx.museum
savannahga.museum
schlesisches.museum
schoenbrunn.museum
schokoladen.museum
school.museum
schweiz.museum
science.museum
scienceandhistory.museum
scienceandindustry.museum
sciencecenter.museum
sciencecenters.museum
science-fiction.museum
sciencehistory.museum
sciences.museum
sciencesnaturelles.museum
scotland.museum
seaport.museum
settlement.museum
settlers.museum
shell.museum
sherbrooke.museum
sibenik.museum
silk.museum
ski.museum
skole.museum
society.museum
sologne.museum
soundandvision.museum
southcarolina.museum
southwest.museum
space.museum
spy.museum
square.museum
stadt.museum
stalbans.museum
starnberg.museum
state.museum
stateofdelaware.museum
station.museum
steam.museum
steiermark.museum
stjohn.museum
stockholm.museum
stpetersburg.museum
stuttgart.museum
suisse.museum
surgeonshall.museum
surrey.museum
svizzera.museum
sweden.museum
sydney.museum
tank.museum
tcm.museum
technology.museum
telekommunikation.museum
television.museum
texas.museum
textile.museum
theater.museum
time.museum
timekeeping.museum
topology.museum
torino.museum
touch.museum
town.museum
transport.museum
tree.museum
trolley.museum
trust.museum
trustee.museum
uhren.museum
ulm.museum
undersea.museum
university.museum
usa.museum
usantiques.museum
usarts.museum
uscountryestate.museum
usculture.museum
usdecorativearts.museum
usgarden.museum
ushistory.museum
ushuaia.museum
uslivinghistory.museum
utah.museum
uvic.museum
valley.museum
vantaa.museum
versailles.museum
viking.museum
village.museum
virginia.museum
virtual.museum
virtuel.museum
vlaanderen.museum
volkenkunde.museum
wales.museum
wallonie.museum
war.museum
washingtondc.museum
watchandclock.museum
watch-and-clock.museum
western.museum
westfalen.museum
whaling.museum
wildlife.museum
williamsburg.museum
windmill.museum
workshop.museum
york.museum
yorkshire.museum
yosemite.museum
youth.museum
zoological.museum
zoology.museum
ירושלים.museum
иком.museum

// mv : https://en.wikipedia.org/wiki/.mv
// "mv" included because, contra Wikipedia, google.mv exists.
mv
aero.mv
biz.mv
com.mv
coop.mv
edu.mv
gov.mv
info.mv
int.mv
mil.mv
museum.mv
name.mv
net.mv
org.mv
pro.mv

// mw : http://www.registrar.mw/
mw
ac.mw
biz.mw
co.mw
com.mw
coop.mw
edu.mw
gov.mw
int.mw
museum.mw
net.mw
org.mw

// mx : http://www.nic.mx/
// Submitted by registry <farias@nic.mx>
mx
com.mx
org.mx
gob.mx
edu.mx
net.mx

// my : http://www.mynic.net.my/
my
com.my
net.my
org.my
gov.my
edu.my
mil.my
name.my

// mz : http://www.uem.mz/
// Submitted by registry <antonio@uem.mz>
mz
ac.mz
adv.mz
co.mz
edu.mz
gov.mz
mil.mz
net.mz
org.mz

// na : http://www.na-nic.com.na/
// http://www.info.na/domain/
na
info.na
pro.na
name.na
school.na
or.na
dr.na
us.na
mx.na
ca.na
in.na
cc.na
tv.na
ws.na
mobi.na
co.na
com.na
org.na

// name : has 2nd-level tlds, but there's no list of them
name

// nc : http://www.cctld.nc/
nc
asso.nc
nom.nc

// ne : https://en.wikipedia.org/wiki/.ne
ne

// net : https://en.wikipedia.org/wiki/.net
net

// nf : https://en.wikipedia.org/wiki/.nf
nf
com.nf
net.nf
per.nf
rec.nf
web.nf
arts.nf
firm.nf
info.nf
other.nf
store.nf

// ng : http://www.nira.org.ng/index.php/join-us/register-ng-domain/189-nira-slds
ng
com.ng
edu.ng
gov.ng
i.ng
mil.ng
mobi.ng
name.ng
net.ng
org.ng
sch.ng

// ni : http://www.nic.ni/
ni
ac.ni
biz.ni
co.ni
com.ni
edu.ni
gob.ni
in.ni
info.ni
int.ni
mil.ni
net.ni
nom.ni
org.ni
web.ni

// nl : https://en.wikipedia.org/wiki/.nl
//      https://www.sidn.nl/
//      ccTLD for the Netherlands
nl

// no : http://www.norid.no/regelverk/index.en.html
// The Norwegian registry has declined to notify us of updates. The web pages
// referenced below are the official source of the data. There is also an
// announce mailing list:
// https://postlister.uninett.no/sympa/info/norid-diskusjon
no
// Norid generic domains : http://www.norid.no/regelverk/vedlegg-c.en.html
fhs.no
vgs.no
fylkesbibl.no
folkebibl.no
museum.no
idrett.no
priv.no
// Non-Norid generic domains : http://www.norid.no/regelverk/vedlegg-d.en.html
mil.no
stat.no
dep.no
kommune.no
herad.no
// no geographical names : http://www.norid.no/regelverk/vedlegg-b.en.html
// counties
aa.no
ah.no
bu.no
fm.no
hl.no
hm.no
jan-mayen.no
mr.no
nl.no
nt.no
of.no
ol.no
oslo.no
rl.no
sf.no
st.no
svalbard.no
tm.no
tr.no
va.no
vf.no
// primary and lower secondary schools per county
gs.aa.no
gs.ah.no
gs.bu.no
gs.fm.no
gs.hl.no
gs.hm.no
gs.jan-mayen.no
gs.mr.no
gs.nl.no
gs.nt.no
gs.of.no
gs.ol.no
gs.oslo.no
gs.rl.no
gs.sf.no
gs.st.no
gs.svalbard.no
gs.tm.no
gs.tr.no
gs.va.no
gs.vf.no
// cities
akrehamn.no
åkrehamn.no
algard.no
ålgård.no
arna.no
brumunddal.no
bryne.no
bronnoysund.no
brønnøysund.no
drobak.no
drøbak.no
egersund.no
fetsund.no
floro.no
florø.no
fredrikstad.no
hokksund.no
honefoss.no
hønefoss.no
jessheim.no
jorpeland.no
jørpeland.no
kirkenes.no
kopervik.no
krokstadelva.no
langevag.no
langevåg.no
leirvik.no
mjondalen.no
mjøndalen.no
mo-i-rana.no
mosjoen.no
mosjøen.no
nesoddtangen.no
orkanger.no
osoyro.no
osøyro.no
raholt.no
råholt.no
sandnessjoen.no
sandnessjøen.no
skedsmokorset.no
slattum.no
spjelkavik.no
stathelle.no
stavern.no
stjordalshalsen.no
stjørdalshalsen.no
tananger.no
tranby.no
vossevangen.no
// communities
afjord.no
åfjord.no
agdenes.no
al.no
ål.no
alesund.no
ålesund.no
alstahaug.no
alta.no
áltá.no
alaheadju.no
álaheadju.no
alvdal.no
amli.no
åmli.no
amot.no
åmot.no
andebu.no
andoy.no
andøy.no
andasuolo.no
ardal.no
årdal.no
aremark.no
arendal.no
ås.no
aseral.no
åseral.no
asker.no
askim.no
askvoll.no
askoy.no
askøy.no
asnes.no
åsnes.no
audnedaln.no
aukra.no
aure.no
aurland.no
aurskog-holand.no
aurskog-høland.no
austevoll.no
austrheim.no
averoy.no
averøy.no
balestrand.no
ballangen.no
balat.no
bálát.no
balsfjord.no
bahccavuotna.no
báhccavuotna.no
bamble.no
bardu.no
beardu.no
beiarn.no
bajddar.no
bájddar.no
baidar.no
báidár.no
berg.no
bergen.no
berlevag.no
berlevåg.no
bearalvahki.no
bearalváhki.no
bindal.no
birkenes.no
bjarkoy.no
bjarkøy.no
bjerkreim.no
bjugn.no
bodo.no
bodø.no
badaddja.no
bådåddjå.no
budejju.no
bokn.no
bremanger.no
bronnoy.no
brønnøy.no
bygland.no
bykle.no
barum.no
bærum.no
bo.telemark.no
bø.telemark.no
bo.nordland.no
bø.nordland.no
bievat.no
bievát.no
bomlo.no
bømlo.no
batsfjord.no
båtsfjord.no
bahcavuotna.no
báhcavuotna.no
dovre.no
drammen.no
drangedal.no
dyroy.no
dyrøy.no
donna.no
dønna.no
eid.no
eidfjord.no
eidsberg.no
eidskog.no
eidsvoll.no
eigersund.no
elverum.no
enebakk.no
engerdal.no
etne.no
etnedal.no
evenes.no
evenassi.no
evenášši.no
evje-og-hornnes.no
farsund.no
fauske.no
fuossko.no
fuoisku.no
fedje.no
fet.no
finnoy.no
finnøy.no
fitjar.no
fjaler.no
fjell.no
flakstad.no
flatanger.no
flekkefjord.no
flesberg.no
flora.no
fla.no
flå.no
folldal.no
forsand.no
fosnes.no
frei.no
frogn.no
froland.no
frosta.no
frana.no
fræna.no
froya.no
frøya.no
fusa.no
fyresdal.no
forde.no
førde.no
gamvik.no
gangaviika.no
gáŋgaviika.no
gaular.no
gausdal.no
gildeskal.no
gildeskål.no
giske.no
gjemnes.no
gjerdrum.no
gjerstad.no
gjesdal.no
gjovik.no
gjøvik.no
gloppen.no
gol.no
gran.no
grane.no
granvin.no
gratangen.no
grimstad.no
grong.no
kraanghke.no
kråanghke.no
grue.no
gulen.no
hadsel.no
halden.no
halsa.no
hamar.no
hamaroy.no
habmer.no
hábmer.no
hapmir.no
hápmir.no
hammerfest.no
hammarfeasta.no
hámmárfeasta.no
haram.no
hareid.no
harstad.no
hasvik.no
aknoluokta.no
ákŋoluokta.no
hattfjelldal.no
aarborte.no
haugesund.no
hemne.no
hemnes.no
hemsedal.no
heroy.more-og-romsdal.no
herøy.møre-og-romsdal.no
heroy.nordland.no
herøy.nordland.no
hitra.no
hjartdal.no
hjelmeland.no
hobol.no
hobøl.no
hof.no
hol.no
hole.no
holmestrand.no
holtalen.no
holtålen.no
hornindal.no
horten.no
hurdal.no
hurum.no
hvaler.no
hyllestad.no
hagebostad.no
hægebostad.no
hoyanger.no
høyanger.no
hoylandet.no
høylandet.no
ha.no
hå.no
ibestad.no
inderoy.no
inderøy.no
iveland.no
jevnaker.no
jondal.no
jolster.no
jølster.no
karasjok.no
karasjohka.no
kárášjohka.no
karlsoy.no
galsa.no
gálsá.no
karmoy.no
karmøy.no
kautokeino.no
guovdageaidnu.no
klepp.no
klabu.no
klæbu.no
kongsberg.no
kongsvinger.no
kragero.no
kragerø.no
kristiansand.no
kristiansund.no
krodsherad.no
krødsherad.no
kvalsund.no
rahkkeravju.no
ráhkkerávju.no
kvam.no
kvinesdal.no
kvinnherad.no
kviteseid.no
kvitsoy.no
kvitsøy.no
kvafjord.no
kvæfjord.no
giehtavuoatna.no
kvanangen.no
kvænangen.no
navuotna.no
návuotna.no
kafjord.no
kåfjord.no
gaivuotna.no
gáivuotna.no
larvik.no
lavangen.no
lavagis.no
loabat.no
loabát.no
lebesby.no
davvesiida.no
leikanger.no
leirfjord.no
leka.no
leksvik.no
lenvik.no
leangaviika.no
leaŋgaviika.no
lesja.no
levanger.no
lier.no
lierne.no
lillehammer.no
lillesand.no
lindesnes.no
lindas.no
lindås.no
lom.no
loppa.no
lahppi.no
láhppi.no
lund.no
lunner.no
luroy.no
lurøy.no
luster.no
lyngdal.no
lyngen.no
ivgu.no
lardal.no
lerdal.no
lærdal.no
lodingen.no
lødingen.no
lorenskog.no
lørenskog.no
loten.no
løten.no
malvik.no
masoy.no
måsøy.no
muosat.no
muosát.no
mandal.no
marker.no
marnardal.no
masfjorden.no
meland.no
meldal.no
melhus.no
meloy.no
meløy.no
meraker.no
meråker.no
moareke.no
moåreke.no
midsund.no
midtre-gauldal.no
modalen.no
modum.no
molde.no
moskenes.no
moss.no
mosvik.no
malselv.no
målselv.no
malatvuopmi.no
málatvuopmi.no
namdalseid.no
aejrie.no
namsos.no
namsskogan.no
naamesjevuemie.no
nååmesjevuemie.no
laakesvuemie.no
nannestad.no
narvik.no
narviika.no
naustdal.no
nedre-eiker.no
nes.akershus.no
nes.buskerud.no
nesna.no
nesodden.no
nesseby.no
unjarga.no
unjárga.no
nesset.no
nissedal.no
nittedal.no
nord-aurdal.no
nord-fron.no
nord-odal.no
norddal.no
nordkapp.no
davvenjarga.no
davvenjárga.no
nordre-land.no
nordreisa.no
raisa.no
ráisa.no
nore-og-uvdal.no
notodden.no
naroy.no
nærøy.no
notteroy.no
nøtterøy.no
odda.no
oksnes.no
øksnes.no
oppdal.no
oppegard.no
oppegård.no
orkdal.no
orland.no
ørland.no
orskog.no
ørskog.no
orsta.no
ørsta.no
os.hedmark.no
os.hordaland.no
osen.no
osteroy.no
osterøy.no
ostre-toten.no
østre-toten.no
overhalla.no
ovre-eiker.no
øvre-eiker.no
oyer.no
øyer.no
oygarden.no
øygarden.no
oystre-slidre.no
øystre-slidre.no
porsanger.no
porsangu.no
porsáŋgu.no
porsgrunn.no
radoy.no
radøy.no
rakkestad.no
rana.no
ruovat.no
randaberg.no
rauma.no
rendalen.no
rennebu.no
rennesoy.no
rennesøy.no
rindal.no
ringebu.no
ringerike.no
ringsaker.no
rissa.no
risor.no
risør.no
roan.no
rollag.no
rygge.no
ralingen.no
rælingen.no
rodoy.no
rødøy.no
romskog.no
rømskog.no
roros.no
røros.no
rost.no
røst.no
royken.no
røyken.no
royrvik.no
røyrvik.no
rade.no
råde.no
salangen.no
siellak.no
saltdal.no
salat.no
sálát.no
sálat.no
samnanger.no
sande.more-og-romsdal.no
sande.møre-og-romsdal.no
sande.vestfold.no
sandefjord.no
sandnes.no
sandoy.no
sandøy.no
sarpsborg.no
sauda.no
sauherad.no
sel.no
selbu.no
selje.no
seljord.no
sigdal.no
siljan.no
sirdal.no
skaun.no
skedsmo.no
ski.no
skien.no
skiptvet.no
skjervoy.no
skjervøy.no
skierva.no
skiervá.no
skjak.no
skjåk.no
skodje.no
skanland.no
skånland.no
skanit.no
skánit.no
smola.no
smøla.no
snillfjord.no
snasa.no
snåsa.no
snoasa.no
snaase.no
snåase.no
sogndal.no
sokndal.no
sola.no
solund.no
songdalen.no
sortland.no
spydeberg.no
stange.no
stavanger.no
steigen.no
steinkjer.no
stjordal.no
stjørdal.no
stokke.no
stor-elvdal.no
stord.no
stordal.no
storfjord.no
omasvuotna.no
strand.no
stranda.no
stryn.no
sula.no
suldal.no
sund.no
sunndal.no
surnadal.no
sveio.no
svelvik.no
sykkylven.no
sogne.no
søgne.no
somna.no
sømna.no
sondre-land.no
søndre-land.no
sor-aurdal.no
sør-aurdal.no
sor-fron.no
sør-fron.no
sor-odal.no
sør-odal.no
sor-varanger.no
sør-varanger.no
matta-varjjat.no
mátta-várjjat.no
sorfold.no
sørfold.no
sorreisa.no
sørreisa.no
sorum.no
sørum.no
tana.no
deatnu.no
time.no
tingvoll.no
tinn.no
tjeldsund.no
dielddanuorri.no
tjome.no
tjøme.no
tokke.no
tolga.no
torsken.no
tranoy.no
tranøy.no
tromso.no
tromsø.no
tromsa.no
romsa.no
trondheim.no
troandin.no
trysil.no
trana.no
træna.no
trogstad.no
trøgstad.no
tvedestrand.no
tydal.no
tynset.no
tysfjord.no
divtasvuodna.no
divttasvuotna.no
tysnes.no
tysvar.no
tysvær.no
tonsberg.no
tønsberg.no
ullensaker.no
ullensvang.no
ulvik.no
utsira.no
vadso.no
vadsø.no
cahcesuolo.no
čáhcesuolo.no
vaksdal.no
valle.no
vang.no
vanylven.no
vardo.no
vardø.no
varggat.no
várggát.no
vefsn.no
vaapste.no
vega.no
vegarshei.no
vegårshei.no
vennesla.no
verdal.no
verran.no
vestby.no
vestnes.no
vestre-slidre.no
vestre-toten.no
vestvagoy.no
vestvågøy.no
vevelstad.no
vik.no
vikna.no
vindafjord.no
volda.no
voss.no
varoy.no
værøy.no
vagan.no
vågan.no
voagat.no
vagsoy.no
vågsøy.no
vaga.no
vågå.no
valer.ostfold.no
våler.østfold.no
valer.hedmark.no
våler.hedmark.no

// np : http://www.mos.com.np/register.html
*.np

// nr : http://cenpac.net.nr/dns/index.html
// Submitted by registry <technician@cenpac.net.nr>
nr
biz.nr
info.nr
gov.nr
edu.nr
org.nr
net.nr
com.nr

// nu : https://en.wikipedia.org/wiki/.nu
nu

// nz : https://en.wikipedia.org/wiki/.nz
// Submitted by registry <jay@nzrs.net.nz>
nz
ac.nz
co.nz
cri.nz
geek.nz
gen.nz
govt.nz
health.nz
iwi.nz
kiwi.nz
maori.nz
mil.nz
māori.nz
net.nz
org.nz
parliament.nz
school.nz

// om : https://en.wikipedia.org/wiki/.om
om
co.om
com.om
edu.om
gov.om
med.om
museum.om
net.om
org.om
pro.om

// onion : https://tools.ietf.org/html/rfc7686
onion

// org : https://en.wikipedia.org/wiki/.org
org

// pa : http://www.nic.pa/
// Some additional second level "domains" resolve directly as hostnames, such as
// pannet.pa, so we add a rule for "pa".
pa
ac.pa
gob.pa
com.pa
org.pa
sld.pa
edu.pa
net.pa
ing.pa
abo.pa
med.pa
nom.pa

// pe : https://www.nic.pe/InformeFinalComision.pdf
pe
edu.pe
gob.pe
nom.pe
mil.pe
org.pe
com.pe
net.pe

// pf : http://www.gobin.info/domainname/formulaire-pf.pdf
pf
com.pf
org.pf
edu.pf

// pg : https://en.wikipedia.org/wiki/.pg
*.pg

// ph : http://www.domains.ph/FAQ2.asp
// Submitted by registry <jed@email.com.ph>
ph
com.ph
net.ph
org.ph
gov.ph
edu.ph
ngo.ph
mil.ph
i.ph

// pk : http://pk5.pknic.net.pk/pk5/msgNamepk.PK
pk
com.pk
net.pk
edu.pk
org.pk
fam.pk
biz.pk
web.pk
gov.pk
gob.pk
gok.pk
gon.pk
gop.pk
gos.pk
info.pk

// pl http://www.dns.pl/english/index.html
// Submitted by registry
pl
com.pl
net.pl
org.pl
// pl functional domains (http://www.dns.pl/english/index.html)
aid.pl
agro.pl
atm.pl
auto.pl
biz.pl
edu.pl
gmina.pl
gsm.pl
info.pl
mail.pl
miasta.pl
media.pl
mil.pl
nieruchomosci.pl
nom.pl
pc.pl
powiat.pl
priv.pl
realestate.pl
rel.pl
sex.pl
shop.pl
sklep.pl
sos.pl
szkola.pl
targi.pl
tm.pl
tourism.pl
travel.pl
turystyka.pl
// Government domains
gov.pl
ap.gov.pl
ic.gov.pl
is.gov.pl
us.gov.pl
kmpsp.gov.pl
kppsp.gov.pl
kwpsp.gov.pl
psp.gov.pl
wskr.gov.pl
kwp.gov.pl
mw.gov.pl
ug.gov.pl
um.gov.pl
umig.gov.pl
ugim.gov.pl
upow.gov.pl
uw.gov.pl
starostwo.gov.pl
pa.gov.pl
po.gov.pl
psse.gov.pl
pup.gov.pl
rzgw.gov.pl
sa.gov.pl
so.gov.pl
sr.gov.pl
wsa.gov.pl
sko.gov.pl
uzs.gov.pl
wiih.gov.pl
winb.gov.pl
pinb.gov.pl
wios.gov.pl
witd.gov.pl
wzmiuw.gov.pl
piw.gov.pl
wiw.gov.pl
griw.gov.pl
wif.gov.pl
oum.gov.pl
sdn.gov.pl
zp.gov.pl
uppo.gov.pl
mup.gov.pl
wuoz.gov.pl
konsulat.gov.pl
oirm.gov.pl
// pl regional domains (http://www.dns.pl/english/index.html)
augustow.pl
babia-gora.pl
bedzin.pl
beskidy.pl
bialowieza.pl
bialystok.pl
bielawa.pl
bieszczady.pl
boleslawiec.pl
bydgoszcz.pl
bytom.pl
cieszyn.pl
czeladz.pl
czest.pl
dlugoleka.pl
elblag.pl
elk.pl
glogow.pl
gniezno.pl
gorlice.pl
grajewo.pl
ilawa.pl
jaworzno.pl
jelenia-gora.pl
jgora.pl
kalisz.pl
kazimierz-dolny.pl
karpacz.pl
kartuzy.pl
kaszuby.pl
katowice.pl
kepno.pl
ketrzyn.pl
klodzko.pl
kobierzyce.pl
kolobrzeg.pl
konin.pl
konskowola.pl
kutno.pl
lapy.pl
lebork.pl
legnica.pl
lezajsk.pl
limanowa.pl
lomza.pl
lowicz.pl
lubin.pl
lukow.pl
malbork.pl
malopolska.pl
mazowsze.pl
mazury.pl
mielec.pl
mielno.pl
mragowo.pl
naklo.pl
nowaruda.pl
nysa.pl
olawa.pl
olecko.pl
olkusz.pl
olsztyn.pl
opoczno.pl
opole.pl
ostroda.pl
ostroleka.pl
ostrowiec.pl
ostrowwlkp.pl
pila.pl
pisz.pl
podhale.pl
podlasie.pl
polkowice.pl
pomorze.pl
pomorskie.pl
prochowice.pl
pruszkow.pl
przeworsk.pl
pulawy.pl
radom.pl
rawa-maz.pl
rybnik.pl
rzeszow.pl
sanok.pl
sejny.pl
slask.pl
slupsk.pl
sosnowiec.pl
stalowa-wola.pl
skoczow.pl
starachowice.pl
stargard.pl
suwalki.pl
swidnica.pl
swiebodzin.pl
swinoujscie.pl
szczecin.pl
szczytno.pl
tarnobrzeg.pl
tgory.pl
turek.pl
tychy.pl
ustka.pl
walbrzych.pl
warmia.pl
warszawa.pl
waw.pl
wegrow.pl
wielun.pl
wlocl.pl
wloclawek.pl
wodzislaw.pl
wolomin.pl
wroclaw.pl
zachpomor.pl
zagan.pl
zarow.pl
zgora.pl
zgorzelec.pl

// pm : http://www.afnic.fr/medias/documents/AFNIC-naming-policy2012.pdf
pm

// pn : http://www.government.pn/PnRegistry/policies.htm
pn
gov.pn
co.pn
org.pn
edu.pn
net.pn

// post : https://en.wikipedia.org/wiki/.post
post

// pr : http://www.nic.pr/index.asp?f=1
pr
com.pr
net.pr
org.pr
gov.pr
edu.pr
isla.pr
pro.pr
biz.pr
info.pr
name.pr
// these aren't mentioned on nic.pr, but on https://en.wikipedia.org/wiki/.pr
est.pr
prof.pr
ac.pr

// pro : http://registry.pro/get-pro
pro
aaa.pro
aca.pro
acct.pro
avocat.pro
bar.pro
cpa.pro
eng.pro
jur.pro
law.pro
med.pro
recht.pro

// ps : https://en.wikipedia.org/wiki/.ps
// http://www.nic.ps/registration/policy.html#reg
ps
edu.ps
gov.ps
sec.ps
plo.ps
com.ps
org.ps
net.ps

// pt : http://online.dns.pt/dns/start_dns
pt
net.pt
gov.pt
org.pt
edu.pt
int.pt
publ.pt
com.pt
nome.pt

// pw : https://en.wikipedia.org/wiki/.pw
pw
co.pw
ne.pw
or.pw
ed.pw
go.pw
belau.pw

// py : http://www.nic.py/pautas.html#seccion_9
// Submitted by registry
py
com.py
coop.py
edu.py
gov.py
mil.py
net.py
org.py

// qa : http://domains.qa/en/
qa
com.qa
edu.qa
gov.qa
mil.qa
name.qa
net.qa
org.qa
sch.qa

// re : http://www.afnic.re/obtenir/chartes/nommage-re/annexe-descriptifs
re
asso.re
com.re
nom.re

// ro : http://www.rotld.ro/
ro
arts.ro
com.ro
firm.ro
info.ro
nom.ro
nt.ro
org.ro
rec.ro
store.ro
tm.ro
www.ro

// rs : https://www.rnids.rs/en/domains/national-domains
rs
ac.rs
co.rs
edu.rs
gov.rs
in.rs
org.rs

// ru : https://cctld.ru/files/pdf/docs/en/rules_ru-rf.pdf
// Submitted by George Georgievsky <gug@cctld.ru>
ru

// rw : https://www.ricta.org.rw/sites/default/files/resources/registry_registrar_contract_0.pdf
rw
ac.rw
co.rw
coop.rw
gov.rw
mil.rw
net.rw
org.rw

// sa : http://www.nic.net.sa/
sa
com.sa
net.sa
org.sa
gov.sa
med.sa
pub.sa
edu.sa
sch.sa

// sb : http://www.sbnic.net.sb/
// Submitted by registry <lee.humphries@telekom.com.sb>
sb
com.sb
edu.sb
gov.sb
net.sb
org.sb

// sc : http://www.nic.sc/
sc
com.sc
gov.sc
net.sc
org.sc
edu.sc

// sd : http://www.isoc.sd/sudanic.isoc.sd/billing_pricing.htm
// Submitted by registry <admin@isoc.sd>
sd
com.sd
net.sd
org.sd
edu.sd
med.sd
tv.sd
gov.sd
info.sd

// se : https://en.wikipedia.org/wiki/.se
// Submitted by registry <patrik.wallstrom@iis.se>
se
a.se
ac.se
b.se
bd.se
brand.se
c.se
d.se
e.se
f.se
fh.se
fhsk.se
fhv.se
g.se
h.se
i.se
k.se
komforb.se
kommunalforbund.se
komvux.se
l.se
lanbib.se
m.se
n.se
naturbruksgymn.se
o.se
org.se
p.se
parti.se
pp.se
press.se
r.se
s.se
t.se
tm.se
u.se
w.se
x.se
y.se
z.se

// sg : http://www.nic.net.sg/page/registration-policies-procedures-and-guidelines
sg
com.sg
net.sg
org.sg
gov.sg
edu.sg
per.sg

// sh : http://www.nic.sh/registrar.html
sh
com.sh
net.sh
gov.sh
org.sh
mil.sh

// si : https://en.wikipedia.org/wiki/.si
si

// sj : No registrations at this time.
// Submitted by registry <jarle@uninett.no>
sj

// sk : https://en.wikipedia.org/wiki/.sk
// list of 2nd level domains ?
sk

// sl : http://www.nic.sl
// Submitted by registry <adam@neoip.com>
sl
com.sl
net.sl
edu.sl
gov.sl
org.sl

// sm : https://en.wikipedia.org/wiki/.sm
sm

// sn : https://en.wikipedia.org/wiki/.sn
sn
art.sn
com.sn
edu.sn
gouv.sn
org.sn
perso.sn
univ.sn

// so : http://sonic.so/policies/
so
com.so
edu.so
gov.so
me.so
net.so
org.so

// sr : https://en.wikipedia.org/wiki/.sr
sr

// ss : https://registry.nic.ss/
// Submitted by registry <technical@nic.ss>
ss
biz.ss
com.ss
edu.ss
gov.ss
net.ss
org.ss

// st : http://www.nic.st/html/policyrules/
st
co.st
com.st
consulado.st
edu.st
embaixada.st
gov.st
mil.st
net.st
org.st
principe.st
saotome.st
store.st

// su : https://en.wikipedia.org/wiki/.su
su

// sv : http://www.svnet.org.sv/niveldos.pdf
sv
com.sv
edu.sv
gob.sv
org.sv
red.sv

// sx : https://en.wikipedia.org/wiki/.sx
// Submitted by registry <jcvignes@openregistry.com>
sx
gov.sx

// sy : https://en.wikipedia.org/wiki/.sy
// see also: http://www.gobin.info/domainname/sy.doc
sy
edu.sy
gov.sy
net.sy
mil.sy
com.sy
org.sy

// sz : https://en.wikipedia.org/wiki/.sz
// http://www.sispa.org.sz/
sz
co.sz
ac.sz
org.sz

// tc : https://en.wikipedia.org/wiki/.tc
tc

// td : https://en.wikipedia.org/wiki/.td
td

// tel: https://en.wikipedia.org/wiki/.tel
// http://www.telnic.org/
tel

// tf : https://en.wikipedia.org/wiki/.tf
tf

// tg : https://en.wikipedia.org/wiki/.tg
// http://www.nic.tg/
tg

// th : https://en.wikipedia.org/wiki/.th
// Submitted by registry <krit@thains.co.th>
th
ac.th
co.th
go.th
in.th
mi.th
net.th
or.th

// tj : http://www.nic.tj/policy.html
tj
ac.tj
biz.tj
co.tj
com.tj
edu.tj
go.tj
gov.tj
int.tj
mil.tj
name.tj
net.tj
nic.tj
org.tj
test.tj
web.tj

// tk : https://en.wikipedia.org/wiki/.tk
tk

// tl : https://en.wikipedia.org/wiki/.tl
tl
gov.tl

// tm : http://www.nic.tm/local.html
tm
com.tm
co.tm
org.tm
net.tm
nom.tm
gov.tm
mil.tm
edu.tm

// tn : https://en.wikipedia.org/wiki/.tn
// http://whois.ati.tn/
tn
com.tn
ens.tn
fin.tn
gov.tn
ind.tn
intl.tn
nat.tn
net.tn
org.tn
info.tn
perso.tn
tourism.tn
edunet.tn
rnrt.tn
rns.tn
rnu.tn
mincom.tn
agrinet.tn
defense.tn
turen.tn

// to : https://en.wikipedia.org/wiki/.to
// Submitted by registry <egullich@colo.to>
to
com.to
gov.to
net.to
org.to
edu.to
mil.to

// tr : https://nic.tr/
// https://nic.tr/forms/eng/policies.pdf
// https://nic.tr/index.php?USRACTN=PRICELST
tr
av.tr
bbs.tr
bel.tr
biz.tr
com.tr
dr.tr
edu.tr
gen.tr
gov.tr
info.tr
mil.tr
k12.tr
kep.tr
name.tr
net.tr
org.tr
pol.tr
tel.tr
tsk.tr
tv.tr
web.tr
// Used by Northern Cyprus
nc.tr
// Used by government agencies of Northern Cyprus
gov.nc.tr

// tt : http://www.nic.tt/
tt
co.tt
com.tt
org.tt
net.tt
biz.tt
info.tt
pro.tt
int.tt
coop.tt
jobs.tt
mobi.tt
travel.tt
museum.tt
aero.tt
name.tt
gov.tt
edu.tt

// tv : https://en.wikipedia.org/wiki/.tv
// Not listing any 2LDs as reserved since none seem to exist in practice,
// Wikipedia notwithstanding.
tv

// tw : https://en.wikipedia.org/wiki/.tw
tw
edu.tw
gov.tw
mil.tw
com.tw
net.tw
org.tw
idv.tw
game.tw
ebiz.tw
club.tw
網路.tw
組織.tw
商業.tw

// tz : http://www.tznic.or.tz/index.php/domains
// Submitted by registry <manager@tznic.or.tz>
tz
ac.tz
co.tz
go.tz
hotel.tz
info.tz
me.tz
mil.tz
mobi.tz
ne.tz
or.tz
sc.tz
tv.tz

// ua : https://hostmaster.ua/policy/?ua
// Submitted by registry <dk@cctld.ua>
ua
// ua 2LD
com.ua
edu.ua
gov.ua
in.ua
net.ua
org.ua
// ua geographic names
// https://hostmaster.ua/2ld/
cherkassy.ua
cherkasy.ua
chernigov.ua
chernihiv.ua
chernivtsi.ua
chernovtsy.ua
ck.ua
cn.ua
cr.ua
crimea.ua
cv.ua
dn.ua
dnepropetrovsk.ua
dnipropetrovsk.ua
dominic.ua
donetsk.ua
dp.ua
if.ua
ivano-frankivsk.ua
kh.ua
kharkiv.ua
kharkov.ua
kherson.ua
khmelnitskiy.ua
khmelnytskyi.ua
kiev.ua
kirovograd.ua
km.ua
kr.ua
krym.ua
ks.ua
kv.ua
kyiv.ua
lg.ua
lt.ua
lugansk.ua
lutsk.ua
lv.ua
lviv.ua
mk.ua
mykolaiv.ua
nikolaev.ua
od.ua
odesa.ua
odessa.ua
pl.ua
poltava.ua
rivne.ua
rovno.ua
rv.ua
sb.ua
sebastopol.ua
sevastopol.ua
sm.ua
sumy.ua
te.ua
ternopil.ua
uz.ua
uzhgorod.ua
vinnica.ua
vinnytsia.ua
vn.ua
volyn.ua
yalta.ua
zaporizhzhe.ua
zaporizhzhia.ua
zhitomir.ua
zhytomyr.ua
zp.ua
zt.ua

// ug : https://www.registry.co.ug/
ug
co.ug
or.ug
ac.ug
sc.ug
go.ug
ne.ug
com.ug
org.ug

// uk : https://en.wikipedia.org/wiki/.uk
// Submitted by registry <Michael.Daly@nominet.org.uk>
uk
ac.uk
co.uk
gov.uk
ltd.uk
me.uk
net.uk
nhs.uk
org.uk
plc.uk
police.uk
*.sch.uk

// us : https://en.wikipedia.org/wiki/.us
us
dni.us
fed.us
isa.us
kids.us
nsn.us
// us geographic names
ak.us
al.us
ar.us
as.us
az.us
ca.us
co.us
ct.us
dc.us
de.us
fl.us
ga.us
gu.us
hi.us
ia.us
id.us
il.us
in.us
ks.us
ky.us
la.us
ma.us
md.us
me.us
mi.us
mn.us
mo.us
ms.us
mt.us
nc.us
nd.us
ne.us
nh.us
nj.us
nm.us
nv.us
ny.us
oh.us
ok.us
or.us
pa.us
pr.us
ri.us
sc.us
sd.us
tn.us
tx.us
ut.us
vi.us
vt.us
va.us
wa.us
wi.us
wv.us
wy.us
// The registrar notes several more specific domains available in each state,
// such as state.*.us, dst.*.us, etc., but resolution of these is somewhat
// haphazard; in some states these domains resolve as addresses, while in others
// only subdomains are available, or even nothing at all. We include the
// most common ones where it's clear that different sites are different
// entities.
k12.ak.us
k12.al.us
k12.ar.us
k12.as.us
k12.az.us
k12.ca.us
k12.co.us
k12.ct.us
k12.dc.us
k12.de.us
k12.fl.us
k12.ga.us
k12.gu.us
// k12.hi.us  Bug 614565 - Hawaii has a state-wide DOE login
k12.ia.us
k12.id.us
k12.il.us
k12.in.us
k12.ks.us
k12.ky.us
k12.la.us
k12.ma.us
k12.md.us
k12.me.us
k12.mi.us
k12.mn.us
k12.mo.us
k12.ms.us
k12.mt.us
k12.nc.us
// k12.nd.us  Bug 1028347 - Removed at request of Travis Rosso <trossow@nd.gov>
k12.ne.us
k12.nh.us
k12.nj.us
k12.nm.us
k12.nv.us
k12.ny.us
k12.oh.us
k12.ok.us
k12.or.us
k12.pa.us
k12.pr.us
k12.ri.us
k12.sc.us
// k12.sd.us  Bug 934131 - Removed at request of James Booze <James.Booze@k12.sd.us>
k12.tn.us
k12.tx.us
k12.ut.us
k12.vi.us
k12.vt.us
k12.va.us
k12.wa.us
k12.wi.us
// k12.wv.us  Bug 947705 - Removed at request of Verne Britton <verne@wvnet.edu>
k12.wy.us
cc.ak.us
cc.al.us
cc.ar.us
cc.as.us
cc.az.us
cc.ca.us
cc.co.us
cc.ct.us
cc.dc.us
cc.de.us
cc.fl.us
cc.ga.us
cc.gu.us
cc.hi.us
cc.ia.us
cc.id.us
cc.il.us
cc.in.us
cc.ks.us
cc.ky.us
cc.la.us
cc.ma.us
cc.md.us
cc.me.us
cc.mi.us
cc.mn.us
cc.mo.us
cc.ms.us
cc.mt.us
cc.nc.us
cc.nd.us
cc.ne.us
cc.nh.us
cc.nj.us
cc.nm.us
cc.nv.us
cc.ny.us
cc.oh.us
cc.ok.us
cc.or.us
cc.pa.us
cc.pr.us
cc.ri.us
cc.sc.us
cc.sd.us
cc.tn.us
cc.tx.us
cc.ut.us
cc.vi.us
cc.vt.us
cc.va.us
cc.wa.us
cc.wi.us
cc.wv.us
cc.wy.us
lib.ak.us
lib.al.us
lib.ar.us
lib.as.us
lib.az.us
lib.ca.us
lib.co.us
lib.ct.us
lib.dc.us
// lib.de.us  Issue #243 - Moved to Private section at request of Ed Moore <Ed.Moore@lib.de.us>
lib.fl.us
lib.ga.us
lib.gu.us
lib.hi.us
lib.ia.us
lib.id.us
lib.il.us
lib.in.us
lib.ks.us
lib.ky.us
lib.la.us
lib.ma.us
lib.md.us
lib.me.us
lib.mi.us
lib.mn.us
lib.mo.us
lib.ms.us
lib.mt.us
lib.nc.us
lib.nd.us
lib.ne.us
lib.nh.us
lib.nj.us
lib.nm.us
lib.nv.us
lib.ny.us
lib.oh.us
lib.ok.us
lib.or.us
lib.pa.us
lib.pr.us
lib.ri.us
lib.sc.us
lib.sd.us
lib.tn.us
lib.tx.us
lib.ut.us
lib.vi.us
lib.vt.us
lib.va.us
lib.wa.us
lib.wi.us
// lib.wv.us  Bug 941670 - Removed at request of Larry W Arnold <arnold@wvlc.lib.wv.us>
lib.wy.us
// k12.ma.us contains school districts in Massachusetts. The 4LDs are
//  managed independently except for private (PVT), charter (CHTR) and
//  parochial (PAROCH) schools.  Those are delegated directly to the
//  5LD operators.   <k12-ma-hostmaster _ at _ rsuc.gweep.net>
pvt.k12.ma.us
chtr.k12.ma.us
paroch.k12.ma.us
// Merit Network, Inc. maintains the registry for =~ /(k12|cc|lib).mi.us/ and the following
//    see also: http://domreg.merit.edu
//    see also: whois -h whois.domreg.merit.edu help
ann-arbor.mi.us
cog.mi.us
dst.mi.us
eaton.mi.us
gen.mi.us
mus.mi.us
tec.mi.us
washtenaw.mi.us

// uy : http://www.nic.org.uy/
uy
com.uy
edu.uy
gub.uy
mil.uy
net.uy
org.uy

// uz : http://www.reg.uz/
uz
co.uz
com.uz
net.uz
org.uz

// va : https://en.wikipedia.org/wiki/.va
va

// vc : https://en.wikipedia.org/wiki/.vc
// Submitted by registry <kshah@ca.afilias.info>
vc
com.vc
net.vc
org.vc
gov.vc
mil.vc
edu.vc

// ve : https://registro.nic.ve/
// Submitted by registry
ve
arts.ve
co.ve
com.ve
e12.ve
edu.ve
firm.ve
gob.ve
gov.ve
info.ve
int.ve
mil.ve
net.ve
org.ve
rec.ve
store.ve
tec.ve
web.ve

// vg : https://en.wikipedia.org/wiki/.vg
vg

// vi : http://www.nic.vi/newdomainform.htm
// http://www.nic.vi/Domain_Rules/body_domain_rules.html indicates some other
// TLDs are "reserved", such as edu.vi and gov.vi, but doesn't actually say they
// are available for registration (which they do not seem to be).
vi
co.vi
com.vi
k12.vi
net.vi
org.vi

// vn : https://www.dot.vn/vnnic/vnnic/domainregistration.jsp
vn
com.vn
net.vn
org.vn
edu.vn
gov.vn
int.vn
ac.vn
biz.vn
info.vn
name.vn
pro.vn
health.vn

// vu : https://en.wikipedia.org/wiki/.vu
// http://www.vunic.vu/
vu
com.vu
edu.vu
net.vu
org.vu

// wf : http://www.afnic.fr/medias/documents/AFNIC-naming-policy2012.pdf
wf

// ws : https://en.wikipedia.org/wiki/.ws
// http://samoanic.ws/index.dhtml
ws
com.ws
net.ws
org.ws
gov.ws
edu.ws

// yt : http://www.afnic.fr/medias/documents/AFNIC-naming-policy2012.pdf
yt

// IDN ccTLDs
// When submitting patches, please maintain a sort by ISO 3166 ccTLD, then
// U-label, and follow this format:
// // A-Label ("<Latin renderings>", <language name>[, variant info]) : <ISO 3166 ccTLD>
// // [sponsoring org]
// U-Label

// xn--mgbaam7a8h ("Emerat", Arabic) : AE
// http://nic.ae/english/arabicdomain/rules.jsp
امارات

// xn--y9a3aq ("hye", Armenian) : AM
// ISOC AM (operated by .am Registry)
հայ

// xn--54b7fta0cc ("Bangla", Bangla) : BD
বাংলা

// xn--90ae ("bg", Bulgarian) : BG
бг

// xn--90ais ("bel", Belarusian/Russian Cyrillic) : BY
// Operated by .by registry
бел

// xn--fiqs8s ("Zhongguo/China", Chinese, Simplified) : CN
// CNNIC
// http://cnnic.cn/html/Dir/2005/10/11/3218.htm
中国

// xn--fiqz9s ("Zhongguo/China", Chinese, Traditional) : CN
// CNNIC
// http://cnnic.cn/html/Dir/2005/10/11/3218.htm
中國

// xn--lgbbat1ad8j ("Algeria/Al Jazair", Arabic) : DZ
الجزائر

// xn--wgbh1c ("Egypt/Masr", Arabic) : EG
// http://www.dotmasr.eg/
مصر

// xn--e1a4c ("eu", Cyrillic) : EU
ею

// xn--mgbah1a3hjkrd ("Mauritania", Arabic) : MR
موريتانيا

// xn--node ("ge", Georgian Mkhedruli) : GE
გე

// xn--qxam ("el", Greek) : GR
// Hellenic Ministry of Infrastructure, Transport, and Networks
ελ

// xn--j6w193g ("Hong Kong", Chinese) : HK
// https://www.hkirc.hk
// Submitted by registry <hk.tech@hkirc.hk>
// https://www.hkirc.hk/content.jsp?id=30#!/34
香港
公司.香港
教育.香港
政府.香港
個人.香港
網絡.香港
組織.香港

// xn--2scrj9c ("Bharat", Kannada) : IN
// India
ಭಾರತ

// xn--3hcrj9c ("Bharat", Oriya) : IN
// India
ଭାରତ

// xn--45br5cyl ("Bharatam", Assamese) : IN
// India
ভাৰত

// xn--h2breg3eve ("Bharatam", Sanskrit) : IN
// India
भारतम्

// xn--h2brj9c8c ("Bharot", Santali) : IN
// India
भारोत

// xn--mgbgu82a ("Bharat", Sindhi) : IN
// India
ڀارت

// xn--rvc1e0am3e ("Bharatam", Malayalam) : IN
// India
ഭാരതം

// xn--h2brj9c ("Bharat", Devanagari) : IN
// India
भारत

// xn--mgbbh1a ("Bharat", Kashmiri) : IN
// India
بارت

// xn--mgbbh1a71e ("Bharat", Arabic) : IN
// India
بھارت

// xn--fpcrj9c3d ("Bharat", Telugu) : IN
// India
భారత్

// xn--gecrj9c ("Bharat", Gujarati) : IN
// India
ભારત

// xn--s9brj9c ("Bharat", Gurmukhi) : IN
// India
ਭਾਰਤ

// xn--45brj9c ("Bharat", Bengali) : IN
// India
ভারত

// xn--xkc2dl3a5ee0h ("India", Tamil) : IN
// India
இந்தியா

// xn--mgba3a4f16a ("Iran", Persian) : IR
ایران

// xn--mgba3a4fra ("Iran", Arabic) : IR
ايران

// xn--mgbtx2b ("Iraq", Arabic) : IQ
// Communications and Media Commission
عراق

// xn--mgbayh7gpa ("al-Ordon", Arabic) : JO
// National Information Technology Center (NITC)
// Royal Scientific Society, Al-Jubeiha
الاردن

// xn--3e0b707e ("Republic of Korea", Hangul) : KR
한국

// xn--80ao21a ("Kaz", Kazakh) : KZ
қаз

// xn--fzc2c9e2c ("Lanka", Sinhalese-Sinhala) : LK
// http://nic.lk
ලංකා

// xn--xkc2al3hye2a ("Ilangai", Tamil) : LK
// http://nic.lk
இலங்கை

// xn--mgbc0a9azcg ("Morocco/al-Maghrib", Arabic) : MA
المغرب

// xn--d1alf ("mkd", Macedonian) : MK
// MARnet
мкд

// xn--l1acc ("mon", Mongolian) : MN
мон

// xn--mix891f ("Macao", Chinese, Traditional) : MO
// MONIC / HNET Asia (Registry Operator for .mo)
澳門

// xn--mix082f ("Macao", Chinese, Simplified) : MO
澳门

// xn--mgbx4cd0ab ("Malaysia", Malay) : MY
مليسيا

// xn--mgb9awbf ("Oman", Arabic) : OM
عمان

// xn--mgbai9azgqp6j ("Pakistan", Urdu/Arabic) : PK
پاکستان

// xn--mgbai9a5eva00b ("Pakistan", Urdu/Arabic, variant) : PK
پاكستان

// xn--ygbi2ammx ("Falasteen", Arabic) : PS
// The Palestinian National Internet Naming Authority (PNINA)
// http://www.pnina.ps
فلسطين

// xn--90a3ac ("srb", Cyrillic) : RS
// https://www.rnids.rs/en/domains/national-domains
срб
пр.срб
орг.срб
обр.срб
од.срб
упр.срб
ак.срб

// xn--p1ai ("rf", Russian-Cyrillic) : RU
// https://cctld.ru/files/pdf/docs/en/rules_ru-rf.pdf
// Submitted by George Georgievsky <gug@cctld.ru>
рф

// xn--wgbl6a ("Qatar", Arabic) : QA
// http://www.ict.gov.qa/
قطر

// xn--mgberp4a5d4ar ("AlSaudiah", Arabic) : SA
// http://www.nic.net.sa/
السعودية

// xn--mgberp4a5d4a87g ("AlSaudiah", Arabic, variant)  : SA
السعودیة

// xn--mgbqly7c0a67fbc ("AlSaudiah", Arabic, variant) : SA
السعودیۃ

// xn--mgbqly7cvafr ("AlSaudiah", Arabic, variant) : SA
السعوديه

// xn--mgbpl2fh ("sudan", Arabic) : SD
// Operated by .sd registry
سودان

// xn--yfro4i67o Singapore ("Singapore", Chinese) : SG
新加坡

// xn--clchc0ea0b2g2a9gcd ("Singapore", Tamil) : SG
சிங்கப்பூர்

// xn--ogbpf8fl ("Syria", Arabic) : SY
سورية

// xn--mgbtf8fl ("Syria", Arabic, variant) : SY
سوريا

// xn--o3cw4h ("Thai", Thai) : TH
// http://www.thnic.co.th
ไทย
ศึกษา.ไทย
ธุรกิจ.ไทย
รัฐบาล.ไทย
ทหาร.ไทย
เน็ต.ไทย
องค์กร.ไทย

// xn--pgbs0dh ("Tunisia", Arabic) : TN
// http://nic.tn
تونس

// xn--kpry57d ("Taiwan", Chinese, Traditional) : TW
// http://www.twnic.net/english/dn/dn_07a.htm
台灣

// xn--kprw13d ("Taiwan", Chinese, Simplified) : TW
// http://www.twnic.net/english/dn/dn_07a.htm
台湾

// xn--nnx388a ("Taiwan", Chinese, variant) : TW
臺灣

// xn--j1amh ("ukr", Cyrillic) : UA
укр

// xn--mgb2ddes ("AlYemen", Arabic) : YE
اليمن

// xxx : http://icmregistry.com
xxx

// ye : http://www.y.net.ye/services/domain_name.htm
*.ye

// za : https://www.zadna.org.za/content/page/domain-information/
ac.za
agric.za
alt.za
co.za
edu.za
gov.za
grondar.za
law.za
mil.za
net.za
ngo.za
nic.za
nis.za
nom.za
org.za
school.za
tm.za
web.za

// zm : https://zicta.zm/
// Submitted by registry <info@zicta.zm>
zm
ac.zm
biz.zm
co.zm
com.zm
edu.zm
gov.zm
info.zm
mil.zm
net.zm
org.zm
sch.zm

// zw : https://www.potraz.gov.zw/
// Confirmed by registry <bmtengwa@potraz.gov.zw> 2017-01-25
zw
ac.zw
co.zw
gov.zw
mil.zw
org.zw


// newGTLDs

// List of new gTLDs imported from https://www.icann.org/resources/registries/gtlds/v2/gtlds.json on 2019-12-02T17:16:24Z
// This list is auto-generated, don't edit it manually.
// aaa : 2015-02-26 American Automobile Association, Inc.
aaa

// aarp : 2015-05-21 AARP
aarp

// abarth : 2015-07-30 Fiat Chrysler Automobiles N.V.
abarth

// abb : 2014-10-24 ABB Ltd
abb

// abbott : 2014-07-24 Abbott Laboratories, Inc.
abbott

// abbvie : 2015-07-30 AbbVie Inc.
abbvie

// abc : 2015-07-30 Disney Enterprises, Inc.
abc

// able : 2015-06-25 Able Inc.
able

// abogado : 2014-04-24 Minds + Machines Group Limited
abogado

// abudhabi : 2015-07-30 Abu Dhabi Systems and Information Centre
abudhabi

// academy : 2013-11-07 Binky Moon, LLC
academy

// accenture : 2014-08-15 Accenture plc
accenture

// accountant : 2014-11-20 dot Accountant Limited
accountant

// accountants : 2014-03-20 Binky Moon, LLC
accountants

// aco : 2015-01-08 ACO Severin Ahlmann GmbH & Co. KG
aco

// actor : 2013-12-12 Dog Beach, LLC
actor

// adac : 2015-07-16 Allgemeiner Deutscher Automobil-Club e.V. (ADAC)
adac

// ads : 2014-12-04 Charleston Road Registry Inc.
ads

// adult : 2014-10-16 ICM Registry AD LLC
adult

// aeg : 2015-03-19 Aktiebolaget Electrolux
aeg

// aetna : 2015-05-21 Aetna Life Insurance Company
aetna

// afamilycompany : 2015-07-23 Johnson Shareholdings, Inc.
afamilycompany

// afl : 2014-10-02 Australian Football League
afl

// africa : 2014-03-24 ZA Central Registry NPC trading as Registry.Africa
africa

// agakhan : 2015-04-23 Fondation Aga Khan (Aga Khan Foundation)
agakhan

// agency : 2013-11-14 Binky Moon, LLC
agency

// aig : 2014-12-18 American International Group, Inc.
aig

// aigo : 2015-08-06 aigo Digital Technology Co,Ltd.
aigo

// airbus : 2015-07-30 Airbus S.A.S.
airbus

// airforce : 2014-03-06 Dog Beach, LLC
airforce

// airtel : 2014-10-24 Bharti Airtel Limited
airtel

// akdn : 2015-04-23 Fondation Aga Khan (Aga Khan Foundation)
akdn

// alfaromeo : 2015-07-31 Fiat Chrysler Automobiles N.V.
alfaromeo

// alibaba : 2015-01-15 Alibaba Group Holding Limited
alibaba

// alipay : 2015-01-15 Alibaba Group Holding Limited
alipay

// allfinanz : 2014-07-03 Allfinanz Deutsche Vermögensberatung Aktiengesellschaft
allfinanz

// allstate : 2015-07-31 Allstate Fire and Casualty Insurance Company
allstate

// ally : 2015-06-18 Ally Financial Inc.
ally

// alsace : 2014-07-02 Region Grand Est
alsace

// alstom : 2015-07-30 ALSTOM
alstom

// americanexpress : 2015-07-31 American Express Travel Related Services Company, Inc.
americanexpress

// americanfamily : 2015-07-23 AmFam, Inc.
americanfamily

// amex : 2015-07-31 American Express Travel Related Services Company, Inc.
amex

// amfam : 2015-07-23 AmFam, Inc.
amfam

// amica : 2015-05-28 Amica Mutual Insurance Company
amica

// amsterdam : 2014-07-24 Gemeente Amsterdam
amsterdam

// analytics : 2014-12-18 Campus IP LLC
analytics

// android : 2014-08-07 Charleston Road Registry Inc.
android

// anquan : 2015-01-08 QIHOO 360 TECHNOLOGY CO. LTD.
anquan

// anz : 2015-07-31 Australia and New Zealand Banking Group Limited
anz

// aol : 2015-09-17 Oath Inc.
aol

// apartments : 2014-12-11 Binky Moon, LLC
apartments

// app : 2015-05-14 Charleston Road Registry Inc.
app

// apple : 2015-05-14 Apple Inc.
apple

// aquarelle : 2014-07-24 Aquarelle.com
aquarelle

// arab : 2015-11-12 League of Arab States
arab

// aramco : 2014-11-20 Aramco Services Company
aramco

// archi : 2014-02-06 Afilias Limited
archi

// army : 2014-03-06 Dog Beach, LLC
army

// art : 2016-03-24 UK Creative Ideas Limited
art

// arte : 2014-12-11 Association Relative à la Télévision Européenne G.E.I.E.
arte

// asda : 2015-07-31 Wal-Mart Stores, Inc.
asda

// associates : 2014-03-06 Binky Moon, LLC
associates

// athleta : 2015-07-30 The Gap, Inc.
athleta

// attorney : 2014-03-20 Dog Beach, LLC
attorney

// auction : 2014-03-20 Dog Beach, LLC
auction

// audi : 2015-05-21 AUDI Aktiengesellschaft
audi

// audible : 2015-06-25 Amazon Registry Services, Inc.
audible

// audio : 2014-03-20 Uniregistry, Corp.
audio

// auspost : 2015-08-13 Australian Postal Corporation
auspost

// author : 2014-12-18 Amazon Registry Services, Inc.
author

// auto : 2014-11-13 Cars Registry Limited
auto

// autos : 2014-01-09 DERAutos, LLC
autos

// avianca : 2015-01-08 Aerovias del Continente Americano S.A. Avianca
avianca

// aws : 2015-06-25 Amazon Registry Services, Inc.
aws

// axa : 2013-12-19 AXA SA
axa

// azure : 2014-12-18 Microsoft Corporation
azure

// baby : 2015-04-09 XYZ.COM LLC
baby

// baidu : 2015-01-08 Baidu, Inc.
baidu

// banamex : 2015-07-30 Citigroup Inc.
banamex

// bananarepublic : 2015-07-31 The Gap, Inc.
bananarepublic

// band : 2014-06-12 Dog Beach, LLC
band

// bank : 2014-09-25 fTLD Registry Services LLC
bank

// bar : 2013-12-12 Punto 2012 Sociedad Anonima Promotora de Inversion de Capital Variable
bar

// barcelona : 2014-07-24 Municipi de Barcelona
barcelona

// barclaycard : 2014-11-20 Barclays Bank PLC
barclaycard

// barclays : 2014-11-20 Barclays Bank PLC
barclays

// barefoot : 2015-06-11 Gallo Vineyards, Inc.
barefoot

// bargains : 2013-11-14 Binky Moon, LLC
bargains

// baseball : 2015-10-29 MLB Advanced Media DH, LLC
baseball

// basketball : 2015-08-20 Fédération Internationale de Basketball (FIBA)
basketball

// bauhaus : 2014-04-17 Werkhaus GmbH
bauhaus

// bayern : 2014-01-23 Bayern Connect GmbH
bayern

// bbc : 2014-12-18 British Broadcasting Corporation
bbc

// bbt : 2015-07-23 BB&T Corporation
bbt

// bbva : 2014-10-02 BANCO BILBAO VIZCAYA ARGENTARIA, S.A.
bbva

// bcg : 2015-04-02 The Boston Consulting Group, Inc.
bcg

// bcn : 2014-07-24 Municipi de Barcelona
bcn

// beats : 2015-05-14 Beats Electronics, LLC
beats

// beauty : 2015-12-03 L'Oréal
beauty

// beer : 2014-01-09 Minds + Machines Group Limited
beer

// bentley : 2014-12-18 Bentley Motors Limited
bentley

// berlin : 2013-10-31 dotBERLIN GmbH & Co. KG
berlin

// best : 2013-12-19 BestTLD Pty Ltd
best

// bestbuy : 2015-07-31 BBY Solutions, Inc.
bestbuy

// bet : 2015-05-07 Afilias Limited
bet

// bharti : 2014-01-09 Bharti Enterprises (Holding) Private Limited
bharti

// bible : 2014-06-19 American Bible Society
bible

// bid : 2013-12-19 dot Bid Limited
bid

// bike : 2013-08-27 Binky Moon, LLC
bike

// bing : 2014-12-18 Microsoft Corporation
bing

// bingo : 2014-12-04 Binky Moon, LLC
bingo

// bio : 2014-03-06 Afilias Limited
bio

// black : 2014-01-16 Afilias Limited
black

// blackfriday : 2014-01-16 Uniregistry, Corp.
blackfriday

// blockbuster : 2015-07-30 Dish DBS Corporation
blockbuster

// blog : 2015-05-14 Knock Knock WHOIS There, LLC
blog

// bloomberg : 2014-07-17 Bloomberg IP Holdings LLC
bloomberg

// blue : 2013-11-07 Afilias Limited
blue

// bms : 2014-10-30 Bristol-Myers Squibb Company
bms

// bmw : 2014-01-09 Bayerische Motoren Werke Aktiengesellschaft
bmw

// bnpparibas : 2014-05-29 BNP Paribas
bnpparibas

// boats : 2014-12-04 DERBoats, LLC
boats

// boehringer : 2015-07-09 Boehringer Ingelheim International GmbH
boehringer

// bofa : 2015-07-31 Bank of America Corporation
bofa

// bom : 2014-10-16 Núcleo de Informação e Coordenação do Ponto BR - NIC.br
bom

// bond : 2014-06-05 ShortDot SA
bond

// boo : 2014-01-30 Charleston Road Registry Inc.
boo

// book : 2015-08-27 Amazon Registry Services, Inc.
book

// booking : 2015-07-16 Booking.com B.V.
booking

// bosch : 2015-06-18 Robert Bosch GMBH
bosch

// bostik : 2015-05-28 Bostik SA
bostik

// boston : 2015-12-10 Boston TLD Management, LLC
boston

// bot : 2014-12-18 Amazon Registry Services, Inc.
bot

// boutique : 2013-11-14 Binky Moon, LLC
boutique

// box : 2015-11-12 .BOX INC.
box

// bradesco : 2014-12-18 Banco Bradesco S.A.
bradesco

// bridgestone : 2014-12-18 Bridgestone Corporation
bridgestone

// broadway : 2014-12-22 Celebrate Broadway, Inc.
broadway

// broker : 2014-12-11 Dotbroker Registry Limited
broker

// brother : 2015-01-29 Brother Industries, Ltd.
brother

// brussels : 2014-02-06 DNS.be vzw
brussels

// budapest : 2013-11-21 Minds + Machines Group Limited
budapest

// bugatti : 2015-07-23 Bugatti International SA
bugatti

// build : 2013-11-07 Plan Bee LLC
build

// builders : 2013-11-07 Binky Moon, LLC
builders

// business : 2013-11-07 Binky Moon, LLC
business

// buy : 2014-12-18 Amazon Registry Services, Inc.
buy

// buzz : 2013-10-02 DOTSTRATEGY CO.
buzz

// bzh : 2014-02-27 Association www.bzh
bzh

// cab : 2013-10-24 Binky Moon, LLC
cab

// cafe : 2015-02-11 Binky Moon, LLC
cafe

// cal : 2014-07-24 Charleston Road Registry Inc.
cal

// call : 2014-12-18 Amazon Registry Services, Inc.
call

// calvinklein : 2015-07-30 PVH gTLD Holdings LLC
calvinklein

// cam : 2016-04-21 AC Webconnecting Holding B.V.
cam

// camera : 2013-08-27 Binky Moon, LLC
camera

// camp : 2013-11-07 Binky Moon, LLC
camp

// cancerresearch : 2014-05-15 Australian Cancer Research Foundation
cancerresearch

// canon : 2014-09-12 Canon Inc.
canon

// capetown : 2014-03-24 ZA Central Registry NPC trading as ZA Central Registry
capetown

// capital : 2014-03-06 Binky Moon, LLC
capital

// capitalone : 2015-08-06 Capital One Financial Corporation
capitalone

// car : 2015-01-22 Cars Registry Limited
car

// caravan : 2013-12-12 Caravan International, Inc.
caravan

// cards : 2013-12-05 Binky Moon, LLC
cards

// care : 2014-03-06 Binky Moon, LLC
care

// career : 2013-10-09 dotCareer LLC
career

// careers : 2013-10-02 Binky Moon, LLC
careers

// cars : 2014-11-13 Cars Registry Limited
cars

// casa : 2013-11-21 Minds + Machines Group Limited
casa

// case : 2015-09-03 CNH Industrial N.V.
case

// caseih : 2015-09-03 CNH Industrial N.V.
caseih

// cash : 2014-03-06 Binky Moon, LLC
cash

// casino : 2014-12-18 Binky Moon, LLC
casino

// catering : 2013-12-05 Binky Moon, LLC
catering

// catholic : 2015-10-21 Pontificium Consilium de Comunicationibus Socialibus (PCCS) (Pontifical Council for Social Communication)
catholic

// cba : 2014-06-26 COMMONWEALTH BANK OF AUSTRALIA
cba

// cbn : 2014-08-22 The Christian Broadcasting Network, Inc.
cbn

// cbre : 2015-07-02 CBRE, Inc.
cbre

// cbs : 2015-08-06 CBS Domains Inc.
cbs

// ceb : 2015-04-09 The Corporate Executive Board Company
ceb

// center : 2013-11-07 Binky Moon, LLC
center

// ceo : 2013-11-07 CEOTLD Pty Ltd
ceo

// cern : 2014-06-05 European Organization for Nuclear Research ("CERN")
cern

// cfa : 2014-08-28 CFA Institute
cfa

// cfd : 2014-12-11 DotCFD Registry Limited
cfd

// chanel : 2015-04-09 Chanel International B.V.
chanel

// channel : 2014-05-08 Charleston Road Registry Inc.
channel

// charity : 2018-04-11 Binky Moon, LLC
charity

// chase : 2015-04-30 JPMorgan Chase Bank, National Association
chase

// chat : 2014-12-04 Binky Moon, LLC
chat

// cheap : 2013-11-14 Binky Moon, LLC
cheap

// chintai : 2015-06-11 CHINTAI Corporation
chintai

// christmas : 2013-11-21 Uniregistry, Corp.
christmas

// chrome : 2014-07-24 Charleston Road Registry Inc.
chrome

// church : 2014-02-06 Binky Moon, LLC
church

// cipriani : 2015-02-19 Hotel Cipriani Srl
cipriani

// circle : 2014-12-18 Amazon Registry Services, Inc.
circle

// cisco : 2014-12-22 Cisco Technology, Inc.
cisco

// citadel : 2015-07-23 Citadel Domain LLC
citadel

// citi : 2015-07-30 Citigroup Inc.
citi

// citic : 2014-01-09 CITIC Group Corporation
citic

// city : 2014-05-29 Binky Moon, LLC
city

// cityeats : 2014-12-11 Lifestyle Domain Holdings, Inc.
cityeats

// claims : 2014-03-20 Binky Moon, LLC
claims

// cleaning : 2013-12-05 Binky Moon, LLC
cleaning

// click : 2014-06-05 Uniregistry, Corp.
click

// clinic : 2014-03-20 Binky Moon, LLC
clinic

// clinique : 2015-10-01 The Estée Lauder Companies Inc.
clinique

// clothing : 2013-08-27 Binky Moon, LLC
clothing

// cloud : 2015-04-16 Aruba PEC S.p.A.
cloud

// club : 2013-11-08 .CLUB DOMAINS, LLC
club

// clubmed : 2015-06-25 Club Méditerranée S.A.
clubmed

// coach : 2014-10-09 Binky Moon, LLC
coach

// codes : 2013-10-31 Binky Moon, LLC
codes

// coffee : 2013-10-17 Binky Moon, LLC
coffee

// college : 2014-01-16 XYZ.COM LLC
college

// cologne : 2014-02-05 dotKoeln GmbH
cologne

// comcast : 2015-07-23 Comcast IP Holdings I, LLC
comcast

// commbank : 2014-06-26 COMMONWEALTH BANK OF AUSTRALIA
commbank

// community : 2013-12-05 Binky Moon, LLC
community

// company : 2013-11-07 Binky Moon, LLC
company

// compare : 2015-10-08 Registry Services, LLC
compare

// computer : 2013-10-24 Binky Moon, LLC
computer

// comsec : 2015-01-08 VeriSign, Inc.
comsec

// condos : 2013-12-05 Binky Moon, LLC
condos

// construction : 2013-09-16 Binky Moon, LLC
construction

// consulting : 2013-12-05 Dog Beach, LLC
consulting

// contact : 2015-01-08 Dog Beach, LLC
contact

// contractors : 2013-09-10 Binky Moon, LLC
contractors

// cooking : 2013-11-21 Minds + Machines Group Limited
cooking

// cookingchannel : 2015-07-02 Lifestyle Domain Holdings, Inc.
cookingchannel

// cool : 2013-11-14 Binky Moon, LLC
cool

// corsica : 2014-09-25 Collectivité de Corse
corsica

// country : 2013-12-19 DotCountry LLC
country

// coupon : 2015-02-26 Amazon Registry Services, Inc.
coupon

// coupons : 2015-03-26 Binky Moon, LLC
coupons

// courses : 2014-12-04 OPEN UNIVERSITIES AUSTRALIA PTY LTD
courses

// cpa : 2019-06-10 American Institute of Certified Public Accountants
cpa

// credit : 2014-03-20 Binky Moon, LLC
credit

// creditcard : 2014-03-20 Binky Moon, LLC
creditcard

// creditunion : 2015-01-22 CUNA Performance Resources, LLC
creditunion

// cricket : 2014-10-09 dot Cricket Limited
cricket

// crown : 2014-10-24 Crown Equipment Corporation
crown

// crs : 2014-04-03 Federated Co-operatives Limited
crs

// cruise : 2015-12-10 Viking River Cruises (Bermuda) Ltd.
cruise

// cruises : 2013-12-05 Binky Moon, LLC
cruises

// csc : 2014-09-25 Alliance-One Services, Inc.
csc

// cuisinella : 2014-04-03 SCHMIDT GROUPE S.A.S.
cuisinella

// cymru : 2014-05-08 Nominet UK
cymru

// cyou : 2015-01-22 Beijing Gamease Age Digital Technology Co., Ltd.
cyou

// dabur : 2014-02-06 Dabur India Limited
dabur

// dad : 2014-01-23 Charleston Road Registry Inc.
dad

// dance : 2013-10-24 Dog Beach, LLC
dance

// data : 2016-06-02 Dish DBS Corporation
data

// date : 2014-11-20 dot Date Limited
date

// dating : 2013-12-05 Binky Moon, LLC
dating

// datsun : 2014-03-27 NISSAN MOTOR CO., LTD.
datsun

// day : 2014-01-30 Charleston Road Registry Inc.
day

// dclk : 2014-11-20 Charleston Road Registry Inc.
dclk

// dds : 2015-05-07 Minds + Machines Group Limited
dds

// deal : 2015-06-25 Amazon Registry Services, Inc.
deal

// dealer : 2014-12-22 Intercap Registry Inc.
dealer

// deals : 2014-05-22 Binky Moon, LLC
deals

// degree : 2014-03-06 Dog Beach, LLC
degree

// delivery : 2014-09-11 Binky Moon, LLC
delivery

// dell : 2014-10-24 Dell Inc.
dell

// deloitte : 2015-07-31 Deloitte Touche Tohmatsu
deloitte

// delta : 2015-02-19 Delta Air Lines, Inc.
delta

// democrat : 2013-10-24 Dog Beach, LLC
democrat

// dental : 2014-03-20 Binky Moon, LLC
dental

// dentist : 2014-03-20 Dog Beach, LLC
dentist

// desi : 2013-11-14 Desi Networks LLC
desi

// design : 2014-11-07 Top Level Design, LLC
design

// dev : 2014-10-16 Charleston Road Registry Inc.
dev

// dhl : 2015-07-23 Deutsche Post AG
dhl

// diamonds : 2013-09-22 Binky Moon, LLC
diamonds

// diet : 2014-06-26 Uniregistry, Corp.
diet

// digital : 2014-03-06 Binky Moon, LLC
digital

// direct : 2014-04-10 Binky Moon, LLC
direct

// directory : 2013-09-20 Binky Moon, LLC
directory

// discount : 2014-03-06 Binky Moon, LLC
discount

// discover : 2015-07-23 Discover Financial Services
discover

// dish : 2015-07-30 Dish DBS Corporation
dish

// diy : 2015-11-05 Lifestyle Domain Holdings, Inc.
diy

// dnp : 2013-12-13 Dai Nippon Printing Co., Ltd.
dnp

// docs : 2014-10-16 Charleston Road Registry Inc.
docs

// doctor : 2016-06-02 Binky Moon, LLC
doctor

// dog : 2014-12-04 Binky Moon, LLC
dog

// domains : 2013-10-17 Binky Moon, LLC
domains

// dot : 2015-05-21 Dish DBS Corporation
dot

// download : 2014-11-20 dot Support Limited
download

// drive : 2015-03-05 Charleston Road Registry Inc.
drive

// dtv : 2015-06-04 Dish DBS Corporation
dtv

// dubai : 2015-01-01 Dubai Smart Government Department
dubai

// duck : 2015-07-23 Johnson Shareholdings, Inc.
duck

// dunlop : 2015-07-02 The Goodyear Tire & Rubber Company
dunlop

// dupont : 2015-06-25 E. I. du Pont de Nemours and Company
dupont

// durban : 2014-03-24 ZA Central Registry NPC trading as ZA Central Registry
durban

// dvag : 2014-06-23 Deutsche Vermögensberatung Aktiengesellschaft DVAG
dvag

// dvr : 2016-05-26 DISH Technologies L.L.C.
dvr

// earth : 2014-12-04 Interlink Co., Ltd.
earth

// eat : 2014-01-23 Charleston Road Registry Inc.
eat

// eco : 2016-07-08 Big Room Inc.
eco

// edeka : 2014-12-18 EDEKA Verband kaufmännischer Genossenschaften e.V.
edeka

// education : 2013-11-07 Binky Moon, LLC
education

// email : 2013-10-31 Binky Moon, LLC
email

// emerck : 2014-04-03 Merck KGaA
emerck

// energy : 2014-09-11 Binky Moon, LLC
energy

// engineer : 2014-03-06 Dog Beach, LLC
engineer

// engineering : 2014-03-06 Binky Moon, LLC
engineering

// enterprises : 2013-09-20 Binky Moon, LLC
enterprises

// epson : 2014-12-04 Seiko Epson Corporation
epson

// equipment : 2013-08-27 Binky Moon, LLC
equipment

// ericsson : 2015-07-09 Telefonaktiebolaget L M Ericsson
ericsson

// erni : 2014-04-03 ERNI Group Holding AG
erni

// esq : 2014-05-08 Charleston Road Registry Inc.
esq

// estate : 2013-08-27 Binky Moon, LLC
estate

// esurance : 2015-07-23 Esurance Insurance Company
esurance

// etisalat : 2015-09-03 Emirates Telecommunications Corporation (trading as Etisalat)
etisalat

// eurovision : 2014-04-24 European Broadcasting Union (EBU)
eurovision

// eus : 2013-12-12 Puntueus Fundazioa
eus

// events : 2013-12-05 Binky Moon, LLC
events

// exchange : 2014-03-06 Binky Moon, LLC
exchange

// expert : 2013-11-21 Binky Moon, LLC
expert

// exposed : 2013-12-05 Binky Moon, LLC
exposed

// express : 2015-02-11 Binky Moon, LLC
express

// extraspace : 2015-05-14 Extra Space Storage LLC
extraspace

// fage : 2014-12-18 Fage International S.A.
fage

// fail : 2014-03-06 Binky Moon, LLC
fail

// fairwinds : 2014-11-13 FairWinds Partners, LLC
fairwinds

// faith : 2014-11-20 dot Faith Limited
faith

// family : 2015-04-02 Dog Beach, LLC
family

// fan : 2014-03-06 Dog Beach, LLC
fan

// fans : 2014-11-07 ZDNS International Limited
fans

// farm : 2013-11-07 Binky Moon, LLC
farm

// farmers : 2015-07-09 Farmers Insurance Exchange
farmers

// fashion : 2014-07-03 Minds + Machines Group Limited
fashion

// fast : 2014-12-18 Amazon Registry Services, Inc.
fast

// fedex : 2015-08-06 Federal Express Corporation
fedex

// feedback : 2013-12-19 Top Level Spectrum, Inc.
feedback

// ferrari : 2015-07-31 Fiat Chrysler Automobiles N.V.
ferrari

// ferrero : 2014-12-18 Ferrero Trading Lux S.A.
ferrero

// fiat : 2015-07-31 Fiat Chrysler Automobiles N.V.
fiat

// fidelity : 2015-07-30 Fidelity Brokerage Services LLC
fidelity

// fido : 2015-08-06 Rogers Communications Canada Inc.
fido

// film : 2015-01-08 Motion Picture Domain Registry Pty Ltd
film

// final : 2014-10-16 Núcleo de Informação e Coordenação do Ponto BR - NIC.br
final

// finance : 2014-03-20 Binky Moon, LLC
finance

// financial : 2014-03-06 Binky Moon, LLC
financial

// fire : 2015-06-25 Amazon Registry Services, Inc.
fire

// firestone : 2014-12-18 Bridgestone Licensing Services, Inc
firestone

// firmdale : 2014-03-27 Firmdale Holdings Limited
firmdale

// fish : 2013-12-12 Binky Moon, LLC
fish

// fishing : 2013-11-21 Minds + Machines Group Limited
fishing

// fit : 2014-11-07 Minds + Machines Group Limited
fit

// fitness : 2014-03-06 Binky Moon, LLC
fitness

// flickr : 2015-04-02 Yahoo! Domain Services Inc.
flickr

// flights : 2013-12-05 Binky Moon, LLC
flights

// flir : 2015-07-23 FLIR Systems, Inc.
flir

// florist : 2013-11-07 Binky Moon, LLC
florist

// flowers : 2014-10-09 Uniregistry, Corp.
flowers

// fly : 2014-05-08 Charleston Road Registry Inc.
fly

// foo : 2014-01-23 Charleston Road Registry Inc.
foo

// food : 2016-04-21 Lifestyle Domain Holdings, Inc.
food

// foodnetwork : 2015-07-02 Lifestyle Domain Holdings, Inc.
foodnetwork

// football : 2014-12-18 Binky Moon, LLC
football

// ford : 2014-11-13 Ford Motor Company
ford

// forex : 2014-12-11 Dotforex Registry Limited
forex

// forsale : 2014-05-22 Dog Beach, LLC
forsale

// forum : 2015-04-02 Fegistry, LLC
forum

// foundation : 2013-12-05 Binky Moon, LLC
foundation

// fox : 2015-09-11 FOX Registry, LLC
fox

// free : 2015-12-10 Amazon Registry Services, Inc.
free

// fresenius : 2015-07-30 Fresenius Immobilien-Verwaltungs-GmbH
fresenius

// frl : 2014-05-15 FRLregistry B.V.
frl

// frogans : 2013-12-19 OP3FT
frogans

// frontdoor : 2015-07-02 Lifestyle Domain Holdings, Inc.
frontdoor

// frontier : 2015-02-05 Frontier Communications Corporation
frontier

// ftr : 2015-07-16 Frontier Communications Corporation
ftr

// fujitsu : 2015-07-30 Fujitsu Limited
fujitsu

// fujixerox : 2015-07-23 Xerox DNHC LLC
fujixerox

// fun : 2016-01-14 DotSpace Inc.
fun

// fund : 2014-03-20 Binky Moon, LLC
fund

// furniture : 2014-03-20 Binky Moon, LLC
furniture

// futbol : 2013-09-20 Dog Beach, LLC
futbol

// fyi : 2015-04-02 Binky Moon, LLC
fyi

// gal : 2013-11-07 Asociación puntoGAL
gal

// gallery : 2013-09-13 Binky Moon, LLC
gallery

// gallo : 2015-06-11 Gallo Vineyards, Inc.
gallo

// gallup : 2015-02-19 Gallup, Inc.
gallup

// game : 2015-05-28 Uniregistry, Corp.
game

// games : 2015-05-28 Dog Beach, LLC
games

// gap : 2015-07-31 The Gap, Inc.
gap

// garden : 2014-06-26 Minds + Machines Group Limited
garden

// gay : 2019-05-23 Top Level Design, LLC
gay

// gbiz : 2014-07-17 Charleston Road Registry Inc.
gbiz

// gdn : 2014-07-31 Joint Stock Company "Navigation-information systems"
gdn

// gea : 2014-12-04 GEA Group Aktiengesellschaft
gea

// gent : 2014-01-23 COMBELL NV
gent

// genting : 2015-03-12 Resorts World Inc Pte. Ltd.
genting

// george : 2015-07-31 Wal-Mart Stores, Inc.
george

// ggee : 2014-01-09 GMO Internet, Inc.
ggee

// gift : 2013-10-17 DotGift, LLC
gift

// gifts : 2014-07-03 Binky Moon, LLC
gifts

// gives : 2014-03-06 Dog Beach, LLC
gives

// giving : 2014-11-13 Giving Limited
giving

// glade : 2015-07-23 Johnson Shareholdings, Inc.
glade

// glass : 2013-11-07 Binky Moon, LLC
glass

// gle : 2014-07-24 Charleston Road Registry Inc.
gle

// global : 2014-04-17 Dot Global Domain Registry Limited
global

// globo : 2013-12-19 Globo Comunicação e Participações S.A
globo

// gmail : 2014-05-01 Charleston Road Registry Inc.
gmail

// gmbh : 2016-01-29 Binky Moon, LLC
gmbh

// gmo : 2014-01-09 GMO Internet, Inc.
gmo

// gmx : 2014-04-24 1&1 Mail & Media GmbH
gmx

// godaddy : 2015-07-23 Go Daddy East, LLC
godaddy

// gold : 2015-01-22 Binky Moon, LLC
gold

// goldpoint : 2014-11-20 YODOBASHI CAMERA CO.,LTD.
goldpoint

// golf : 2014-12-18 Binky Moon, LLC
golf

// goo : 2014-12-18 NTT Resonant Inc.
goo

// goodyear : 2015-07-02 The Goodyear Tire & Rubber Company
goodyear

// goog : 2014-11-20 Charleston Road Registry Inc.
goog

// google : 2014-07-24 Charleston Road Registry Inc.
google

// gop : 2014-01-16 Republican State Leadership Committee, Inc.
gop

// got : 2014-12-18 Amazon Registry Services, Inc.
got

// grainger : 2015-05-07 Grainger Registry Services, LLC
grainger

// graphics : 2013-09-13 Binky Moon, LLC
graphics

// gratis : 2014-03-20 Binky Moon, LLC
gratis

// green : 2014-05-08 Afilias Limited
green

// gripe : 2014-03-06 Binky Moon, LLC
gripe

// grocery : 2016-06-16 Wal-Mart Stores, Inc.
grocery

// group : 2014-08-15 Binky Moon, LLC
group

// guardian : 2015-07-30 The Guardian Life Insurance Company of America
guardian

// gucci : 2014-11-13 Guccio Gucci S.p.a.
gucci

// guge : 2014-08-28 Charleston Road Registry Inc.
guge

// guide : 2013-09-13 Binky Moon, LLC
guide

// guitars : 2013-11-14 Uniregistry, Corp.
guitars

// guru : 2013-08-27 Binky Moon, LLC
guru

// hair : 2015-12-03 L'Oréal
hair

// hamburg : 2014-02-20 Hamburg Top-Level-Domain GmbH
hamburg

// hangout : 2014-11-13 Charleston Road Registry Inc.
hangout

// haus : 2013-12-05 Dog Beach, LLC
haus

// hbo : 2015-07-30 HBO Registry Services, Inc.
hbo

// hdfc : 2015-07-30 HOUSING DEVELOPMENT FINANCE CORPORATION LIMITED
hdfc

// hdfcbank : 2015-02-12 HDFC Bank Limited
hdfcbank

// health : 2015-02-11 DotHealth, LLC
health

// healthcare : 2014-06-12 Binky Moon, LLC
healthcare

// help : 2014-06-26 Uniregistry, Corp.
help

// helsinki : 2015-02-05 City of Helsinki
helsinki

// here : 2014-02-06 Charleston Road Registry Inc.
here

// hermes : 2014-07-10 HERMES INTERNATIONAL
hermes

// hgtv : 2015-07-02 Lifestyle Domain Holdings, Inc.
hgtv

// hiphop : 2014-03-06 Uniregistry, Corp.
hiphop

// hisamitsu : 2015-07-16 Hisamitsu Pharmaceutical Co.,Inc.
hisamitsu

// hitachi : 2014-10-31 Hitachi, Ltd.
hitachi

// hiv : 2014-03-13 Uniregistry, Corp.
hiv

// hkt : 2015-05-14 PCCW-HKT DataCom Services Limited
hkt

// hockey : 2015-03-19 Binky Moon, LLC
hockey

// holdings : 2013-08-27 Binky Moon, LLC
holdings

// holiday : 2013-11-07 Binky Moon, LLC
holiday

// homedepot : 2015-04-02 Home Depot Product Authority, LLC
homedepot

// homegoods : 2015-07-16 The TJX Companies, Inc.
homegoods

// homes : 2014-01-09 DERHomes, LLC
homes

// homesense : 2015-07-16 The TJX Companies, Inc.
homesense

// honda : 2014-12-18 Honda Motor Co., Ltd.
honda

// horse : 2013-11-21 Minds + Machines Group Limited
horse

// hospital : 2016-10-20 Binky Moon, LLC
hospital

// host : 2014-04-17 DotHost Inc.
host

// hosting : 2014-05-29 Uniregistry, Corp.
hosting

// hot : 2015-08-27 Amazon Registry Services, Inc.
hot

// hoteles : 2015-03-05 Travel Reservations SRL
hoteles

// hotels : 2016-04-07 Booking.com B.V.
hotels

// hotmail : 2014-12-18 Microsoft Corporation
hotmail

// house : 2013-11-07 Binky Moon, LLC
house

// how : 2014-01-23 Charleston Road Registry Inc.
how

// hsbc : 2014-10-24 HSBC Global Services (UK) Limited
hsbc

// hughes : 2015-07-30 Hughes Satellite Systems Corporation
hughes

// hyatt : 2015-07-30 Hyatt GTLD, L.L.C.
hyatt

// hyundai : 2015-07-09 Hyundai Motor Company
hyundai

// ibm : 2014-07-31 International Business Machines Corporation
ibm

// icbc : 2015-02-19 Industrial and Commercial Bank of China Limited
icbc

// ice : 2014-10-30 IntercontinentalExchange, Inc.
ice

// icu : 2015-01-08 ShortDot SA
icu

// ieee : 2015-07-23 IEEE Global LLC
ieee

// ifm : 2014-01-30 ifm electronic gmbh
ifm

// ikano : 2015-07-09 Ikano S.A.
ikano

// imamat : 2015-08-06 Fondation Aga Khan (Aga Khan Foundation)
imamat

// imdb : 2015-06-25 Amazon Registry Services, Inc.
imdb

// immo : 2014-07-10 Binky Moon, LLC
immo

// immobilien : 2013-11-07 Dog Beach, LLC
immobilien

// inc : 2018-03-10 Intercap Registry Inc.
inc

// industries : 2013-12-05 Binky Moon, LLC
industries

// infiniti : 2014-03-27 NISSAN MOTOR CO., LTD.
infiniti

// ing : 2014-01-23 Charleston Road Registry Inc.
ing

// ink : 2013-12-05 Top Level Design, LLC
ink

// institute : 2013-11-07 Binky Moon, LLC
institute

// insurance : 2015-02-19 fTLD Registry Services LLC
insurance

// insure : 2014-03-20 Binky Moon, LLC
insure

// intel : 2015-08-06 Intel Corporation
intel

// international : 2013-11-07 Binky Moon, LLC
international

// intuit : 2015-07-30 Intuit Administrative Services, Inc.
intuit

// investments : 2014-03-20 Binky Moon, LLC
investments

// ipiranga : 2014-08-28 Ipiranga Produtos de Petroleo S.A.
ipiranga

// irish : 2014-08-07 Binky Moon, LLC
irish

// ismaili : 2015-08-06 Fondation Aga Khan (Aga Khan Foundation)
ismaili

// ist : 2014-08-28 Istanbul Metropolitan Municipality
ist

// istanbul : 2014-08-28 Istanbul Metropolitan Municipality
istanbul

// itau : 2014-10-02 Itau Unibanco Holding S.A.
itau

// itv : 2015-07-09 ITV Services Limited
itv

// iveco : 2015-09-03 CNH Industrial N.V.
iveco

// jaguar : 2014-11-13 Jaguar Land Rover Ltd
jaguar

// java : 2014-06-19 Oracle Corporation
java

// jcb : 2014-11-20 JCB Co., Ltd.
jcb

// jcp : 2015-04-23 JCP Media, Inc.
jcp

// jeep : 2015-07-30 FCA US LLC.
jeep

// jetzt : 2014-01-09 Binky Moon, LLC
jetzt

// jewelry : 2015-03-05 Binky Moon, LLC
jewelry

// jio : 2015-04-02 Reliance Industries Limited
jio

// jll : 2015-04-02 Jones Lang LaSalle Incorporated
jll

// jmp : 2015-03-26 Matrix IP LLC
jmp

// jnj : 2015-06-18 Johnson & Johnson Services, Inc.
jnj

// joburg : 2014-03-24 ZA Central Registry NPC trading as ZA Central Registry
joburg

// jot : 2014-12-18 Amazon Registry Services, Inc.
jot

// joy : 2014-12-18 Amazon Registry Services, Inc.
joy

// jpmorgan : 2015-04-30 JPMorgan Chase Bank, National Association
jpmorgan

// jprs : 2014-09-18 Japan Registry Services Co., Ltd.
jprs

// juegos : 2014-03-20 Uniregistry, Corp.
juegos

// juniper : 2015-07-30 JUNIPER NETWORKS, INC.
juniper

// kaufen : 2013-11-07 Dog Beach, LLC
kaufen

// kddi : 2014-09-12 KDDI CORPORATION
kddi

// kerryhotels : 2015-04-30 Kerry Trading Co. Limited
kerryhotels

// kerrylogistics : 2015-04-09 Kerry Trading Co. Limited
kerrylogistics

// kerryproperties : 2015-04-09 Kerry Trading Co. Limited
kerryproperties

// kfh : 2014-12-04 Kuwait Finance House
kfh

// kia : 2015-07-09 KIA MOTORS CORPORATION
kia

// kim : 2013-09-23 Afilias Limited
kim

// kinder : 2014-11-07 Ferrero Trading Lux S.A.
kinder

// kindle : 2015-06-25 Amazon Registry Services, Inc.
kindle

// kitchen : 2013-09-20 Binky Moon, LLC
kitchen

// kiwi : 2013-09-20 DOT KIWI LIMITED
kiwi

// koeln : 2014-01-09 dotKoeln GmbH
koeln

// komatsu : 2015-01-08 Komatsu Ltd.
komatsu

// kosher : 2015-08-20 Kosher Marketing Assets LLC
kosher

// kpmg : 2015-04-23 KPMG International Cooperative (KPMG International Genossenschaft)
kpmg

// kpn : 2015-01-08 Koninklijke KPN N.V.
kpn

// krd : 2013-12-05 KRG Department of Information Technology
krd

// kred : 2013-12-19 KredTLD Pty Ltd
kred

// kuokgroup : 2015-04-09 Kerry Trading Co. Limited
kuokgroup

// kyoto : 2014-11-07 Academic Institution: Kyoto Jyoho Gakuen
kyoto

// lacaixa : 2014-01-09 Fundación Bancaria Caixa d’Estalvis i Pensions de Barcelona, “la Caixa”
lacaixa

// lamborghini : 2015-06-04 Automobili Lamborghini S.p.A.
lamborghini

// lamer : 2015-10-01 The Estée Lauder Companies Inc.
lamer

// lancaster : 2015-02-12 LANCASTER
lancaster

// lancia : 2015-07-31 Fiat Chrysler Automobiles N.V.
lancia

// land : 2013-09-10 Binky Moon, LLC
land

// landrover : 2014-11-13 Jaguar Land Rover Ltd
landrover

// lanxess : 2015-07-30 LANXESS Corporation
lanxess

// lasalle : 2015-04-02 Jones Lang LaSalle Incorporated
lasalle

// lat : 2014-10-16 ECOM-LAC Federaciòn de Latinoamèrica y el Caribe para Internet y el Comercio Electrònico
lat

// latino : 2015-07-30 Dish DBS Corporation
latino

// latrobe : 2014-06-16 La Trobe University
latrobe

// law : 2015-01-22 LW TLD Limited
law

// lawyer : 2014-03-20 Dog Beach, LLC
lawyer

// lds : 2014-03-20 IRI Domain Management, LLC ("Applicant")
lds

// lease : 2014-03-06 Binky Moon, LLC
lease

// leclerc : 2014-08-07 A.C.D. LEC Association des Centres Distributeurs Edouard Leclerc
leclerc

// lefrak : 2015-07-16 LeFrak Organization, Inc.
lefrak

// legal : 2014-10-16 Binky Moon, LLC
legal

// lego : 2015-07-16 LEGO Juris A/S
lego

// lexus : 2015-04-23 TOYOTA MOTOR CORPORATION
lexus

// lgbt : 2014-05-08 Afilias Limited
lgbt

// liaison : 2014-10-02 Liaison Technologies, Incorporated
liaison

// lidl : 2014-09-18 Schwarz Domains und Services GmbH & Co. KG
lidl

// life : 2014-02-06 Binky Moon, LLC
life

// lifeinsurance : 2015-01-15 American Council of Life Insurers
lifeinsurance

// lifestyle : 2014-12-11 Lifestyle Domain Holdings, Inc.
lifestyle

// lighting : 2013-08-27 Binky Moon, LLC
lighting

// like : 2014-12-18 Amazon Registry Services, Inc.
like

// lilly : 2015-07-31 Eli Lilly and Company
lilly

// limited : 2014-03-06 Binky Moon, LLC
limited

// limo : 2013-10-17 Binky Moon, LLC
limo

// lincoln : 2014-11-13 Ford Motor Company
lincoln

// linde : 2014-12-04 Linde Aktiengesellschaft
linde

// link : 2013-11-14 Uniregistry, Corp.
link

// lipsy : 2015-06-25 Lipsy Ltd
lipsy

// live : 2014-12-04 Dog Beach, LLC
live

// living : 2015-07-30 Lifestyle Domain Holdings, Inc.
living

// lixil : 2015-03-19 LIXIL Group Corporation
lixil

// llc : 2017-12-14 Afilias Limited
llc

// llp : 2019-08-26 Dot Registry LLC
llp

// loan : 2014-11-20 dot Loan Limited
loan

// loans : 2014-03-20 Binky Moon, LLC
loans

// locker : 2015-06-04 Dish DBS Corporation
locker

// locus : 2015-06-25 Locus Analytics LLC
locus

// loft : 2015-07-30 Annco, Inc.
loft

// lol : 2015-01-30 Uniregistry, Corp.
lol

// london : 2013-11-14 Dot London Domains Limited
london

// lotte : 2014-11-07 Lotte Holdings Co., Ltd.
lotte

// lotto : 2014-04-10 Afilias Limited
lotto

// love : 2014-12-22 Merchant Law Group LLP
love

// lpl : 2015-07-30 LPL Holdings, Inc.
lpl

// lplfinancial : 2015-07-30 LPL Holdings, Inc.
lplfinancial

// ltd : 2014-09-25 Binky Moon, LLC
ltd

// ltda : 2014-04-17 InterNetX, Corp
ltda

// lundbeck : 2015-08-06 H. Lundbeck A/S
lundbeck

// lupin : 2014-11-07 LUPIN LIMITED
lupin

// luxe : 2014-01-09 Minds + Machines Group Limited
luxe

// luxury : 2013-10-17 Luxury Partners, LLC
luxury

// macys : 2015-07-31 Macys, Inc.
macys

// madrid : 2014-05-01 Comunidad de Madrid
madrid

// maif : 2014-10-02 Mutuelle Assurance Instituteur France (MAIF)
maif

// maison : 2013-12-05 Binky Moon, LLC
maison

// makeup : 2015-01-15 L'Oréal
makeup

// man : 2014-12-04 MAN SE
man

// management : 2013-11-07 Binky Moon, LLC
management

// mango : 2013-10-24 PUNTO FA S.L.
mango

// map : 2016-06-09 Charleston Road Registry Inc.
map

// market : 2014-03-06 Dog Beach, LLC
market

// marketing : 2013-11-07 Binky Moon, LLC
marketing

// markets : 2014-12-11 Dotmarkets Registry Limited
markets

// marriott : 2014-10-09 Marriott Worldwide Corporation
marriott

// marshalls : 2015-07-16 The TJX Companies, Inc.
marshalls

// maserati : 2015-07-31 Fiat Chrysler Automobiles N.V.
maserati

// mattel : 2015-08-06 Mattel Sites, Inc.
mattel

// mba : 2015-04-02 Binky Moon, LLC
mba

// mckinsey : 2015-07-31 McKinsey Holdings, Inc.
mckinsey

// med : 2015-08-06 Medistry LLC
med

// media : 2014-03-06 Binky Moon, LLC
media

// meet : 2014-01-16 Charleston Road Registry Inc.
meet

// melbourne : 2014-05-29 The Crown in right of the State of Victoria, represented by its Department of State Development, Business and Innovation
melbourne

// meme : 2014-01-30 Charleston Road Registry Inc.
meme

// memorial : 2014-10-16 Dog Beach, LLC
memorial

// men : 2015-02-26 Exclusive Registry Limited
men

// menu : 2013-09-11 Dot Menu Registry, LLC
menu

// merckmsd : 2016-07-14 MSD Registry Holdings, Inc.
merckmsd

// metlife : 2015-05-07 MetLife Services and Solutions, LLC
metlife

// miami : 2013-12-19 Minds + Machines Group Limited
miami

// microsoft : 2014-12-18 Microsoft Corporation
microsoft

// mini : 2014-01-09 Bayerische Motoren Werke Aktiengesellschaft
mini

// mint : 2015-07-30 Intuit Administrative Services, Inc.
mint

// mit : 2015-07-02 Massachusetts Institute of Technology
mit

// mitsubishi : 2015-07-23 Mitsubishi Corporation
mitsubishi

// mlb : 2015-05-21 MLB Advanced Media DH, LLC
mlb

// mls : 2015-04-23 The Canadian Real Estate Association
mls

// mma : 2014-11-07 MMA IARD
mma

// mobile : 2016-06-02 Dish DBS Corporation
mobile

// moda : 2013-11-07 Dog Beach, LLC
moda

// moe : 2013-11-13 Interlink Co., Ltd.
moe

// moi : 2014-12-18 Amazon Registry Services, Inc.
moi

// mom : 2015-04-16 Uniregistry, Corp.
mom

// monash : 2013-09-30 Monash University
monash

// money : 2014-10-16 Binky Moon, LLC
money

// monster : 2015-09-11 XYZ.COM LLC
monster

// mormon : 2013-12-05 IRI Domain Management, LLC ("Applicant")
mormon

// mortgage : 2014-03-20 Dog Beach, LLC
mortgage

// moscow : 2013-12-19 Foundation for Assistance for Internet Technologies and Infrastructure Development (FAITID)
moscow

// moto : 2015-06-04 Motorola Trademark Holdings, LLC
moto

// motorcycles : 2014-01-09 DERMotorcycles, LLC
motorcycles

// mov : 2014-01-30 Charleston Road Registry Inc.
mov

// movie : 2015-02-05 Binky Moon, LLC
movie

// movistar : 2014-10-16 Telefónica S.A.
movistar

// msd : 2015-07-23 MSD Registry Holdings, Inc.
msd

// mtn : 2014-12-04 MTN Dubai Limited
mtn

// mtr : 2015-03-12 MTR Corporation Limited
mtr

// mutual : 2015-04-02 Northwestern Mutual MU TLD Registry, LLC
mutual

// nab : 2015-08-20 National Australia Bank Limited
nab

// nadex : 2014-12-11 Nadex Domains, Inc.
nadex

// nagoya : 2013-10-24 GMO Registry, Inc.
nagoya

// nationwide : 2015-07-23 Nationwide Mutual Insurance Company
nationwide

// natura : 2015-03-12 NATURA COSMÉTICOS S.A.
natura

// navy : 2014-03-06 Dog Beach, LLC
navy

// nba : 2015-07-31 NBA REGISTRY, LLC
nba

// nec : 2015-01-08 NEC Corporation
nec

// netbank : 2014-06-26 COMMONWEALTH BANK OF AUSTRALIA
netbank

// netflix : 2015-06-18 Netflix, Inc.
netflix

// network : 2013-11-14 Binky Moon, LLC
network

// neustar : 2013-12-05 Registry Services, LLC
neustar

// new : 2014-01-30 Charleston Road Registry Inc.
new

// newholland : 2015-09-03 CNH Industrial N.V.
newholland

// news : 2014-12-18 Dog Beach, LLC
news

// next : 2015-06-18 Next plc
next

// nextdirect : 2015-06-18 Next plc
nextdirect

// nexus : 2014-07-24 Charleston Road Registry Inc.
nexus

// nfl : 2015-07-23 NFL Reg Ops LLC
nfl

// ngo : 2014-03-06 Public Interest Registry
ngo

// nhk : 2014-02-13 Japan Broadcasting Corporation (NHK)
nhk

// nico : 2014-12-04 DWANGO Co., Ltd.
nico

// nike : 2015-07-23 NIKE, Inc.
nike

// nikon : 2015-05-21 NIKON CORPORATION
nikon

// ninja : 2013-11-07 Dog Beach, LLC
ninja

// nissan : 2014-03-27 NISSAN MOTOR CO., LTD.
nissan

// nissay : 2015-10-29 Nippon Life Insurance Company
nissay

// nokia : 2015-01-08 Nokia Corporation
nokia

// northwesternmutual : 2015-06-18 Northwestern Mutual Registry, LLC
northwesternmutual

// norton : 2014-12-04 Symantec Corporation
norton

// now : 2015-06-25 Amazon Registry Services, Inc.
now

// nowruz : 2014-09-04 Asia Green IT System Bilgisayar San. ve Tic. Ltd. Sti.
nowruz

// nowtv : 2015-05-14 Starbucks (HK) Limited
nowtv

// nra : 2014-05-22 NRA Holdings Company, INC.
nra

// nrw : 2013-11-21 Minds + Machines GmbH
nrw

// ntt : 2014-10-31 NIPPON TELEGRAPH AND TELEPHONE CORPORATION
ntt

// nyc : 2014-01-23 The City of New York by and through the New York City Department of Information Technology & Telecommunications
nyc

// obi : 2014-09-25 OBI Group Holding SE & Co. KGaA
obi

// observer : 2015-04-30 Top Level Spectrum, Inc.
observer

// off : 2015-07-23 Johnson Shareholdings, Inc.
off

// office : 2015-03-12 Microsoft Corporation
office

// okinawa : 2013-12-05 BRregistry, Inc.
okinawa

// olayan : 2015-05-14 Crescent Holding GmbH
olayan

// olayangroup : 2015-05-14 Crescent Holding GmbH
olayangroup

// oldnavy : 2015-07-31 The Gap, Inc.
oldnavy

// ollo : 2015-06-04 Dish DBS Corporation
ollo

// omega : 2015-01-08 The Swatch Group Ltd
omega

// one : 2014-11-07 One.com A/S
one

// ong : 2014-03-06 Public Interest Registry
ong

// onl : 2013-09-16 I-Registry Ltd.
onl

// online : 2015-01-15 DotOnline Inc.
online

// onyourside : 2015-07-23 Nationwide Mutual Insurance Company
onyourside

// ooo : 2014-01-09 INFIBEAM AVENUES LIMITED
ooo

// open : 2015-07-31 American Express Travel Related Services Company, Inc.
open

// oracle : 2014-06-19 Oracle Corporation
oracle

// orange : 2015-03-12 Orange Brand Services Limited
orange

// organic : 2014-03-27 Afilias Limited
organic

// origins : 2015-10-01 The Estée Lauder Companies Inc.
origins

// osaka : 2014-09-04 Osaka Registry Co., Ltd.
osaka

// otsuka : 2013-10-11 Otsuka Holdings Co., Ltd.
otsuka

// ott : 2015-06-04 Dish DBS Corporation
ott

// ovh : 2014-01-16 MédiaBC
ovh

// page : 2014-12-04 Charleston Road Registry Inc.
page

// panasonic : 2015-07-30 Panasonic Corporation
panasonic

// paris : 2014-01-30 City of Paris
paris

// pars : 2014-09-04 Asia Green IT System Bilgisayar San. ve Tic. Ltd. Sti.
pars

// partners : 2013-12-05 Binky Moon, LLC
partners

// parts : 2013-12-05 Binky Moon, LLC
parts

// party : 2014-09-11 Blue Sky Registry Limited
party

// passagens : 2015-03-05 Travel Reservations SRL
passagens

// pay : 2015-08-27 Amazon Registry Services, Inc.
pay

// pccw : 2015-05-14 PCCW Enterprises Limited
pccw

// pet : 2015-05-07 Afilias Limited
pet

// pfizer : 2015-09-11 Pfizer Inc.
pfizer

// pharmacy : 2014-06-19 National Association of Boards of Pharmacy
pharmacy

// phd : 2016-07-28 Charleston Road Registry Inc.
phd

// philips : 2014-11-07 Koninklijke Philips N.V.
philips

// phone : 2016-06-02 Dish DBS Corporation
phone

// photo : 2013-11-14 Uniregistry, Corp.
photo

// photography : 2013-09-20 Binky Moon, LLC
photography

// photos : 2013-10-17 Binky Moon, LLC
photos

// physio : 2014-05-01 PhysBiz Pty Ltd
physio

// pics : 2013-11-14 Uniregistry, Corp.
pics

// pictet : 2014-06-26 Pictet Europe S.A.
pictet

// pictures : 2014-03-06 Binky Moon, LLC
pictures

// pid : 2015-01-08 Top Level Spectrum, Inc.
pid

// pin : 2014-12-18 Amazon Registry Services, Inc.
pin

// ping : 2015-06-11 Ping Registry Provider, Inc.
ping

// pink : 2013-10-01 Afilias Limited
pink

// pioneer : 2015-07-16 Pioneer Corporation
pioneer

// pizza : 2014-06-26 Binky Moon, LLC
pizza

// place : 2014-04-24 Binky Moon, LLC
place

// play : 2015-03-05 Charleston Road Registry Inc.
play

// playstation : 2015-07-02 Sony Interactive Entertainment Inc.
playstation

// plumbing : 2013-09-10 Binky Moon, LLC
plumbing

// plus : 2015-02-05 Binky Moon, LLC
plus

// pnc : 2015-07-02 PNC Domain Co., LLC
pnc

// pohl : 2014-06-23 Deutsche Vermögensberatung Aktiengesellschaft DVAG
pohl

// poker : 2014-07-03 Afilias Limited
poker

// politie : 2015-08-20 Politie Nederland
politie

// porn : 2014-10-16 ICM Registry PN LLC
porn

// pramerica : 2015-07-30 Prudential Financial, Inc.
pramerica

// praxi : 2013-12-05 Praxi S.p.A.
praxi

// press : 2014-04-03 DotPress Inc.
press

// prime : 2015-06-25 Amazon Registry Services, Inc.
prime

// prod : 2014-01-23 Charleston Road Registry Inc.
prod

// productions : 2013-12-05 Binky Moon, LLC
productions

// prof : 2014-07-24 Charleston Road Registry Inc.
prof

// progressive : 2015-07-23 Progressive Casualty Insurance Company
progressive

// promo : 2014-12-18 Afilias Limited
promo

// properties : 2013-12-05 Binky Moon, LLC
properties

// property : 2014-05-22 Uniregistry, Corp.
property

// protection : 2015-04-23 XYZ.COM LLC
protection

// pru : 2015-07-30 Prudential Financial, Inc.
pru

// prudential : 2015-07-30 Prudential Financial, Inc.
prudential

// pub : 2013-12-12 Dog Beach, LLC
pub

// pwc : 2015-10-29 PricewaterhouseCoopers LLP
pwc

// qpon : 2013-11-14 dotCOOL, Inc.
qpon

// quebec : 2013-12-19 PointQuébec Inc
quebec

// quest : 2015-03-26 XYZ.COM LLC
quest

// qvc : 2015-07-30 QVC, Inc.
qvc

// racing : 2014-12-04 Premier Registry Limited
racing

// radio : 2016-07-21 European Broadcasting Union (EBU)
radio

// raid : 2015-07-23 Johnson Shareholdings, Inc.
raid

// read : 2014-12-18 Amazon Registry Services, Inc.
read

// realestate : 2015-09-11 dotRealEstate LLC
realestate

// realtor : 2014-05-29 Real Estate Domains LLC
realtor

// realty : 2015-03-19 Fegistry, LLC
realty

// recipes : 2013-10-17 Binky Moon, LLC
recipes

// red : 2013-11-07 Afilias Limited
red

// redstone : 2014-10-31 Redstone Haute Couture Co., Ltd.
redstone

// redumbrella : 2015-03-26 Travelers TLD, LLC
redumbrella

// rehab : 2014-03-06 Dog Beach, LLC
rehab

// reise : 2014-03-13 Binky Moon, LLC
reise

// reisen : 2014-03-06 Binky Moon, LLC
reisen

// reit : 2014-09-04 National Association of Real Estate Investment Trusts, Inc.
reit

// reliance : 2015-04-02 Reliance Industries Limited
reliance

// ren : 2013-12-12 ZDNS International Limited
ren

// rent : 2014-12-04 XYZ.COM LLC
rent

// rentals : 2013-12-05 Binky Moon, LLC
rentals

// repair : 2013-11-07 Binky Moon, LLC
repair

// report : 2013-12-05 Binky Moon, LLC
report

// republican : 2014-03-20 Dog Beach, LLC
republican

// rest : 2013-12-19 Punto 2012 Sociedad Anonima Promotora de Inversion de Capital Variable
rest

// restaurant : 2014-07-03 Binky Moon, LLC
restaurant

// review : 2014-11-20 dot Review Limited
review

// reviews : 2013-09-13 Dog Beach, LLC
reviews

// rexroth : 2015-06-18 Robert Bosch GMBH
rexroth

// rich : 2013-11-21 I-Registry Ltd.
rich

// richardli : 2015-05-14 Pacific Century Asset Management (HK) Limited
richardli

// ricoh : 2014-11-20 Ricoh Company, Ltd.
ricoh

// rightathome : 2015-07-23 Johnson Shareholdings, Inc.
rightathome

// ril : 2015-04-02 Reliance Industries Limited
ril

// rio : 2014-02-27 Empresa Municipal de Informática SA - IPLANRIO
rio

// rip : 2014-07-10 Dog Beach, LLC
rip

// rmit : 2015-11-19 Royal Melbourne Institute of Technology
rmit

// rocher : 2014-12-18 Ferrero Trading Lux S.A.
rocher

// rocks : 2013-11-14 Dog Beach, LLC
rocks

// rodeo : 2013-12-19 Minds + Machines Group Limited
rodeo

// rogers : 2015-08-06 Rogers Communications Canada Inc.
rogers

// room : 2014-12-18 Amazon Registry Services, Inc.
room

// rsvp : 2014-05-08 Charleston Road Registry Inc.
rsvp

// rugby : 2016-12-15 World Rugby Strategic Developments Limited
rugby

// ruhr : 2013-10-02 regiodot GmbH & Co. KG
ruhr

// run : 2015-03-19 Binky Moon, LLC
run

// rwe : 2015-04-02 RWE AG
rwe

// ryukyu : 2014-01-09 BRregistry, Inc.
ryukyu

// saarland : 2013-12-12 dotSaarland GmbH
saarland

// safe : 2014-12-18 Amazon Registry Services, Inc.
safe

// safety : 2015-01-08 Safety Registry Services, LLC.
safety

// sakura : 2014-12-18 SAKURA Internet Inc.
sakura

// sale : 2014-10-16 Dog Beach, LLC
sale

// salon : 2014-12-11 Binky Moon, LLC
salon

// samsclub : 2015-07-31 Wal-Mart Stores, Inc.
samsclub

// samsung : 2014-04-03 SAMSUNG SDS CO., LTD
samsung

// sandvik : 2014-11-13 Sandvik AB
sandvik

// sandvikcoromant : 2014-11-07 Sandvik AB
sandvikcoromant

// sanofi : 2014-10-09 Sanofi
sanofi

// sap : 2014-03-27 SAP AG
sap

// sarl : 2014-07-03 Binky Moon, LLC
sarl

// sas : 2015-04-02 Research IP LLC
sas

// save : 2015-06-25 Amazon Registry Services, Inc.
save

// saxo : 2014-10-31 Saxo Bank A/S
saxo

// sbi : 2015-03-12 STATE BANK OF INDIA
sbi

// sbs : 2014-11-07 SPECIAL BROADCASTING SERVICE CORPORATION
sbs

// sca : 2014-03-13 SVENSKA CELLULOSA AKTIEBOLAGET SCA (publ)
sca

// scb : 2014-02-20 The Siam Commercial Bank Public Company Limited ("SCB")
scb

// schaeffler : 2015-08-06 Schaeffler Technologies AG & Co. KG
schaeffler

// schmidt : 2014-04-03 SCHMIDT GROUPE S.A.S.
schmidt

// scholarships : 2014-04-24 Scholarships.com, LLC
scholarships

// school : 2014-12-18 Binky Moon, LLC
school

// schule : 2014-03-06 Binky Moon, LLC
schule

// schwarz : 2014-09-18 Schwarz Domains und Services GmbH & Co. KG
schwarz

// science : 2014-09-11 dot Science Limited
science

// scjohnson : 2015-07-23 Johnson Shareholdings, Inc.
scjohnson

// scor : 2014-10-31 SCOR SE
scor

// scot : 2014-01-23 Dot Scot Registry Limited
scot

// search : 2016-06-09 Charleston Road Registry Inc.
search

// seat : 2014-05-22 SEAT, S.A. (Sociedad Unipersonal)
seat

// secure : 2015-08-27 Amazon Registry Services, Inc.
secure

// security : 2015-05-14 XYZ.COM LLC
security

// seek : 2014-12-04 Seek Limited
seek

// select : 2015-10-08 Registry Services, LLC
select

// sener : 2014-10-24 Sener Ingeniería y Sistemas, S.A.
sener

// services : 2014-02-27 Binky Moon, LLC
services

// ses : 2015-07-23 SES
ses

// seven : 2015-08-06 Seven West Media Ltd
seven

// sew : 2014-07-17 SEW-EURODRIVE GmbH & Co KG
sew

// sex : 2014-11-13 ICM Registry SX LLC
sex

// sexy : 2013-09-11 Uniregistry, Corp.
sexy

// sfr : 2015-08-13 Societe Francaise du Radiotelephone - SFR
sfr

// shangrila : 2015-09-03 Shangri‐La International Hotel Management Limited
shangrila

// sharp : 2014-05-01 Sharp Corporation
sharp

// shaw : 2015-04-23 Shaw Cablesystems G.P.
shaw

// shell : 2015-07-30 Shell Information Technology International Inc
shell

// shia : 2014-09-04 Asia Green IT System Bilgisayar San. ve Tic. Ltd. Sti.
shia

// shiksha : 2013-11-14 Afilias Limited
shiksha

// shoes : 2013-10-02 Binky Moon, LLC
shoes

// shop : 2016-04-08 GMO Registry, Inc.
shop

// shopping : 2016-03-31 Binky Moon, LLC
shopping

// shouji : 2015-01-08 QIHOO 360 TECHNOLOGY CO. LTD.
shouji

// show : 2015-03-05 Binky Moon, LLC
show

// showtime : 2015-08-06 CBS Domains Inc.
showtime

// shriram : 2014-01-23 Shriram Capital Ltd.
shriram

// silk : 2015-06-25 Amazon Registry Services, Inc.
silk

// sina : 2015-03-12 Sina Corporation
sina

// singles : 2013-08-27 Binky Moon, LLC
singles

// site : 2015-01-15 DotSite Inc.
site

// ski : 2015-04-09 Afilias Limited
ski

// skin : 2015-01-15 L'Oréal
skin

// sky : 2014-06-19 Sky International AG
sky

// skype : 2014-12-18 Microsoft Corporation
skype

// sling : 2015-07-30 DISH Technologies L.L.C.
sling

// smart : 2015-07-09 Smart Communications, Inc. (SMART)
smart

// smile : 2014-12-18 Amazon Registry Services, Inc.
smile

// sncf : 2015-02-19 Société Nationale des Chemins de fer Francais S N C F
sncf

// soccer : 2015-03-26 Binky Moon, LLC
soccer

// social : 2013-11-07 Dog Beach, LLC
social

// softbank : 2015-07-02 SoftBank Group Corp.
softbank

// software : 2014-03-20 Dog Beach, LLC
software

// sohu : 2013-12-19 Sohu.com Limited
sohu

// solar : 2013-11-07 Binky Moon, LLC
solar

// solutions : 2013-11-07 Binky Moon, LLC
solutions

// song : 2015-02-26 Amazon Registry Services, Inc.
song

// sony : 2015-01-08 Sony Corporation
sony

// soy : 2014-01-23 Charleston Road Registry Inc.
soy

// spa : 2019-09-19 Asia Spa and Wellness Promotion Council Limited
spa

// space : 2014-04-03 DotSpace Inc.
space

// sport : 2017-11-16 Global Association of International Sports Federations (GAISF)
sport

// spot : 2015-02-26 Amazon Registry Services, Inc.
spot

// spreadbetting : 2014-12-11 Dotspreadbetting Registry Limited
spreadbetting

// srl : 2015-05-07 InterNetX, Corp
srl

// stada : 2014-11-13 STADA Arzneimittel AG
stada

// staples : 2015-07-30 Staples, Inc.
staples

// star : 2015-01-08 Star India Private Limited
star

// statebank : 2015-03-12 STATE BANK OF INDIA
statebank

// statefarm : 2015-07-30 State Farm Mutual Automobile Insurance Company
statefarm

// stc : 2014-10-09 Saudi Telecom Company
stc

// stcgroup : 2014-10-09 Saudi Telecom Company
stcgroup

// stockholm : 2014-12-18 Stockholms kommun
stockholm

// storage : 2014-12-22 XYZ.COM LLC
storage

// store : 2015-04-09 DotStore Inc.
store

// stream : 2016-01-08 dot Stream Limited
stream

// studio : 2015-02-11 Dog Beach, LLC
studio

// study : 2014-12-11 OPEN UNIVERSITIES AUSTRALIA PTY LTD
study

// style : 2014-12-04 Binky Moon, LLC
style

// sucks : 2014-12-22 Vox Populi Registry Ltd.
sucks

// supplies : 2013-12-19 Binky Moon, LLC
supplies

// supply : 2013-12-19 Binky Moon, LLC
supply

// support : 2013-10-24 Binky Moon, LLC
support

// surf : 2014-01-09 Minds + Machines Group Limited
surf

// surgery : 2014-03-20 Binky Moon, LLC
surgery

// suzuki : 2014-02-20 SUZUKI MOTOR CORPORATION
suzuki

// swatch : 2015-01-08 The Swatch Group Ltd
swatch

// swiftcover : 2015-07-23 Swiftcover Insurance Services Limited
swiftcover

// swiss : 2014-10-16 Swiss Confederation
swiss

// sydney : 2014-09-18 State of New South Wales, Department of Premier and Cabinet
sydney

// symantec : 2014-12-04 Symantec Corporation
symantec

// systems : 2013-11-07 Binky Moon, LLC
systems

// tab : 2014-12-04 Tabcorp Holdings Limited
tab

// taipei : 2014-07-10 Taipei City Government
taipei

// talk : 2015-04-09 Amazon Registry Services, Inc.
talk

// taobao : 2015-01-15 Alibaba Group Holding Limited
taobao

// target : 2015-07-31 Target Domain Holdings, LLC
target

// tatamotors : 2015-03-12 Tata Motors Ltd
tatamotors

// tatar : 2014-04-24 Limited Liability Company "Coordination Center of Regional Domain of Tatarstan Republic"
tatar

// tattoo : 2013-08-30 Uniregistry, Corp.
tattoo

// tax : 2014-03-20 Binky Moon, LLC
tax

// taxi : 2015-03-19 Binky Moon, LLC
taxi

// tci : 2014-09-12 Asia Green IT System Bilgisayar San. ve Tic. Ltd. Sti.
tci

// tdk : 2015-06-11 TDK Corporation
tdk

// team : 2015-03-05 Binky Moon, LLC
team

// tech : 2015-01-30 Personals TLD Inc.
tech

// technology : 2013-09-13 Binky Moon, LLC
technology

// telefonica : 2014-10-16 Telefónica S.A.
telefonica

// temasek : 2014-08-07 Temasek Holdings (Private) Limited
temasek

// tennis : 2014-12-04 Binky Moon, LLC
tennis

// teva : 2015-07-02 Teva Pharmaceutical Industries Limited
teva

// thd : 2015-04-02 Home Depot Product Authority, LLC
thd

// theater : 2015-03-19 Binky Moon, LLC
theater

// theatre : 2015-05-07 XYZ.COM LLC
theatre

// tiaa : 2015-07-23 Teachers Insurance and Annuity Association of America
tiaa

// tickets : 2015-02-05 Accent Media Limited
tickets

// tienda : 2013-11-14 Binky Moon, LLC
tienda

// tiffany : 2015-01-30 Tiffany and Company
tiffany

// tips : 2013-09-20 Binky Moon, LLC
tips

// tires : 2014-11-07 Binky Moon, LLC
tires

// tirol : 2014-04-24 punkt Tirol GmbH
tirol

// tjmaxx : 2015-07-16 The TJX Companies, Inc.
tjmaxx

// tjx : 2015-07-16 The TJX Companies, Inc.
tjx

// tkmaxx : 2015-07-16 The TJX Companies, Inc.
tkmaxx

// tmall : 2015-01-15 Alibaba Group Holding Limited
tmall

// today : 2013-09-20 Binky Moon, LLC
today

// tokyo : 2013-11-13 GMO Registry, Inc.
tokyo

// tools : 2013-11-21 Binky Moon, LLC
tools

// top : 2014-03-20 .TOP Registry
top

// toray : 2014-12-18 Toray Industries, Inc.
toray

// toshiba : 2014-04-10 TOSHIBA Corporation
toshiba

// total : 2015-08-06 Total SA
total

// tours : 2015-01-22 Binky Moon, LLC
tours

// town : 2014-03-06 Binky Moon, LLC
town

// toyota : 2015-04-23 TOYOTA MOTOR CORPORATION
toyota

// toys : 2014-03-06 Binky Moon, LLC
toys

// trade : 2014-01-23 Elite Registry Limited
trade

// trading : 2014-12-11 Dottrading Registry Limited
trading

// training : 2013-11-07 Binky Moon, LLC
training

// travel :  Dog Beach, LLC
travel

// travelchannel : 2015-07-02 Lifestyle Domain Holdings, Inc.
travelchannel

// travelers : 2015-03-26 Travelers TLD, LLC
travelers

// travelersinsurance : 2015-03-26 Travelers TLD, LLC
travelersinsurance

// trust : 2014-10-16 NCC Group Inc.
trust

// trv : 2015-03-26 Travelers TLD, LLC
trv

// tube : 2015-06-11 Latin American Telecom LLC
tube

// tui : 2014-07-03 TUI AG
tui

// tunes : 2015-02-26 Amazon Registry Services, Inc.
tunes

// tushu : 2014-12-18 Amazon Registry Services, Inc.
tushu

// tvs : 2015-02-19 T V SUNDRAM IYENGAR  & SONS LIMITED
tvs

// ubank : 2015-08-20 National Australia Bank Limited
ubank

// ubs : 2014-12-11 UBS AG
ubs

// unicom : 2015-10-15 China United Network Communications Corporation Limited
unicom

// university : 2014-03-06 Binky Moon, LLC
university

// uno : 2013-09-11 DotSite Inc.
uno

// uol : 2014-05-01 UBN INTERNET LTDA.
uol

// ups : 2015-06-25 UPS Market Driver, Inc.
ups

// vacations : 2013-12-05 Binky Moon, LLC
vacations

// vana : 2014-12-11 Lifestyle Domain Holdings, Inc.
vana

// vanguard : 2015-09-03 The Vanguard Group, Inc.
vanguard

// vegas : 2014-01-16 Dot Vegas, Inc.
vegas

// ventures : 2013-08-27 Binky Moon, LLC
ventures

// verisign : 2015-08-13 VeriSign, Inc.
verisign

// versicherung : 2014-03-20 tldbox GmbH
versicherung

// vet : 2014-03-06 Dog Beach, LLC
vet

// viajes : 2013-10-17 Binky Moon, LLC
viajes

// video : 2014-10-16 Dog Beach, LLC
video

// vig : 2015-05-14 VIENNA INSURANCE GROUP AG Wiener Versicherung Gruppe
vig

// viking : 2015-04-02 Viking River Cruises (Bermuda) Ltd.
viking

// villas : 2013-12-05 Binky Moon, LLC
villas

// vin : 2015-06-18 Binky Moon, LLC
vin

// vip : 2015-01-22 Minds + Machines Group Limited
vip

// virgin : 2014-09-25 Virgin Enterprises Limited
virgin

// visa : 2015-07-30 Visa Worldwide Pte. Limited
visa

// vision : 2013-12-05 Binky Moon, LLC
vision

// vistaprint : 2014-09-18 Vistaprint Limited
vistaprint

// viva : 2014-11-07 Saudi Telecom Company
viva

// vivo : 2015-07-31 Telefonica Brasil S.A.
vivo

// vlaanderen : 2014-02-06 DNS.be vzw
vlaanderen

// vodka : 2013-12-19 Minds + Machines Group Limited
vodka

// volkswagen : 2015-05-14 Volkswagen Group of America Inc.
volkswagen

// volvo : 2015-11-12 Volvo Holding Sverige Aktiebolag
volvo

// vote : 2013-11-21 Monolith Registry LLC
vote

// voting : 2013-11-13 Valuetainment Corp.
voting

// voto : 2013-11-21 Monolith Registry LLC
voto

// voyage : 2013-08-27 Binky Moon, LLC
voyage

// vuelos : 2015-03-05 Travel Reservations SRL
vuelos

// wales : 2014-05-08 Nominet UK
wales

// walmart : 2015-07-31 Wal-Mart Stores, Inc.
walmart

// walter : 2014-11-13 Sandvik AB
walter

// wang : 2013-10-24 Zodiac Wang Limited
wang

// wanggou : 2014-12-18 Amazon Registry Services, Inc.
wanggou

// watch : 2013-11-14 Binky Moon, LLC
watch

// watches : 2014-12-22 Richemont DNS Inc.
watches

// weather : 2015-01-08 International Business Machines Corporation
weather

// weatherchannel : 2015-03-12 International Business Machines Corporation
weatherchannel

// webcam : 2014-01-23 dot Webcam Limited
webcam

// weber : 2015-06-04 Saint-Gobain Weber SA
weber

// website : 2014-04-03 DotWebsite Inc.
website

// wed : 2013-10-01 Atgron, Inc.
wed

// wedding : 2014-04-24 Minds + Machines Group Limited
wedding

// weibo : 2015-03-05 Sina Corporation
weibo

// weir : 2015-01-29 Weir Group IP Limited
weir

// whoswho : 2014-02-20 Who's Who Registry
whoswho

// wien : 2013-10-28 punkt.wien GmbH
wien

// wiki : 2013-11-07 Top Level Design, LLC
wiki

// williamhill : 2014-03-13 William Hill Organization Limited
williamhill

// win : 2014-11-20 First Registry Limited
win

// windows : 2014-12-18 Microsoft Corporation
windows

// wine : 2015-06-18 Binky Moon, LLC
wine

// winners : 2015-07-16 The TJX Companies, Inc.
winners

// wme : 2014-02-13 William Morris Endeavor Entertainment, LLC
wme

// wolterskluwer : 2015-08-06 Wolters Kluwer N.V.
wolterskluwer

// woodside : 2015-07-09 Woodside Petroleum Limited
woodside

// work : 2013-12-19 Minds + Machines Group Limited
work

// works : 2013-11-14 Binky Moon, LLC
works

// world : 2014-06-12 Binky Moon, LLC
world

// wow : 2015-10-08 Amazon Registry Services, Inc.
wow

// wtc : 2013-12-19 World Trade Centers Association, Inc.
wtc

// wtf : 2014-03-06 Binky Moon, LLC
wtf

// xbox : 2014-12-18 Microsoft Corporation
xbox

// xerox : 2014-10-24 Xerox DNHC LLC
xerox

// xfinity : 2015-07-09 Comcast IP Holdings I, LLC
xfinity

// xihuan : 2015-01-08 QIHOO 360 TECHNOLOGY CO. LTD.
xihuan

// xin : 2014-12-11 Elegant Leader Limited
xin

// xn--11b4c3d : 2015-01-15 VeriSign Sarl
कॉम

// xn--1ck2e1b : 2015-02-26 Amazon Registry Services, Inc.
セール

// xn--1qqw23a : 2014-01-09 Guangzhou YU Wei Information Technology Co., Ltd.
佛山

// xn--30rr7y : 2014-06-12 Excellent First Limited
慈善

// xn--3bst00m : 2013-09-13 Eagle Horizon Limited
集团

// xn--3ds443g : 2013-09-08 TLD REGISTRY LIMITED OY
在线

// xn--3oq18vl8pn36a : 2015-07-02 Volkswagen (China) Investment Co., Ltd.
大众汽车

// xn--3pxu8k : 2015-01-15 VeriSign Sarl
点看

// xn--42c2d9a : 2015-01-15 VeriSign Sarl
คอม

// xn--45q11c : 2013-11-21 Zodiac Gemini Ltd
八卦

// xn--4gbrim : 2013-10-04 Suhub Electronic Establishment
موقع

// xn--55qw42g : 2013-11-08 China Organizational Name Administration Center
公益

// xn--55qx5d : 2013-11-14 China Internet Network Information Center (CNNIC)
公司

// xn--5su34j936bgsg : 2015-09-03 Shangri‐La International Hotel Management Limited
香格里拉

// xn--5tzm5g : 2014-12-22 Global Website TLD Asia Limited
网站

// xn--6frz82g : 2013-09-23 Afilias Limited
移动

// xn--6qq986b3xl : 2013-09-13 Tycoon Treasure Limited
我爱你

// xn--80adxhks : 2013-12-19 Foundation for Assistance for Internet Technologies and Infrastructure Development (FAITID)
москва

// xn--80aqecdr1a : 2015-10-21 Pontificium Consilium de Comunicationibus Socialibus (PCCS) (Pontifical Council for Social Communication)
католик

// xn--80asehdb : 2013-07-14 CORE Association
онлайн

// xn--80aswg : 2013-07-14 CORE Association
сайт

// xn--8y0a063a : 2015-03-26 China United Network Communications Corporation Limited
联通

// xn--9dbq2a : 2015-01-15 VeriSign Sarl
קום

// xn--9et52u : 2014-06-12 RISE VICTORY LIMITED
时尚

// xn--9krt00a : 2015-03-12 Sina Corporation
微博

// xn--b4w605ferd : 2014-08-07 Temasek Holdings (Private) Limited
淡马锡

// xn--bck1b9a5dre4c : 2015-02-26 Amazon Registry Services, Inc.
ファッション

// xn--c1avg : 2013-11-14 Public Interest Registry
орг

// xn--c2br7g : 2015-01-15 VeriSign Sarl
नेट

// xn--cck2b3b : 2015-02-26 Amazon Registry Services, Inc.
ストア

// xn--cg4bki : 2013-09-27 SAMSUNG SDS CO., LTD
삼성

// xn--czr694b : 2014-01-16 Internet DotTrademark Organisation Limited
商标

// xn--czrs0t : 2013-12-19 Binky Moon, LLC
商店

// xn--czru2d : 2013-11-21 Zodiac Aquarius Limited
商城

// xn--d1acj3b : 2013-11-20 The Foundation for Network Initiatives “The Smart Internet”
дети

// xn--eckvdtc9d : 2014-12-18 Amazon Registry Services, Inc.
ポイント

// xn--efvy88h : 2014-08-22 Guangzhou YU Wei Information Technology Co., Ltd.
新闻

// xn--estv75g : 2015-02-19 Industrial and Commercial Bank of China Limited
工行

// xn--fct429k : 2015-04-09 Amazon Registry Services, Inc.
家電

// xn--fhbei : 2015-01-15 VeriSign Sarl
كوم

// xn--fiq228c5hs : 2013-09-08 TLD REGISTRY LIMITED OY
中文网

// xn--fiq64b : 2013-10-14 CITIC Group Corporation
中信

// xn--fjq720a : 2014-05-22 Binky Moon, LLC
娱乐

// xn--flw351e : 2014-07-31 Charleston Road Registry Inc.
谷歌

// xn--fzys8d69uvgm : 2015-05-14 PCCW Enterprises Limited
電訊盈科

// xn--g2xx48c : 2015-01-30 Minds + Machines Group Limited
购物

// xn--gckr3f0f : 2015-02-26 Amazon Registry Services, Inc.
クラウド

// xn--gk3at1e : 2015-10-08 Amazon Registry Services, Inc.
通販

// xn--hxt814e : 2014-05-15 Zodiac Taurus Limited
网店

// xn--i1b6b1a6a2e : 2013-11-14 Public Interest Registry
संगठन

// xn--imr513n : 2014-12-11 Internet DotTrademark Organisation Limited
餐厅

// xn--io0a7i : 2013-11-14 China Internet Network Information Center (CNNIC)
网络

// xn--j1aef : 2015-01-15 VeriSign Sarl
ком

// xn--jlq61u9w7b : 2015-01-08 Nokia Corporation
诺基亚

// xn--jvr189m : 2015-02-26 Amazon Registry Services, Inc.
食品

// xn--kcrx77d1x4a : 2014-11-07 Koninklijke Philips N.V.
飞利浦

// xn--kpu716f : 2014-12-22 Richemont DNS Inc.
手表

// xn--kput3i : 2014-02-13 Beijing RITT-Net Technology Development Co., Ltd
手机

// xn--mgba3a3ejt : 2014-11-20 Aramco Services Company
ارامكو

// xn--mgba7c0bbn0a : 2015-05-14 Crescent Holding GmbH
العليان

// xn--mgbaakc7dvf : 2015-09-03 Emirates Telecommunications Corporation (trading as Etisalat)
اتصالات

// xn--mgbab2bd : 2013-10-31 CORE Association
بازار

// xn--mgbca7dzdo : 2015-07-30 Abu Dhabi Systems and Information Centre
ابوظبي

// xn--mgbi4ecexp : 2015-10-21 Pontificium Consilium de Comunicationibus Socialibus (PCCS) (Pontifical Council for Social Communication)
كاثوليك

// xn--mgbt3dhd : 2014-09-04 Asia Green IT System Bilgisayar San. ve Tic. Ltd. Sti.
همراه

// xn--mk1bu44c : 2015-01-15 VeriSign Sarl
닷컴

// xn--mxtq1m : 2014-03-06 Net-Chinese Co., Ltd.
政府

// xn--ngbc5azd : 2013-07-13 International Domain Registry Pty. Ltd.
شبكة

// xn--ngbe9e0a : 2014-12-04 Kuwait Finance House
بيتك

// xn--ngbrx : 2015-11-12 League of Arab States
عرب

// xn--nqv7f : 2013-11-14 Public Interest Registry
机构

// xn--nqv7fs00ema : 2013-11-14 Public Interest Registry
组织机构

// xn--nyqy26a : 2014-11-07 Stable Tone Limited
健康

// xn--otu796d : 2017-08-06 Internet DotTrademark Organisation Limited
招聘

// xn--p1acf : 2013-12-12 Rusnames Limited
рус

// xn--pbt977c : 2014-12-22 Richemont DNS Inc.
珠宝

// xn--pssy2u : 2015-01-15 VeriSign Sarl
大拿

// xn--q9jyb4c : 2013-09-17 Charleston Road Registry Inc.
みんな

// xn--qcka1pmc : 2014-07-31 Charleston Road Registry Inc.
グーグル

// xn--rhqv96g : 2013-09-11 Stable Tone Limited
世界

// xn--rovu88b : 2015-02-26 Amazon Registry Services, Inc.
書籍

// xn--ses554g : 2014-01-16 KNET Co., Ltd.
网址

// xn--t60b56a : 2015-01-15 VeriSign Sarl
닷넷

// xn--tckwe : 2015-01-15 VeriSign Sarl
コム

// xn--tiq49xqyj : 2015-10-21 Pontificium Consilium de Comunicationibus Socialibus (PCCS) (Pontifical Council for Social Communication)
天主教

// xn--unup4y : 2013-07-14 Binky Moon, LLC
游戏

// xn--vermgensberater-ctb : 2014-06-23 Deutsche Vermögensberatung Aktiengesellschaft DVAG
vermögensberater

// xn--vermgensberatung-pwb : 2014-06-23 Deutsche Vermögensberatung Aktiengesellschaft DVAG
vermögensberatung

// xn--vhquv : 2013-08-27 Binky Moon, LLC
企业

// xn--vuq861b : 2014-10-16 Beijing Tele-info Network Technology Co., Ltd.
信息

// xn--w4r85el8fhu5dnra : 2015-04-30 Kerry Trading Co. Limited
嘉里大酒店

// xn--w4rs40l : 2015-07-30 Kerry Trading Co. Limited
嘉里

// xn--xhq521b : 2013-11-14 Guangzhou YU Wei Information Technology Co., Ltd.
广东

// xn--zfr164b : 2013-11-08 China Organizational Name Administration Center
政务

// xyz : 2013-12-05 XYZ.COM LLC
xyz

// yachts : 2014-01-09 DERYachts, LLC
yachts

// yahoo : 2015-04-02 Yahoo! Domain Services Inc.
yahoo

// yamaxun : 2014-12-18 Amazon Registry Services, Inc.
yamaxun

// yandex : 2014-04-10 YANDEX, LLC
yandex

// yodobashi : 2014-11-20 YODOBASHI CAMERA CO.,LTD.
yodobashi

// yoga : 2014-05-29 Minds + Machines Group Limited
yoga

// yokohama : 2013-12-12 GMO Registry, Inc.
yokohama

// you : 2015-04-09 Amazon Registry Services, Inc.
you

// youtube : 2014-05-01 Charleston Road Registry Inc.
youtube

// yun : 2015-01-08 QIHOO 360 TECHNOLOGY CO. LTD.
yun

// zappos : 2015-06-25 Amazon Registry Services, Inc.
zappos

// zara : 2014-11-07 Industria de Diseño Textil, S.A. (INDITEX, S.A.)
zara

// zero : 2014-12-18 Amazon Registry Services, Inc.
zero

// zip : 2014-05-08 Charleston Road Registry Inc.
zip

// zone : 2013-11-14 Binky Moon, LLC
zone

// zuerich : 2014-11-07 Kanton Zürich (Canton of Zurich)
zuerich


// ===END ICANN DOMAINS===
// ===BEGIN PRIVATE DOMAINS===
// (Note: these are in alphabetical order by company name)

// 1GB LLC : https://www.1gb.ua/
// Submitted by 1GB LLC <noc@1gb.com.ua>
cc.ua
inf.ua
ltd.ua

// Agnat sp. z o.o. : https://domena.pl
// Submitted by Przemyslaw Plewa <it-admin@domena.pl>
beep.pl

// alboto.ca : http://alboto.ca
// Submitted by Anton Avramov <avramov@alboto.ca>
barsy.ca

// Alces Software Ltd : http://alces-software.com
// Submitted by Mark J. Titorenko <mark.titorenko@alces-software.com>
*.compute.estate
*.alces.network

// Altervista: https://www.altervista.org
// Submitted by Carlo Cannas <tech_staff@altervista.it>
altervista.org

// alwaysdata : https://www.alwaysdata.com
// Submitted by Cyril <admin@alwaysdata.com>
alwaysdata.net

// Amazon CloudFront : https://aws.amazon.com/cloudfront/
// Submitted by Donavan Miller <donavanm@amazon.com>
cloudfront.net

// Amazon Elastic Compute Cloud : https://aws.amazon.com/ec2/
// Submitted by Luke Wells <psl-maintainers@amazon.com>
*.compute.amazonaws.com
*.compute-1.amazonaws.com
*.compute.amazonaws.com.cn
us-east-1.amazonaws.com

// Amazon Elastic Beanstalk : https://aws.amazon.com/elasticbeanstalk/
// Submitted by Luke Wells <psl-maintainers@amazon.com>
cn-north-1.eb.amazonaws.com.cn
cn-northwest-1.eb.amazonaws.com.cn
elasticbeanstalk.com
ap-northeast-1.elasticbeanstalk.com
ap-northeast-2.elasticbeanstalk.com
ap-northeast-3.elasticbeanstalk.com
ap-south-1.elasticbeanstalk.com
ap-southeast-1.elasticbeanstalk.com
ap-southeast-2.elasticbeanstalk.com
ca-central-1.elasticbeanstalk.com
eu-central-1.elasticbeanstalk.com
eu-west-1.elasticbeanstalk.com
eu-west-2.elasticbeanstalk.com
eu-west-3.elasticbeanstalk.com
sa-east-1.elasticbeanstalk.com
us-east-1.elasticbeanstalk.com
us-east-2.elasticbeanstalk.com
us-gov-west-1.elasticbeanstalk.com
us-west-1.elasticbeanstalk.com
us-west-2.elasticbeanstalk.com

// Amazon Elastic Load Balancing : https://aws.amazon.com/elasticloadbalancing/
// Submitted by Luke Wells <psl-maintainers@amazon.com>
*.elb.amazonaws.com
*.elb.amazonaws.com.cn

// Amazon S3 : https://aws.amazon.com/s3/
// Submitted by Luke Wells <psl-maintainers@amazon.com>
s3.amazonaws.com
s3-ap-northeast-1.amazonaws.com
s3-ap-northeast-2.amazonaws.com
s3-ap-south-1.amazonaws.com
s3-ap-southeast-1.amazonaws.com
s3-ap-southeast-2.amazonaws.com
s3-ca-central-1.amazonaws.com
s3-eu-central-1.amazonaws.com
s3-eu-west-1.amazonaws.com
s3-eu-west-2.amazonaws.com
s3-eu-west-3.amazonaws.com
s3-external-1.amazonaws.com
s3-fips-us-gov-west-1.amazonaws.com
s3-sa-east-1.amazonaws.com
s3-us-gov-west-1.amazonaws.com
s3-us-east-2.amazonaws.com
s3-us-west-1.amazonaws.com
s3-us-west-2.amazonaws.com
s3.ap-northeast-2.amazonaws.com
s3.ap-south-1.amazonaws.com
s3.cn-north-1.amazonaws.com.cn
s3.ca-central-1.amazonaws.com
s3.eu-central-1.amazonaws.com
s3.eu-west-2.amazonaws.com
s3.eu-west-3.amazonaws.com
s3.us-east-2.amazonaws.com
s3.dualstack.ap-northeast-1.amazonaws.com
s3.dualstack.ap-northeast-2.amazonaws.com
s3.dualstack.ap-south-1.amazonaws.com
s3.dualstack.ap-southeast-1.amazonaws.com
s3.dualstack.ap-southeast-2.amazonaws.com
s3.dualstack.ca-central-1.amazonaws.com
s3.dualstack.eu-central-1.amazonaws.com
s3.dualstack.eu-west-1.amazonaws.com
s3.dualstack.eu-west-2.amazonaws.com
s3.dualstack.eu-west-3.amazonaws.com
s3.dualstack.sa-east-1.amazonaws.com
s3.dualstack.us-east-1.amazonaws.com
s3.dualstack.us-east-2.amazonaws.com
s3-website-us-east-1.amazonaws.com
s3-website-us-west-1.amazonaws.com
s3-website-us-west-2.amazonaws.com
s3-website-ap-northeast-1.amazonaws.com
s3-website-ap-southeast-1.amazonaws.com
s3-website-ap-southeast-2.amazonaws.com
s3-website-eu-west-1.amazonaws.com
s3-website-sa-east-1.amazonaws.com
s3-website.ap-northeast-2.amazonaws.com
s3-website.ap-south-1.amazonaws.com
s3-website.ca-central-1.amazonaws.com
s3-website.eu-central-1.amazonaws.com
s3-website.eu-west-2.amazonaws.com
s3-website.eu-west-3.amazonaws.com
s3-website.us-east-2.amazonaws.com

// Amune : https://amune.org/
// Submitted by Team Amune <cert@amune.org>
t3l3p0rt.net
tele.amune.org

// Apigee : https://apigee.com/
// Submitted by Apigee Security Team <security@apigee.com>
apigee.io

// Aptible : https://www.aptible.com/
// Submitted by Thomas Orozco <thomas@aptible.com>
on-aptible.com

// ASEINet : https://www.aseinet.com/
// Submitted by Asei SEKIGUCHI <mail@aseinet.com>
user.aseinet.ne.jp
gv.vc
d.gv.vc

// Asociación Amigos de la Informática "Euskalamiga" : http://encounter.eus/
// Submitted by Hector Martin <marcan@euskalencounter.org>
user.party.eus

// Association potager.org : https://potager.org/
// Submitted by Lunar <jardiniers@potager.org>
pimienta.org
poivron.org
potager.org
sweetpepper.org

// ASUSTOR Inc. : http://www.asustor.com
// Submitted by Vincent Tseng <vincenttseng@asustor.com>
myasustor.com

// AVM : https://avm.de
// Submitted by Andreas Weise <a.weise@avm.de>
myfritz.net

// AW AdvisorWebsites.com Software Inc : https://advisorwebsites.com
// Submitted by James Kennedy <domains@advisorwebsites.com>
*.awdev.ca
*.advisor.ws

// b-data GmbH : https://www.b-data.io
// Submitted by Olivier Benz <olivier.benz@b-data.ch>
b-data.io

// backplane : https://www.backplane.io
// Submitted by Anthony Voutas <anthony@backplane.io>
backplaneapp.io

// Balena : https://www.balena.io
// Submitted by Petros Angelatos <petrosagg@balena.io>
balena-devices.com

// Banzai Cloud
// Submitted by Gabor Kozma <info@banzaicloud.com>
app.banzaicloud.io

// BetaInABox
// Submitted by Adrian <adrian@betainabox.com>
betainabox.com

// BinaryLane : http://www.binarylane.com
// Submitted by Nathan O'Sullivan <nathan@mammoth.com.au>
bnr.la

// Blackbaud, Inc. : https://www.blackbaud.com
// Submitted by Paul Crowder <paul.crowder@blackbaud.com>
blackbaudcdn.net

// Boomla : https://boomla.com
// Submitted by Tibor Halter <thalter@boomla.com>
boomla.net

// Boxfuse : https://boxfuse.com
// Submitted by Axel Fontaine <axel@boxfuse.com>
boxfuse.io

// bplaced : https://www.bplaced.net/
// Submitted by Miroslav Bozic <security@bplaced.net>
square7.ch
bplaced.com
bplaced.de
square7.de
bplaced.net
square7.net

// BrowserSafetyMark
// Submitted by Dave Tharp <browsersafetymark.io@quicinc.com>
browsersafetymark.io

// Bytemark Hosting : https://www.bytemark.co.uk
// Submitted by Paul Cammish <paul.cammish@bytemark.co.uk>
uk0.bigv.io
dh.bytemark.co.uk
vm.bytemark.co.uk

// callidomus : https://www.callidomus.com/
// Submitted by Marcus Popp <admin@callidomus.com>
mycd.eu

// Carrd : https://carrd.co
// Submitted by AJ <aj@carrd.co>
carrd.co
crd.co
uwu.ai

// CentralNic : http://www.centralnic.com/names/domains
// Submitted by registry <gavin.brown@centralnic.com>
ae.org
ar.com
br.com
cn.com
com.de
com.se
de.com
eu.com
gb.com
gb.net
hu.com
hu.net
jp.net
jpn.com
kr.com
mex.com
no.com
qc.com
ru.com
sa.com
se.net
uk.com
uk.net
us.com
uy.com
za.bz
za.com

// Africa.com Web Solutions Ltd : https://registry.africa.com
// Submitted by Gavin Brown <gavin.brown@centralnic.com>
africa.com

// iDOT Services Limited : http://www.domain.gr.com
// Submitted by Gavin Brown <gavin.brown@centralnic.com>
gr.com

// Radix FZC : http://domains.in.net
// Submitted by Gavin Brown <gavin.brown@centralnic.com>
in.net

// US REGISTRY LLC : http://us.org
// Submitted by Gavin Brown <gavin.brown@centralnic.com>
us.org

// co.com Registry, LLC : https://registry.co.com
// Submitted by Gavin Brown <gavin.brown@centralnic.com>
co.com

// c.la : http://www.c.la/
c.la

// certmgr.org : https://certmgr.org
// Submitted by B. Blechschmidt <hostmaster@certmgr.org>
certmgr.org

// Citrix : https://citrix.com
// Submitted by Alex Stoddard <alex.stoddard@citrix.com>
xenapponazure.com

// Civilized Discourse Construction Kit, Inc. : https://www.discourse.org/
// Submitted by Rishabh Nambiar <rishabh.nambiar@discourse.org>
discourse.group

// ClearVox : http://www.clearvox.nl/
// Submitted by Leon Rowland <leon@clearvox.nl>
virtueeldomein.nl

// Clever Cloud : https://www.clever-cloud.com/
// Submitted by Quentin Adam <noc@clever-cloud.com>
cleverapps.io

// Clerk : https://www.clerk.dev
// Submitted by Colin Sidoti <colin@clerk.dev>
*.lcl.dev
*.stg.dev

// Cloud66 : https://www.cloud66.com/
// Submitted by Khash Sajadi <khash@cloud66.com>
c66.me
cloud66.ws
cloud66.zone

// CloudAccess.net : https://www.cloudaccess.net/
// Submitted by Pawel Panek <noc@cloudaccess.net>
jdevcloud.com
wpdevcloud.com
cloudaccess.host
freesite.host
cloudaccess.net

// cloudControl : https://www.cloudcontrol.com/
// Submitted by Tobias Wilken <tw@cloudcontrol.com>
cloudcontrolled.com
cloudcontrolapp.com

// Cloudera, Inc. : https://www.cloudera.com/
// Submitted by Philip Langdale <security@cloudera.com>
cloudera.site

// Cloudflare, Inc. : https://www.cloudflare.com/
// Submitted by Jake Riesterer <publicsuffixlist@cloudflare.com>
trycloudflare.com
workers.dev

// Clovyr : https://clovyr.io
// Submitted by Patrick Nielsen <patrick@clovyr.io>
wnext.app

// co.ca : http://registry.co.ca/
co.ca

// Co & Co : https://co-co.nl/
// Submitted by Govert Versluis <govert@co-co.nl>
*.otap.co

// i-registry s.r.o. : http://www.i-registry.cz/
// Submitted by Martin Semrad <semrad@i-registry.cz>
co.cz

// CDN77.com : http://www.cdn77.com
// Submitted by Jan Krpes <jan.krpes@cdn77.com>
c.cdn77.org
cdn77-ssl.net
r.cdn77.net
rsc.cdn77.org
ssl.origin.cdn77-secure.org

// Cloud DNS Ltd : http://www.cloudns.net
// Submitted by Aleksander Hristov <noc@cloudns.net>
cloudns.asia
cloudns.biz
cloudns.club
cloudns.cc
cloudns.eu
cloudns.in
cloudns.info
cloudns.org
cloudns.pro
cloudns.pw
cloudns.us

// Cloudeity Inc : https://cloudeity.com
// Submitted by Stefan Dimitrov <contact@cloudeity.com>
cloudeity.net

// CNPY : https://cnpy.gdn
// Submitted by Angelo Gladding <angelo@lahacker.net>
cnpy.gdn

// CoDNS B.V.
co.nl
co.no

// Combell.com : https://www.combell.com
// Submitted by Thomas Wouters <thomas.wouters@combellgroup.com>
webhosting.be
hosting-cluster.nl

// Coordination Center for TLD RU and XN--P1AI : https://cctld.ru/en/domains/domens_ru/reserved/
// Submitted by George Georgievsky <gug@cctld.ru>
ac.ru
edu.ru
gov.ru
int.ru
mil.ru
test.ru

// COSIMO GmbH : http://www.cosimo.de
// Submitted by Rene Marticke <rmarticke@cosimo.de>
dyn.cosidns.de
dynamisches-dns.de
dnsupdater.de
internet-dns.de
l-o-g-i-n.de
dynamic-dns.info
feste-ip.net
knx-server.net
static-access.net

// Craynic, s.r.o. : http://www.craynic.com/
// Submitted by Ales Krajnik <ales.krajnik@craynic.com>
realm.cz

// Cryptonomic : https://cryptonomic.net/
// Submitted by Andrew Cady <public-suffix-list@cryptonomic.net>
*.cryptonomic.net

// Cupcake : https://cupcake.io/
// Submitted by Jonathan Rudenberg <jonathan@cupcake.io>
cupcake.is

// Customer OCI - Oracle Dyn https://cloud.oracle.com/home https://dyn.com/dns/
// Submitted by Gregory Drake <support@dyn.com>
// Note: This is intended to also include customer-oci.com due to wildcards implicitly including the current label
*.customer-oci.com
*.oci.customer-oci.com
*.ocp.customer-oci.com
*.ocs.customer-oci.com

// cyon GmbH : https://www.cyon.ch/
// Submitted by Dominic Luechinger <dol@cyon.ch>
cyon.link
cyon.site

// Daplie, Inc : https://daplie.com
// Submitted by AJ ONeal <aj@daplie.com>
daplie.me
localhost.daplie.me

// Datto, Inc. : https://www.datto.com/
// Submitted by Philipp Heckel <ph@datto.com>
dattolocal.com
dattorelay.com
dattoweb.com
mydatto.com
dattolocal.net
mydatto.net

// Dansk.net : http://www.dansk.net/
// Submitted by Anani Voule <digital@digital.co.dk>
biz.dk
co.dk
firm.dk
reg.dk
store.dk

// dapps.earth : https://dapps.earth/
// Submitted by Daniil Burdakov <icqkill@gmail.com>
*.dapps.earth
*.bzz.dapps.earth

<<<<<<< HEAD
// Datawire, Inc : https://www.datawire.io
// Submitted by Richard Li <secalert@datawire.io>
edgestack.me
=======
// Dark, Inc. : https://darklang.com
// Submitted by Paul Biggar <ops@darklang.com>
builtwithdark.com
>>>>>>> 56a7fb99

// Debian : https://www.debian.org/
// Submitted by Peter Palfrader / Debian Sysadmin Team <dsa-publicsuffixlist@debian.org>
debian.net

// deSEC : https://desec.io/
// Submitted by Peter Thomassen <peter@desec.io>
dedyn.io

// DNShome : https://www.dnshome.de/
// Submitted by Norbert Auler <mail@dnshome.de>
dnshome.de

// DotArai : https://www.dotarai.com/
// Submitted by Atsadawat Netcharadsang <atsadawat@dotarai.co.th>
online.th
shop.th

// DrayTek Corp. : https://www.draytek.com/
// Submitted by Paul Fang <mis@draytek.com>
drayddns.com

// DreamHost : http://www.dreamhost.com/
// Submitted by Andrew Farmer <andrew.farmer@dreamhost.com>
dreamhosters.com

// Drobo : http://www.drobo.com/
// Submitted by Ricardo Padilha <rpadilha@drobo.com>
mydrobo.com

// Drud Holdings, LLC. : https://www.drud.com/
// Submitted by Kevin Bridges <kevin@drud.com>
drud.io
drud.us

// DuckDNS : http://www.duckdns.org/
// Submitted by Richard Harper <richard@duckdns.org>
duckdns.org

// dy.fi : http://dy.fi/
// Submitted by Heikki Hannikainen <hessu@hes.iki.fi>
dy.fi
tunk.org

// DynDNS.com : http://www.dyndns.com/services/dns/dyndns/
dyndns-at-home.com
dyndns-at-work.com
dyndns-blog.com
dyndns-free.com
dyndns-home.com
dyndns-ip.com
dyndns-mail.com
dyndns-office.com
dyndns-pics.com
dyndns-remote.com
dyndns-server.com
dyndns-web.com
dyndns-wiki.com
dyndns-work.com
dyndns.biz
dyndns.info
dyndns.org
dyndns.tv
at-band-camp.net
ath.cx
barrel-of-knowledge.info
barrell-of-knowledge.info
better-than.tv
blogdns.com
blogdns.net
blogdns.org
blogsite.org
boldlygoingnowhere.org
broke-it.net
buyshouses.net
cechire.com
dnsalias.com
dnsalias.net
dnsalias.org
dnsdojo.com
dnsdojo.net
dnsdojo.org
does-it.net
doesntexist.com
doesntexist.org
dontexist.com
dontexist.net
dontexist.org
doomdns.com
doomdns.org
dvrdns.org
dyn-o-saur.com
dynalias.com
dynalias.net
dynalias.org
dynathome.net
dyndns.ws
endofinternet.net
endofinternet.org
endoftheinternet.org
est-a-la-maison.com
est-a-la-masion.com
est-le-patron.com
est-mon-blogueur.com
for-better.biz
for-more.biz
for-our.info
for-some.biz
for-the.biz
forgot.her.name
forgot.his.name
from-ak.com
from-al.com
from-ar.com
from-az.net
from-ca.com
from-co.net
from-ct.com
from-dc.com
from-de.com
from-fl.com
from-ga.com
from-hi.com
from-ia.com
from-id.com
from-il.com
from-in.com
from-ks.com
from-ky.com
from-la.net
from-ma.com
from-md.com
from-me.org
from-mi.com
from-mn.com
from-mo.com
from-ms.com
from-mt.com
from-nc.com
from-nd.com
from-ne.com
from-nh.com
from-nj.com
from-nm.com
from-nv.com
from-ny.net
from-oh.com
from-ok.com
from-or.com
from-pa.com
from-pr.com
from-ri.com
from-sc.com
from-sd.com
from-tn.com
from-tx.com
from-ut.com
from-va.com
from-vt.com
from-wa.com
from-wi.com
from-wv.com
from-wy.com
ftpaccess.cc
fuettertdasnetz.de
game-host.org
game-server.cc
getmyip.com
gets-it.net
go.dyndns.org
gotdns.com
gotdns.org
groks-the.info
groks-this.info
ham-radio-op.net
here-for-more.info
hobby-site.com
hobby-site.org
home.dyndns.org
homedns.org
homeftp.net
homeftp.org
homeip.net
homelinux.com
homelinux.net
homelinux.org
homeunix.com
homeunix.net
homeunix.org
iamallama.com
in-the-band.net
is-a-anarchist.com
is-a-blogger.com
is-a-bookkeeper.com
is-a-bruinsfan.org
is-a-bulls-fan.com
is-a-candidate.org
is-a-caterer.com
is-a-celticsfan.org
is-a-chef.com
is-a-chef.net
is-a-chef.org
is-a-conservative.com
is-a-cpa.com
is-a-cubicle-slave.com
is-a-democrat.com
is-a-designer.com
is-a-doctor.com
is-a-financialadvisor.com
is-a-geek.com
is-a-geek.net
is-a-geek.org
is-a-green.com
is-a-guru.com
is-a-hard-worker.com
is-a-hunter.com
is-a-knight.org
is-a-landscaper.com
is-a-lawyer.com
is-a-liberal.com
is-a-libertarian.com
is-a-linux-user.org
is-a-llama.com
is-a-musician.com
is-a-nascarfan.com
is-a-nurse.com
is-a-painter.com
is-a-patsfan.org
is-a-personaltrainer.com
is-a-photographer.com
is-a-player.com
is-a-republican.com
is-a-rockstar.com
is-a-socialist.com
is-a-soxfan.org
is-a-student.com
is-a-teacher.com
is-a-techie.com
is-a-therapist.com
is-an-accountant.com
is-an-actor.com
is-an-actress.com
is-an-anarchist.com
is-an-artist.com
is-an-engineer.com
is-an-entertainer.com
is-by.us
is-certified.com
is-found.org
is-gone.com
is-into-anime.com
is-into-cars.com
is-into-cartoons.com
is-into-games.com
is-leet.com
is-lost.org
is-not-certified.com
is-saved.org
is-slick.com
is-uberleet.com
is-very-bad.org
is-very-evil.org
is-very-good.org
is-very-nice.org
is-very-sweet.org
is-with-theband.com
isa-geek.com
isa-geek.net
isa-geek.org
isa-hockeynut.com
issmarterthanyou.com
isteingeek.de
istmein.de
kicks-ass.net
kicks-ass.org
knowsitall.info
land-4-sale.us
lebtimnetz.de
leitungsen.de
likes-pie.com
likescandy.com
merseine.nu
mine.nu
misconfused.org
mypets.ws
myphotos.cc
neat-url.com
office-on-the.net
on-the-web.tv
podzone.net
podzone.org
readmyblog.org
saves-the-whales.com
scrapper-site.net
scrapping.cc
selfip.biz
selfip.com
selfip.info
selfip.net
selfip.org
sells-for-less.com
sells-for-u.com
sells-it.net
sellsyourhome.org
servebbs.com
servebbs.net
servebbs.org
serveftp.net
serveftp.org
servegame.org
shacknet.nu
simple-url.com
space-to-rent.com
stuff-4-sale.org
stuff-4-sale.us
teaches-yoga.com
thruhere.net
traeumtgerade.de
webhop.biz
webhop.info
webhop.net
webhop.org
worse-than.tv
writesthisblog.com

// ddnss.de : https://www.ddnss.de/
// Submitted by Robert Niedziela <webmaster@ddnss.de>
ddnss.de
dyn.ddnss.de
dyndns.ddnss.de
dyndns1.de
dyn-ip24.de
home-webserver.de
dyn.home-webserver.de
myhome-server.de
ddnss.org

// Definima : http://www.definima.com/
// Submitted by Maxence Bitterli <maxence@definima.com>
definima.net
definima.io

// dnstrace.pro : https://dnstrace.pro/
// Submitted by Chris Partridge <chris@partridge.tech>
bci.dnstrace.pro

// Dynu.com : https://www.dynu.com/
// Submitted by Sue Ye <sue@dynu.com>
ddnsfree.com
ddnsgeek.com
giize.com
gleeze.com
kozow.com
loseyourip.com
ooguy.com
theworkpc.com
casacam.net
dynu.net
accesscam.org
camdvr.org
freeddns.org
mywire.org
webredirect.org
myddns.rocks
blogsite.xyz

// dynv6 : https://dynv6.com
// Submitted by Dominik Menke <dom@digineo.de>
dynv6.net

// E4YOU spol. s.r.o. : https://e4you.cz/
// Submitted by Vladimir Dudr <info@e4you.cz>
e4.cz

// Enalean SAS: https://www.enalean.com
// Submitted by Thomas Cottier <thomas.cottier@enalean.com>
mytuleap.com

// ECG Robotics, Inc: https://ecgrobotics.org
// Submitted by <frc1533@ecgrobotics.org>
onred.one
staging.onred.one

// Enonic : http://enonic.com/
// Submitted by Erik Kaareng-Sunde <esu@enonic.com>
enonic.io
customer.enonic.io

// EU.org https://eu.org/
// Submitted by Pierre Beyssac <hostmaster@eu.org>
eu.org
al.eu.org
asso.eu.org
at.eu.org
au.eu.org
be.eu.org
bg.eu.org
ca.eu.org
cd.eu.org
ch.eu.org
cn.eu.org
cy.eu.org
cz.eu.org
de.eu.org
dk.eu.org
edu.eu.org
ee.eu.org
es.eu.org
fi.eu.org
fr.eu.org
gr.eu.org
hr.eu.org
hu.eu.org
ie.eu.org
il.eu.org
in.eu.org
int.eu.org
is.eu.org
it.eu.org
jp.eu.org
kr.eu.org
lt.eu.org
lu.eu.org
lv.eu.org
mc.eu.org
me.eu.org
mk.eu.org
mt.eu.org
my.eu.org
net.eu.org
ng.eu.org
nl.eu.org
no.eu.org
nz.eu.org
paris.eu.org
pl.eu.org
pt.eu.org
q-a.eu.org
ro.eu.org
ru.eu.org
se.eu.org
si.eu.org
sk.eu.org
tr.eu.org
uk.eu.org
us.eu.org

// Evennode : http://www.evennode.com/
// Submitted by Michal Kralik <support@evennode.com>
eu-1.evennode.com
eu-2.evennode.com
eu-3.evennode.com
eu-4.evennode.com
us-1.evennode.com
us-2.evennode.com
us-3.evennode.com
us-4.evennode.com

// eDirect Corp. : https://hosting.url.com.tw/
// Submitted by C.S. chang <cschang@corp.url.com.tw>
twmail.cc
twmail.net
twmail.org
mymailer.com.tw
url.tw

// Facebook, Inc.
// Submitted by Peter Ruibal <public-suffix@fb.com>
apps.fbsbx.com

// FAITID : https://faitid.org/
// Submitted by Maxim Alzoba <tech.contact@faitid.org>
// https://www.flexireg.net/stat_info
ru.net
adygeya.ru
bashkiria.ru
bir.ru
cbg.ru
com.ru
dagestan.ru
grozny.ru
kalmykia.ru
kustanai.ru
marine.ru
mordovia.ru
msk.ru
mytis.ru
nalchik.ru
nov.ru
pyatigorsk.ru
spb.ru
vladikavkaz.ru
vladimir.ru
abkhazia.su
adygeya.su
aktyubinsk.su
arkhangelsk.su
armenia.su
ashgabad.su
azerbaijan.su
balashov.su
bashkiria.su
bryansk.su
bukhara.su
chimkent.su
dagestan.su
east-kazakhstan.su
exnet.su
georgia.su
grozny.su
ivanovo.su
jambyl.su
kalmykia.su
kaluga.su
karacol.su
karaganda.su
karelia.su
khakassia.su
krasnodar.su
kurgan.su
kustanai.su
lenug.su
mangyshlak.su
mordovia.su
msk.su
murmansk.su
nalchik.su
navoi.su
north-kazakhstan.su
nov.su
obninsk.su
penza.su
pokrovsk.su
sochi.su
spb.su
tashkent.su
termez.su
togliatti.su
troitsk.su
tselinograd.su
tula.su
tuva.su
vladikavkaz.su
vladimir.su
vologda.su

// Fancy Bits, LLC : http://getchannels.com
// Submitted by Aman Gupta <aman@getchannels.com>
channelsdvr.net

// Fastly Inc. : http://www.fastly.com/
// Submitted by Fastly Security <security@fastly.com>
fastly-terrarium.com
fastlylb.net
map.fastlylb.net
freetls.fastly.net
map.fastly.net
a.prod.fastly.net
global.prod.fastly.net
a.ssl.fastly.net
b.ssl.fastly.net
global.ssl.fastly.net

// FASTVPS EESTI OU : https://fastvps.ru/
// Submitted by Likhachev Vasiliy <lihachev@fastvps.ru>
fastpanel.direct
fastvps-server.com

// Featherhead : https://featherhead.xyz/
// Submitted by Simon Menke <simon@featherhead.xyz>
fhapp.xyz

// Fedora : https://fedoraproject.org/
// submitted by Patrick Uiterwijk <puiterwijk@fedoraproject.org>
fedorainfracloud.org
fedorapeople.org
cloud.fedoraproject.org
app.os.fedoraproject.org
app.os.stg.fedoraproject.org

// Fermax : https://fermax.com/
// submitted by Koen Van Isterdael <k.vanisterdael@fermax.be>
mydobiss.com

// Filegear Inc. : https://www.filegear.com
// Submitted by Jason Zhu <jason@owtware.com>
filegear.me
filegear-au.me
filegear-de.me
filegear-gb.me
filegear-ie.me
filegear-jp.me
filegear-sg.me

// Firebase, Inc.
// Submitted by Chris Raynor <chris@firebase.com>
firebaseapp.com

// Flynn : https://flynn.io
// Submitted by Jonathan Rudenberg <jonathan@flynn.io>
flynnhub.com
flynnhosting.net

// Frederik Braun https://frederik-braun.com
// Submitted by Frederik Braun <fb@frederik-braun.com>
0e.vc

// Freebox : http://www.freebox.fr
// Submitted by Romain Fliedel <rfliedel@freebox.fr>
freebox-os.com
freeboxos.com
fbx-os.fr
fbxos.fr
freebox-os.fr
freeboxos.fr

// freedesktop.org : https://www.freedesktop.org
// Submitted by Daniel Stone <daniel@fooishbar.org>
freedesktop.org

// Futureweb OG : http://www.futureweb.at
// Submitted by Andreas Schnederle-Wagner <schnederle@futureweb.at>
*.futurecms.at
*.ex.futurecms.at
*.in.futurecms.at
futurehosting.at
futuremailing.at
*.ex.ortsinfo.at
*.kunden.ortsinfo.at
*.statics.cloud

// GDS : https://www.gov.uk/service-manual/operations/operating-servicegovuk-subdomains
// Submitted by David Illsley <david.illsley@digital.cabinet-office.gov.uk>
service.gov.uk

// Gehirn Inc. : https://www.gehirn.co.jp/
// Submitted by Kohei YOSHIDA <tech@gehirn.co.jp>
gehirn.ne.jp
usercontent.jp

// Gentlent, Inc. : https://www.gentlent.com
// Submitted by Tom Klein <tom@gentlent.com>
gentapps.com
lab.ms

// GitHub, Inc.
// Submitted by Patrick Toomey <security@github.com>
github.io
githubusercontent.com

// GitLab, Inc.
// Submitted by Alex Hanselka <alex@gitlab.com>
gitlab.io

// Glitch, Inc : https://glitch.com
// Submitted by Mads Hartmann <mads@glitch.com>
glitch.me

// GMO Pepabo, Inc. : https://pepabo.com/
// Submitted by dojineko <admin@pepabo.com>
lolipop.io

// GOV.UK Platform as a Service : https://www.cloud.service.gov.uk/
// Submitted by Tom Whitwell <tom.whitwell@digital.cabinet-office.gov.uk>
cloudapps.digital
london.cloudapps.digital

// UKHomeOffice : https://www.gov.uk/government/organisations/home-office
// Submitted by Jon Shanks <jon.shanks@digital.homeoffice.gov.uk>
homeoffice.gov.uk

// GlobeHosting, Inc.
// Submitted by Zoltan Egresi <egresi@globehosting.com>
ro.im
shop.ro

// GoIP DNS Services : http://www.goip.de
// Submitted by Christian Poulter <milchstrasse@goip.de>
goip.de

// Google, Inc.
// Submitted by Eduardo Vela <evn@google.com>
run.app
a.run.app
web.app
*.0emm.com
appspot.com
*.r.appspot.com
blogspot.ae
blogspot.al
blogspot.am
blogspot.ba
blogspot.be
blogspot.bg
blogspot.bj
blogspot.ca
blogspot.cf
blogspot.ch
blogspot.cl
blogspot.co.at
blogspot.co.id
blogspot.co.il
blogspot.co.ke
blogspot.co.nz
blogspot.co.uk
blogspot.co.za
blogspot.com
blogspot.com.ar
blogspot.com.au
blogspot.com.br
blogspot.com.by
blogspot.com.co
blogspot.com.cy
blogspot.com.ee
blogspot.com.eg
blogspot.com.es
blogspot.com.mt
blogspot.com.ng
blogspot.com.tr
blogspot.com.uy
blogspot.cv
blogspot.cz
blogspot.de
blogspot.dk
blogspot.fi
blogspot.fr
blogspot.gr
blogspot.hk
blogspot.hr
blogspot.hu
blogspot.ie
blogspot.in
blogspot.is
blogspot.it
blogspot.jp
blogspot.kr
blogspot.li
blogspot.lt
blogspot.lu
blogspot.md
blogspot.mk
blogspot.mr
blogspot.mx
blogspot.my
blogspot.nl
blogspot.no
blogspot.pe
blogspot.pt
blogspot.qa
blogspot.re
blogspot.ro
blogspot.rs
blogspot.ru
blogspot.se
blogspot.sg
blogspot.si
blogspot.sk
blogspot.sn
blogspot.td
blogspot.tw
blogspot.ug
blogspot.vn
cloudfunctions.net
cloud.goog
codespot.com
googleapis.com
googlecode.com
pagespeedmobilizer.com
publishproxy.com
withgoogle.com
withyoutube.com

// Group 53, LLC : https://www.group53.com
// Submitted by Tyler Todd <noc@nova53.net>
awsmppl.com

// Hakaran group: http://hakaran.cz
// Submited by Arseniy Sokolov <security@hakaran.cz>
fin.ci
free.hr
caa.li
ua.rs
conf.se

// Handshake : https://handshake.org
// Submitted by Mike Damm <md@md.vc>
hs.zone
hs.run

// Hashbang : https://hashbang.sh
hashbang.sh

// Hasura : https://hasura.io
// Submitted by Shahidh K Muhammed <shahidh@hasura.io>
hasura.app
hasura-app.io

// Hepforge : https://www.hepforge.org
// Submitted by David Grellscheid <admin@hepforge.org>
hepforge.org

// Heroku : https://www.heroku.com/
// Submitted by Tom Maher <tmaher@heroku.com>
herokuapp.com
herokussl.com

// Hibernating Rhinos
// Submitted by Oren Eini <oren@ravendb.net>
myravendb.com
ravendb.community
ravendb.me
development.run
ravendb.run

// HOSTBIP REGISTRY : https://www.hostbip.com/
// Submitted by Atanunu Igbunuroghene <publicsuffixlist@hostbip.com>
bpl.biz
orx.biz
ng.city
biz.gl
ng.ink
col.ng
firm.ng
gen.ng
ltd.ng
ngo.ng
ng.school
sch.so

// Häkkinen.fi
// Submitted by Eero Häkkinen <Eero+psl@Häkkinen.fi>
häkkinen.fi

// Ici la Lune : http://www.icilalune.com/
// Submitted by Simon Morvan <simon@icilalune.com>
*.moonscale.io
moonscale.net

// iki.fi
// Submitted by Hannu Aronsson <haa@iki.fi>
iki.fi

// Individual Network Berlin e.V. : https://www.in-berlin.de/
// Submitted by Christian Seitz <chris@in-berlin.de>
dyn-berlin.de
in-berlin.de
in-brb.de
in-butter.de
in-dsl.de
in-dsl.net
in-dsl.org
in-vpn.de
in-vpn.net
in-vpn.org

// info.at : http://www.info.at/
biz.at
info.at

// info.cx : http://info.cx
// Submitted by Jacob Slater <whois@igloo.to>
info.cx

// Interlegis : http://www.interlegis.leg.br
// Submitted by Gabriel Ferreira <registrobr@interlegis.leg.br>
ac.leg.br
al.leg.br
am.leg.br
ap.leg.br
ba.leg.br
ce.leg.br
df.leg.br
es.leg.br
go.leg.br
ma.leg.br
mg.leg.br
ms.leg.br
mt.leg.br
pa.leg.br
pb.leg.br
pe.leg.br
pi.leg.br
pr.leg.br
rj.leg.br
rn.leg.br
ro.leg.br
rr.leg.br
rs.leg.br
sc.leg.br
se.leg.br
sp.leg.br
to.leg.br

// intermetrics GmbH : https://pixolino.com/
// Submitted by Wolfgang Schwarz <admin@intermetrics.de>
pixolino.com

// IPiFony Systems, Inc. : https://www.ipifony.com/
// Submitted by Matthew Hardeman <mhardeman@ipifony.com>
ipifony.net

// IServ GmbH : https://iserv.eu
// Submitted by Kim-Alexander Brodowski <kim.brodowski@iserv.eu>
mein-iserv.de
test-iserv.de
iserv.dev

// I-O DATA DEVICE, INC. : http://www.iodata.com/
// Submitted by Yuji Minagawa <domains-admin@iodata.jp>
iobb.net

// Jino : https://www.jino.ru
// Submitted by Sergey Ulyashin <ulyashin@jino.ru>
myjino.ru
*.hosting.myjino.ru
*.landing.myjino.ru
*.spectrum.myjino.ru
*.vps.myjino.ru

// Joyent : https://www.joyent.com/
// Submitted by Brian Bennett <brian.bennett@joyent.com>
*.triton.zone
*.cns.joyent.com

// JS.ORG : http://dns.js.org
// Submitted by Stefan Keim <admin@js.org>
js.org

// KaasHosting : http://www.kaashosting.nl/
// Submitted by Wouter Bakker <hostmaster@kaashosting.nl>
kaas.gg
khplay.nl

// Keyweb AG : https://www.keyweb.de
// Submitted by Martin Dannehl <postmaster@keymachine.de>
keymachine.de

// KingHost : https://king.host
// Submitted by Felipe Keller Braz <felipebraz@kinghost.com.br>
kinghost.net
uni5.net

// KnightPoint Systems, LLC : http://www.knightpoint.com/
// Submitted by Roy Keene <rkeene@knightpoint.com>
knightpoint.systems

// KUROKU LTD : https://kuroku.ltd/
// Submitted by DisposaBoy <security@oya.to>
oya.to

// .KRD : http://nic.krd/data/krd/Registration%20Policy.pdf
co.krd
edu.krd

// LCube - Professional hosting e.K. : https://www.lcube-webhosting.de
// Submitted by Lars Laehn <info@lcube.de>
git-repos.de
lcube-server.de
svn-repos.de

// Leadpages : https://www.leadpages.net
// Submitted by Greg Dallavalle <domains@leadpages.net>
leadpages.co
lpages.co
lpusercontent.com

// Lelux.fi : https://lelux.fi/
// Submitted by Lelux Admin <publisuffix@lelux.site>
lelux.site

// Lifetime Hosting : https://Lifetime.Hosting/
// Submitted by Mike Fillator <support@lifetime.hosting>
co.business
co.education
co.events
co.financial
co.network
co.place
co.technology

// Lightmaker Property Manager, Inc. : https://app.lmpm.com/
// Submitted by Greg Holland <greg.holland@lmpm.com>
app.lmpm.com

// Linki Tools UG : https://linki.tools
// Submitted by Paulo Matos <pmatos@linki.tools>
linkitools.space

// linkyard ldt: https://www.linkyard.ch/
// Submitted by Mario Siegenthaler <mario.siegenthaler@linkyard.ch>
linkyard.cloud
linkyard-cloud.ch

// Linode : https://linode.com
// Submitted by <security@linode.com>
members.linode.com
nodebalancer.linode.com

// LiquidNet Ltd : http://www.liquidnetlimited.com/
// Submitted by Victor Velchev <admin@liquidnetlimited.com>
we.bs

// Log'in Line : https://www.loginline.com/
// Submitted by Rémi Mach <remi.mach@loginline.com>
loginline.app
loginline.dev
loginline.io
loginline.services
loginline.site

// LubMAN UMCS Sp. z o.o : https://lubman.pl/
// Submitted by Ireneusz Maliszewski <ireneusz.maliszewski@lubman.pl>
krasnik.pl
leczna.pl
lubartow.pl
lublin.pl
poniatowa.pl
swidnik.pl

// Lug.org.uk : https://lug.org.uk
// Submitted by Jon Spriggs <admin@lug.org.uk>
uklugs.org
glug.org.uk
lug.org.uk
lugs.org.uk

// Lukanet Ltd : https://lukanet.com
// Submitted by Anton Avramov <register@lukanet.com>
barsy.bg
barsy.co.uk
barsyonline.co.uk
barsycenter.com
barsyonline.com
barsy.club
barsy.de
barsy.eu
barsy.in
barsy.info
barsy.io
barsy.me
barsy.menu
barsy.mobi
barsy.net
barsy.online
barsy.org
barsy.pro
barsy.pub
barsy.shop
barsy.site
barsy.support
barsy.uk

// Magento Commerce
// Submitted by Damien Tournoud <dtournoud@magento.cloud>
*.magentosite.cloud

// May First - People Link : https://mayfirst.org/
// Submitted by Jamie McClelland <info@mayfirst.org>
mayfirst.info
mayfirst.org

// Mail.Ru Group : https://hb.cldmail.ru
// Submitted by Ilya Zaretskiy <zaretskiy@corp.mail.ru>
hb.cldmail.ru

// Memset hosting : https://www.memset.com
// Submitted by Tom Whitwell <domains@memset.com>
miniserver.com
memset.net

// MetaCentrum, CESNET z.s.p.o. : https://www.metacentrum.cz/en/
// Submitted by Zdeněk Šustr <zdenek.sustr@cesnet.cz>
cloud.metacentrum.cz
custom.metacentrum.cz

// MetaCentrum, CESNET z.s.p.o. : https://www.metacentrum.cz/en/
// Submitted by Radim Janča <janca@cesnet.cz>
flt.cloud.muni.cz
usr.cloud.muni.cz

// Meteor Development Group : https://www.meteor.com/hosting
// Submitted by Pierre Carrier <pierre@meteor.com>
meteorapp.com
eu.meteorapp.com

// Michau Enterprises Limited : http://www.co.pl/
co.pl

// Microsoft Corporation : http://microsoft.com
// Submitted by Justin Luk <juluk@microsoft.com>
azurecontainer.io
azurewebsites.net
azure-mobile.net
cloudapp.net

// Mozilla Corporation : https://mozilla.com
// Submitted by Ben Francis <bfrancis@mozilla.com>
mozilla-iot.org

// Mozilla Foundation : https://mozilla.org/
// Submitted by glob <glob@mozilla.com>
bmoattachments.org

// MSK-IX : https://www.msk-ix.ru/
// Submitted by Khannanov Roman <r.khannanov@msk-ix.ru>
net.ru
org.ru
pp.ru

// Nabu Casa : https://www.nabucasa.com
// Submitted by Paulus Schoutsen <infra@nabucasa.com>
ui.nabu.casa

// Names.of.London : https://names.of.london/
// Submitted by James Stevens <registry@names.of.london> or <james@jrcs.net>
pony.club
of.fashion
on.fashion
of.football
in.london
of.london
for.men
and.mom
for.mom
for.one
for.sale
of.work
to.work

// NCTU.ME : https://nctu.me/
// Submitted by Tocknicsu <admin@nctu.me>
nctu.me

// Netlify : https://www.netlify.com
// Submitted by Jessica Parsons <jessica@netlify.com>
bitballoon.com
netlify.com

// Neustar Inc.
// Submitted by Trung Tran <Trung.Tran@neustar.biz>
4u.com

// ngrok : https://ngrok.com/
// Submitted by Alan Shreve <alan@ngrok.com>
ngrok.io

// Nimbus Hosting Ltd. : https://www.nimbushosting.co.uk/
// Submitted by Nicholas Ford <nick@nimbushosting.co.uk>
nh-serv.co.uk

// NFSN, Inc. : https://www.NearlyFreeSpeech.NET/
// Submitted by Jeff Wheelhouse <support@nearlyfreespeech.net>
nfshost.com

// Now-DNS : https://now-dns.com
// Submitted by Steve Russell <steve@now-dns.com>
dnsking.ch
mypi.co
n4t.co
001www.com
ddnslive.com
myiphost.com
forumz.info
16-b.it
32-b.it
64-b.it
soundcast.me
tcp4.me
dnsup.net
hicam.net
now-dns.net
ownip.net
vpndns.net
dynserv.org
now-dns.org
x443.pw
now-dns.top
ntdll.top
freeddns.us
crafting.xyz
zapto.xyz

// nsupdate.info : https://www.nsupdate.info/
// Submitted by Thomas Waldmann <info@nsupdate.info>
nsupdate.info
nerdpol.ovh

// No-IP.com : https://noip.com/
// Submitted by Deven Reza <publicsuffixlist@noip.com>
blogsyte.com
brasilia.me
cable-modem.org
ciscofreak.com
collegefan.org
couchpotatofries.org
damnserver.com
ddns.me
ditchyourip.com
dnsfor.me
dnsiskinky.com
dvrcam.info
dynns.com
eating-organic.net
fantasyleague.cc
geekgalaxy.com
golffan.us
health-carereform.com
homesecuritymac.com
homesecuritypc.com
hopto.me
ilovecollege.info
loginto.me
mlbfan.org
mmafan.biz
myactivedirectory.com
mydissent.net
myeffect.net
mymediapc.net
mypsx.net
mysecuritycamera.com
mysecuritycamera.net
mysecuritycamera.org
net-freaks.com
nflfan.org
nhlfan.net
no-ip.ca
no-ip.co.uk
no-ip.net
noip.us
onthewifi.com
pgafan.net
point2this.com
pointto.us
privatizehealthinsurance.net
quicksytes.com
read-books.org
securitytactics.com
serveexchange.com
servehumour.com
servep2p.com
servesarcasm.com
stufftoread.com
ufcfan.org
unusualperson.com
workisboring.com
3utilities.com
bounceme.net
ddns.net
ddnsking.com
gotdns.ch
hopto.org
myftp.biz
myftp.org
myvnc.com
no-ip.biz
no-ip.info
no-ip.org
noip.me
redirectme.net
servebeer.com
serveblog.net
servecounterstrike.com
serveftp.com
servegame.com
servehalflife.com
servehttp.com
serveirc.com
serveminecraft.net
servemp3.com
servepics.com
servequake.com
sytes.net
webhop.me
zapto.org

// NodeArt : https://nodeart.io
// Submitted by Konstantin Nosov <Nosov@nodeart.io>
stage.nodeart.io

// Nodum B.V. : https://nodum.io/
// Submitted by Wietse Wind <hello+publicsuffixlist@nodum.io>
nodum.co
nodum.io

// Nucleos Inc. : https://nucleos.com
// Submitted by Piotr Zduniak <piotr@nucleos.com>
pcloud.host

// NYC.mn : http://www.information.nyc.mn
// Submitted by Matthew Brown <mattbrown@nyc.mn>
nyc.mn

// NymNom : https://nymnom.com/
// Submitted by Dave McCormack <dave.mccormack@nymnom.com>
nom.ae
nom.af
nom.ai
nom.al
nym.by
nym.bz
nom.cl
nym.ec
nom.gd
nom.ge
nom.gl
nym.gr
nom.gt
nym.gy
nym.hk
nom.hn
nym.ie
nom.im
nom.ke
nym.kz
nym.la
nym.lc
nom.li
nym.li
nym.lt
nym.lu
nym.me
nom.mk
nym.mn
nym.mx
nom.nu
nym.nz
nym.pe
nym.pt
nom.pw
nom.qa
nym.ro
nom.rs
nom.si
nym.sk
nom.st
nym.su
nym.sx
nom.tj
nym.tw
nom.ug
nom.uy
nom.vc
nom.vg

// Octopodal Solutions, LLC. : https://ulterius.io/
// Submitted by Andrew Sampson <andrew@ulterius.io>
cya.gg

// Omnibond Systems, LLC. : https://www.omnibond.com
// Submitted by Cole Estep <cole@omnibond.com>
cloudycluster.net

// One Fold Media : http://www.onefoldmedia.com/
// Submitted by Eddie Jones <eddie@onefoldmedia.com>
nid.io

// OpenCraft GmbH : http://opencraft.com/
// Submitted by Sven Marnach <sven@opencraft.com>
opencraft.hosting

// Opera Software, A.S.A.
// Submitted by Yngve Pettersen <yngve@opera.com>
operaunite.com

// Oursky Limited : https://skygear.io/
// Submited by Skygear Developer <hello@skygear.io>
skygearapp.com

// OutSystems
// Submitted by Duarte Santos <domain-admin@outsystemscloud.com>
outsystemscloud.com

// OwnProvider GmbH: http://www.ownprovider.com
// Submitted by Jan Moennich <jan.moennich@ownprovider.com>
ownprovider.com
own.pm

// OX : http://www.ox.rs
// Submitted by Adam Grand <webmaster@mail.ox.rs>
ox.rs

// oy.lc
// Submitted by Charly Coste <changaco@changaco.oy.lc>
oy.lc

// Pagefog : https://pagefog.com/
// Submitted by Derek Myers <derek@pagefog.com>
pgfog.com

// Pagefront : https://www.pagefronthq.com/
// Submitted by Jason Kriss <jason@pagefronthq.com>
pagefrontapp.com

// .pl domains (grandfathered)
art.pl
gliwice.pl
krakow.pl
poznan.pl
wroc.pl
zakopane.pl

// Pantheon Systems, Inc. : https://pantheon.io/
// Submitted by Gary Dylina <gary@pantheon.io>
pantheonsite.io
gotpantheon.com

// Peplink | Pepwave : http://peplink.com/
// Submitted by Steve Leung <steveleung@peplink.com>
mypep.link

// Perspecta : https://perspecta.com/
// Submitted by Kenneth Van Alstyne <kvanalstyne@perspecta.com>
perspecta.cloud

// Planet-Work : https://www.planet-work.com/
// Submitted by Frédéric VANNIÈRE <f.vanniere@planet-work.com>
on-web.fr

// Platform.sh : https://platform.sh
// Submitted by Nikola Kotur <nikola@platform.sh>
*.platform.sh
*.platformsh.site

// Port53 : https://port53.io/
// Submitted by Maximilian Schieder <maxi@zeug.co>
dyn53.io

// Positive Codes Technology Company : http://co.bn/faq.html
// Submitted by Zulfais <pc@co.bn>
co.bn

// prgmr.com : https://prgmr.com/
// Submitted by Sarah Newman <owner@prgmr.com>
xen.prgmr.com

// priv.at : http://www.nic.priv.at/
// Submitted by registry <lendl@nic.at>
priv.at

// privacytools.io : https://www.privacytools.io/
// Submitted by Jonah Aragon <jonah@privacytools.io>
prvcy.page

// Protocol Labs : https://protocol.ai/
// Submitted by Michael Burns <noc@protocol.ai>
*.dweb.link

// Protonet GmbH : http://protonet.io
// Submitted by Martin Meier <admin@protonet.io>
protonet.io

// Publication Presse Communication SARL : https://ppcom.fr
// Submitted by Yaacov Akiba Slama <admin@chirurgiens-dentistes-en-france.fr>
chirurgiens-dentistes-en-france.fr
byen.site

// pubtls.org: https://www.pubtls.org
// Submitted by Kor Nielsen <kor@pubtls.org>
pubtls.org

// Qualifio : https://qualifio.com/
// Submitted by Xavier De Cock <xdecock@gmail.com>
qualifioapp.com

// Redstar Consultants : https://www.redstarconsultants.com/
// Submitted by Jons Slemmer <jons@redstarconsultants.com>
instantcloud.cn

// Russian Academy of Sciences
// Submitted by Tech Support <support@rasnet.ru>
ras.ru

// QA2
// Submitted by Daniel Dent (https://www.danieldent.com/)
qa2.com

// QCX
// Submitted by Cassandra Beelen <cassandra@beelen.one>
qcx.io
*.sys.qcx.io

// QNAP System Inc : https://www.qnap.com
// Submitted by Nick Chang <nickchang@qnap.com>
dev-myqnapcloud.com
alpha-myqnapcloud.com
myqnapcloud.com

// Quip : https://quip.com
// Submitted by Patrick Linehan <plinehan@quip.com>
*.quipelements.com

// Qutheory LLC : http://qutheory.io
// Submitted by Jonas Schwartz <jonas@qutheory.io>
vapor.cloud
vaporcloud.io

// Rackmaze LLC : https://www.rackmaze.com
// Submitted by Kirill Pertsev <kika@rackmaze.com>
rackmaze.com
rackmaze.net

// Rancher Labs, Inc : https://rancher.com
// Submitted by Vincent Fiduccia <domains@rancher.com>
*.on-k3s.io
*.on-rancher.cloud
*.on-rio.io

// Read The Docs, Inc : https://www.readthedocs.org
// Submitted by David Fischer <team@readthedocs.org>
readthedocs.io

// Red Hat, Inc. OpenShift : https://openshift.redhat.com/
// Submitted by Tim Kramer <tkramer@rhcloud.com>
rhcloud.com

// Render : https://render.com
// Submitted by Anurag Goel <dev@render.com>
app.render.com
onrender.com

// Repl.it : https://repl.it
// Submitted by Mason Clayton <mason@repl.it>
repl.co
repl.run

// Resin.io : https://resin.io
// Submitted by Tim Perry <tim@resin.io>
resindevice.io
devices.resinstaging.io

// RethinkDB : https://www.rethinkdb.com/
// Submitted by Chris Kastorff <info@rethinkdb.com>
hzc.io

// Revitalised Limited : http://www.revitalised.co.uk
// Submitted by Jack Price <jack@revitalised.co.uk>
wellbeingzone.eu
ptplus.fit
wellbeingzone.co.uk

// Rochester Institute of Technology : http://www.rit.edu/
// Submitted by Jennifer Herting <jchits@rit.edu>
git-pages.rit.edu

// Sandstorm Development Group, Inc. : https://sandcats.io/
// Submitted by Asheesh Laroia <asheesh@sandstorm.io>
sandcats.io

// SBE network solutions GmbH : https://www.sbe.de/
// Submitted by Norman Meilick <nm@sbe.de>
logoip.de
logoip.com

// schokokeks.org GbR : https://schokokeks.org/
// Submitted by Hanno Böck <hanno@schokokeks.org>
schokokeks.net

// Scottish Government: https://www.gov.scot
// Submitted by Martin Ellis <martin.ellis@gov.scot>
gov.scot

// Scry Security : http://www.scrysec.com
// Submitted by Shante Adam <shante@skyhat.io>
scrysec.com

// Securepoint GmbH : https://www.securepoint.de
// Submitted by Erik Anders <erik.anders@securepoint.de>
firewall-gateway.com
firewall-gateway.de
my-gateway.de
my-router.de
spdns.de
spdns.eu
firewall-gateway.net
my-firewall.org
myfirewall.org
spdns.org

// Service Online LLC : http://drs.ua/
// Submitted by Serhii Bulakh <support@drs.ua>
biz.ua
co.ua
pp.ua

// ShiftEdit : https://shiftedit.net/
// Submitted by Adam Jimenez <adam@shiftcreate.com>
shiftedit.io

// Shopblocks : http://www.shopblocks.com/
// Submitted by Alex Bowers <alex@shopblocks.com>
myshopblocks.com

// Shopit : https://www.shopitcommerce.com/
// Submitted by Craig McMahon <craig@shopitcommerce.com>
shopitsite.com

// Siemens Mobility GmbH
// Submitted by Oliver Graebner <security@mo-siemens.io>
mo-siemens.io

// SinaAppEngine : http://sae.sina.com.cn/
// Submitted by SinaAppEngine <saesupport@sinacloud.com>
1kapp.com
appchizi.com
applinzi.com
sinaapp.com
vipsinaapp.com

// Siteleaf : https://www.siteleaf.com/
// Submitted by Skylar Challand <support@siteleaf.com>
siteleaf.net

// Skyhat : http://www.skyhat.io
// Submitted by Shante Adam <shante@skyhat.io>
bounty-full.com
alpha.bounty-full.com
beta.bounty-full.com

// Stackhero : https://www.stackhero.io
// Submitted by Adrien Gillon <adrien+public-suffix-list@stackhero.io>
stackhero-network.com

// staticland : https://static.land
// Submitted by Seth Vincent <sethvincent@gmail.com>
static.land
dev.static.land
sites.static.land

// SourceLair PC : https://www.sourcelair.com
// Submitted by Antonis Kalipetis <akalipetis@sourcelair.com>
apps.lair.io
*.stolos.io

// SpaceKit : https://www.spacekit.io/
// Submitted by Reza Akhavan <spacekit.io@gmail.com>
spacekit.io

// SpeedPartner GmbH: https://www.speedpartner.de/
// Submitted by Stefan Neufeind <info@speedpartner.de>
customer.speedpartner.de

// Standard Library : https://stdlib.com
// Submitted by Jacob Lee <jacob@stdlib.com>
api.stdlib.com

// Storj Labs Inc. : https://storj.io/
// Submitted by Philip Hutchins <hostmaster@storj.io>
storj.farm

// Studenten Net Twente : http://www.snt.utwente.nl/
// Submitted by Silke Hofstra <syscom@snt.utwente.nl>
utwente.io

// Student-Run Computing Facility : https://www.srcf.net/
// Submitted by Edwin Balani <sysadmins@srcf.net>
soc.srcf.net
user.srcf.net

// Sub 6 Limited: http://www.sub6.com
// Submitted by Dan Miller <dm@sub6.com>
temp-dns.com

// Swisscom Application Cloud: https://developer.swisscom.com
// Submitted by Matthias.Winzeler <matthias.winzeler@swisscom.com>
applicationcloud.io
scapp.io

// Symfony, SAS : https://symfony.com/
// Submitted by Fabien Potencier <fabien@symfony.com>
*.s5y.io
*.sensiosite.cloud

// Syncloud : https://syncloud.org
// Submitted by Boris Rybalkin <syncloud@syncloud.it>
syncloud.it

// Synology, Inc. : https://www.synology.com/
// Submitted by Rony Weng <ronyweng@synology.com>
diskstation.me
dscloud.biz
dscloud.me
dscloud.mobi
dsmynas.com
dsmynas.net
dsmynas.org
familyds.com
familyds.net
familyds.org
i234.me
myds.me
synology.me
vpnplus.to
direct.quickconnect.to

// TAIFUN Software AG : http://taifun-software.de
// Submitted by Bjoern Henke <dev-server@taifun-software.de>
taifun-dns.de

// TASK geographical domains (www.task.gda.pl/uslugi/dns)
gda.pl
gdansk.pl
gdynia.pl
med.pl
sopot.pl

// Teckids e.V. : https://www.teckids.org
// Submitted by Dominik George <dominik.george@teckids.org>
edugit.org

// Telebit : https://telebit.cloud
// Submitted by AJ ONeal <aj@telebit.cloud>
telebit.app
telebit.io
*.telebit.xyz

// The Gwiddle Foundation : https://gwiddlefoundation.org.uk
// Submitted by Joshua Bayfield <joshua.bayfield@gwiddlefoundation.org.uk>
gwiddle.co.uk

// Thingdust AG : https://thingdust.com/
// Submitted by Adrian Imboden <adi@thingdust.com>
thingdustdata.com
cust.dev.thingdust.io
cust.disrec.thingdust.io
cust.prod.thingdust.io
cust.testing.thingdust.io

// Tlon.io : https://tlon.io
// Submitted by Mark Staarink <mark@tlon.io>
arvo.network
azimuth.network

// TownNews.com : http://www.townnews.com
// Submitted by Dustin Ward <dward@townnews.com>
bloxcms.com
townnews-staging.com

// TrafficPlex GmbH : https://www.trafficplex.de/
// Submitted by Phillipp Röll <phillipp.roell@trafficplex.de>
12hp.at
2ix.at
4lima.at
lima-city.at
12hp.ch
2ix.ch
4lima.ch
lima-city.ch
trafficplex.cloud
de.cool
12hp.de
2ix.de
4lima.de
lima-city.de
1337.pictures
clan.rip
lima-city.rocks
webspace.rocks
lima.zone

// TransIP : https://www.transip.nl
// Submitted by Rory Breuk <rbreuk@transip.nl>
*.transurl.be
*.transurl.eu
*.transurl.nl

// TuxFamily : http://tuxfamily.org
// Submitted by TuxFamily administrators <adm@staff.tuxfamily.org>
tuxfamily.org

// TwoDNS : https://www.twodns.de/
// Submitted by TwoDNS-Support <support@two-dns.de>
dd-dns.de
diskstation.eu
diskstation.org
dray-dns.de
draydns.de
dyn-vpn.de
dynvpn.de
mein-vigor.de
my-vigor.de
my-wan.de
syno-ds.de
synology-diskstation.de
synology-ds.de

// Uberspace : https://uberspace.de
// Submitted by Moritz Werner <mwerner@jonaspasche.com>
uber.space
*.uberspace.de

// UDR Limited : http://www.udr.hk.com
// Submitted by registry <hostmaster@udr.hk.com>
hk.com
hk.org
ltd.hk
inc.hk

// United Gameserver GmbH : https://united-gameserver.de
// Submitted by Stefan Schwarz <sysadm@united-gameserver.de>
virtualuser.de
virtual-user.de

// .US
// Submitted by Ed Moore <Ed.Moore@lib.de.us>
lib.de.us

// VeryPositive SIA : http://very.lv
// Submitted by Danko Aleksejevs <danko@very.lv>
2038.io

// Viprinet Europe GmbH : http://www.viprinet.com
// Submitted by Simon Kissel <hostmaster@viprinet.com>
router.management

// Virtual-Info : https://www.virtual-info.info/
// Submitted by Adnan RIHAN <hostmaster@v-info.info>
v-info.info

// Voorloper.com: https://voorloper.com
// Submitted by Nathan van Bakel <info@voorloper.com>
voorloper.cloud

// Waffle Computer Inc., Ltd. : https://docs.waffleinfo.com
// Submitted by Masayuki Note <masa@blade.wafflecell.com>
wafflecell.com

// WebHare bv: https://www.webhare.com/
// Submitted by Arnold Hendriks <info@webhare.com>
*.webhare.dev

// WeDeploy by Liferay, Inc. : https://www.wedeploy.com
// Submitted by Henrique Vicente <security@wedeploy.com>
wedeploy.io
wedeploy.me
wedeploy.sh

// Western Digital Technologies, Inc : https://www.wdc.com
// Submitted by Jung Jin <jungseok.jin@wdc.com>
remotewd.com

// Wikimedia Labs : https://wikitech.wikimedia.org
// Submitted by Yuvi Panda <yuvipanda@wikimedia.org>
wmflabs.org

// XenonCloud GbR: https://xenoncloud.net
// Submitted by Julian Uphoff <publicsuffixlist@xenoncloud.net>
half.host

// XnBay Technology : http://www.xnbay.com/
// Submitted by XnBay Developer <developer.xncloud@gmail.com>
xnbay.com
u2.xnbay.com
u2-local.xnbay.com

// XS4ALL Internet bv : https://www.xs4all.nl/
// Submitted by Daniel Mostertman <unixbeheer+publicsuffix@xs4all.net>
cistron.nl
demon.nl
xs4all.space

// Yandex.Cloud LLC: https://cloud.yandex.com
// Submitted by Alexander Lodin <security+psl@yandex-team.ru>
yandexcloud.net
storage.yandexcloud.net
website.yandexcloud.net

// YesCourse Pty Ltd : https://yescourse.com
// Submitted by Atul Bhouraskar <atul@yescourse.com>
official.academy

// Yola : https://www.yola.com/
// Submitted by Stefano Rivera <stefano@yola.com>
yolasite.com

// Yombo : https://yombo.net
// Submitted by Mitch Schwenk <mitch@yombo.net>
ybo.faith
yombo.me
homelink.one
ybo.party
ybo.review
ybo.science
ybo.trade

// Yunohost : https://yunohost.org
// Submitted by Valentin Grimaud <security@yunohost.org>
nohost.me
noho.st

// ZaNiC : http://www.za.net/
// Submitted by registry <hostmaster@nic.za.net>
za.net
za.org

// Zeit, Inc. : https://zeit.domains/
// Submitted by Olli Vanhoja <olli@zeit.co>
now.sh

// Zine EOOD : https://zine.bg/
// Submitted by Martin Angelov <martin@zine.bg>
bss.design

// Zitcom A/S : https://www.zitcom.dk
// Submitted by Emil Stahl <esp@zitcom.dk>
basicserver.io
virtualserver.io
site.builder.nu
enterprisecloud.nu

// ===END PRIVATE DOMAINS===<|MERGE_RESOLUTION|>--- conflicted
+++ resolved
@@ -11115,15 +11115,13 @@
 *.dapps.earth
 *.bzz.dapps.earth
 
-<<<<<<< HEAD
+// Dark, Inc. : https://darklang.com
+// Submitted by Paul Biggar <ops@darklang.com>
+builtwithdark.com
+
 // Datawire, Inc : https://www.datawire.io
 // Submitted by Richard Li <secalert@datawire.io>
 edgestack.me
-=======
-// Dark, Inc. : https://darklang.com
-// Submitted by Paul Biggar <ops@darklang.com>
-builtwithdark.com
->>>>>>> 56a7fb99
 
 // Debian : https://www.debian.org/
 // Submitted by Peter Palfrader / Debian Sysadmin Team <dsa-publicsuffixlist@debian.org>
