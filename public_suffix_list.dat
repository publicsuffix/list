--- conflicted
+++ resolved
@@ -12539,15 +12539,13 @@
 chirurgiens-dentistes-en-france.fr
 byen.site
 
-<<<<<<< HEAD
 // pubtls.org: https://www.pubtls.org
 // Submitted by Kor Nielsen <kor@pubtls.org>
 pubtls.org
-=======
+
 // Qualifio : https://qualifio.com/
 // Submitted by Xavier De Cock <xdecock@gmail.com>
 qualifioapp.com
->>>>>>> ad7972bb
 
 // Redstar Consultants : https://www.redstarconsultants.com/
 // Submitted by Jons Slemmer <jons@redstarconsultants.com>
