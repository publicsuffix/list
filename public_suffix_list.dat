// This Source Code Form is subject to the terms of the Mozilla Public
// License, v. 2.0. If a copy of the MPL was not distributed with this
// file, You can obtain one at https://mozilla.org/MPL/2.0/.

// Please pull this list from, and only from https://publicsuffix.org/list/public_suffix_list.dat,
// rather than any other VCS sites. Pulling from any other URL is not guaranteed to be supported.

// Instructions on pulling and using this list can be found at https://publicsuffix.org/list/.

// ===BEGIN ICANN DOMAINS===

// ac : http://nic.ac/rules.htm
ac
com.ac
edu.ac
gov.ac
net.ac
mil.ac
org.ac

// ad : https://en.wikipedia.org/wiki/.ad
ad
nom.ad

// ae : https://tdra.gov.ae/en/aeda/ae-policies
ae
co.ae
net.ae
org.ae
sch.ae
ac.ae
gov.ae
mil.ae

// aero : https://information.aero/registration/policies/dmp
aero
// 2LDs
airline.aero
airport.aero
// 2LDs (currently not accepting registration, seemingly never have)
// As of 2024-07, these are marked as reserved for potential 3LD
// registrations (clause 11 "allocated subdomains" in the 2006 TLD
// policy), but the relevant industry partners have not opened them up
// for registration. Current status can be determined from the TLD's
// policy document: 2LDs that are open for registration must list
// their policy in the TLD's policy. Any 2LD without such a policy is
// not open for registrations.
accident-investigation.aero
accident-prevention.aero
aerobatic.aero
aeroclub.aero
aerodrome.aero
agents.aero
air-surveillance.aero
air-traffic-control.aero
aircraft.aero
airtraffic.aero
ambulance.aero
association.aero
author.aero
ballooning.aero
broker.aero
caa.aero
cargo.aero
catering.aero
certification.aero
championship.aero
charter.aero
civilaviation.aero
club.aero
conference.aero
consultant.aero
consulting.aero
control.aero
council.aero
crew.aero
design.aero
dgca.aero
educator.aero
emergency.aero
engine.aero
engineer.aero
entertainment.aero
equipment.aero
exchange.aero
express.aero
federation.aero
flight.aero
freight.aero
fuel.aero
gliding.aero
government.aero
groundhandling.aero
group.aero
hanggliding.aero
homebuilt.aero
insurance.aero
journal.aero
journalist.aero
leasing.aero
logistics.aero
magazine.aero
maintenance.aero
marketplace.aero
media.aero
microlight.aero
modelling.aero
navigation.aero
parachuting.aero
paragliding.aero
passenger-association.aero
pilot.aero
press.aero
production.aero
recreation.aero
repbody.aero
res.aero
research.aero
rotorcraft.aero
safety.aero
scientist.aero
services.aero
show.aero
skydiving.aero
software.aero
student.aero
taxi.aero
trader.aero
trading.aero
trainer.aero
union.aero
workinggroup.aero
works.aero

// af : http://www.nic.af/help.jsp
af
gov.af
com.af
org.af
net.af
edu.af

// ag : http://www.nic.ag/prices.htm
ag
com.ag
org.ag
net.ag
co.ag
nom.ag

// ai : http://nic.com.ai/
ai
off.ai
com.ai
net.ai
org.ai

// al : http://www.ert.gov.al/ert_alb/faq_det.html?Id=31
al
com.al
edu.al
gov.al
mil.al
net.al
org.al

// am : https://www.amnic.net/policy/en/Policy_EN.pdf
am
co.am
com.am
commune.am
net.am
org.am

// ao : https://en.wikipedia.org/wiki/.ao
// http://www.dns.ao/REGISTR.DOC
ao
ed.ao
gv.ao
og.ao
co.ao
pb.ao
it.ao

// aq : https://en.wikipedia.org/wiki/.aq
aq

// ar : https://nic.ar/es/nic-argentina/normativa
ar
bet.ar
com.ar
coop.ar
edu.ar
gob.ar
gov.ar
int.ar
mil.ar
musica.ar
mutual.ar
net.ar
org.ar
senasa.ar
tur.ar

// arpa : https://en.wikipedia.org/wiki/.arpa
// Confirmed by registry <iana-questions@icann.org> 2008-06-18
arpa
e164.arpa
in-addr.arpa
ip6.arpa
iris.arpa
uri.arpa
urn.arpa

// as : https://en.wikipedia.org/wiki/.as
as
gov.as

// asia : https://en.wikipedia.org/wiki/.asia
asia

// at : https://en.wikipedia.org/wiki/.at
// Confirmed by registry <it@nic.at> 2008-06-17
at
ac.at
co.at
gv.at
or.at
sth.ac.at

// au : https://en.wikipedia.org/wiki/.au
// http://www.auda.org.au/
au
// 2LDs
com.au
net.au
org.au
edu.au
gov.au
asn.au
id.au
// Historic 2LDs (closed to new registration, but sites still exist)
info.au
conf.au
oz.au
// CGDNs - http://www.cgdn.org.au/
act.au
nsw.au
nt.au
qld.au
sa.au
tas.au
vic.au
wa.au
// 3LDs
act.edu.au
catholic.edu.au
// eq.edu.au - Removed at the request of the Queensland Department of Education
nsw.edu.au
nt.edu.au
qld.edu.au
sa.edu.au
tas.edu.au
vic.edu.au
wa.edu.au
// act.gov.au  Bug 984824 - Removed at request of Greg Tankard
// nsw.gov.au  Bug 547985 - Removed at request of <Shae.Donelan@services.nsw.gov.au>
// nt.gov.au  Bug 940478 - Removed at request of Greg Connors <Greg.Connors@nt.gov.au>
qld.gov.au
sa.gov.au
tas.gov.au
vic.gov.au
wa.gov.au
// 4LDs
// education.tas.edu.au - Removed at the request of the Department of Education Tasmania
schools.nsw.edu.au

// aw : https://en.wikipedia.org/wiki/.aw
aw
com.aw

// ax : https://en.wikipedia.org/wiki/.ax
ax

// az : https://en.wikipedia.org/wiki/.az
az
com.az
net.az
int.az
gov.az
org.az
edu.az
info.az
pp.az
mil.az
name.az
pro.az
biz.az

// ba : http://nic.ba/users_data/files/pravilnik_o_registraciji.pdf
ba
com.ba
edu.ba
gov.ba
mil.ba
net.ba
org.ba

// bb : https://en.wikipedia.org/wiki/.bb
bb
biz.bb
co.bb
com.bb
edu.bb
gov.bb
info.bb
net.bb
org.bb
store.bb
tv.bb

// bd : https://en.wikipedia.org/wiki/.bd
*.bd

// be : https://en.wikipedia.org/wiki/.be
// Confirmed by registry <tech@dns.be> 2008-06-08
be
ac.be

// bf : https://en.wikipedia.org/wiki/.bf
bf
gov.bf

// bg : https://en.wikipedia.org/wiki/.bg
// https://www.register.bg/user/static/rules/en/index.html
bg
a.bg
b.bg
c.bg
d.bg
e.bg
f.bg
g.bg
h.bg
i.bg
j.bg
k.bg
l.bg
m.bg
n.bg
o.bg
p.bg
q.bg
r.bg
s.bg
t.bg
u.bg
v.bg
w.bg
x.bg
y.bg
z.bg
0.bg
1.bg
2.bg
3.bg
4.bg
5.bg
6.bg
7.bg
8.bg
9.bg

// bh : https://en.wikipedia.org/wiki/.bh
bh
com.bh
edu.bh
net.bh
org.bh
gov.bh

// bi : https://en.wikipedia.org/wiki/.bi
// http://whois.nic.bi/
bi
co.bi
com.bi
edu.bi
or.bi
org.bi

// biz : https://en.wikipedia.org/wiki/.biz
biz

// bj : https://nic.bj/bj-suffixes.txt
// submitted by registry <contact@nic.bj>
bj
africa.bj
agro.bj
architectes.bj
assur.bj
avocats.bj
co.bj
com.bj
eco.bj
econo.bj
edu.bj
info.bj
loisirs.bj
money.bj
net.bj
org.bj
ote.bj
resto.bj
restaurant.bj
tourism.bj
univ.bj

// bm : http://www.bermudanic.bm/dnr-text.txt
bm
com.bm
edu.bm
gov.bm
net.bm
org.bm

// bn : http://www.bnnic.bn/faqs
bn
com.bn
edu.bn
gov.bn
net.bn
org.bn

// bo : https://nic.bo/delegacion2015.php#h-1.10
bo
com.bo
edu.bo
gob.bo
int.bo
org.bo
net.bo
mil.bo
tv.bo
web.bo
// Social Domains
academia.bo
agro.bo
arte.bo
blog.bo
bolivia.bo
ciencia.bo
cooperativa.bo
democracia.bo
deporte.bo
ecologia.bo
economia.bo
empresa.bo
indigena.bo
industria.bo
info.bo
medicina.bo
movimiento.bo
musica.bo
natural.bo
nombre.bo
noticias.bo
patria.bo
politica.bo
profesional.bo
plurinacional.bo
pueblo.bo
revista.bo
salud.bo
tecnologia.bo
tksat.bo
transporte.bo
wiki.bo

// br : http://registro.br/dominio/categoria.html
// Submitted by registry <fneves@registro.br>
br
9guacu.br
abc.br
adm.br
adv.br
agr.br
aju.br
am.br
anani.br
aparecida.br
app.br
arq.br
art.br
ato.br
b.br
barueri.br
belem.br
bhz.br
bib.br
bio.br
blog.br
bmd.br
boavista.br
bsb.br
campinagrande.br
campinas.br
caxias.br
cim.br
cng.br
cnt.br
com.br
contagem.br
coop.br
coz.br
cri.br
cuiaba.br
curitiba.br
def.br
des.br
det.br
dev.br
ecn.br
eco.br
edu.br
emp.br
enf.br
eng.br
esp.br
etc.br
eti.br
far.br
feira.br
flog.br
floripa.br
fm.br
fnd.br
fortal.br
fot.br
foz.br
fst.br
g12.br
geo.br
ggf.br
goiania.br
gov.br
// gov.br 26 states + df https://en.wikipedia.org/wiki/States_of_Brazil
ac.gov.br
al.gov.br
am.gov.br
ap.gov.br
ba.gov.br
ce.gov.br
df.gov.br
es.gov.br
go.gov.br
ma.gov.br
mg.gov.br
ms.gov.br
mt.gov.br
pa.gov.br
pb.gov.br
pe.gov.br
pi.gov.br
pr.gov.br
rj.gov.br
rn.gov.br
ro.gov.br
rr.gov.br
rs.gov.br
sc.gov.br
se.gov.br
sp.gov.br
to.gov.br
gru.br
imb.br
ind.br
inf.br
jab.br
jampa.br
jdf.br
joinville.br
jor.br
jus.br
leg.br
lel.br
log.br
londrina.br
macapa.br
maceio.br
manaus.br
maringa.br
mat.br
med.br
mil.br
morena.br
mp.br
mus.br
natal.br
net.br
niteroi.br
*.nom.br
not.br
ntr.br
odo.br
ong.br
org.br
osasco.br
palmas.br
poa.br
ppg.br
pro.br
psc.br
psi.br
pvh.br
qsl.br
radio.br
rec.br
recife.br
rep.br
ribeirao.br
rio.br
riobranco.br
riopreto.br
salvador.br
sampa.br
santamaria.br
santoandre.br
saobernardo.br
saogonca.br
seg.br
sjc.br
slg.br
slz.br
sorocaba.br
srv.br
taxi.br
tc.br
tec.br
teo.br
the.br
tmp.br
trd.br
tur.br
tv.br
udi.br
vet.br
vix.br
vlog.br
wiki.br
zlg.br

// bs : http://www.nic.bs/rules.html
bs
com.bs
net.bs
org.bs
edu.bs
gov.bs

// bt : https://en.wikipedia.org/wiki/.bt
bt
com.bt
edu.bt
gov.bt
net.bt
org.bt

// bv : No registrations at this time.
// Submitted by registry <jarle@uninett.no>
bv

// bw : https://en.wikipedia.org/wiki/.bw
// http://www.gobin.info/domainname/bw.doc
// list of other 2nd level tlds ?
bw
co.bw
org.bw

// by : https://en.wikipedia.org/wiki/.by
// http://tld.by/rules_2006_en.html
// list of other 2nd level tlds ?
by
gov.by
mil.by
// Official information does not indicate that com.by is a reserved
// second-level domain, but it's being used as one (see www.google.com.by and
// www.yahoo.com.by, for example), so we list it here for safety's sake.
com.by
// http://hoster.by/
of.by

// bz : https://en.wikipedia.org/wiki/.bz
// http://www.belizenic.bz/
bz
com.bz
net.bz
org.bz
edu.bz
gov.bz

// ca : https://en.wikipedia.org/wiki/.ca
ca
// ca geographical names
ab.ca
bc.ca
mb.ca
nb.ca
nf.ca
nl.ca
ns.ca
nt.ca
nu.ca
on.ca
pe.ca
qc.ca
sk.ca
yk.ca
// gc.ca: https://en.wikipedia.org/wiki/.gc.ca
// see also: http://registry.gc.ca/en/SubdomainFAQ
gc.ca

// cat : https://en.wikipedia.org/wiki/.cat
cat

// cc : https://en.wikipedia.org/wiki/.cc
cc

// cd : https://en.wikipedia.org/wiki/.cd
// see also: https://www.nic.cd/domain/insertDomain_2.jsp?act=1
cd
gov.cd

// cf : https://en.wikipedia.org/wiki/.cf
cf

// cg : https://en.wikipedia.org/wiki/.cg
cg

// ch : https://en.wikipedia.org/wiki/.ch
ch

// ci : https://en.wikipedia.org/wiki/.ci
// http://www.nic.ci/index.php?page=charte
ci
org.ci
or.ci
com.ci
co.ci
edu.ci
ed.ci
ac.ci
net.ci
go.ci
asso.ci
aéroport.ci
int.ci
presse.ci
md.ci
gouv.ci

// ck : https://en.wikipedia.org/wiki/.ck
*.ck
!www.ck

// cl : https://www.nic.cl
// Confirmed by .CL registry <hsalgado@nic.cl>
cl
co.cl
gob.cl
gov.cl
mil.cl

// cm : https://en.wikipedia.org/wiki/.cm plus bug 981927
cm
co.cm
com.cm
gov.cm
net.cm

// cn : https://en.wikipedia.org/wiki/.cn
// Submitted by registry <tanyaling@cnnic.cn>
cn
ac.cn
com.cn
edu.cn
gov.cn
net.cn
org.cn
mil.cn
公司.cn
网络.cn
網絡.cn
// cn geographic names
ah.cn
bj.cn
cq.cn
fj.cn
gd.cn
gs.cn
gz.cn
gx.cn
ha.cn
hb.cn
he.cn
hi.cn
hl.cn
hn.cn
jl.cn
js.cn
jx.cn
ln.cn
nm.cn
nx.cn
qh.cn
sc.cn
sd.cn
sh.cn
sn.cn
sx.cn
tj.cn
xj.cn
xz.cn
yn.cn
zj.cn
hk.cn
mo.cn
tw.cn

// co : https://en.wikipedia.org/wiki/.co
// Submitted by registry <tecnico@uniandes.edu.co>
co
arts.co
com.co
edu.co
firm.co
gov.co
info.co
int.co
mil.co
net.co
nom.co
org.co
rec.co
web.co

// com : https://en.wikipedia.org/wiki/.com
com

// coop : https://en.wikipedia.org/wiki/.coop
coop

// cr : http://www.nic.cr/niccr_publico/showRegistroDominiosScreen.do
cr
ac.cr
co.cr
ed.cr
fi.cr
go.cr
or.cr
sa.cr

// cu : https://en.wikipedia.org/wiki/.cu
cu
com.cu
edu.cu
org.cu
net.cu
gov.cu
inf.cu

// cv : https://en.wikipedia.org/wiki/.cv
// cv : http://www.dns.cv/tldcv_portal/do?com=DS;5446457100;111;+PAGE(4000018)+K-CAT-CODIGO(RDOM)+RCNT(100); <- registration rules
cv
com.cv
edu.cv
int.cv
nome.cv
org.cv

// cw : http://www.una.cw/cw_registry/
// Confirmed by registry <registry@una.net> 2013-03-26
cw
com.cw
edu.cw
net.cw
org.cw

// cx : https://en.wikipedia.org/wiki/.cx
// list of other 2nd level tlds ?
cx
gov.cx

// cy : http://www.nic.cy/
// Submitted by registry Panayiotou Fotia <cydns@ucy.ac.cy>
// namespace policies URL https://www.nic.cy/portal//sites/default/files/symfonia_gia_eggrafi.pdf
cy
ac.cy
biz.cy
com.cy
ekloges.cy
gov.cy
ltd.cy
mil.cy
net.cy
org.cy
press.cy
pro.cy
tm.cy

// cz : https://en.wikipedia.org/wiki/.cz
cz

// de : https://en.wikipedia.org/wiki/.de
// Confirmed by registry <ops@denic.de> (with technical
// reservations) 2008-07-01
de

// dj : https://en.wikipedia.org/wiki/.dj
dj

// dk : https://en.wikipedia.org/wiki/.dk
// Confirmed by registry <robert@dk-hostmaster.dk> 2008-06-17
dk

// dm : https://en.wikipedia.org/wiki/.dm
dm
com.dm
net.dm
org.dm
edu.dm
gov.dm

// do : https://en.wikipedia.org/wiki/.do
do
art.do
com.do
edu.do
gob.do
gov.do
mil.do
net.do
org.do
sld.do
web.do

// dz : http://www.nic.dz/images/pdf_nic/charte.pdf
dz
art.dz
asso.dz
com.dz
edu.dz
gov.dz
org.dz
net.dz
pol.dz
soc.dz
tm.dz

// ec : http://www.nic.ec/reg/paso1.asp
// Submitted by registry <vabboud@nic.ec>
ec
com.ec
info.ec
net.ec
fin.ec
k12.ec
med.ec
pro.ec
org.ec
edu.ec
gov.ec
gob.ec
mil.ec

// edu : https://en.wikipedia.org/wiki/.edu
edu

// ee : http://www.eenet.ee/EENet/dom_reeglid.html#lisa_B
ee
edu.ee
gov.ee
riik.ee
lib.ee
med.ee
com.ee
pri.ee
aip.ee
org.ee
fie.ee

// eg : https://en.wikipedia.org/wiki/.eg
eg
com.eg
edu.eg
eun.eg
gov.eg
mil.eg
name.eg
net.eg
org.eg
sci.eg

// er : https://en.wikipedia.org/wiki/.er
*.er

// es : https://www.nic.es/site_ingles/ingles/dominios/index.html
es
com.es
nom.es
org.es
gob.es
edu.es

// et : https://en.wikipedia.org/wiki/.et
et
com.et
gov.et
org.et
edu.et
biz.et
name.et
info.et
net.et

// eu : https://en.wikipedia.org/wiki/.eu
eu

// fi : https://www.iana.org/domains/root/db/fi.html
fi
// aland.fi : https://www.iana.org/domains/root/db/ax.html
// This domain is being phased out in favor of .ax. As there are still many
// domains under aland.fi, we still keep it on the list until aland.fi is
// completely removed.
aland.fi

// fj : http://domains.fj/
// Submitted by registry <garth.miller@cocca.org.nz> 2020-02-11
fj
ac.fj
biz.fj
com.fj
gov.fj
info.fj
mil.fj
name.fj
net.fj
org.fj
pro.fj

// fk : https://en.wikipedia.org/wiki/.fk
*.fk

// fm : https://en.wikipedia.org/wiki/.fm
com.fm
edu.fm
net.fm
org.fm
fm

// fo : https://en.wikipedia.org/wiki/.fo
fo

// fr : https://www.afnic.fr/ https://www.afnic.fr/wp-media/uploads/2022/12/afnic-naming-policy-2023-01-01.pdf
fr
asso.fr
com.fr
gouv.fr
nom.fr
prd.fr
tm.fr
// Other SLDs now selfmanaged out of AFNIC range. Former "domaines sectoriels", still registration suffixes
avoues.fr
cci.fr
greta.fr
huissier-justice.fr

// ga : https://en.wikipedia.org/wiki/.ga
ga

// gb : This registry is effectively dormant
// Submitted by registry <Damien.Shaw@ja.net>
gb

// gd : https://en.wikipedia.org/wiki/.gd
edu.gd
gov.gd
gd

// ge : http://www.nic.net.ge/policy_en.pdf
ge
com.ge
edu.ge
gov.ge
org.ge
mil.ge
net.ge
pvt.ge

// gf : https://en.wikipedia.org/wiki/.gf
gf

// gg : http://www.channelisles.net/register-domains/
// Confirmed by registry <nigel@channelisles.net> 2013-11-28
gg
co.gg
net.gg
org.gg

// gh : https://en.wikipedia.org/wiki/.gh
// see also: http://www.nic.gh/reg_now.php
// Although domains directly at second level are not possible at the moment,
// they have been possible for some time and may come back.
gh
com.gh
edu.gh
gov.gh
org.gh
mil.gh

// gi : http://www.nic.gi/rules.html
gi
com.gi
ltd.gi
gov.gi
mod.gi
edu.gi
org.gi

// gl : https://en.wikipedia.org/wiki/.gl
// http://nic.gl
gl
co.gl
com.gl
edu.gl
net.gl
org.gl

// gm : http://www.nic.gm/htmlpages%5Cgm-policy.htm
gm

// gn : http://psg.com/dns/gn/gn.txt
// Submitted by registry <randy@psg.com>
gn
ac.gn
com.gn
edu.gn
gov.gn
org.gn
net.gn

// gov : https://en.wikipedia.org/wiki/.gov
gov

// gp : http://www.nic.gp/index.php?lang=en
gp
com.gp
net.gp
mobi.gp
edu.gp
org.gp
asso.gp

// gq : https://en.wikipedia.org/wiki/.gq
gq

// gr : https://grweb.ics.forth.gr/english/1617-B-2005.html
// Submitted by registry <segred@ics.forth.gr>
gr
com.gr
edu.gr
net.gr
org.gr
gov.gr

// gs : https://en.wikipedia.org/wiki/.gs
gs

// gt : https://www.gt/sitio/registration_policy.php?lang=en
gt
com.gt
edu.gt
gob.gt
ind.gt
mil.gt
net.gt
org.gt

// gu : http://gadao.gov.gu/register.html
// University of Guam : https://www.uog.edu
// Submitted by uognoc@triton.uog.edu
gu
com.gu
edu.gu
gov.gu
guam.gu
info.gu
net.gu
org.gu
web.gu

// gw : https://en.wikipedia.org/wiki/.gw
// gw : https://nic.gw/regras/
gw

// gy : https://en.wikipedia.org/wiki/.gy
// http://registry.gy/
gy
co.gy
com.gy
edu.gy
gov.gy
net.gy
org.gy

// hk : https://www.hkirc.hk
// Submitted by registry <hk.tech@hkirc.hk>
hk
com.hk
edu.hk
gov.hk
idv.hk
net.hk
org.hk
公司.hk
教育.hk
敎育.hk
政府.hk
個人.hk
个人.hk
箇人.hk
網络.hk
网络.hk
组織.hk
網絡.hk
网絡.hk
组织.hk
組織.hk
組织.hk

// hm : https://en.wikipedia.org/wiki/.hm
hm

// hn : http://www.nic.hn/politicas/ps02,,05.html
hn
com.hn
edu.hn
org.hn
net.hn
mil.hn
gob.hn

// hr : http://www.dns.hr/documents/pdf/HRTLD-regulations.pdf
hr
iz.hr
from.hr
name.hr
com.hr

// ht : http://www.nic.ht/info/charte.cfm
ht
com.ht
shop.ht
firm.ht
info.ht
adult.ht
net.ht
pro.ht
org.ht
med.ht
art.ht
coop.ht
pol.ht
asso.ht
edu.ht
rel.ht
gouv.ht
perso.ht

// hu : http://www.domain.hu/domain/English/sld.html
// Confirmed by registry <pasztor@iszt.hu> 2008-06-12
hu
co.hu
info.hu
org.hu
priv.hu
sport.hu
tm.hu
2000.hu
agrar.hu
bolt.hu
casino.hu
city.hu
erotica.hu
erotika.hu
film.hu
forum.hu
games.hu
hotel.hu
ingatlan.hu
jogasz.hu
konyvelo.hu
lakas.hu
media.hu
news.hu
reklam.hu
sex.hu
shop.hu
suli.hu
szex.hu
tozsde.hu
utazas.hu
video.hu

// id : https://pandi.id/en/domain/registration-requirements/
id
ac.id
biz.id
co.id
desa.id
go.id
mil.id
my.id
net.id
or.id
ponpes.id
sch.id
web.id

// ie : https://en.wikipedia.org/wiki/.ie
ie
gov.ie

// il :         http://www.isoc.org.il/domains/
// see also:    https://en.isoc.org.il/il-cctld/registration-rules
// ISOC-IL      (operated by .il Registry)
il
ac.il
co.il
gov.il
idf.il
k12.il
muni.il
net.il
org.il
// xn--4dbrk0ce ("Israel", Hebrew) : IL
ישראל
// xn--4dbgdty6c.xn--4dbrk0ce.
אקדמיה.ישראל
// xn--5dbhl8d.xn--4dbrk0ce.
ישוב.ישראל
// xn--8dbq2a.xn--4dbrk0ce.
צהל.ישראל
// xn--hebda8b.xn--4dbrk0ce.
ממשל.ישראל

// im : https://www.nic.im/
// Submitted by registry <info@nic.im>
im
ac.im
co.im
com.im
ltd.co.im
net.im
org.im
plc.co.im
tt.im
tv.im

// in : https://en.wikipedia.org/wiki/.in
// see also: https://registry.in/policies
// Please note, that nic.in is not an official eTLD, but used by most
// government institutions.
in
5g.in
6g.in
ac.in
ai.in
am.in
bihar.in
biz.in
business.in
ca.in
cn.in
co.in
com.in
coop.in
cs.in
delhi.in
dr.in
edu.in
er.in
firm.in
gen.in
gov.in
gujarat.in
ind.in
info.in
int.in
internet.in
io.in
me.in
mil.in
net.in
nic.in
org.in
pg.in
post.in
pro.in
res.in
travel.in
tv.in
uk.in
up.in
us.in

// info : https://en.wikipedia.org/wiki/.info
info

// int : https://en.wikipedia.org/wiki/.int
// Confirmed by registry <iana-questions@icann.org> 2008-06-18
int
eu.int

// io : http://www.nic.io/rules.htm
// list of other 2nd level tlds ?
io
com.io

// iq : http://www.cmc.iq/english/iq/iqregister1.htm
iq
gov.iq
edu.iq
mil.iq
com.iq
org.iq
net.iq

// ir : http://www.nic.ir/Terms_and_Conditions_ir,_Appendix_1_Domain_Rules
// Also see http://www.nic.ir/Internationalized_Domain_Names
// Two <iran>.ir entries added at request of <tech-team@nic.ir>, 2010-04-16
ir
ac.ir
co.ir
gov.ir
id.ir
net.ir
org.ir
sch.ir
// xn--mgba3a4f16a.ir (<iran>.ir, Persian YEH)
ایران.ir
// xn--mgba3a4fra.ir (<iran>.ir, Arabic YEH)
ايران.ir

// is : http://www.isnic.is/domain/rules.php
// Confirmed by registry <marius@isgate.is> 2008-12-06
is
net.is
com.is
edu.is
gov.is
org.is
int.is

// it : https://en.wikipedia.org/wiki/.it
it
gov.it
edu.it
// Reserved geo-names (regions and provinces):
// https://www.nic.it/sites/default/files/archivio/docs/Regulation_assignation_v7.1.pdf
// Regions
abr.it
abruzzo.it
aosta-valley.it
aostavalley.it
bas.it
basilicata.it
cal.it
calabria.it
cam.it
campania.it
emilia-romagna.it
emiliaromagna.it
emr.it
friuli-v-giulia.it
friuli-ve-giulia.it
friuli-vegiulia.it
friuli-venezia-giulia.it
friuli-veneziagiulia.it
friuli-vgiulia.it
friuliv-giulia.it
friulive-giulia.it
friulivegiulia.it
friulivenezia-giulia.it
friuliveneziagiulia.it
friulivgiulia.it
fvg.it
laz.it
lazio.it
lig.it
liguria.it
lom.it
lombardia.it
lombardy.it
lucania.it
mar.it
marche.it
mol.it
molise.it
piedmont.it
piemonte.it
pmn.it
pug.it
puglia.it
sar.it
sardegna.it
sardinia.it
sic.it
sicilia.it
sicily.it
taa.it
tos.it
toscana.it
trentin-sud-tirol.it
trentin-süd-tirol.it
trentin-sudtirol.it
trentin-südtirol.it
trentin-sued-tirol.it
trentin-suedtirol.it
trentino-a-adige.it
trentino-aadige.it
trentino-alto-adige.it
trentino-altoadige.it
trentino-s-tirol.it
trentino-stirol.it
trentino-sud-tirol.it
trentino-süd-tirol.it
trentino-sudtirol.it
trentino-südtirol.it
trentino-sued-tirol.it
trentino-suedtirol.it
trentino.it
trentinoa-adige.it
trentinoaadige.it
trentinoalto-adige.it
trentinoaltoadige.it
trentinos-tirol.it
trentinostirol.it
trentinosud-tirol.it
trentinosüd-tirol.it
trentinosudtirol.it
trentinosüdtirol.it
trentinosued-tirol.it
trentinosuedtirol.it
trentinsud-tirol.it
trentinsüd-tirol.it
trentinsudtirol.it
trentinsüdtirol.it
trentinsued-tirol.it
trentinsuedtirol.it
tuscany.it
umb.it
umbria.it
val-d-aosta.it
val-daosta.it
vald-aosta.it
valdaosta.it
valle-aosta.it
valle-d-aosta.it
valle-daosta.it
valleaosta.it
valled-aosta.it
valledaosta.it
vallee-aoste.it
vallée-aoste.it
vallee-d-aoste.it
vallée-d-aoste.it
valleeaoste.it
valléeaoste.it
valleedaoste.it
valléedaoste.it
vao.it
vda.it
ven.it
veneto.it
// Provinces
ag.it
agrigento.it
al.it
alessandria.it
alto-adige.it
altoadige.it
an.it
ancona.it
andria-barletta-trani.it
andria-trani-barletta.it
andriabarlettatrani.it
andriatranibarletta.it
ao.it
aosta.it
aoste.it
ap.it
aq.it
aquila.it
ar.it
arezzo.it
ascoli-piceno.it
ascolipiceno.it
asti.it
at.it
av.it
avellino.it
ba.it
balsan-sudtirol.it
balsan-südtirol.it
balsan-suedtirol.it
balsan.it
bari.it
barletta-trani-andria.it
barlettatraniandria.it
belluno.it
benevento.it
bergamo.it
bg.it
bi.it
biella.it
bl.it
bn.it
bo.it
bologna.it
bolzano-altoadige.it
bolzano.it
bozen-sudtirol.it
bozen-südtirol.it
bozen-suedtirol.it
bozen.it
br.it
brescia.it
brindisi.it
bs.it
bt.it
bulsan-sudtirol.it
bulsan-südtirol.it
bulsan-suedtirol.it
bulsan.it
bz.it
ca.it
cagliari.it
caltanissetta.it
campidano-medio.it
campidanomedio.it
campobasso.it
carbonia-iglesias.it
carboniaiglesias.it
carrara-massa.it
carraramassa.it
caserta.it
catania.it
catanzaro.it
cb.it
ce.it
cesena-forli.it
cesena-forlì.it
cesenaforli.it
cesenaforlì.it
ch.it
chieti.it
ci.it
cl.it
cn.it
co.it
como.it
cosenza.it
cr.it
cremona.it
crotone.it
cs.it
ct.it
cuneo.it
cz.it
dell-ogliastra.it
dellogliastra.it
en.it
enna.it
fc.it
fe.it
fermo.it
ferrara.it
fg.it
fi.it
firenze.it
florence.it
fm.it
foggia.it
forli-cesena.it
forlì-cesena.it
forlicesena.it
forlìcesena.it
fr.it
frosinone.it
ge.it
genoa.it
genova.it
go.it
gorizia.it
gr.it
grosseto.it
iglesias-carbonia.it
iglesiascarbonia.it
im.it
imperia.it
is.it
isernia.it
kr.it
la-spezia.it
laquila.it
laspezia.it
latina.it
lc.it
le.it
lecce.it
lecco.it
li.it
livorno.it
lo.it
lodi.it
lt.it
lu.it
lucca.it
macerata.it
mantova.it
massa-carrara.it
massacarrara.it
matera.it
mb.it
mc.it
me.it
medio-campidano.it
mediocampidano.it
messina.it
mi.it
milan.it
milano.it
mn.it
mo.it
modena.it
monza-brianza.it
monza-e-della-brianza.it
monza.it
monzabrianza.it
monzaebrianza.it
monzaedellabrianza.it
ms.it
mt.it
na.it
naples.it
napoli.it
no.it
novara.it
nu.it
nuoro.it
og.it
ogliastra.it
olbia-tempio.it
olbiatempio.it
or.it
oristano.it
ot.it
pa.it
padova.it
padua.it
palermo.it
parma.it
pavia.it
pc.it
pd.it
pe.it
perugia.it
pesaro-urbino.it
pesarourbino.it
pescara.it
pg.it
pi.it
piacenza.it
pisa.it
pistoia.it
pn.it
po.it
pordenone.it
potenza.it
pr.it
prato.it
pt.it
pu.it
pv.it
pz.it
ra.it
ragusa.it
ravenna.it
rc.it
re.it
reggio-calabria.it
reggio-emilia.it
reggiocalabria.it
reggioemilia.it
rg.it
ri.it
rieti.it
rimini.it
rm.it
rn.it
ro.it
roma.it
rome.it
rovigo.it
sa.it
salerno.it
sassari.it
savona.it
si.it
siena.it
siracusa.it
so.it
sondrio.it
sp.it
sr.it
ss.it
suedtirol.it
südtirol.it
sv.it
ta.it
taranto.it
te.it
tempio-olbia.it
tempioolbia.it
teramo.it
terni.it
tn.it
to.it
torino.it
tp.it
tr.it
trani-andria-barletta.it
trani-barletta-andria.it
traniandriabarletta.it
tranibarlettaandria.it
trapani.it
trento.it
treviso.it
trieste.it
ts.it
turin.it
tv.it
ud.it
udine.it
urbino-pesaro.it
urbinopesaro.it
va.it
varese.it
vb.it
vc.it
ve.it
venezia.it
venice.it
verbania.it
vercelli.it
verona.it
vi.it
vibo-valentia.it
vibovalentia.it
vicenza.it
viterbo.it
vr.it
vs.it
vt.it
vv.it

// je : http://www.channelisles.net/register-domains/
// Confirmed by registry <nigel@channelisles.net> 2013-11-28
je
co.je
net.je
org.je

// jm : http://www.com.jm/register.html
*.jm

// jo : http://www.dns.jo/Registration_policy.aspx
jo
com.jo
org.jo
net.jo
edu.jo
sch.jo
gov.jo
mil.jo
name.jo

// jobs : https://en.wikipedia.org/wiki/.jobs
jobs

// jp : https://en.wikipedia.org/wiki/.jp
// http://jprs.co.jp/en/jpdomain.html
// Submitted by registry <info@jprs.jp>
jp
// jp organizational type names
ac.jp
ad.jp
co.jp
ed.jp
go.jp
gr.jp
lg.jp
ne.jp
or.jp
// jp prefecture type names
aichi.jp
akita.jp
aomori.jp
chiba.jp
ehime.jp
fukui.jp
fukuoka.jp
fukushima.jp
gifu.jp
gunma.jp
hiroshima.jp
hokkaido.jp
hyogo.jp
ibaraki.jp
ishikawa.jp
iwate.jp
kagawa.jp
kagoshima.jp
kanagawa.jp
kochi.jp
kumamoto.jp
kyoto.jp
mie.jp
miyagi.jp
miyazaki.jp
nagano.jp
nagasaki.jp
nara.jp
niigata.jp
oita.jp
okayama.jp
okinawa.jp
osaka.jp
saga.jp
saitama.jp
shiga.jp
shimane.jp
shizuoka.jp
tochigi.jp
tokushima.jp
tokyo.jp
tottori.jp
toyama.jp
wakayama.jp
yamagata.jp
yamaguchi.jp
yamanashi.jp
栃木.jp
愛知.jp
愛媛.jp
兵庫.jp
熊本.jp
茨城.jp
北海道.jp
千葉.jp
和歌山.jp
長崎.jp
長野.jp
新潟.jp
青森.jp
静岡.jp
東京.jp
石川.jp
埼玉.jp
三重.jp
京都.jp
佐賀.jp
大分.jp
大阪.jp
奈良.jp
宮城.jp
宮崎.jp
富山.jp
山口.jp
山形.jp
山梨.jp
岩手.jp
岐阜.jp
岡山.jp
島根.jp
広島.jp
徳島.jp
沖縄.jp
滋賀.jp
神奈川.jp
福井.jp
福岡.jp
福島.jp
秋田.jp
群馬.jp
香川.jp
高知.jp
鳥取.jp
鹿児島.jp
// jp geographic type names
// http://jprs.jp/doc/rule/saisoku-1.html
*.kawasaki.jp
!city.kawasaki.jp
*.kitakyushu.jp
!city.kitakyushu.jp
*.kobe.jp
!city.kobe.jp
*.nagoya.jp
!city.nagoya.jp
*.sapporo.jp
!city.sapporo.jp
*.sendai.jp
!city.sendai.jp
*.yokohama.jp
!city.yokohama.jp
// 4th level registration
aisai.aichi.jp
ama.aichi.jp
anjo.aichi.jp
asuke.aichi.jp
chiryu.aichi.jp
chita.aichi.jp
fuso.aichi.jp
gamagori.aichi.jp
handa.aichi.jp
hazu.aichi.jp
hekinan.aichi.jp
higashiura.aichi.jp
ichinomiya.aichi.jp
inazawa.aichi.jp
inuyama.aichi.jp
isshiki.aichi.jp
iwakura.aichi.jp
kanie.aichi.jp
kariya.aichi.jp
kasugai.aichi.jp
kira.aichi.jp
kiyosu.aichi.jp
komaki.aichi.jp
konan.aichi.jp
kota.aichi.jp
mihama.aichi.jp
miyoshi.aichi.jp
nishio.aichi.jp
nisshin.aichi.jp
obu.aichi.jp
oguchi.aichi.jp
oharu.aichi.jp
okazaki.aichi.jp
owariasahi.aichi.jp
seto.aichi.jp
shikatsu.aichi.jp
shinshiro.aichi.jp
shitara.aichi.jp
tahara.aichi.jp
takahama.aichi.jp
tobishima.aichi.jp
toei.aichi.jp
togo.aichi.jp
tokai.aichi.jp
tokoname.aichi.jp
toyoake.aichi.jp
toyohashi.aichi.jp
toyokawa.aichi.jp
toyone.aichi.jp
toyota.aichi.jp
tsushima.aichi.jp
yatomi.aichi.jp
akita.akita.jp
daisen.akita.jp
fujisato.akita.jp
gojome.akita.jp
hachirogata.akita.jp
happou.akita.jp
higashinaruse.akita.jp
honjo.akita.jp
honjyo.akita.jp
ikawa.akita.jp
kamikoani.akita.jp
kamioka.akita.jp
katagami.akita.jp
kazuno.akita.jp
kitaakita.akita.jp
kosaka.akita.jp
kyowa.akita.jp
misato.akita.jp
mitane.akita.jp
moriyoshi.akita.jp
nikaho.akita.jp
noshiro.akita.jp
odate.akita.jp
oga.akita.jp
ogata.akita.jp
semboku.akita.jp
yokote.akita.jp
yurihonjo.akita.jp
aomori.aomori.jp
gonohe.aomori.jp
hachinohe.aomori.jp
hashikami.aomori.jp
hiranai.aomori.jp
hirosaki.aomori.jp
itayanagi.aomori.jp
kuroishi.aomori.jp
misawa.aomori.jp
mutsu.aomori.jp
nakadomari.aomori.jp
noheji.aomori.jp
oirase.aomori.jp
owani.aomori.jp
rokunohe.aomori.jp
sannohe.aomori.jp
shichinohe.aomori.jp
shingo.aomori.jp
takko.aomori.jp
towada.aomori.jp
tsugaru.aomori.jp
tsuruta.aomori.jp
abiko.chiba.jp
asahi.chiba.jp
chonan.chiba.jp
chosei.chiba.jp
choshi.chiba.jp
chuo.chiba.jp
funabashi.chiba.jp
futtsu.chiba.jp
hanamigawa.chiba.jp
ichihara.chiba.jp
ichikawa.chiba.jp
ichinomiya.chiba.jp
inzai.chiba.jp
isumi.chiba.jp
kamagaya.chiba.jp
kamogawa.chiba.jp
kashiwa.chiba.jp
katori.chiba.jp
katsuura.chiba.jp
kimitsu.chiba.jp
kisarazu.chiba.jp
kozaki.chiba.jp
kujukuri.chiba.jp
kyonan.chiba.jp
matsudo.chiba.jp
midori.chiba.jp
mihama.chiba.jp
minamiboso.chiba.jp
mobara.chiba.jp
mutsuzawa.chiba.jp
nagara.chiba.jp
nagareyama.chiba.jp
narashino.chiba.jp
narita.chiba.jp
noda.chiba.jp
oamishirasato.chiba.jp
omigawa.chiba.jp
onjuku.chiba.jp
otaki.chiba.jp
sakae.chiba.jp
sakura.chiba.jp
shimofusa.chiba.jp
shirako.chiba.jp
shiroi.chiba.jp
shisui.chiba.jp
sodegaura.chiba.jp
sosa.chiba.jp
tako.chiba.jp
tateyama.chiba.jp
togane.chiba.jp
tohnosho.chiba.jp
tomisato.chiba.jp
urayasu.chiba.jp
yachimata.chiba.jp
yachiyo.chiba.jp
yokaichiba.chiba.jp
yokoshibahikari.chiba.jp
yotsukaido.chiba.jp
ainan.ehime.jp
honai.ehime.jp
ikata.ehime.jp
imabari.ehime.jp
iyo.ehime.jp
kamijima.ehime.jp
kihoku.ehime.jp
kumakogen.ehime.jp
masaki.ehime.jp
matsuno.ehime.jp
matsuyama.ehime.jp
namikata.ehime.jp
niihama.ehime.jp
ozu.ehime.jp
saijo.ehime.jp
seiyo.ehime.jp
shikokuchuo.ehime.jp
tobe.ehime.jp
toon.ehime.jp
uchiko.ehime.jp
uwajima.ehime.jp
yawatahama.ehime.jp
echizen.fukui.jp
eiheiji.fukui.jp
fukui.fukui.jp
ikeda.fukui.jp
katsuyama.fukui.jp
mihama.fukui.jp
minamiechizen.fukui.jp
obama.fukui.jp
ohi.fukui.jp
ono.fukui.jp
sabae.fukui.jp
sakai.fukui.jp
takahama.fukui.jp
tsuruga.fukui.jp
wakasa.fukui.jp
ashiya.fukuoka.jp
buzen.fukuoka.jp
chikugo.fukuoka.jp
chikuho.fukuoka.jp
chikujo.fukuoka.jp
chikushino.fukuoka.jp
chikuzen.fukuoka.jp
chuo.fukuoka.jp
dazaifu.fukuoka.jp
fukuchi.fukuoka.jp
hakata.fukuoka.jp
higashi.fukuoka.jp
hirokawa.fukuoka.jp
hisayama.fukuoka.jp
iizuka.fukuoka.jp
inatsuki.fukuoka.jp
kaho.fukuoka.jp
kasuga.fukuoka.jp
kasuya.fukuoka.jp
kawara.fukuoka.jp
keisen.fukuoka.jp
koga.fukuoka.jp
kurate.fukuoka.jp
kurogi.fukuoka.jp
kurume.fukuoka.jp
minami.fukuoka.jp
miyako.fukuoka.jp
miyama.fukuoka.jp
miyawaka.fukuoka.jp
mizumaki.fukuoka.jp
munakata.fukuoka.jp
nakagawa.fukuoka.jp
nakama.fukuoka.jp
nishi.fukuoka.jp
nogata.fukuoka.jp
ogori.fukuoka.jp
okagaki.fukuoka.jp
okawa.fukuoka.jp
oki.fukuoka.jp
omuta.fukuoka.jp
onga.fukuoka.jp
onojo.fukuoka.jp
oto.fukuoka.jp
saigawa.fukuoka.jp
sasaguri.fukuoka.jp
shingu.fukuoka.jp
shinyoshitomi.fukuoka.jp
shonai.fukuoka.jp
soeda.fukuoka.jp
sue.fukuoka.jp
tachiarai.fukuoka.jp
tagawa.fukuoka.jp
takata.fukuoka.jp
toho.fukuoka.jp
toyotsu.fukuoka.jp
tsuiki.fukuoka.jp
ukiha.fukuoka.jp
umi.fukuoka.jp
usui.fukuoka.jp
yamada.fukuoka.jp
yame.fukuoka.jp
yanagawa.fukuoka.jp
yukuhashi.fukuoka.jp
aizubange.fukushima.jp
aizumisato.fukushima.jp
aizuwakamatsu.fukushima.jp
asakawa.fukushima.jp
bandai.fukushima.jp
date.fukushima.jp
fukushima.fukushima.jp
furudono.fukushima.jp
futaba.fukushima.jp
hanawa.fukushima.jp
higashi.fukushima.jp
hirata.fukushima.jp
hirono.fukushima.jp
iitate.fukushima.jp
inawashiro.fukushima.jp
ishikawa.fukushima.jp
iwaki.fukushima.jp
izumizaki.fukushima.jp
kagamiishi.fukushima.jp
kaneyama.fukushima.jp
kawamata.fukushima.jp
kitakata.fukushima.jp
kitashiobara.fukushima.jp
koori.fukushima.jp
koriyama.fukushima.jp
kunimi.fukushima.jp
miharu.fukushima.jp
mishima.fukushima.jp
namie.fukushima.jp
nango.fukushima.jp
nishiaizu.fukushima.jp
nishigo.fukushima.jp
okuma.fukushima.jp
omotego.fukushima.jp
ono.fukushima.jp
otama.fukushima.jp
samegawa.fukushima.jp
shimogo.fukushima.jp
shirakawa.fukushima.jp
showa.fukushima.jp
soma.fukushima.jp
sukagawa.fukushima.jp
taishin.fukushima.jp
tamakawa.fukushima.jp
tanagura.fukushima.jp
tenei.fukushima.jp
yabuki.fukushima.jp
yamato.fukushima.jp
yamatsuri.fukushima.jp
yanaizu.fukushima.jp
yugawa.fukushima.jp
anpachi.gifu.jp
ena.gifu.jp
gifu.gifu.jp
ginan.gifu.jp
godo.gifu.jp
gujo.gifu.jp
hashima.gifu.jp
hichiso.gifu.jp
hida.gifu.jp
higashishirakawa.gifu.jp
ibigawa.gifu.jp
ikeda.gifu.jp
kakamigahara.gifu.jp
kani.gifu.jp
kasahara.gifu.jp
kasamatsu.gifu.jp
kawaue.gifu.jp
kitagata.gifu.jp
mino.gifu.jp
minokamo.gifu.jp
mitake.gifu.jp
mizunami.gifu.jp
motosu.gifu.jp
nakatsugawa.gifu.jp
ogaki.gifu.jp
sakahogi.gifu.jp
seki.gifu.jp
sekigahara.gifu.jp
shirakawa.gifu.jp
tajimi.gifu.jp
takayama.gifu.jp
tarui.gifu.jp
toki.gifu.jp
tomika.gifu.jp
wanouchi.gifu.jp
yamagata.gifu.jp
yaotsu.gifu.jp
yoro.gifu.jp
annaka.gunma.jp
chiyoda.gunma.jp
fujioka.gunma.jp
higashiagatsuma.gunma.jp
isesaki.gunma.jp
itakura.gunma.jp
kanna.gunma.jp
kanra.gunma.jp
katashina.gunma.jp
kawaba.gunma.jp
kiryu.gunma.jp
kusatsu.gunma.jp
maebashi.gunma.jp
meiwa.gunma.jp
midori.gunma.jp
minakami.gunma.jp
naganohara.gunma.jp
nakanojo.gunma.jp
nanmoku.gunma.jp
numata.gunma.jp
oizumi.gunma.jp
ora.gunma.jp
ota.gunma.jp
shibukawa.gunma.jp
shimonita.gunma.jp
shinto.gunma.jp
showa.gunma.jp
takasaki.gunma.jp
takayama.gunma.jp
tamamura.gunma.jp
tatebayashi.gunma.jp
tomioka.gunma.jp
tsukiyono.gunma.jp
tsumagoi.gunma.jp
ueno.gunma.jp
yoshioka.gunma.jp
asaminami.hiroshima.jp
daiwa.hiroshima.jp
etajima.hiroshima.jp
fuchu.hiroshima.jp
fukuyama.hiroshima.jp
hatsukaichi.hiroshima.jp
higashihiroshima.hiroshima.jp
hongo.hiroshima.jp
jinsekikogen.hiroshima.jp
kaita.hiroshima.jp
kui.hiroshima.jp
kumano.hiroshima.jp
kure.hiroshima.jp
mihara.hiroshima.jp
miyoshi.hiroshima.jp
naka.hiroshima.jp
onomichi.hiroshima.jp
osakikamijima.hiroshima.jp
otake.hiroshima.jp
saka.hiroshima.jp
sera.hiroshima.jp
seranishi.hiroshima.jp
shinichi.hiroshima.jp
shobara.hiroshima.jp
takehara.hiroshima.jp
abashiri.hokkaido.jp
abira.hokkaido.jp
aibetsu.hokkaido.jp
akabira.hokkaido.jp
akkeshi.hokkaido.jp
asahikawa.hokkaido.jp
ashibetsu.hokkaido.jp
ashoro.hokkaido.jp
assabu.hokkaido.jp
atsuma.hokkaido.jp
bibai.hokkaido.jp
biei.hokkaido.jp
bifuka.hokkaido.jp
bihoro.hokkaido.jp
biratori.hokkaido.jp
chippubetsu.hokkaido.jp
chitose.hokkaido.jp
date.hokkaido.jp
ebetsu.hokkaido.jp
embetsu.hokkaido.jp
eniwa.hokkaido.jp
erimo.hokkaido.jp
esan.hokkaido.jp
esashi.hokkaido.jp
fukagawa.hokkaido.jp
fukushima.hokkaido.jp
furano.hokkaido.jp
furubira.hokkaido.jp
haboro.hokkaido.jp
hakodate.hokkaido.jp
hamatonbetsu.hokkaido.jp
hidaka.hokkaido.jp
higashikagura.hokkaido.jp
higashikawa.hokkaido.jp
hiroo.hokkaido.jp
hokuryu.hokkaido.jp
hokuto.hokkaido.jp
honbetsu.hokkaido.jp
horokanai.hokkaido.jp
horonobe.hokkaido.jp
ikeda.hokkaido.jp
imakane.hokkaido.jp
ishikari.hokkaido.jp
iwamizawa.hokkaido.jp
iwanai.hokkaido.jp
kamifurano.hokkaido.jp
kamikawa.hokkaido.jp
kamishihoro.hokkaido.jp
kamisunagawa.hokkaido.jp
kamoenai.hokkaido.jp
kayabe.hokkaido.jp
kembuchi.hokkaido.jp
kikonai.hokkaido.jp
kimobetsu.hokkaido.jp
kitahiroshima.hokkaido.jp
kitami.hokkaido.jp
kiyosato.hokkaido.jp
koshimizu.hokkaido.jp
kunneppu.hokkaido.jp
kuriyama.hokkaido.jp
kuromatsunai.hokkaido.jp
kushiro.hokkaido.jp
kutchan.hokkaido.jp
kyowa.hokkaido.jp
mashike.hokkaido.jp
matsumae.hokkaido.jp
mikasa.hokkaido.jp
minamifurano.hokkaido.jp
mombetsu.hokkaido.jp
moseushi.hokkaido.jp
mukawa.hokkaido.jp
muroran.hokkaido.jp
naie.hokkaido.jp
nakagawa.hokkaido.jp
nakasatsunai.hokkaido.jp
nakatombetsu.hokkaido.jp
nanae.hokkaido.jp
nanporo.hokkaido.jp
nayoro.hokkaido.jp
nemuro.hokkaido.jp
niikappu.hokkaido.jp
niki.hokkaido.jp
nishiokoppe.hokkaido.jp
noboribetsu.hokkaido.jp
numata.hokkaido.jp
obihiro.hokkaido.jp
obira.hokkaido.jp
oketo.hokkaido.jp
okoppe.hokkaido.jp
otaru.hokkaido.jp
otobe.hokkaido.jp
otofuke.hokkaido.jp
otoineppu.hokkaido.jp
oumu.hokkaido.jp
ozora.hokkaido.jp
pippu.hokkaido.jp
rankoshi.hokkaido.jp
rebun.hokkaido.jp
rikubetsu.hokkaido.jp
rishiri.hokkaido.jp
rishirifuji.hokkaido.jp
saroma.hokkaido.jp
sarufutsu.hokkaido.jp
shakotan.hokkaido.jp
shari.hokkaido.jp
shibecha.hokkaido.jp
shibetsu.hokkaido.jp
shikabe.hokkaido.jp
shikaoi.hokkaido.jp
shimamaki.hokkaido.jp
shimizu.hokkaido.jp
shimokawa.hokkaido.jp
shinshinotsu.hokkaido.jp
shintoku.hokkaido.jp
shiranuka.hokkaido.jp
shiraoi.hokkaido.jp
shiriuchi.hokkaido.jp
sobetsu.hokkaido.jp
sunagawa.hokkaido.jp
taiki.hokkaido.jp
takasu.hokkaido.jp
takikawa.hokkaido.jp
takinoue.hokkaido.jp
teshikaga.hokkaido.jp
tobetsu.hokkaido.jp
tohma.hokkaido.jp
tomakomai.hokkaido.jp
tomari.hokkaido.jp
toya.hokkaido.jp
toyako.hokkaido.jp
toyotomi.hokkaido.jp
toyoura.hokkaido.jp
tsubetsu.hokkaido.jp
tsukigata.hokkaido.jp
urakawa.hokkaido.jp
urausu.hokkaido.jp
uryu.hokkaido.jp
utashinai.hokkaido.jp
wakkanai.hokkaido.jp
wassamu.hokkaido.jp
yakumo.hokkaido.jp
yoichi.hokkaido.jp
aioi.hyogo.jp
akashi.hyogo.jp
ako.hyogo.jp
amagasaki.hyogo.jp
aogaki.hyogo.jp
asago.hyogo.jp
ashiya.hyogo.jp
awaji.hyogo.jp
fukusaki.hyogo.jp
goshiki.hyogo.jp
harima.hyogo.jp
himeji.hyogo.jp
ichikawa.hyogo.jp
inagawa.hyogo.jp
itami.hyogo.jp
kakogawa.hyogo.jp
kamigori.hyogo.jp
kamikawa.hyogo.jp
kasai.hyogo.jp
kasuga.hyogo.jp
kawanishi.hyogo.jp
miki.hyogo.jp
minamiawaji.hyogo.jp
nishinomiya.hyogo.jp
nishiwaki.hyogo.jp
ono.hyogo.jp
sanda.hyogo.jp
sannan.hyogo.jp
sasayama.hyogo.jp
sayo.hyogo.jp
shingu.hyogo.jp
shinonsen.hyogo.jp
shiso.hyogo.jp
sumoto.hyogo.jp
taishi.hyogo.jp
taka.hyogo.jp
takarazuka.hyogo.jp
takasago.hyogo.jp
takino.hyogo.jp
tamba.hyogo.jp
tatsuno.hyogo.jp
toyooka.hyogo.jp
yabu.hyogo.jp
yashiro.hyogo.jp
yoka.hyogo.jp
yokawa.hyogo.jp
ami.ibaraki.jp
asahi.ibaraki.jp
bando.ibaraki.jp
chikusei.ibaraki.jp
daigo.ibaraki.jp
fujishiro.ibaraki.jp
hitachi.ibaraki.jp
hitachinaka.ibaraki.jp
hitachiomiya.ibaraki.jp
hitachiota.ibaraki.jp
ibaraki.ibaraki.jp
ina.ibaraki.jp
inashiki.ibaraki.jp
itako.ibaraki.jp
iwama.ibaraki.jp
joso.ibaraki.jp
kamisu.ibaraki.jp
kasama.ibaraki.jp
kashima.ibaraki.jp
kasumigaura.ibaraki.jp
koga.ibaraki.jp
miho.ibaraki.jp
mito.ibaraki.jp
moriya.ibaraki.jp
naka.ibaraki.jp
namegata.ibaraki.jp
oarai.ibaraki.jp
ogawa.ibaraki.jp
omitama.ibaraki.jp
ryugasaki.ibaraki.jp
sakai.ibaraki.jp
sakuragawa.ibaraki.jp
shimodate.ibaraki.jp
shimotsuma.ibaraki.jp
shirosato.ibaraki.jp
sowa.ibaraki.jp
suifu.ibaraki.jp
takahagi.ibaraki.jp
tamatsukuri.ibaraki.jp
tokai.ibaraki.jp
tomobe.ibaraki.jp
tone.ibaraki.jp
toride.ibaraki.jp
tsuchiura.ibaraki.jp
tsukuba.ibaraki.jp
uchihara.ibaraki.jp
ushiku.ibaraki.jp
yachiyo.ibaraki.jp
yamagata.ibaraki.jp
yawara.ibaraki.jp
yuki.ibaraki.jp
anamizu.ishikawa.jp
hakui.ishikawa.jp
hakusan.ishikawa.jp
kaga.ishikawa.jp
kahoku.ishikawa.jp
kanazawa.ishikawa.jp
kawakita.ishikawa.jp
komatsu.ishikawa.jp
nakanoto.ishikawa.jp
nanao.ishikawa.jp
nomi.ishikawa.jp
nonoichi.ishikawa.jp
noto.ishikawa.jp
shika.ishikawa.jp
suzu.ishikawa.jp
tsubata.ishikawa.jp
tsurugi.ishikawa.jp
uchinada.ishikawa.jp
wajima.ishikawa.jp
fudai.iwate.jp
fujisawa.iwate.jp
hanamaki.iwate.jp
hiraizumi.iwate.jp
hirono.iwate.jp
ichinohe.iwate.jp
ichinoseki.iwate.jp
iwaizumi.iwate.jp
iwate.iwate.jp
joboji.iwate.jp
kamaishi.iwate.jp
kanegasaki.iwate.jp
karumai.iwate.jp
kawai.iwate.jp
kitakami.iwate.jp
kuji.iwate.jp
kunohe.iwate.jp
kuzumaki.iwate.jp
miyako.iwate.jp
mizusawa.iwate.jp
morioka.iwate.jp
ninohe.iwate.jp
noda.iwate.jp
ofunato.iwate.jp
oshu.iwate.jp
otsuchi.iwate.jp
rikuzentakata.iwate.jp
shiwa.iwate.jp
shizukuishi.iwate.jp
sumita.iwate.jp
tanohata.iwate.jp
tono.iwate.jp
yahaba.iwate.jp
yamada.iwate.jp
ayagawa.kagawa.jp
higashikagawa.kagawa.jp
kanonji.kagawa.jp
kotohira.kagawa.jp
manno.kagawa.jp
marugame.kagawa.jp
mitoyo.kagawa.jp
naoshima.kagawa.jp
sanuki.kagawa.jp
tadotsu.kagawa.jp
takamatsu.kagawa.jp
tonosho.kagawa.jp
uchinomi.kagawa.jp
utazu.kagawa.jp
zentsuji.kagawa.jp
akune.kagoshima.jp
amami.kagoshima.jp
hioki.kagoshima.jp
isa.kagoshima.jp
isen.kagoshima.jp
izumi.kagoshima.jp
kagoshima.kagoshima.jp
kanoya.kagoshima.jp
kawanabe.kagoshima.jp
kinko.kagoshima.jp
kouyama.kagoshima.jp
makurazaki.kagoshima.jp
matsumoto.kagoshima.jp
minamitane.kagoshima.jp
nakatane.kagoshima.jp
nishinoomote.kagoshima.jp
satsumasendai.kagoshima.jp
soo.kagoshima.jp
tarumizu.kagoshima.jp
yusui.kagoshima.jp
aikawa.kanagawa.jp
atsugi.kanagawa.jp
ayase.kanagawa.jp
chigasaki.kanagawa.jp
ebina.kanagawa.jp
fujisawa.kanagawa.jp
hadano.kanagawa.jp
hakone.kanagawa.jp
hiratsuka.kanagawa.jp
isehara.kanagawa.jp
kaisei.kanagawa.jp
kamakura.kanagawa.jp
kiyokawa.kanagawa.jp
matsuda.kanagawa.jp
minamiashigara.kanagawa.jp
miura.kanagawa.jp
nakai.kanagawa.jp
ninomiya.kanagawa.jp
odawara.kanagawa.jp
oi.kanagawa.jp
oiso.kanagawa.jp
sagamihara.kanagawa.jp
samukawa.kanagawa.jp
tsukui.kanagawa.jp
yamakita.kanagawa.jp
yamato.kanagawa.jp
yokosuka.kanagawa.jp
yugawara.kanagawa.jp
zama.kanagawa.jp
zushi.kanagawa.jp
aki.kochi.jp
geisei.kochi.jp
hidaka.kochi.jp
higashitsuno.kochi.jp
ino.kochi.jp
kagami.kochi.jp
kami.kochi.jp
kitagawa.kochi.jp
kochi.kochi.jp
mihara.kochi.jp
motoyama.kochi.jp
muroto.kochi.jp
nahari.kochi.jp
nakamura.kochi.jp
nankoku.kochi.jp
nishitosa.kochi.jp
niyodogawa.kochi.jp
ochi.kochi.jp
okawa.kochi.jp
otoyo.kochi.jp
otsuki.kochi.jp
sakawa.kochi.jp
sukumo.kochi.jp
susaki.kochi.jp
tosa.kochi.jp
tosashimizu.kochi.jp
toyo.kochi.jp
tsuno.kochi.jp
umaji.kochi.jp
yasuda.kochi.jp
yusuhara.kochi.jp
amakusa.kumamoto.jp
arao.kumamoto.jp
aso.kumamoto.jp
choyo.kumamoto.jp
gyokuto.kumamoto.jp
kamiamakusa.kumamoto.jp
kikuchi.kumamoto.jp
kumamoto.kumamoto.jp
mashiki.kumamoto.jp
mifune.kumamoto.jp
minamata.kumamoto.jp
minamioguni.kumamoto.jp
nagasu.kumamoto.jp
nishihara.kumamoto.jp
oguni.kumamoto.jp
ozu.kumamoto.jp
sumoto.kumamoto.jp
takamori.kumamoto.jp
uki.kumamoto.jp
uto.kumamoto.jp
yamaga.kumamoto.jp
yamato.kumamoto.jp
yatsushiro.kumamoto.jp
ayabe.kyoto.jp
fukuchiyama.kyoto.jp
higashiyama.kyoto.jp
ide.kyoto.jp
ine.kyoto.jp
joyo.kyoto.jp
kameoka.kyoto.jp
kamo.kyoto.jp
kita.kyoto.jp
kizu.kyoto.jp
kumiyama.kyoto.jp
kyotamba.kyoto.jp
kyotanabe.kyoto.jp
kyotango.kyoto.jp
maizuru.kyoto.jp
minami.kyoto.jp
minamiyamashiro.kyoto.jp
miyazu.kyoto.jp
muko.kyoto.jp
nagaokakyo.kyoto.jp
nakagyo.kyoto.jp
nantan.kyoto.jp
oyamazaki.kyoto.jp
sakyo.kyoto.jp
seika.kyoto.jp
tanabe.kyoto.jp
uji.kyoto.jp
ujitawara.kyoto.jp
wazuka.kyoto.jp
yamashina.kyoto.jp
yawata.kyoto.jp
asahi.mie.jp
inabe.mie.jp
ise.mie.jp
kameyama.mie.jp
kawagoe.mie.jp
kiho.mie.jp
kisosaki.mie.jp
kiwa.mie.jp
komono.mie.jp
kumano.mie.jp
kuwana.mie.jp
matsusaka.mie.jp
meiwa.mie.jp
mihama.mie.jp
minamiise.mie.jp
misugi.mie.jp
miyama.mie.jp
nabari.mie.jp
shima.mie.jp
suzuka.mie.jp
tado.mie.jp
taiki.mie.jp
taki.mie.jp
tamaki.mie.jp
toba.mie.jp
tsu.mie.jp
udono.mie.jp
ureshino.mie.jp
watarai.mie.jp
yokkaichi.mie.jp
furukawa.miyagi.jp
higashimatsushima.miyagi.jp
ishinomaki.miyagi.jp
iwanuma.miyagi.jp
kakuda.miyagi.jp
kami.miyagi.jp
kawasaki.miyagi.jp
marumori.miyagi.jp
matsushima.miyagi.jp
minamisanriku.miyagi.jp
misato.miyagi.jp
murata.miyagi.jp
natori.miyagi.jp
ogawara.miyagi.jp
ohira.miyagi.jp
onagawa.miyagi.jp
osaki.miyagi.jp
rifu.miyagi.jp
semine.miyagi.jp
shibata.miyagi.jp
shichikashuku.miyagi.jp
shikama.miyagi.jp
shiogama.miyagi.jp
shiroishi.miyagi.jp
tagajo.miyagi.jp
taiwa.miyagi.jp
tome.miyagi.jp
tomiya.miyagi.jp
wakuya.miyagi.jp
watari.miyagi.jp
yamamoto.miyagi.jp
zao.miyagi.jp
aya.miyazaki.jp
ebino.miyazaki.jp
gokase.miyazaki.jp
hyuga.miyazaki.jp
kadogawa.miyazaki.jp
kawaminami.miyazaki.jp
kijo.miyazaki.jp
kitagawa.miyazaki.jp
kitakata.miyazaki.jp
kitaura.miyazaki.jp
kobayashi.miyazaki.jp
kunitomi.miyazaki.jp
kushima.miyazaki.jp
mimata.miyazaki.jp
miyakonojo.miyazaki.jp
miyazaki.miyazaki.jp
morotsuka.miyazaki.jp
nichinan.miyazaki.jp
nishimera.miyazaki.jp
nobeoka.miyazaki.jp
saito.miyazaki.jp
shiiba.miyazaki.jp
shintomi.miyazaki.jp
takaharu.miyazaki.jp
takanabe.miyazaki.jp
takazaki.miyazaki.jp
tsuno.miyazaki.jp
achi.nagano.jp
agematsu.nagano.jp
anan.nagano.jp
aoki.nagano.jp
asahi.nagano.jp
azumino.nagano.jp
chikuhoku.nagano.jp
chikuma.nagano.jp
chino.nagano.jp
fujimi.nagano.jp
hakuba.nagano.jp
hara.nagano.jp
hiraya.nagano.jp
iida.nagano.jp
iijima.nagano.jp
iiyama.nagano.jp
iizuna.nagano.jp
ikeda.nagano.jp
ikusaka.nagano.jp
ina.nagano.jp
karuizawa.nagano.jp
kawakami.nagano.jp
kiso.nagano.jp
kisofukushima.nagano.jp
kitaaiki.nagano.jp
komagane.nagano.jp
komoro.nagano.jp
matsukawa.nagano.jp
matsumoto.nagano.jp
miasa.nagano.jp
minamiaiki.nagano.jp
minamimaki.nagano.jp
minamiminowa.nagano.jp
minowa.nagano.jp
miyada.nagano.jp
miyota.nagano.jp
mochizuki.nagano.jp
nagano.nagano.jp
nagawa.nagano.jp
nagiso.nagano.jp
nakagawa.nagano.jp
nakano.nagano.jp
nozawaonsen.nagano.jp
obuse.nagano.jp
ogawa.nagano.jp
okaya.nagano.jp
omachi.nagano.jp
omi.nagano.jp
ookuwa.nagano.jp
ooshika.nagano.jp
otaki.nagano.jp
otari.nagano.jp
sakae.nagano.jp
sakaki.nagano.jp
saku.nagano.jp
sakuho.nagano.jp
shimosuwa.nagano.jp
shinanomachi.nagano.jp
shiojiri.nagano.jp
suwa.nagano.jp
suzaka.nagano.jp
takagi.nagano.jp
takamori.nagano.jp
takayama.nagano.jp
tateshina.nagano.jp
tatsuno.nagano.jp
togakushi.nagano.jp
togura.nagano.jp
tomi.nagano.jp
ueda.nagano.jp
wada.nagano.jp
yamagata.nagano.jp
yamanouchi.nagano.jp
yasaka.nagano.jp
yasuoka.nagano.jp
chijiwa.nagasaki.jp
futsu.nagasaki.jp
goto.nagasaki.jp
hasami.nagasaki.jp
hirado.nagasaki.jp
iki.nagasaki.jp
isahaya.nagasaki.jp
kawatana.nagasaki.jp
kuchinotsu.nagasaki.jp
matsuura.nagasaki.jp
nagasaki.nagasaki.jp
obama.nagasaki.jp
omura.nagasaki.jp
oseto.nagasaki.jp
saikai.nagasaki.jp
sasebo.nagasaki.jp
seihi.nagasaki.jp
shimabara.nagasaki.jp
shinkamigoto.nagasaki.jp
togitsu.nagasaki.jp
tsushima.nagasaki.jp
unzen.nagasaki.jp
ando.nara.jp
gose.nara.jp
heguri.nara.jp
higashiyoshino.nara.jp
ikaruga.nara.jp
ikoma.nara.jp
kamikitayama.nara.jp
kanmaki.nara.jp
kashiba.nara.jp
kashihara.nara.jp
katsuragi.nara.jp
kawai.nara.jp
kawakami.nara.jp
kawanishi.nara.jp
koryo.nara.jp
kurotaki.nara.jp
mitsue.nara.jp
miyake.nara.jp
nara.nara.jp
nosegawa.nara.jp
oji.nara.jp
ouda.nara.jp
oyodo.nara.jp
sakurai.nara.jp
sango.nara.jp
shimoichi.nara.jp
shimokitayama.nara.jp
shinjo.nara.jp
soni.nara.jp
takatori.nara.jp
tawaramoto.nara.jp
tenkawa.nara.jp
tenri.nara.jp
uda.nara.jp
yamatokoriyama.nara.jp
yamatotakada.nara.jp
yamazoe.nara.jp
yoshino.nara.jp
aga.niigata.jp
agano.niigata.jp
gosen.niigata.jp
itoigawa.niigata.jp
izumozaki.niigata.jp
joetsu.niigata.jp
kamo.niigata.jp
kariwa.niigata.jp
kashiwazaki.niigata.jp
minamiuonuma.niigata.jp
mitsuke.niigata.jp
muika.niigata.jp
murakami.niigata.jp
myoko.niigata.jp
nagaoka.niigata.jp
niigata.niigata.jp
ojiya.niigata.jp
omi.niigata.jp
sado.niigata.jp
sanjo.niigata.jp
seiro.niigata.jp
seirou.niigata.jp
sekikawa.niigata.jp
shibata.niigata.jp
tagami.niigata.jp
tainai.niigata.jp
tochio.niigata.jp
tokamachi.niigata.jp
tsubame.niigata.jp
tsunan.niigata.jp
uonuma.niigata.jp
yahiko.niigata.jp
yoita.niigata.jp
yuzawa.niigata.jp
beppu.oita.jp
bungoono.oita.jp
bungotakada.oita.jp
hasama.oita.jp
hiji.oita.jp
himeshima.oita.jp
hita.oita.jp
kamitsue.oita.jp
kokonoe.oita.jp
kuju.oita.jp
kunisaki.oita.jp
kusu.oita.jp
oita.oita.jp
saiki.oita.jp
taketa.oita.jp
tsukumi.oita.jp
usa.oita.jp
usuki.oita.jp
yufu.oita.jp
akaiwa.okayama.jp
asakuchi.okayama.jp
bizen.okayama.jp
hayashima.okayama.jp
ibara.okayama.jp
kagamino.okayama.jp
kasaoka.okayama.jp
kibichuo.okayama.jp
kumenan.okayama.jp
kurashiki.okayama.jp
maniwa.okayama.jp
misaki.okayama.jp
nagi.okayama.jp
niimi.okayama.jp
nishiawakura.okayama.jp
okayama.okayama.jp
satosho.okayama.jp
setouchi.okayama.jp
shinjo.okayama.jp
shoo.okayama.jp
soja.okayama.jp
takahashi.okayama.jp
tamano.okayama.jp
tsuyama.okayama.jp
wake.okayama.jp
yakage.okayama.jp
aguni.okinawa.jp
ginowan.okinawa.jp
ginoza.okinawa.jp
gushikami.okinawa.jp
haebaru.okinawa.jp
higashi.okinawa.jp
hirara.okinawa.jp
iheya.okinawa.jp
ishigaki.okinawa.jp
ishikawa.okinawa.jp
itoman.okinawa.jp
izena.okinawa.jp
kadena.okinawa.jp
kin.okinawa.jp
kitadaito.okinawa.jp
kitanakagusuku.okinawa.jp
kumejima.okinawa.jp
kunigami.okinawa.jp
minamidaito.okinawa.jp
motobu.okinawa.jp
nago.okinawa.jp
naha.okinawa.jp
nakagusuku.okinawa.jp
nakijin.okinawa.jp
nanjo.okinawa.jp
nishihara.okinawa.jp
ogimi.okinawa.jp
okinawa.okinawa.jp
onna.okinawa.jp
shimoji.okinawa.jp
taketomi.okinawa.jp
tarama.okinawa.jp
tokashiki.okinawa.jp
tomigusuku.okinawa.jp
tonaki.okinawa.jp
urasoe.okinawa.jp
uruma.okinawa.jp
yaese.okinawa.jp
yomitan.okinawa.jp
yonabaru.okinawa.jp
yonaguni.okinawa.jp
zamami.okinawa.jp
abeno.osaka.jp
chihayaakasaka.osaka.jp
chuo.osaka.jp
daito.osaka.jp
fujiidera.osaka.jp
habikino.osaka.jp
hannan.osaka.jp
higashiosaka.osaka.jp
higashisumiyoshi.osaka.jp
higashiyodogawa.osaka.jp
hirakata.osaka.jp
ibaraki.osaka.jp
ikeda.osaka.jp
izumi.osaka.jp
izumiotsu.osaka.jp
izumisano.osaka.jp
kadoma.osaka.jp
kaizuka.osaka.jp
kanan.osaka.jp
kashiwara.osaka.jp
katano.osaka.jp
kawachinagano.osaka.jp
kishiwada.osaka.jp
kita.osaka.jp
kumatori.osaka.jp
matsubara.osaka.jp
minato.osaka.jp
minoh.osaka.jp
misaki.osaka.jp
moriguchi.osaka.jp
neyagawa.osaka.jp
nishi.osaka.jp
nose.osaka.jp
osakasayama.osaka.jp
sakai.osaka.jp
sayama.osaka.jp
sennan.osaka.jp
settsu.osaka.jp
shijonawate.osaka.jp
shimamoto.osaka.jp
suita.osaka.jp
tadaoka.osaka.jp
taishi.osaka.jp
tajiri.osaka.jp
takaishi.osaka.jp
takatsuki.osaka.jp
tondabayashi.osaka.jp
toyonaka.osaka.jp
toyono.osaka.jp
yao.osaka.jp
ariake.saga.jp
arita.saga.jp
fukudomi.saga.jp
genkai.saga.jp
hamatama.saga.jp
hizen.saga.jp
imari.saga.jp
kamimine.saga.jp
kanzaki.saga.jp
karatsu.saga.jp
kashima.saga.jp
kitagata.saga.jp
kitahata.saga.jp
kiyama.saga.jp
kouhoku.saga.jp
kyuragi.saga.jp
nishiarita.saga.jp
ogi.saga.jp
omachi.saga.jp
ouchi.saga.jp
saga.saga.jp
shiroishi.saga.jp
taku.saga.jp
tara.saga.jp
tosu.saga.jp
yoshinogari.saga.jp
arakawa.saitama.jp
asaka.saitama.jp
chichibu.saitama.jp
fujimi.saitama.jp
fujimino.saitama.jp
fukaya.saitama.jp
hanno.saitama.jp
hanyu.saitama.jp
hasuda.saitama.jp
hatogaya.saitama.jp
hatoyama.saitama.jp
hidaka.saitama.jp
higashichichibu.saitama.jp
higashimatsuyama.saitama.jp
honjo.saitama.jp
ina.saitama.jp
iruma.saitama.jp
iwatsuki.saitama.jp
kamiizumi.saitama.jp
kamikawa.saitama.jp
kamisato.saitama.jp
kasukabe.saitama.jp
kawagoe.saitama.jp
kawaguchi.saitama.jp
kawajima.saitama.jp
kazo.saitama.jp
kitamoto.saitama.jp
koshigaya.saitama.jp
kounosu.saitama.jp
kuki.saitama.jp
kumagaya.saitama.jp
matsubushi.saitama.jp
minano.saitama.jp
misato.saitama.jp
miyashiro.saitama.jp
miyoshi.saitama.jp
moroyama.saitama.jp
nagatoro.saitama.jp
namegawa.saitama.jp
niiza.saitama.jp
ogano.saitama.jp
ogawa.saitama.jp
ogose.saitama.jp
okegawa.saitama.jp
omiya.saitama.jp
otaki.saitama.jp
ranzan.saitama.jp
ryokami.saitama.jp
saitama.saitama.jp
sakado.saitama.jp
satte.saitama.jp
sayama.saitama.jp
shiki.saitama.jp
shiraoka.saitama.jp
soka.saitama.jp
sugito.saitama.jp
toda.saitama.jp
tokigawa.saitama.jp
tokorozawa.saitama.jp
tsurugashima.saitama.jp
urawa.saitama.jp
warabi.saitama.jp
yashio.saitama.jp
yokoze.saitama.jp
yono.saitama.jp
yorii.saitama.jp
yoshida.saitama.jp
yoshikawa.saitama.jp
yoshimi.saitama.jp
aisho.shiga.jp
gamo.shiga.jp
higashiomi.shiga.jp
hikone.shiga.jp
koka.shiga.jp
konan.shiga.jp
kosei.shiga.jp
koto.shiga.jp
kusatsu.shiga.jp
maibara.shiga.jp
moriyama.shiga.jp
nagahama.shiga.jp
nishiazai.shiga.jp
notogawa.shiga.jp
omihachiman.shiga.jp
otsu.shiga.jp
ritto.shiga.jp
ryuoh.shiga.jp
takashima.shiga.jp
takatsuki.shiga.jp
torahime.shiga.jp
toyosato.shiga.jp
yasu.shiga.jp
akagi.shimane.jp
ama.shimane.jp
gotsu.shimane.jp
hamada.shimane.jp
higashiizumo.shimane.jp
hikawa.shimane.jp
hikimi.shimane.jp
izumo.shimane.jp
kakinoki.shimane.jp
masuda.shimane.jp
matsue.shimane.jp
misato.shimane.jp
nishinoshima.shimane.jp
ohda.shimane.jp
okinoshima.shimane.jp
okuizumo.shimane.jp
shimane.shimane.jp
tamayu.shimane.jp
tsuwano.shimane.jp
unnan.shimane.jp
yakumo.shimane.jp
yasugi.shimane.jp
yatsuka.shimane.jp
arai.shizuoka.jp
atami.shizuoka.jp
fuji.shizuoka.jp
fujieda.shizuoka.jp
fujikawa.shizuoka.jp
fujinomiya.shizuoka.jp
fukuroi.shizuoka.jp
gotemba.shizuoka.jp
haibara.shizuoka.jp
hamamatsu.shizuoka.jp
higashiizu.shizuoka.jp
ito.shizuoka.jp
iwata.shizuoka.jp
izu.shizuoka.jp
izunokuni.shizuoka.jp
kakegawa.shizuoka.jp
kannami.shizuoka.jp
kawanehon.shizuoka.jp
kawazu.shizuoka.jp
kikugawa.shizuoka.jp
kosai.shizuoka.jp
makinohara.shizuoka.jp
matsuzaki.shizuoka.jp
minamiizu.shizuoka.jp
mishima.shizuoka.jp
morimachi.shizuoka.jp
nishiizu.shizuoka.jp
numazu.shizuoka.jp
omaezaki.shizuoka.jp
shimada.shizuoka.jp
shimizu.shizuoka.jp
shimoda.shizuoka.jp
shizuoka.shizuoka.jp
susono.shizuoka.jp
yaizu.shizuoka.jp
yoshida.shizuoka.jp
ashikaga.tochigi.jp
bato.tochigi.jp
haga.tochigi.jp
ichikai.tochigi.jp
iwafune.tochigi.jp
kaminokawa.tochigi.jp
kanuma.tochigi.jp
karasuyama.tochigi.jp
kuroiso.tochigi.jp
mashiko.tochigi.jp
mibu.tochigi.jp
moka.tochigi.jp
motegi.tochigi.jp
nasu.tochigi.jp
nasushiobara.tochigi.jp
nikko.tochigi.jp
nishikata.tochigi.jp
nogi.tochigi.jp
ohira.tochigi.jp
ohtawara.tochigi.jp
oyama.tochigi.jp
sakura.tochigi.jp
sano.tochigi.jp
shimotsuke.tochigi.jp
shioya.tochigi.jp
takanezawa.tochigi.jp
tochigi.tochigi.jp
tsuga.tochigi.jp
ujiie.tochigi.jp
utsunomiya.tochigi.jp
yaita.tochigi.jp
aizumi.tokushima.jp
anan.tokushima.jp
ichiba.tokushima.jp
itano.tokushima.jp
kainan.tokushima.jp
komatsushima.tokushima.jp
matsushige.tokushima.jp
mima.tokushima.jp
minami.tokushima.jp
miyoshi.tokushima.jp
mugi.tokushima.jp
nakagawa.tokushima.jp
naruto.tokushima.jp
sanagochi.tokushima.jp
shishikui.tokushima.jp
tokushima.tokushima.jp
wajiki.tokushima.jp
adachi.tokyo.jp
akiruno.tokyo.jp
akishima.tokyo.jp
aogashima.tokyo.jp
arakawa.tokyo.jp
bunkyo.tokyo.jp
chiyoda.tokyo.jp
chofu.tokyo.jp
chuo.tokyo.jp
edogawa.tokyo.jp
fuchu.tokyo.jp
fussa.tokyo.jp
hachijo.tokyo.jp
hachioji.tokyo.jp
hamura.tokyo.jp
higashikurume.tokyo.jp
higashimurayama.tokyo.jp
higashiyamato.tokyo.jp
hino.tokyo.jp
hinode.tokyo.jp
hinohara.tokyo.jp
inagi.tokyo.jp
itabashi.tokyo.jp
katsushika.tokyo.jp
kita.tokyo.jp
kiyose.tokyo.jp
kodaira.tokyo.jp
koganei.tokyo.jp
kokubunji.tokyo.jp
komae.tokyo.jp
koto.tokyo.jp
kouzushima.tokyo.jp
kunitachi.tokyo.jp
machida.tokyo.jp
meguro.tokyo.jp
minato.tokyo.jp
mitaka.tokyo.jp
mizuho.tokyo.jp
musashimurayama.tokyo.jp
musashino.tokyo.jp
nakano.tokyo.jp
nerima.tokyo.jp
ogasawara.tokyo.jp
okutama.tokyo.jp
ome.tokyo.jp
oshima.tokyo.jp
ota.tokyo.jp
setagaya.tokyo.jp
shibuya.tokyo.jp
shinagawa.tokyo.jp
shinjuku.tokyo.jp
suginami.tokyo.jp
sumida.tokyo.jp
tachikawa.tokyo.jp
taito.tokyo.jp
tama.tokyo.jp
toshima.tokyo.jp
chizu.tottori.jp
hino.tottori.jp
kawahara.tottori.jp
koge.tottori.jp
kotoura.tottori.jp
misasa.tottori.jp
nanbu.tottori.jp
nichinan.tottori.jp
sakaiminato.tottori.jp
tottori.tottori.jp
wakasa.tottori.jp
yazu.tottori.jp
yonago.tottori.jp
asahi.toyama.jp
fuchu.toyama.jp
fukumitsu.toyama.jp
funahashi.toyama.jp
himi.toyama.jp
imizu.toyama.jp
inami.toyama.jp
johana.toyama.jp
kamiichi.toyama.jp
kurobe.toyama.jp
nakaniikawa.toyama.jp
namerikawa.toyama.jp
nanto.toyama.jp
nyuzen.toyama.jp
oyabe.toyama.jp
taira.toyama.jp
takaoka.toyama.jp
tateyama.toyama.jp
toga.toyama.jp
tonami.toyama.jp
toyama.toyama.jp
unazuki.toyama.jp
uozu.toyama.jp
yamada.toyama.jp
arida.wakayama.jp
aridagawa.wakayama.jp
gobo.wakayama.jp
hashimoto.wakayama.jp
hidaka.wakayama.jp
hirogawa.wakayama.jp
inami.wakayama.jp
iwade.wakayama.jp
kainan.wakayama.jp
kamitonda.wakayama.jp
katsuragi.wakayama.jp
kimino.wakayama.jp
kinokawa.wakayama.jp
kitayama.wakayama.jp
koya.wakayama.jp
koza.wakayama.jp
kozagawa.wakayama.jp
kudoyama.wakayama.jp
kushimoto.wakayama.jp
mihama.wakayama.jp
misato.wakayama.jp
nachikatsuura.wakayama.jp
shingu.wakayama.jp
shirahama.wakayama.jp
taiji.wakayama.jp
tanabe.wakayama.jp
wakayama.wakayama.jp
yuasa.wakayama.jp
yura.wakayama.jp
asahi.yamagata.jp
funagata.yamagata.jp
higashine.yamagata.jp
iide.yamagata.jp
kahoku.yamagata.jp
kaminoyama.yamagata.jp
kaneyama.yamagata.jp
kawanishi.yamagata.jp
mamurogawa.yamagata.jp
mikawa.yamagata.jp
murayama.yamagata.jp
nagai.yamagata.jp
nakayama.yamagata.jp
nanyo.yamagata.jp
nishikawa.yamagata.jp
obanazawa.yamagata.jp
oe.yamagata.jp
oguni.yamagata.jp
ohkura.yamagata.jp
oishida.yamagata.jp
sagae.yamagata.jp
sakata.yamagata.jp
sakegawa.yamagata.jp
shinjo.yamagata.jp
shirataka.yamagata.jp
shonai.yamagata.jp
takahata.yamagata.jp
tendo.yamagata.jp
tozawa.yamagata.jp
tsuruoka.yamagata.jp
yamagata.yamagata.jp
yamanobe.yamagata.jp
yonezawa.yamagata.jp
yuza.yamagata.jp
abu.yamaguchi.jp
hagi.yamaguchi.jp
hikari.yamaguchi.jp
hofu.yamaguchi.jp
iwakuni.yamaguchi.jp
kudamatsu.yamaguchi.jp
mitou.yamaguchi.jp
nagato.yamaguchi.jp
oshima.yamaguchi.jp
shimonoseki.yamaguchi.jp
shunan.yamaguchi.jp
tabuse.yamaguchi.jp
tokuyama.yamaguchi.jp
toyota.yamaguchi.jp
ube.yamaguchi.jp
yuu.yamaguchi.jp
chuo.yamanashi.jp
doshi.yamanashi.jp
fuefuki.yamanashi.jp
fujikawa.yamanashi.jp
fujikawaguchiko.yamanashi.jp
fujiyoshida.yamanashi.jp
hayakawa.yamanashi.jp
hokuto.yamanashi.jp
ichikawamisato.yamanashi.jp
kai.yamanashi.jp
kofu.yamanashi.jp
koshu.yamanashi.jp
kosuge.yamanashi.jp
minami-alps.yamanashi.jp
minobu.yamanashi.jp
nakamichi.yamanashi.jp
nanbu.yamanashi.jp
narusawa.yamanashi.jp
nirasaki.yamanashi.jp
nishikatsura.yamanashi.jp
oshino.yamanashi.jp
otsuki.yamanashi.jp
showa.yamanashi.jp
tabayama.yamanashi.jp
tsuru.yamanashi.jp
uenohara.yamanashi.jp
yamanakako.yamanashi.jp
yamanashi.yamanashi.jp

// ke : http://www.kenic.or.ke/index.php/en/ke-domains/ke-domains
ke
ac.ke
co.ke
go.ke
info.ke
me.ke
mobi.ke
ne.ke
or.ke
sc.ke

// kg : http://www.domain.kg/dmn_n.html
kg
org.kg
net.kg
com.kg
edu.kg
gov.kg
mil.kg

// kh : http://www.mptc.gov.kh/dns_registration.htm
*.kh

// ki : http://www.ki/dns/index.html
ki
edu.ki
biz.ki
net.ki
org.ki
gov.ki
info.ki
com.ki

// km : https://en.wikipedia.org/wiki/.km
// http://www.domaine.km/documents/charte.doc
km
org.km
nom.km
gov.km
prd.km
tm.km
edu.km
mil.km
ass.km
com.km
// These are only mentioned as proposed suggestions at domaine.km, but
// https://en.wikipedia.org/wiki/.km says they're available for registration:
coop.km
asso.km
presse.km
medecin.km
notaires.km
pharmaciens.km
veterinaire.km
gouv.km

// kn : https://en.wikipedia.org/wiki/.kn
// http://www.dot.kn/domainRules.html
kn
net.kn
org.kn
edu.kn
gov.kn

// kp : http://www.kcce.kp/en_index.php
kp
com.kp
edu.kp
gov.kp
org.kp
rep.kp
tra.kp

// kr : https://en.wikipedia.org/wiki/.kr
// see also: http://domain.nida.or.kr/eng/registration.jsp
kr
ac.kr
co.kr
es.kr
go.kr
hs.kr
kg.kr
mil.kr
ms.kr
ne.kr
or.kr
pe.kr
re.kr
sc.kr
// kr geographical names
busan.kr
chungbuk.kr
chungnam.kr
daegu.kr
daejeon.kr
gangwon.kr
gwangju.kr
gyeongbuk.kr
gyeonggi.kr
gyeongnam.kr
incheon.kr
jeju.kr
jeonbuk.kr
jeonnam.kr
seoul.kr
ulsan.kr

// kw : https://www.nic.kw/policies/
// Confirmed by registry <nic.tech@citra.gov.kw>
kw
com.kw
edu.kw
emb.kw
gov.kw
ind.kw
net.kw
org.kw

// ky : http://www.icta.ky/da_ky_reg_dom.php
// Confirmed by registry <kysupport@perimeterusa.com> 2008-06-17
ky
com.ky
edu.ky
net.ky
org.ky

// kz : https://en.wikipedia.org/wiki/.kz
// see also: http://www.nic.kz/rules/index.jsp
kz
org.kz
edu.kz
net.kz
gov.kz
mil.kz
com.kz

// la : https://en.wikipedia.org/wiki/.la
// Submitted by registry <gavin.brown@nic.la>
la
int.la
net.la
info.la
edu.la
gov.la
per.la
com.la
org.la

// lb : https://en.wikipedia.org/wiki/.lb
// Submitted by registry <randy@psg.com>
lb
com.lb
edu.lb
gov.lb
net.lb
org.lb

// lc : https://en.wikipedia.org/wiki/.lc
// see also: http://www.nic.lc/rules.htm
lc
com.lc
net.lc
co.lc
org.lc
edu.lc
gov.lc

// li : https://en.wikipedia.org/wiki/.li
li

// lk : https://www.nic.lk/index.php/domain-registration/lk-domain-naming-structure
lk
gov.lk
sch.lk
net.lk
int.lk
com.lk
org.lk
edu.lk
ngo.lk
soc.lk
web.lk
ltd.lk
assn.lk
grp.lk
hotel.lk
ac.lk

// lr : http://psg.com/dns/lr/lr.txt
// Submitted by registry <randy@psg.com>
lr
com.lr
edu.lr
gov.lr
org.lr
net.lr

// ls : http://www.nic.ls/
// Confirmed by registry <lsadmin@nic.ls>
ls
ac.ls
biz.ls
co.ls
edu.ls
gov.ls
info.ls
net.ls
org.ls
sc.ls

// lt : https://en.wikipedia.org/wiki/.lt
lt
// gov.lt : http://www.gov.lt/index_en.php
gov.lt

// lu : http://www.dns.lu/en/
lu

// lv : http://www.nic.lv/DNS/En/generic.php
lv
com.lv
edu.lv
gov.lv
org.lv
mil.lv
id.lv
net.lv
asn.lv
conf.lv

// ly : http://www.nic.ly/regulations.php
ly
com.ly
net.ly
gov.ly
plc.ly
edu.ly
sch.ly
med.ly
org.ly
id.ly

// ma : https://en.wikipedia.org/wiki/.ma
// http://www.anrt.ma/fr/admin/download/upload/file_fr782.pdf
ma
co.ma
net.ma
gov.ma
org.ma
ac.ma
press.ma

// mc : http://www.nic.mc/
mc
tm.mc
asso.mc

// md : https://en.wikipedia.org/wiki/.md
md

// me : https://en.wikipedia.org/wiki/.me
me
co.me
net.me
org.me
edu.me
ac.me
gov.me
its.me
priv.me

// mg : http://nic.mg/nicmg/?page_id=39
mg
org.mg
nom.mg
gov.mg
prd.mg
tm.mg
edu.mg
mil.mg
com.mg
co.mg

// mh : https://en.wikipedia.org/wiki/.mh
mh

// mil : https://en.wikipedia.org/wiki/.mil
mil

// mk : https://en.wikipedia.org/wiki/.mk
// see also: http://dns.marnet.net.mk/postapka.php
mk
com.mk
org.mk
net.mk
edu.mk
gov.mk
inf.mk
name.mk

// ml : http://www.gobin.info/domainname/ml-template.doc
// see also: https://en.wikipedia.org/wiki/.ml
ml
com.ml
edu.ml
gouv.ml
gov.ml
net.ml
org.ml
presse.ml

// mm : https://en.wikipedia.org/wiki/.mm
*.mm

// mn : https://en.wikipedia.org/wiki/.mn
mn
gov.mn
edu.mn
org.mn

// mo : http://www.monic.net.mo/
mo
com.mo
net.mo
org.mo
edu.mo
gov.mo

// mobi : https://en.wikipedia.org/wiki/.mobi
mobi

// mp : http://www.dot.mp/
// Confirmed by registry <dcamacho@saipan.com> 2008-06-17
mp

// mq : https://en.wikipedia.org/wiki/.mq
mq

// mr : https://en.wikipedia.org/wiki/.mr
mr
gov.mr

// ms : http://www.nic.ms/pdf/MS_Domain_Name_Rules.pdf
ms
com.ms
edu.ms
gov.ms
net.ms
org.ms

// mt : https://www.nic.org.mt/go/policy
// Submitted by registry <help@nic.org.mt>
mt
com.mt
edu.mt
net.mt
org.mt

// mu : https://en.wikipedia.org/wiki/.mu
mu
com.mu
net.mu
org.mu
gov.mu
ac.mu
co.mu
or.mu

// museum : https://welcome.museum/wp-content/uploads/2018/05/20180525-Registration-Policy-MUSEUM-EN_VF-2.pdf https://welcome.museum/buy-your-dot-museum-2/
museum

// mv : https://en.wikipedia.org/wiki/.mv
// "mv" included because, contra Wikipedia, google.mv exists.
mv
aero.mv
biz.mv
com.mv
coop.mv
edu.mv
gov.mv
info.mv
int.mv
mil.mv
museum.mv
name.mv
net.mv
org.mv
pro.mv

// mw : http://www.registrar.mw/
mw
ac.mw
biz.mw
co.mw
com.mw
coop.mw
edu.mw
gov.mw
int.mw
museum.mw
net.mw
org.mw

// mx : http://www.nic.mx/
// Submitted by registry <farias@nic.mx>
mx
com.mx
org.mx
gob.mx
edu.mx
net.mx

// my : http://www.mynic.my/
// Available strings: https://mynic.my/resources/domains/buying-a-domain/
my
biz.my
com.my
edu.my
gov.my
mil.my
name.my
net.my
org.my

// mz : http://www.uem.mz/
// Submitted by registry <antonio@uem.mz>
mz
ac.mz
adv.mz
co.mz
edu.mz
gov.mz
mil.mz
net.mz
org.mz

// na : http://www.na-nic.com.na/
// http://www.info.na/domain/
na
info.na
pro.na
name.na
school.na
or.na
dr.na
us.na
mx.na
ca.na
in.na
cc.na
tv.na
ws.na
mobi.na
co.na
com.na
org.na

// name : has 2nd-level tlds, but there's no list of them
name

// nc : http://www.cctld.nc/
nc
asso.nc
nom.nc

// ne : https://en.wikipedia.org/wiki/.ne
ne

// net : https://en.wikipedia.org/wiki/.net
net

// nf : https://en.wikipedia.org/wiki/.nf
nf
com.nf
net.nf
per.nf
rec.nf
web.nf
arts.nf
firm.nf
info.nf
other.nf
store.nf

// ng : http://www.nira.org.ng/index.php/join-us/register-ng-domain/189-nira-slds
ng
com.ng
edu.ng
gov.ng
i.ng
mil.ng
mobi.ng
name.ng
net.ng
org.ng
sch.ng

// ni : http://www.nic.ni/
ni
ac.ni
biz.ni
co.ni
com.ni
edu.ni
gob.ni
in.ni
info.ni
int.ni
mil.ni
net.ni
nom.ni
org.ni
web.ni

// nl : https://en.wikipedia.org/wiki/.nl
//      https://www.sidn.nl/
//      ccTLD for the Netherlands
nl

// no : https://www.norid.no/en/om-domenenavn/regelverk-for-no/
// Norid geographical second level domains : https://www.norid.no/en/om-domenenavn/regelverk-for-no/vedlegg-b/
// Norid category second level domains : https://www.norid.no/en/om-domenenavn/regelverk-for-no/vedlegg-c/
// Norid category second-level domains managed by parties other than Norid : https://www.norid.no/en/om-domenenavn/regelverk-for-no/vedlegg-d/
// RSS feed: https://teknisk.norid.no/en/feed/
no
// Norid category second level domains : https://www.norid.no/en/om-domenenavn/regelverk-for-no/vedlegg-c/
fhs.no
vgs.no
fylkesbibl.no
folkebibl.no
museum.no
idrett.no
priv.no
// Norid category second-level domains managed by parties other than Norid : https://www.norid.no/en/om-domenenavn/regelverk-for-no/vedlegg-d/
mil.no
stat.no
dep.no
kommune.no
herad.no
// Norid geographical second level domains : https://www.norid.no/en/om-domenenavn/regelverk-for-no/vedlegg-b/
// counties
aa.no
ah.no
bu.no
fm.no
hl.no
hm.no
jan-mayen.no
mr.no
nl.no
nt.no
of.no
ol.no
oslo.no
rl.no
sf.no
st.no
svalbard.no
tm.no
tr.no
va.no
vf.no
// primary and lower secondary schools per county
gs.aa.no
gs.ah.no
gs.bu.no
gs.fm.no
gs.hl.no
gs.hm.no
gs.jan-mayen.no
gs.mr.no
gs.nl.no
gs.nt.no
gs.of.no
gs.ol.no
gs.oslo.no
gs.rl.no
gs.sf.no
gs.st.no
gs.svalbard.no
gs.tm.no
gs.tr.no
gs.va.no
gs.vf.no
// cities
akrehamn.no
åkrehamn.no
algard.no
ålgård.no
arna.no
brumunddal.no
bryne.no
bronnoysund.no
brønnøysund.no
drobak.no
drøbak.no
egersund.no
fetsund.no
floro.no
florø.no
fredrikstad.no
hokksund.no
honefoss.no
hønefoss.no
jessheim.no
jorpeland.no
jørpeland.no
kirkenes.no
kopervik.no
krokstadelva.no
langevag.no
langevåg.no
leirvik.no
mjondalen.no
mjøndalen.no
mo-i-rana.no
mosjoen.no
mosjøen.no
nesoddtangen.no
orkanger.no
osoyro.no
osøyro.no
raholt.no
råholt.no
sandnessjoen.no
sandnessjøen.no
skedsmokorset.no
slattum.no
spjelkavik.no
stathelle.no
stavern.no
stjordalshalsen.no
stjørdalshalsen.no
tananger.no
tranby.no
vossevangen.no
// communities
afjord.no
åfjord.no
agdenes.no
al.no
ål.no
alesund.no
ålesund.no
alstahaug.no
alta.no
áltá.no
alaheadju.no
álaheadju.no
alvdal.no
amli.no
åmli.no
amot.no
åmot.no
andebu.no
andoy.no
andøy.no
andasuolo.no
ardal.no
årdal.no
aremark.no
arendal.no
ås.no
aseral.no
åseral.no
asker.no
askim.no
askvoll.no
askoy.no
askøy.no
asnes.no
åsnes.no
audnedaln.no
aukra.no
aure.no
aurland.no
aurskog-holand.no
aurskog-høland.no
austevoll.no
austrheim.no
averoy.no
averøy.no
balestrand.no
ballangen.no
balat.no
bálát.no
balsfjord.no
bahccavuotna.no
báhccavuotna.no
bamble.no
bardu.no
beardu.no
beiarn.no
bajddar.no
bájddar.no
baidar.no
báidár.no
berg.no
bergen.no
berlevag.no
berlevåg.no
bearalvahki.no
bearalváhki.no
bindal.no
birkenes.no
bjarkoy.no
bjarkøy.no
bjerkreim.no
bjugn.no
bodo.no
bodø.no
badaddja.no
bådåddjå.no
budejju.no
bokn.no
bremanger.no
bronnoy.no
brønnøy.no
bygland.no
bykle.no
barum.no
bærum.no
bo.telemark.no
bø.telemark.no
bo.nordland.no
bø.nordland.no
bievat.no
bievát.no
bomlo.no
bømlo.no
batsfjord.no
båtsfjord.no
bahcavuotna.no
báhcavuotna.no
dovre.no
drammen.no
drangedal.no
dyroy.no
dyrøy.no
donna.no
dønna.no
eid.no
eidfjord.no
eidsberg.no
eidskog.no
eidsvoll.no
eigersund.no
elverum.no
enebakk.no
engerdal.no
etne.no
etnedal.no
evenes.no
evenassi.no
evenášši.no
evje-og-hornnes.no
farsund.no
fauske.no
fuossko.no
fuoisku.no
fedje.no
fet.no
finnoy.no
finnøy.no
fitjar.no
fjaler.no
fjell.no
flakstad.no
flatanger.no
flekkefjord.no
flesberg.no
flora.no
fla.no
flå.no
folldal.no
forsand.no
fosnes.no
frei.no
frogn.no
froland.no
frosta.no
frana.no
fræna.no
froya.no
frøya.no
fusa.no
fyresdal.no
forde.no
førde.no
gamvik.no
gangaviika.no
gáŋgaviika.no
gaular.no
gausdal.no
gildeskal.no
gildeskål.no
giske.no
gjemnes.no
gjerdrum.no
gjerstad.no
gjesdal.no
gjovik.no
gjøvik.no
gloppen.no
gol.no
gran.no
grane.no
granvin.no
gratangen.no
grimstad.no
grong.no
kraanghke.no
kråanghke.no
grue.no
gulen.no
hadsel.no
halden.no
halsa.no
hamar.no
hamaroy.no
habmer.no
hábmer.no
hapmir.no
hápmir.no
hammerfest.no
hammarfeasta.no
hámmárfeasta.no
haram.no
hareid.no
harstad.no
hasvik.no
aknoluokta.no
ákŋoluokta.no
hattfjelldal.no
aarborte.no
haugesund.no
hemne.no
hemnes.no
hemsedal.no
heroy.more-og-romsdal.no
herøy.møre-og-romsdal.no
heroy.nordland.no
herøy.nordland.no
hitra.no
hjartdal.no
hjelmeland.no
hobol.no
hobøl.no
hof.no
hol.no
hole.no
holmestrand.no
holtalen.no
holtålen.no
hornindal.no
horten.no
hurdal.no
hurum.no
hvaler.no
hyllestad.no
hagebostad.no
hægebostad.no
hoyanger.no
høyanger.no
hoylandet.no
høylandet.no
ha.no
hå.no
ibestad.no
inderoy.no
inderøy.no
iveland.no
jevnaker.no
jondal.no
jolster.no
jølster.no
karasjok.no
karasjohka.no
kárášjohka.no
karlsoy.no
galsa.no
gálsá.no
karmoy.no
karmøy.no
kautokeino.no
guovdageaidnu.no
klepp.no
klabu.no
klæbu.no
kongsberg.no
kongsvinger.no
kragero.no
kragerø.no
kristiansand.no
kristiansund.no
krodsherad.no
krødsherad.no
kvalsund.no
rahkkeravju.no
ráhkkerávju.no
kvam.no
kvinesdal.no
kvinnherad.no
kviteseid.no
kvitsoy.no
kvitsøy.no
kvafjord.no
kvæfjord.no
giehtavuoatna.no
kvanangen.no
kvænangen.no
navuotna.no
návuotna.no
kafjord.no
kåfjord.no
gaivuotna.no
gáivuotna.no
larvik.no
lavangen.no
lavagis.no
loabat.no
loabát.no
lebesby.no
davvesiida.no
leikanger.no
leirfjord.no
leka.no
leksvik.no
lenvik.no
leangaviika.no
leaŋgaviika.no
lesja.no
levanger.no
lier.no
lierne.no
lillehammer.no
lillesand.no
lindesnes.no
lindas.no
lindås.no
lom.no
loppa.no
lahppi.no
láhppi.no
lund.no
lunner.no
luroy.no
lurøy.no
luster.no
lyngdal.no
lyngen.no
ivgu.no
lardal.no
lerdal.no
lærdal.no
lodingen.no
lødingen.no
lorenskog.no
lørenskog.no
loten.no
løten.no
malvik.no
masoy.no
måsøy.no
muosat.no
muosát.no
mandal.no
marker.no
marnardal.no
masfjorden.no
meland.no
meldal.no
melhus.no
meloy.no
meløy.no
meraker.no
meråker.no
moareke.no
moåreke.no
midsund.no
midtre-gauldal.no
modalen.no
modum.no
molde.no
moskenes.no
moss.no
mosvik.no
malselv.no
målselv.no
malatvuopmi.no
málatvuopmi.no
namdalseid.no
aejrie.no
namsos.no
namsskogan.no
naamesjevuemie.no
nååmesjevuemie.no
laakesvuemie.no
nannestad.no
narvik.no
narviika.no
naustdal.no
nedre-eiker.no
nes.akershus.no
nes.buskerud.no
nesna.no
nesodden.no
nesseby.no
unjarga.no
unjárga.no
nesset.no
nissedal.no
nittedal.no
nord-aurdal.no
nord-fron.no
nord-odal.no
norddal.no
nordkapp.no
davvenjarga.no
davvenjárga.no
nordre-land.no
nordreisa.no
raisa.no
ráisa.no
nore-og-uvdal.no
notodden.no
naroy.no
nærøy.no
notteroy.no
nøtterøy.no
odda.no
oksnes.no
øksnes.no
oppdal.no
oppegard.no
oppegård.no
orkdal.no
orland.no
ørland.no
orskog.no
ørskog.no
orsta.no
ørsta.no
os.hedmark.no
os.hordaland.no
osen.no
osteroy.no
osterøy.no
ostre-toten.no
østre-toten.no
overhalla.no
ovre-eiker.no
øvre-eiker.no
oyer.no
øyer.no
oygarden.no
øygarden.no
oystre-slidre.no
øystre-slidre.no
porsanger.no
porsangu.no
porsáŋgu.no
porsgrunn.no
radoy.no
radøy.no
rakkestad.no
rana.no
ruovat.no
randaberg.no
rauma.no
rendalen.no
rennebu.no
rennesoy.no
rennesøy.no
rindal.no
ringebu.no
ringerike.no
ringsaker.no
rissa.no
risor.no
risør.no
roan.no
rollag.no
rygge.no
ralingen.no
rælingen.no
rodoy.no
rødøy.no
romskog.no
rømskog.no
roros.no
røros.no
rost.no
røst.no
royken.no
røyken.no
royrvik.no
røyrvik.no
rade.no
råde.no
salangen.no
siellak.no
saltdal.no
salat.no
sálát.no
sálat.no
samnanger.no
sande.more-og-romsdal.no
sande.møre-og-romsdal.no
sande.vestfold.no
sandefjord.no
sandnes.no
sandoy.no
sandøy.no
sarpsborg.no
sauda.no
sauherad.no
sel.no
selbu.no
selje.no
seljord.no
sigdal.no
siljan.no
sirdal.no
skaun.no
skedsmo.no
ski.no
skien.no
skiptvet.no
skjervoy.no
skjervøy.no
skierva.no
skiervá.no
skjak.no
skjåk.no
skodje.no
skanland.no
skånland.no
skanit.no
skánit.no
smola.no
smøla.no
snillfjord.no
snasa.no
snåsa.no
snoasa.no
snaase.no
snåase.no
sogndal.no
sokndal.no
sola.no
solund.no
songdalen.no
sortland.no
spydeberg.no
stange.no
stavanger.no
steigen.no
steinkjer.no
stjordal.no
stjørdal.no
stokke.no
stor-elvdal.no
stord.no
stordal.no
storfjord.no
omasvuotna.no
strand.no
stranda.no
stryn.no
sula.no
suldal.no
sund.no
sunndal.no
surnadal.no
sveio.no
svelvik.no
sykkylven.no
sogne.no
søgne.no
somna.no
sømna.no
sondre-land.no
søndre-land.no
sor-aurdal.no
sør-aurdal.no
sor-fron.no
sør-fron.no
sor-odal.no
sør-odal.no
sor-varanger.no
sør-varanger.no
matta-varjjat.no
mátta-várjjat.no
sorfold.no
sørfold.no
sorreisa.no
sørreisa.no
sorum.no
sørum.no
tana.no
deatnu.no
time.no
tingvoll.no
tinn.no
tjeldsund.no
dielddanuorri.no
tjome.no
tjøme.no
tokke.no
tolga.no
torsken.no
tranoy.no
tranøy.no
tromso.no
tromsø.no
tromsa.no
romsa.no
trondheim.no
troandin.no
trysil.no
trana.no
træna.no
trogstad.no
trøgstad.no
tvedestrand.no
tydal.no
tynset.no
tysfjord.no
divtasvuodna.no
divttasvuotna.no
tysnes.no
tysvar.no
tysvær.no
tonsberg.no
tønsberg.no
ullensaker.no
ullensvang.no
ulvik.no
utsira.no
vadso.no
vadsø.no
cahcesuolo.no
čáhcesuolo.no
vaksdal.no
valle.no
vang.no
vanylven.no
vardo.no
vardø.no
varggat.no
várggát.no
vefsn.no
vaapste.no
vega.no
vegarshei.no
vegårshei.no
vennesla.no
verdal.no
verran.no
vestby.no
vestnes.no
vestre-slidre.no
vestre-toten.no
vestvagoy.no
vestvågøy.no
vevelstad.no
vik.no
vikna.no
vindafjord.no
volda.no
voss.no
varoy.no
værøy.no
vagan.no
vågan.no
voagat.no
vagsoy.no
vågsøy.no
vaga.no
vågå.no
valer.ostfold.no
våler.østfold.no
valer.hedmark.no
våler.hedmark.no

// np : http://www.mos.com.np/register.html
*.np

// nr : http://cenpac.net.nr/dns/index.html
// Submitted by registry <technician@cenpac.net.nr>
nr
biz.nr
info.nr
gov.nr
edu.nr
org.nr
net.nr
com.nr

// nu : https://en.wikipedia.org/wiki/.nu
nu

// nz : https://en.wikipedia.org/wiki/.nz
// Submitted by registry <jay@nzrs.net.nz>
nz
ac.nz
co.nz
cri.nz
geek.nz
gen.nz
govt.nz
health.nz
iwi.nz
kiwi.nz
maori.nz
mil.nz
māori.nz
net.nz
org.nz
parliament.nz
school.nz

// om : https://en.wikipedia.org/wiki/.om
om
co.om
com.om
edu.om
gov.om
med.om
museum.om
net.om
org.om
pro.om

// onion : https://tools.ietf.org/html/rfc7686
onion

// org : https://en.wikipedia.org/wiki/.org
org

// pa : http://www.nic.pa/
// Some additional second level "domains" resolve directly as hostnames, such as
// pannet.pa, so we add a rule for "pa".
pa
ac.pa
gob.pa
com.pa
org.pa
sld.pa
edu.pa
net.pa
ing.pa
abo.pa
med.pa
nom.pa

// pe : https://www.nic.pe/InformeFinalComision.pdf
pe
edu.pe
gob.pe
nom.pe
mil.pe
org.pe
com.pe
net.pe

// pf : http://www.gobin.info/domainname/formulaire-pf.pdf
pf
com.pf
org.pf
edu.pf

// pg : https://en.wikipedia.org/wiki/.pg
*.pg

// ph : http://www.domains.ph/FAQ2.asp
// Submitted by registry <jed@email.com.ph>
ph
com.ph
net.ph
org.ph
gov.ph
edu.ph
ngo.ph
mil.ph
i.ph

// pk : https://pknic.net.pk
// pk : http://pk5.pknic.net.pk/pk5/msgNamepk.PK + grandfathered old gon.pk
// Contact Email: staff@pknic.net.pk    PKNIC .PK Registry

pk
ac.pk
biz.pk
com.pk
edu.pk
fam.pk
gkp.pk
gob.pk
gog.pk
gok.pk
gon.pk
gop.pk
gos.pk
gov.pk
net.pk
org.pk
web.pk

// pl http://www.dns.pl/english/index.html
// Submitted by registry
pl
com.pl
net.pl
org.pl
// pl functional domains (http://www.dns.pl/english/index.html)
aid.pl
agro.pl
atm.pl
auto.pl
biz.pl
edu.pl
gmina.pl
gsm.pl
info.pl
mail.pl
miasta.pl
media.pl
mil.pl
nieruchomosci.pl
nom.pl
pc.pl
powiat.pl
priv.pl
realestate.pl
rel.pl
sex.pl
shop.pl
sklep.pl
sos.pl
szkola.pl
targi.pl
tm.pl
tourism.pl
travel.pl
turystyka.pl
// Government domains
gov.pl
ap.gov.pl
griw.gov.pl
ic.gov.pl
is.gov.pl
kmpsp.gov.pl
konsulat.gov.pl
kppsp.gov.pl
kwp.gov.pl
kwpsp.gov.pl
mup.gov.pl
mw.gov.pl
oia.gov.pl
oirm.gov.pl
oke.gov.pl
oow.gov.pl
oschr.gov.pl
oum.gov.pl
pa.gov.pl
pinb.gov.pl
piw.gov.pl
po.gov.pl
pr.gov.pl
psp.gov.pl
psse.gov.pl
pup.gov.pl
rzgw.gov.pl
sa.gov.pl
sdn.gov.pl
sko.gov.pl
so.gov.pl
sr.gov.pl
starostwo.gov.pl
ug.gov.pl
ugim.gov.pl
um.gov.pl
umig.gov.pl
upow.gov.pl
uppo.gov.pl
us.gov.pl
uw.gov.pl
uzs.gov.pl
wif.gov.pl
wiih.gov.pl
winb.gov.pl
wios.gov.pl
witd.gov.pl
wiw.gov.pl
wkz.gov.pl
wsa.gov.pl
wskr.gov.pl
wsse.gov.pl
wuoz.gov.pl
wzmiuw.gov.pl
zp.gov.pl
zpisdn.gov.pl
// pl regional domains (http://www.dns.pl/english/index.html)
augustow.pl
babia-gora.pl
bedzin.pl
beskidy.pl
bialowieza.pl
bialystok.pl
bielawa.pl
bieszczady.pl
boleslawiec.pl
bydgoszcz.pl
bytom.pl
cieszyn.pl
czeladz.pl
czest.pl
dlugoleka.pl
elblag.pl
elk.pl
glogow.pl
gniezno.pl
gorlice.pl
grajewo.pl
ilawa.pl
jaworzno.pl
jelenia-gora.pl
jgora.pl
kalisz.pl
kazimierz-dolny.pl
karpacz.pl
kartuzy.pl
kaszuby.pl
katowice.pl
kepno.pl
ketrzyn.pl
klodzko.pl
kobierzyce.pl
kolobrzeg.pl
konin.pl
konskowola.pl
kutno.pl
lapy.pl
lebork.pl
legnica.pl
lezajsk.pl
limanowa.pl
lomza.pl
lowicz.pl
lubin.pl
lukow.pl
malbork.pl
malopolska.pl
mazowsze.pl
mazury.pl
mielec.pl
mielno.pl
mragowo.pl
naklo.pl
nowaruda.pl
nysa.pl
olawa.pl
olecko.pl
olkusz.pl
olsztyn.pl
opoczno.pl
opole.pl
ostroda.pl
ostroleka.pl
ostrowiec.pl
ostrowwlkp.pl
pila.pl
pisz.pl
podhale.pl
podlasie.pl
polkowice.pl
pomorze.pl
pomorskie.pl
prochowice.pl
pruszkow.pl
przeworsk.pl
pulawy.pl
radom.pl
rawa-maz.pl
rybnik.pl
rzeszow.pl
sanok.pl
sejny.pl
slask.pl
slupsk.pl
sosnowiec.pl
stalowa-wola.pl
skoczow.pl
starachowice.pl
stargard.pl
suwalki.pl
swidnica.pl
swiebodzin.pl
swinoujscie.pl
szczecin.pl
szczytno.pl
tarnobrzeg.pl
tgory.pl
turek.pl
tychy.pl
ustka.pl
walbrzych.pl
warmia.pl
warszawa.pl
waw.pl
wegrow.pl
wielun.pl
wlocl.pl
wloclawek.pl
wodzislaw.pl
wolomin.pl
wroclaw.pl
zachpomor.pl
zagan.pl
zarow.pl
zgora.pl
zgorzelec.pl

// pm : https://www.afnic.fr/wp-media/uploads/2022/12/afnic-naming-policy-2023-01-01.pdf
pm

// pn : http://www.government.pn/PnRegistry/policies.htm
pn
gov.pn
co.pn
org.pn
edu.pn
net.pn

// post : https://en.wikipedia.org/wiki/.post
post

// pr : http://www.nic.pr/index.asp?f=1
pr
com.pr
net.pr
org.pr
gov.pr
edu.pr
isla.pr
pro.pr
biz.pr
info.pr
name.pr
// these aren't mentioned on nic.pr, but on https://en.wikipedia.org/wiki/.pr
est.pr
prof.pr
ac.pr

// pro : http://registry.pro/get-pro
pro
aaa.pro
aca.pro
acct.pro
avocat.pro
bar.pro
cpa.pro
eng.pro
jur.pro
law.pro
med.pro
recht.pro

// ps : https://en.wikipedia.org/wiki/.ps
// http://www.nic.ps/registration/policy.html#reg
ps
edu.ps
gov.ps
sec.ps
plo.ps
com.ps
org.ps
net.ps

// pt : https://www.dns.pt/en/domain/pt-terms-and-conditions-registration-rules/
pt
net.pt
gov.pt
org.pt
edu.pt
int.pt
publ.pt
com.pt
nome.pt

// pw : https://en.wikipedia.org/wiki/.pw
pw
co.pw
ne.pw
or.pw
ed.pw
go.pw
belau.pw

// py : http://www.nic.py/pautas.html#seccion_9
// Submitted by registry
py
com.py
coop.py
edu.py
gov.py
mil.py
net.py
org.py

// qa : http://domains.qa/en/
qa
com.qa
edu.qa
gov.qa
mil.qa
name.qa
net.qa
org.qa
sch.qa

// re : https://www.afnic.fr/wp-media/uploads/2022/12/afnic-naming-policy-2023-01-01.pdf
re
asso.re
com.re
nom.re

// ro : http://www.rotld.ro/
ro
arts.ro
com.ro
firm.ro
info.ro
nom.ro
nt.ro
org.ro
rec.ro
store.ro
tm.ro
www.ro

// rs : https://www.rnids.rs/en/domains/national-domains
rs
ac.rs
co.rs
edu.rs
gov.rs
in.rs
org.rs

// ru : https://cctld.ru/files/pdf/docs/en/rules_ru-rf.pdf
// Submitted by George Georgievsky <gug@cctld.ru>
ru

// rw : https://www.ricta.org.rw/sites/default/files/resources/registry_registrar_contract_0.pdf
rw
ac.rw
co.rw
coop.rw
gov.rw
mil.rw
net.rw
org.rw

// sa : http://www.nic.net.sa/
sa
com.sa
net.sa
org.sa
gov.sa
med.sa
pub.sa
edu.sa
sch.sa

// sb : http://www.sbnic.net.sb/
// Submitted by registry <lee.humphries@telekom.com.sb>
sb
com.sb
edu.sb
gov.sb
net.sb
org.sb

// sc : http://www.nic.sc/
sc
com.sc
gov.sc
net.sc
org.sc
edu.sc

// sd : http://www.isoc.sd/sudanic.isoc.sd/billing_pricing.htm
// Submitted by registry <admin@isoc.sd>
sd
com.sd
net.sd
org.sd
edu.sd
med.sd
tv.sd
gov.sd
info.sd

// se : https://en.wikipedia.org/wiki/.se
// Submitted by registry <patrik.wallstrom@iis.se>
se
a.se
ac.se
b.se
bd.se
brand.se
c.se
d.se
e.se
f.se
fh.se
fhsk.se
fhv.se
g.se
h.se
i.se
k.se
komforb.se
kommunalforbund.se
komvux.se
l.se
lanbib.se
m.se
n.se
naturbruksgymn.se
o.se
org.se
p.se
parti.se
pp.se
press.se
r.se
s.se
t.se
tm.se
u.se
w.se
x.se
y.se
z.se

// sg : http://www.nic.net.sg/page/registration-policies-procedures-and-guidelines
sg
com.sg
net.sg
org.sg
gov.sg
edu.sg
per.sg

// sh : http://nic.sh/rules.htm
sh
com.sh
net.sh
gov.sh
org.sh
mil.sh

// si : https://en.wikipedia.org/wiki/.si
si

// sj : No registrations at this time.
// Submitted by registry <jarle@uninett.no>
sj

// sk : https://en.wikipedia.org/wiki/.sk
// list of 2nd level domains ?
sk

// sl : http://www.nic.sl
// Submitted by registry <adam@neoip.com>
sl
com.sl
net.sl
edu.sl
gov.sl
org.sl

// sm : https://en.wikipedia.org/wiki/.sm
sm

// sn : https://en.wikipedia.org/wiki/.sn
sn
art.sn
com.sn
edu.sn
gouv.sn
org.sn
perso.sn
univ.sn

// so : http://sonic.so/policies/
so
com.so
edu.so
gov.so
me.so
net.so
org.so

// sr : https://en.wikipedia.org/wiki/.sr
sr

// ss : https://registry.nic.ss/
// Submitted by registry <technical@nic.ss>
ss
biz.ss
com.ss
edu.ss
gov.ss
me.ss
net.ss
org.ss
sch.ss

// st : http://www.nic.st/html/policyrules/
st
co.st
com.st
consulado.st
edu.st
embaixada.st
mil.st
net.st
org.st
principe.st
saotome.st
store.st

// su : https://en.wikipedia.org/wiki/.su
su

// sv : http://www.svnet.org.sv/niveldos.pdf
sv
com.sv
edu.sv
gob.sv
org.sv
red.sv

// sx : https://en.wikipedia.org/wiki/.sx
// Submitted by registry <jcvignes@openregistry.com>
sx
gov.sx

// sy : https://en.wikipedia.org/wiki/.sy
// see also: http://www.gobin.info/domainname/sy.doc
sy
edu.sy
gov.sy
net.sy
mil.sy
com.sy
org.sy

// sz : https://en.wikipedia.org/wiki/.sz
// http://www.sispa.org.sz/
sz
co.sz
ac.sz
org.sz

// tc : https://en.wikipedia.org/wiki/.tc
tc

// td : https://en.wikipedia.org/wiki/.td
td

// tel: https://en.wikipedia.org/wiki/.tel
// http://www.telnic.org/
tel

// tf : https://www.afnic.fr/wp-media/uploads/2022/12/afnic-naming-policy-2023-01-01.pdf
tf

// tg : https://en.wikipedia.org/wiki/.tg
// http://www.nic.tg/
tg

// th : https://en.wikipedia.org/wiki/.th
// Submitted by registry <krit@thains.co.th>
th
ac.th
co.th
go.th
in.th
mi.th
net.th
or.th

// tj : http://www.nic.tj/policy.html
tj
ac.tj
biz.tj
co.tj
com.tj
edu.tj
go.tj
gov.tj
int.tj
mil.tj
name.tj
net.tj
nic.tj
org.tj
test.tj
web.tj

// tk : https://en.wikipedia.org/wiki/.tk
tk

// tl : https://en.wikipedia.org/wiki/.tl
tl
gov.tl

// tm : http://www.nic.tm/local.html
tm
com.tm
co.tm
org.tm
net.tm
nom.tm
gov.tm
mil.tm
edu.tm

// tn : http://www.registre.tn/fr/
// https://whois.ati.tn/
tn
com.tn
ens.tn
fin.tn
gov.tn
ind.tn
info.tn
intl.tn
mincom.tn
nat.tn
net.tn
org.tn
perso.tn
tourism.tn

// to : https://en.wikipedia.org/wiki/.to
// Submitted by registry <egullich@colo.to>
to
com.to
gov.to
net.to
org.to
edu.to
mil.to

// tr : https://nic.tr/
// https://nic.tr/forms/eng/policies.pdf
// https://nic.tr/index.php?USRACTN=PRICELST
tr
av.tr
bbs.tr
bel.tr
biz.tr
com.tr
dr.tr
edu.tr
gen.tr
gov.tr
info.tr
mil.tr
k12.tr
kep.tr
name.tr
net.tr
org.tr
pol.tr
tel.tr
tsk.tr
tv.tr
web.tr
// Used by Northern Cyprus
nc.tr
// Used by government agencies of Northern Cyprus
gov.nc.tr

// tt : http://www.nic.tt/
tt
co.tt
com.tt
org.tt
net.tt
biz.tt
info.tt
pro.tt
int.tt
coop.tt
jobs.tt
mobi.tt
travel.tt
museum.tt
aero.tt
name.tt
gov.tt
edu.tt

// tv : https://en.wikipedia.org/wiki/.tv
// Not listing any 2LDs as reserved since none seem to exist in practice,
// Wikipedia notwithstanding.
tv

// tw : https://en.wikipedia.org/wiki/.tw
tw
edu.tw
gov.tw
mil.tw
com.tw
net.tw
org.tw
idv.tw
game.tw
ebiz.tw
club.tw
網路.tw
組織.tw
商業.tw

// tz : http://www.tznic.or.tz/index.php/domains
// Submitted by registry <manager@tznic.or.tz>
tz
ac.tz
co.tz
go.tz
hotel.tz
info.tz
me.tz
mil.tz
mobi.tz
ne.tz
or.tz
sc.tz
tv.tz

// ua : https://hostmaster.ua/policy/?ua
// Submitted by registry <dk@cctld.ua>
ua
// ua 2LD
com.ua
edu.ua
gov.ua
in.ua
net.ua
org.ua
// ua geographic names
// https://hostmaster.ua/2ld/
cherkassy.ua
cherkasy.ua
chernigov.ua
chernihiv.ua
chernivtsi.ua
chernovtsy.ua
ck.ua
cn.ua
cr.ua
crimea.ua
cv.ua
dn.ua
dnepropetrovsk.ua
dnipropetrovsk.ua
donetsk.ua
dp.ua
if.ua
ivano-frankivsk.ua
kh.ua
kharkiv.ua
kharkov.ua
kherson.ua
khmelnitskiy.ua
khmelnytskyi.ua
kiev.ua
kirovograd.ua
km.ua
kr.ua
kropyvnytskyi.ua
krym.ua
ks.ua
kv.ua
kyiv.ua
lg.ua
lt.ua
lugansk.ua
luhansk.ua
lutsk.ua
lv.ua
lviv.ua
mk.ua
mykolaiv.ua
nikolaev.ua
od.ua
odesa.ua
odessa.ua
pl.ua
poltava.ua
rivne.ua
rovno.ua
rv.ua
sb.ua
sebastopol.ua
sevastopol.ua
sm.ua
sumy.ua
te.ua
ternopil.ua
uz.ua
uzhgorod.ua
uzhhorod.ua
vinnica.ua
vinnytsia.ua
vn.ua
volyn.ua
yalta.ua
zakarpattia.ua
zaporizhzhe.ua
zaporizhzhia.ua
zhitomir.ua
zhytomyr.ua
zp.ua
zt.ua

// ug : https://www.registry.co.ug/
ug
co.ug
or.ug
ac.ug
sc.ug
go.ug
ne.ug
com.ug
org.ug

// uk : https://en.wikipedia.org/wiki/.uk
// Submitted by registry <Michael.Daly@nominet.org.uk>
uk
ac.uk
co.uk
gov.uk
ltd.uk
me.uk
net.uk
nhs.uk
org.uk
plc.uk
police.uk
*.sch.uk

// us : https://en.wikipedia.org/wiki/.us
us
dni.us
fed.us
isa.us
kids.us
nsn.us
// us geographic names
ak.us
al.us
ar.us
as.us
az.us
ca.us
co.us
ct.us
dc.us
de.us
fl.us
ga.us
gu.us
hi.us
ia.us
id.us
il.us
in.us
ks.us
ky.us
la.us
ma.us
md.us
me.us
mi.us
mn.us
mo.us
ms.us
mt.us
nc.us
nd.us
ne.us
nh.us
nj.us
nm.us
nv.us
ny.us
oh.us
ok.us
or.us
pa.us
pr.us
ri.us
sc.us
sd.us
tn.us
tx.us
ut.us
vi.us
vt.us
va.us
wa.us
wi.us
wv.us
wy.us
// The registrar notes several more specific domains available in each state,
// such as state.*.us, dst.*.us, etc., but resolution of these is somewhat
// haphazard; in some states these domains resolve as addresses, while in others
// only subdomains are available, or even nothing at all. We include the
// most common ones where it's clear that different sites are different
// entities.
k12.ak.us
k12.al.us
k12.ar.us
k12.as.us
k12.az.us
k12.ca.us
k12.co.us
k12.ct.us
k12.dc.us
k12.fl.us
k12.ga.us
k12.gu.us
// k12.hi.us  Bug 614565 - Hawaii has a state-wide DOE login
k12.ia.us
k12.id.us
k12.il.us
k12.in.us
k12.ks.us
k12.ky.us
k12.la.us
k12.ma.us
k12.md.us
k12.me.us
k12.mi.us
k12.mn.us
k12.mo.us
k12.ms.us
k12.mt.us
k12.nc.us
// k12.nd.us  Bug 1028347 - Removed at request of Travis Rosso <trossow@nd.gov>
k12.ne.us
k12.nh.us
k12.nj.us
k12.nm.us
k12.nv.us
k12.ny.us
k12.oh.us
k12.ok.us
k12.or.us
k12.pa.us
k12.pr.us
// k12.ri.us  Removed at request of Kim Cournoyer <netsupport@staff.ri.net>
k12.sc.us
// k12.sd.us  Bug 934131 - Removed at request of James Booze <James.Booze@k12.sd.us>
k12.tn.us
k12.tx.us
k12.ut.us
k12.vi.us
k12.vt.us
k12.va.us
k12.wa.us
k12.wi.us
// k12.wv.us  Bug 947705 - Removed at request of Verne Britton <verne@wvnet.edu>
k12.wy.us
cc.ak.us
cc.al.us
cc.ar.us
cc.as.us
cc.az.us
cc.ca.us
cc.co.us
cc.ct.us
cc.dc.us
cc.de.us
cc.fl.us
cc.ga.us
cc.gu.us
cc.hi.us
cc.ia.us
cc.id.us
cc.il.us
cc.in.us
cc.ks.us
cc.ky.us
cc.la.us
cc.ma.us
cc.md.us
cc.me.us
cc.mi.us
cc.mn.us
cc.mo.us
cc.ms.us
cc.mt.us
cc.nc.us
cc.nd.us
cc.ne.us
cc.nh.us
cc.nj.us
cc.nm.us
cc.nv.us
cc.ny.us
cc.oh.us
cc.ok.us
cc.or.us
cc.pa.us
cc.pr.us
cc.ri.us
cc.sc.us
cc.sd.us
cc.tn.us
cc.tx.us
cc.ut.us
cc.vi.us
cc.vt.us
cc.va.us
cc.wa.us
cc.wi.us
cc.wv.us
cc.wy.us
lib.ak.us
lib.al.us
lib.ar.us
lib.as.us
lib.az.us
lib.ca.us
lib.co.us
lib.ct.us
lib.dc.us
// lib.de.us  Issue #243 - Moved to Private section at request of Ed Moore <Ed.Moore@lib.de.us>
lib.fl.us
lib.ga.us
lib.gu.us
lib.hi.us
lib.ia.us
lib.id.us
lib.il.us
lib.in.us
lib.ks.us
lib.ky.us
lib.la.us
lib.ma.us
lib.md.us
lib.me.us
lib.mi.us
lib.mn.us
lib.mo.us
lib.ms.us
lib.mt.us
lib.nc.us
lib.nd.us
lib.ne.us
lib.nh.us
lib.nj.us
lib.nm.us
lib.nv.us
lib.ny.us
lib.oh.us
lib.ok.us
lib.or.us
lib.pa.us
lib.pr.us
lib.ri.us
lib.sc.us
lib.sd.us
lib.tn.us
lib.tx.us
lib.ut.us
lib.vi.us
lib.vt.us
lib.va.us
lib.wa.us
lib.wi.us
// lib.wv.us  Bug 941670 - Removed at request of Larry W Arnold <arnold@wvlc.lib.wv.us>
lib.wy.us
// k12.ma.us contains school districts in Massachusetts. The 4LDs are
//  managed independently except for private (PVT), charter (CHTR) and
//  parochial (PAROCH) schools.  Those are delegated directly to the
//  5LD operators.   <k12-ma-hostmaster _ at _ rsuc.gweep.net>
pvt.k12.ma.us
chtr.k12.ma.us
paroch.k12.ma.us
// Merit Network, Inc. maintains the registry for =~ /(k12|cc|lib).mi.us/ and the following
//    see also: http://domreg.merit.edu
//    see also: whois -h whois.domreg.merit.edu help
ann-arbor.mi.us
cog.mi.us
dst.mi.us
eaton.mi.us
gen.mi.us
mus.mi.us
tec.mi.us
washtenaw.mi.us

// uy : http://www.nic.org.uy/
uy
com.uy
edu.uy
gub.uy
mil.uy
net.uy
org.uy

// uz : http://www.reg.uz/
uz
co.uz
com.uz
net.uz
org.uz

// va : https://en.wikipedia.org/wiki/.va
va

// vc : https://en.wikipedia.org/wiki/.vc
// Submitted by registry <kshah@ca.afilias.info>
vc
com.vc
net.vc
org.vc
gov.vc
mil.vc
edu.vc

// ve : https://registro.nic.ve/
// Submitted by registry nic@nic.ve and nicve@conatel.gob.ve
ve
arts.ve
bib.ve
co.ve
com.ve
e12.ve
edu.ve
firm.ve
gob.ve
gov.ve
info.ve
int.ve
mil.ve
net.ve
nom.ve
org.ve
rar.ve
rec.ve
store.ve
tec.ve
web.ve

// vg : https://en.wikipedia.org/wiki/.vg
vg

// vi : http://www.nic.vi/newdomainform.htm
// http://www.nic.vi/Domain_Rules/body_domain_rules.html indicates some other
// TLDs are "reserved", such as edu.vi and gov.vi, but doesn't actually say they
// are available for registration (which they do not seem to be).
vi
co.vi
com.vi
k12.vi
net.vi
org.vi

// vn : https://www.vnnic.vn/en/domain/cctld-vn
// https://vnnic.vn/sites/default/files/tailieu/vn.cctld.domains.txt
vn
ac.vn
ai.vn
biz.vn
com.vn
edu.vn
gov.vn
health.vn
id.vn
info.vn
int.vn
io.vn
name.vn
net.vn
org.vn
pro.vn

// vn geographical names
angiang.vn
bacgiang.vn
backan.vn
baclieu.vn
bacninh.vn
baria-vungtau.vn
bentre.vn
binhdinh.vn
binhduong.vn
binhphuoc.vn
binhthuan.vn
camau.vn
cantho.vn
caobang.vn
daklak.vn
daknong.vn
danang.vn
dienbien.vn
dongnai.vn
dongthap.vn
gialai.vn
hagiang.vn
haiduong.vn
haiphong.vn
hanam.vn
hanoi.vn
hatinh.vn
haugiang.vn
hoabinh.vn
hungyen.vn
khanhhoa.vn
kiengiang.vn
kontum.vn
laichau.vn
lamdong.vn
langson.vn
laocai.vn
longan.vn
namdinh.vn
nghean.vn
ninhbinh.vn
ninhthuan.vn
phutho.vn
phuyen.vn
quangbinh.vn
quangnam.vn
quangngai.vn
quangninh.vn
quangtri.vn
soctrang.vn
sonla.vn
tayninh.vn
thaibinh.vn
thainguyen.vn
thanhhoa.vn
thanhphohochiminh.vn
thuathienhue.vn
tiengiang.vn
travinh.vn
tuyenquang.vn
vinhlong.vn
vinhphuc.vn
yenbai.vn

// vu : https://en.wikipedia.org/wiki/.vu
// http://www.vunic.vu/
vu
com.vu
edu.vu
net.vu
org.vu

// wf : https://www.afnic.fr/wp-media/uploads/2022/12/afnic-naming-policy-2023-01-01.pdf
wf

// ws : https://en.wikipedia.org/wiki/.ws
// http://samoanic.ws/index.dhtml
ws
com.ws
net.ws
org.ws
gov.ws
edu.ws

// yt : https://www.afnic.fr/wp-media/uploads/2022/12/afnic-naming-policy-2023-01-01.pdf
yt

// IDN ccTLDs
// When submitting patches, please maintain a sort by ISO 3166 ccTLD, then
// U-label, and follow this format:
// // A-Label ("<Latin renderings>", <language name>[, variant info]) : <ISO 3166 ccTLD>
// // [sponsoring org]
// U-Label

// xn--mgbaam7a8h ("Emerat", Arabic) : AE
// http://nic.ae/english/arabicdomain/rules.jsp
امارات

// xn--y9a3aq ("hye", Armenian) : AM
// ISOC AM (operated by .am Registry)
հայ

// xn--54b7fta0cc ("Bangla", Bangla) : BD
বাংলা

// xn--90ae ("bg", Bulgarian) : BG
бг

// xn--mgbcpq6gpa1a ("albahrain", Arabic) : BH
البحرين

// xn--90ais ("bel", Belarusian/Russian Cyrillic) : BY
// Operated by .by registry
бел

// xn--fiqs8s ("Zhongguo/China", Chinese, Simplified) : CN
// CNNIC
// http://cnnic.cn/html/Dir/2005/10/11/3218.htm
中国

// xn--fiqz9s ("Zhongguo/China", Chinese, Traditional) : CN
// CNNIC
// http://cnnic.cn/html/Dir/2005/10/11/3218.htm
中國

// xn--lgbbat1ad8j ("Algeria/Al Jazair", Arabic) : DZ
الجزائر

// xn--wgbh1c ("Egypt/Masr", Arabic) : EG
// http://www.dotmasr.eg/
مصر

// xn--e1a4c ("eu", Cyrillic) : EU
// https://eurid.eu
ею

// xn--qxa6a ("eu", Greek) : EU
// https://eurid.eu
ευ

// xn--mgbah1a3hjkrd ("Mauritania", Arabic) : MR
موريتانيا

// xn--node ("ge", Georgian Mkhedruli) : GE
გე

// xn--qxam ("el", Greek) : GR
// Hellenic Ministry of Infrastructure, Transport, and Networks
ελ

// xn--j6w193g ("Hong Kong", Chinese) : HK
// https://www.hkirc.hk
// Submitted by registry <hk.tech@hkirc.hk>
// https://www.hkirc.hk/content.jsp?id=30#!/34
香港
公司.香港
教育.香港
政府.香港
個人.香港
網絡.香港
組織.香港

// xn--2scrj9c ("Bharat", Kannada) : IN
// India
ಭಾರತ

// xn--3hcrj9c ("Bharat", Oriya) : IN
// India
ଭାରତ

// xn--45br5cyl ("Bharatam", Assamese) : IN
// India
ভাৰত

// xn--h2breg3eve ("Bharatam", Sanskrit) : IN
// India
भारतम्

// xn--h2brj9c8c ("Bharot", Santali) : IN
// India
भारोत

// xn--mgbgu82a ("Bharat", Sindhi) : IN
// India
ڀارت

// xn--rvc1e0am3e ("Bharatam", Malayalam) : IN
// India
ഭാരതം

// xn--h2brj9c ("Bharat", Devanagari) : IN
// India
भारत

// xn--mgbbh1a ("Bharat", Kashmiri) : IN
// India
بارت

// xn--mgbbh1a71e ("Bharat", Arabic) : IN
// India
بھارت

// xn--fpcrj9c3d ("Bharat", Telugu) : IN
// India
భారత్

// xn--gecrj9c ("Bharat", Gujarati) : IN
// India
ભારત

// xn--s9brj9c ("Bharat", Gurmukhi) : IN
// India
ਭਾਰਤ

// xn--45brj9c ("Bharat", Bengali) : IN
// India
ভারত

// xn--xkc2dl3a5ee0h ("India", Tamil) : IN
// India
இந்தியா

// xn--mgba3a4f16a ("Iran", Persian) : IR
ایران

// xn--mgba3a4fra ("Iran", Arabic) : IR
ايران

// xn--mgbtx2b ("Iraq", Arabic) : IQ
// Communications and Media Commission
عراق

// xn--mgbayh7gpa ("al-Ordon", Arabic) : JO
// National Information Technology Center (NITC)
// Royal Scientific Society, Al-Jubeiha
الاردن

// xn--3e0b707e ("Republic of Korea", Hangul) : KR
한국

// xn--80ao21a ("Kaz", Kazakh) : KZ
қаз

// xn--q7ce6a ("Lao", Lao) : LA
ລາວ

// xn--fzc2c9e2c ("Lanka", Sinhalese-Sinhala) : LK
// https://nic.lk
ලංකා

// xn--xkc2al3hye2a ("Ilangai", Tamil) : LK
// https://nic.lk
இலங்கை

// xn--mgbc0a9azcg ("Morocco/al-Maghrib", Arabic) : MA
المغرب

// xn--d1alf ("mkd", Macedonian) : MK
// MARnet
мкд

// xn--l1acc ("mon", Mongolian) : MN
мон

// xn--mix891f ("Macao", Chinese, Traditional) : MO
// MONIC / HNET Asia (Registry Operator for .mo)
澳門

// xn--mix082f ("Macao", Chinese, Simplified) : MO
澳门

// xn--mgbx4cd0ab ("Malaysia", Malay) : MY
مليسيا

// xn--mgb9awbf ("Oman", Arabic) : OM
عمان

// xn--mgbai9azgqp6j ("Pakistan", Urdu/Arabic) : PK
پاکستان

// xn--mgbai9a5eva00b ("Pakistan", Urdu/Arabic, variant) : PK
پاكستان

// xn--ygbi2ammx ("Falasteen", Arabic) : PS
// The Palestinian National Internet Naming Authority (PNINA)
// http://www.pnina.ps
فلسطين

// xn--90a3ac ("srb", Cyrillic) : RS
// https://www.rnids.rs/en/domains/national-domains
срб
пр.срб
орг.срб
обр.срб
од.срб
упр.срб
ак.срб

// xn--p1ai ("rf", Russian-Cyrillic) : RU
// https://cctld.ru/files/pdf/docs/en/rules_ru-rf.pdf
// Submitted by George Georgievsky <gug@cctld.ru>
рф

// xn--wgbl6a ("Qatar", Arabic) : QA
// http://www.ict.gov.qa/
قطر

// xn--mgberp4a5d4ar ("AlSaudiah", Arabic) : SA
// http://www.nic.net.sa/
السعودية

// xn--mgberp4a5d4a87g ("AlSaudiah", Arabic, variant)  : SA
السعودیة

// xn--mgbqly7c0a67fbc ("AlSaudiah", Arabic, variant) : SA
السعودیۃ

// xn--mgbqly7cvafr ("AlSaudiah", Arabic, variant) : SA
السعوديه

// xn--mgbpl2fh ("sudan", Arabic) : SD
// Operated by .sd registry
سودان

// xn--yfro4i67o Singapore ("Singapore", Chinese) : SG
新加坡

// xn--clchc0ea0b2g2a9gcd ("Singapore", Tamil) : SG
சிங்கப்பூர்

// xn--ogbpf8fl ("Syria", Arabic) : SY
سورية

// xn--mgbtf8fl ("Syria", Arabic, variant) : SY
سوريا

// xn--o3cw4h ("Thai", Thai) : TH
// http://www.thnic.co.th
ไทย
ศึกษา.ไทย
ธุรกิจ.ไทย
รัฐบาล.ไทย
ทหาร.ไทย
เน็ต.ไทย
องค์กร.ไทย

// xn--pgbs0dh ("Tunisia", Arabic) : TN
// http://nic.tn
تونس

// xn--kpry57d ("Taiwan", Chinese, Traditional) : TW
// http://www.twnic.net/english/dn/dn_07a.htm
台灣

// xn--kprw13d ("Taiwan", Chinese, Simplified) : TW
// http://www.twnic.net/english/dn/dn_07a.htm
台湾

// xn--nnx388a ("Taiwan", Chinese, variant) : TW
臺灣

// xn--j1amh ("ukr", Cyrillic) : UA
укр

// xn--mgb2ddes ("AlYemen", Arabic) : YE
اليمن

// xxx : http://icmregistry.com
xxx

// ye : http://www.y.net.ye/services/domain_name.htm
ye
com.ye
edu.ye
gov.ye
net.ye
mil.ye
org.ye

// za : https://www.zadna.org.za/content/page/domain-information/
ac.za
agric.za
alt.za
co.za
edu.za
gov.za
grondar.za
law.za
mil.za
net.za
ngo.za
nic.za
nis.za
nom.za
org.za
school.za
tm.za
web.za

// zm : https://zicta.zm/
// Submitted by registry <info@zicta.zm>
zm
ac.zm
biz.zm
co.zm
com.zm
edu.zm
gov.zm
info.zm
mil.zm
net.zm
org.zm
sch.zm

// zw : https://www.potraz.gov.zw/
// Confirmed by registry <bmtengwa@potraz.gov.zw> 2017-01-25
zw
ac.zw
co.zw
gov.zw
mil.zw
org.zw

// newGTLDs

// List of new gTLDs imported from https://www.icann.org/resources/registries/gtlds/v2/gtlds.json on 2024-08-25T15:14:38Z
// This list is auto-generated, don't edit it manually.
// aaa : American Automobile Association, Inc.
// https://www.iana.org/domains/root/db/aaa.html
aaa

// aarp : AARP
// https://www.iana.org/domains/root/db/aarp.html
aarp

// abb : ABB Ltd
// https://www.iana.org/domains/root/db/abb.html
abb

// abbott : Abbott Laboratories, Inc.
// https://www.iana.org/domains/root/db/abbott.html
abbott

// abbvie : AbbVie Inc.
// https://www.iana.org/domains/root/db/abbvie.html
abbvie

// abc : Disney Enterprises, Inc.
// https://www.iana.org/domains/root/db/abc.html
abc

// able : Able Inc.
// https://www.iana.org/domains/root/db/able.html
able

// abogado : Registry Services, LLC
// https://www.iana.org/domains/root/db/abogado.html
abogado

// abudhabi : Abu Dhabi Systems and Information Centre
// https://www.iana.org/domains/root/db/abudhabi.html
abudhabi

// academy : Binky Moon, LLC
// https://www.iana.org/domains/root/db/academy.html
academy

// accenture : Accenture plc
// https://www.iana.org/domains/root/db/accenture.html
accenture

// accountant : dot Accountant Limited
// https://www.iana.org/domains/root/db/accountant.html
accountant

// accountants : Binky Moon, LLC
// https://www.iana.org/domains/root/db/accountants.html
accountants

// aco : ACO Severin Ahlmann GmbH & Co. KG
// https://www.iana.org/domains/root/db/aco.html
aco

// actor : Dog Beach, LLC
// https://www.iana.org/domains/root/db/actor.html
actor

// ads : Charleston Road Registry Inc.
// https://www.iana.org/domains/root/db/ads.html
ads

// adult : ICM Registry AD LLC
// https://www.iana.org/domains/root/db/adult.html
adult

// aeg : Aktiebolaget Electrolux
// https://www.iana.org/domains/root/db/aeg.html
aeg

// aetna : Aetna Life Insurance Company
// https://www.iana.org/domains/root/db/aetna.html
aetna

// afl : Australian Football League
// https://www.iana.org/domains/root/db/afl.html
afl

// africa : ZA Central Registry NPC trading as Registry.Africa
// https://www.iana.org/domains/root/db/africa.html
africa

// agakhan : Fondation Aga Khan (Aga Khan Foundation)
// https://www.iana.org/domains/root/db/agakhan.html
agakhan

// agency : Binky Moon, LLC
// https://www.iana.org/domains/root/db/agency.html
agency

// aig : American International Group, Inc.
// https://www.iana.org/domains/root/db/aig.html
aig

// airbus : Airbus S.A.S.
// https://www.iana.org/domains/root/db/airbus.html
airbus

// airforce : Dog Beach, LLC
// https://www.iana.org/domains/root/db/airforce.html
airforce

// airtel : Bharti Airtel Limited
// https://www.iana.org/domains/root/db/airtel.html
airtel

// akdn : Fondation Aga Khan (Aga Khan Foundation)
// https://www.iana.org/domains/root/db/akdn.html
akdn

// alibaba : Alibaba Group Holding Limited
// https://www.iana.org/domains/root/db/alibaba.html
alibaba

// alipay : Alibaba Group Holding Limited
// https://www.iana.org/domains/root/db/alipay.html
alipay

// allfinanz : Allfinanz Deutsche Vermögensberatung Aktiengesellschaft
// https://www.iana.org/domains/root/db/allfinanz.html
allfinanz

// allstate : Allstate Fire and Casualty Insurance Company
// https://www.iana.org/domains/root/db/allstate.html
allstate

// ally : Ally Financial Inc.
// https://www.iana.org/domains/root/db/ally.html
ally

// alsace : Region Grand Est
// https://www.iana.org/domains/root/db/alsace.html
alsace

// alstom : ALSTOM
// https://www.iana.org/domains/root/db/alstom.html
alstom

// amazon : Amazon Registry Services, Inc.
// https://www.iana.org/domains/root/db/amazon.html
amazon

// americanexpress : American Express Travel Related Services Company, Inc.
// https://www.iana.org/domains/root/db/americanexpress.html
americanexpress

// americanfamily : AmFam, Inc.
// https://www.iana.org/domains/root/db/americanfamily.html
americanfamily

// amex : American Express Travel Related Services Company, Inc.
// https://www.iana.org/domains/root/db/amex.html
amex

// amfam : AmFam, Inc.
// https://www.iana.org/domains/root/db/amfam.html
amfam

// amica : Amica Mutual Insurance Company
// https://www.iana.org/domains/root/db/amica.html
amica

// amsterdam : Gemeente Amsterdam
// https://www.iana.org/domains/root/db/amsterdam.html
amsterdam

// analytics : Campus IP LLC
// https://www.iana.org/domains/root/db/analytics.html
analytics

// android : Charleston Road Registry Inc.
// https://www.iana.org/domains/root/db/android.html
android

// anquan : Beijing Qihu Keji Co., Ltd.
// https://www.iana.org/domains/root/db/anquan.html
anquan

// anz : Australia and New Zealand Banking Group Limited
// https://www.iana.org/domains/root/db/anz.html
anz

// aol : Yahoo Inc.
// https://www.iana.org/domains/root/db/aol.html
aol

// apartments : Binky Moon, LLC
// https://www.iana.org/domains/root/db/apartments.html
apartments

// app : Charleston Road Registry Inc.
// https://www.iana.org/domains/root/db/app.html
app

// apple : Apple Inc.
// https://www.iana.org/domains/root/db/apple.html
apple

// aquarelle : Aquarelle.com
// https://www.iana.org/domains/root/db/aquarelle.html
aquarelle

// arab : League of Arab States
// https://www.iana.org/domains/root/db/arab.html
arab

// aramco : Aramco Services Company
// https://www.iana.org/domains/root/db/aramco.html
aramco

// archi : Identity Digital Limited
// https://www.iana.org/domains/root/db/archi.html
archi

// army : Dog Beach, LLC
// https://www.iana.org/domains/root/db/army.html
army

// art : UK Creative Ideas Limited
// https://www.iana.org/domains/root/db/art.html
art

// arte : Association Relative à la Télévision Européenne G.E.I.E.
// https://www.iana.org/domains/root/db/arte.html
arte

// asda : Wal-Mart Stores, Inc.
// https://www.iana.org/domains/root/db/asda.html
asda

// associates : Binky Moon, LLC
// https://www.iana.org/domains/root/db/associates.html
associates

// athleta : The Gap, Inc.
// https://www.iana.org/domains/root/db/athleta.html
athleta

// attorney : Dog Beach, LLC
// https://www.iana.org/domains/root/db/attorney.html
attorney

// auction : Dog Beach, LLC
// https://www.iana.org/domains/root/db/auction.html
auction

// audi : AUDI Aktiengesellschaft
// https://www.iana.org/domains/root/db/audi.html
audi

// audible : Amazon Registry Services, Inc.
// https://www.iana.org/domains/root/db/audible.html
audible

// audio : XYZ.COM LLC
// https://www.iana.org/domains/root/db/audio.html
audio

// auspost : Australian Postal Corporation
// https://www.iana.org/domains/root/db/auspost.html
auspost

// author : Amazon Registry Services, Inc.
// https://www.iana.org/domains/root/db/author.html
author

// auto : XYZ.COM LLC
// https://www.iana.org/domains/root/db/auto.html
auto

// autos : XYZ.COM LLC
// https://www.iana.org/domains/root/db/autos.html
autos

// aws : AWS Registry LLC
// https://www.iana.org/domains/root/db/aws.html
aws

// axa : AXA Group Operations SAS
// https://www.iana.org/domains/root/db/axa.html
axa

// azure : Microsoft Corporation
// https://www.iana.org/domains/root/db/azure.html
azure

// baby : XYZ.COM LLC
// https://www.iana.org/domains/root/db/baby.html
baby

// baidu : Baidu, Inc.
// https://www.iana.org/domains/root/db/baidu.html
baidu

// banamex : Citigroup Inc.
// https://www.iana.org/domains/root/db/banamex.html
banamex

// band : Dog Beach, LLC
// https://www.iana.org/domains/root/db/band.html
band

// bank : fTLD Registry Services LLC
// https://www.iana.org/domains/root/db/bank.html
bank

// bar : Punto 2012 Sociedad Anonima Promotora de Inversion de Capital Variable
// https://www.iana.org/domains/root/db/bar.html
bar

// barcelona : Municipi de Barcelona
// https://www.iana.org/domains/root/db/barcelona.html
barcelona

// barclaycard : Barclays Bank PLC
// https://www.iana.org/domains/root/db/barclaycard.html
barclaycard

// barclays : Barclays Bank PLC
// https://www.iana.org/domains/root/db/barclays.html
barclays

// barefoot : Gallo Vineyards, Inc.
// https://www.iana.org/domains/root/db/barefoot.html
barefoot

// bargains : Binky Moon, LLC
// https://www.iana.org/domains/root/db/bargains.html
bargains

// baseball : MLB Advanced Media DH, LLC
// https://www.iana.org/domains/root/db/baseball.html
baseball

// basketball : Fédération Internationale de Basketball (FIBA)
// https://www.iana.org/domains/root/db/basketball.html
basketball

// bauhaus : Werkhaus GmbH
// https://www.iana.org/domains/root/db/bauhaus.html
bauhaus

// bayern : Bayern Connect GmbH
// https://www.iana.org/domains/root/db/bayern.html
bayern

// bbc : British Broadcasting Corporation
// https://www.iana.org/domains/root/db/bbc.html
bbc

// bbt : BB&T Corporation
// https://www.iana.org/domains/root/db/bbt.html
bbt

// bbva : BANCO BILBAO VIZCAYA ARGENTARIA, S.A.
// https://www.iana.org/domains/root/db/bbva.html
bbva

// bcg : The Boston Consulting Group, Inc.
// https://www.iana.org/domains/root/db/bcg.html
bcg

// bcn : Municipi de Barcelona
// https://www.iana.org/domains/root/db/bcn.html
bcn

// beats : Beats Electronics, LLC
// https://www.iana.org/domains/root/db/beats.html
beats

// beauty : XYZ.COM LLC
// https://www.iana.org/domains/root/db/beauty.html
beauty

// beer : Registry Services, LLC
// https://www.iana.org/domains/root/db/beer.html
beer

// bentley : Bentley Motors Limited
// https://www.iana.org/domains/root/db/bentley.html
bentley

// berlin : dotBERLIN GmbH & Co. KG
// https://www.iana.org/domains/root/db/berlin.html
berlin

// best : BestTLD Pty Ltd
// https://www.iana.org/domains/root/db/best.html
best

// bestbuy : BBY Solutions, Inc.
// https://www.iana.org/domains/root/db/bestbuy.html
bestbuy

// bet : Identity Digital Limited
// https://www.iana.org/domains/root/db/bet.html
bet

// bharti : Bharti Enterprises (Holding) Private Limited
// https://www.iana.org/domains/root/db/bharti.html
bharti

// bible : American Bible Society
// https://www.iana.org/domains/root/db/bible.html
bible

// bid : dot Bid Limited
// https://www.iana.org/domains/root/db/bid.html
bid

// bike : Binky Moon, LLC
// https://www.iana.org/domains/root/db/bike.html
bike

// bing : Microsoft Corporation
// https://www.iana.org/domains/root/db/bing.html
bing

// bingo : Binky Moon, LLC
// https://www.iana.org/domains/root/db/bingo.html
bingo

// bio : Identity Digital Limited
// https://www.iana.org/domains/root/db/bio.html
bio

// black : Identity Digital Limited
// https://www.iana.org/domains/root/db/black.html
black

// blackfriday : Registry Services, LLC
// https://www.iana.org/domains/root/db/blackfriday.html
blackfriday

// blockbuster : Dish DBS Corporation
// https://www.iana.org/domains/root/db/blockbuster.html
blockbuster

// blog : Knock Knock WHOIS There, LLC
// https://www.iana.org/domains/root/db/blog.html
blog

// bloomberg : Bloomberg IP Holdings LLC
// https://www.iana.org/domains/root/db/bloomberg.html
bloomberg

// blue : Identity Digital Limited
// https://www.iana.org/domains/root/db/blue.html
blue

// bms : Bristol-Myers Squibb Company
// https://www.iana.org/domains/root/db/bms.html
bms

// bmw : Bayerische Motoren Werke Aktiengesellschaft
// https://www.iana.org/domains/root/db/bmw.html
bmw

// bnpparibas : BNP Paribas
// https://www.iana.org/domains/root/db/bnpparibas.html
bnpparibas

// boats : XYZ.COM LLC
// https://www.iana.org/domains/root/db/boats.html
boats

// boehringer : Boehringer Ingelheim International GmbH
// https://www.iana.org/domains/root/db/boehringer.html
boehringer

// bofa : Bank of America Corporation
// https://www.iana.org/domains/root/db/bofa.html
bofa

// bom : Núcleo de Informação e Coordenação do Ponto BR - NIC.br
// https://www.iana.org/domains/root/db/bom.html
bom

// bond : ShortDot SA
// https://www.iana.org/domains/root/db/bond.html
bond

// boo : Charleston Road Registry Inc.
// https://www.iana.org/domains/root/db/boo.html
boo

// book : Amazon Registry Services, Inc.
// https://www.iana.org/domains/root/db/book.html
book

// booking : Booking.com B.V.
// https://www.iana.org/domains/root/db/booking.html
booking

// bosch : Robert Bosch GMBH
// https://www.iana.org/domains/root/db/bosch.html
bosch

// bostik : Bostik SA
// https://www.iana.org/domains/root/db/bostik.html
bostik

// boston : Registry Services, LLC
// https://www.iana.org/domains/root/db/boston.html
boston

// bot : Amazon Registry Services, Inc.
// https://www.iana.org/domains/root/db/bot.html
bot

// boutique : Binky Moon, LLC
// https://www.iana.org/domains/root/db/boutique.html
boutique

// box : Intercap Registry Inc.
// https://www.iana.org/domains/root/db/box.html
box

// bradesco : Banco Bradesco S.A.
// https://www.iana.org/domains/root/db/bradesco.html
bradesco

// bridgestone : Bridgestone Corporation
// https://www.iana.org/domains/root/db/bridgestone.html
bridgestone

// broadway : Celebrate Broadway, Inc.
// https://www.iana.org/domains/root/db/broadway.html
broadway

// broker : Dog Beach, LLC
// https://www.iana.org/domains/root/db/broker.html
broker

// brother : Brother Industries, Ltd.
// https://www.iana.org/domains/root/db/brother.html
brother

// brussels : DNS.be vzw
// https://www.iana.org/domains/root/db/brussels.html
brussels

// build : Plan Bee LLC
// https://www.iana.org/domains/root/db/build.html
build

// builders : Binky Moon, LLC
// https://www.iana.org/domains/root/db/builders.html
builders

// business : Binky Moon, LLC
// https://www.iana.org/domains/root/db/business.html
business

// buy : Amazon Registry Services, Inc.
// https://www.iana.org/domains/root/db/buy.html
buy

// buzz : DOTSTRATEGY CO.
// https://www.iana.org/domains/root/db/buzz.html
buzz

// bzh : Association www.bzh
// https://www.iana.org/domains/root/db/bzh.html
bzh

// cab : Binky Moon, LLC
// https://www.iana.org/domains/root/db/cab.html
cab

// cafe : Binky Moon, LLC
// https://www.iana.org/domains/root/db/cafe.html
cafe

// cal : Charleston Road Registry Inc.
// https://www.iana.org/domains/root/db/cal.html
cal

// call : Amazon Registry Services, Inc.
// https://www.iana.org/domains/root/db/call.html
call

// calvinklein : PVH gTLD Holdings LLC
// https://www.iana.org/domains/root/db/calvinklein.html
calvinklein

// cam : Cam Connecting SARL
// https://www.iana.org/domains/root/db/cam.html
cam

// camera : Binky Moon, LLC
// https://www.iana.org/domains/root/db/camera.html
camera

// camp : Binky Moon, LLC
// https://www.iana.org/domains/root/db/camp.html
camp

// canon : Canon Inc.
// https://www.iana.org/domains/root/db/canon.html
canon

// capetown : ZA Central Registry NPC trading as ZA Central Registry
// https://www.iana.org/domains/root/db/capetown.html
capetown

// capital : Binky Moon, LLC
// https://www.iana.org/domains/root/db/capital.html
capital

// capitalone : Capital One Financial Corporation
// https://www.iana.org/domains/root/db/capitalone.html
capitalone

// car : XYZ.COM LLC
// https://www.iana.org/domains/root/db/car.html
car

// caravan : Caravan International, Inc.
// https://www.iana.org/domains/root/db/caravan.html
caravan

// cards : Binky Moon, LLC
// https://www.iana.org/domains/root/db/cards.html
cards

// care : Binky Moon, LLC
// https://www.iana.org/domains/root/db/care.html
care

// career : dotCareer LLC
// https://www.iana.org/domains/root/db/career.html
career

// careers : Binky Moon, LLC
// https://www.iana.org/domains/root/db/careers.html
careers

// cars : XYZ.COM LLC
// https://www.iana.org/domains/root/db/cars.html
cars

// casa : Registry Services, LLC
// https://www.iana.org/domains/root/db/casa.html
casa

// case : Digity, LLC
// https://www.iana.org/domains/root/db/case.html
case

// cash : Binky Moon, LLC
// https://www.iana.org/domains/root/db/cash.html
cash

// casino : Binky Moon, LLC
// https://www.iana.org/domains/root/db/casino.html
casino

// catering : Binky Moon, LLC
// https://www.iana.org/domains/root/db/catering.html
catering

// catholic : Pontificium Consilium de Comunicationibus Socialibus (PCCS) (Pontifical Council for Social Communication)
// https://www.iana.org/domains/root/db/catholic.html
catholic

// cba : COMMONWEALTH BANK OF AUSTRALIA
// https://www.iana.org/domains/root/db/cba.html
cba

// cbn : The Christian Broadcasting Network, Inc.
// https://www.iana.org/domains/root/db/cbn.html
cbn

// cbre : CBRE, Inc.
// https://www.iana.org/domains/root/db/cbre.html
cbre

// center : Binky Moon, LLC
// https://www.iana.org/domains/root/db/center.html
center

// ceo : XYZ.COM LLC
// https://www.iana.org/domains/root/db/ceo.html
ceo

// cern : European Organization for Nuclear Research ("CERN")
// https://www.iana.org/domains/root/db/cern.html
cern

// cfa : CFA Institute
// https://www.iana.org/domains/root/db/cfa.html
cfa

// cfd : ShortDot SA
// https://www.iana.org/domains/root/db/cfd.html
cfd

// chanel : Chanel International B.V.
// https://www.iana.org/domains/root/db/chanel.html
chanel

// channel : Charleston Road Registry Inc.
// https://www.iana.org/domains/root/db/channel.html
channel

// charity : Public Interest Registry
// https://www.iana.org/domains/root/db/charity.html
charity

// chase : JPMorgan Chase Bank, National Association
// https://www.iana.org/domains/root/db/chase.html
chase

// chat : Binky Moon, LLC
// https://www.iana.org/domains/root/db/chat.html
chat

// cheap : Binky Moon, LLC
// https://www.iana.org/domains/root/db/cheap.html
cheap

// chintai : CHINTAI Corporation
// https://www.iana.org/domains/root/db/chintai.html
chintai

// christmas : XYZ.COM LLC
// https://www.iana.org/domains/root/db/christmas.html
christmas

// chrome : Charleston Road Registry Inc.
// https://www.iana.org/domains/root/db/chrome.html
chrome

// church : Binky Moon, LLC
// https://www.iana.org/domains/root/db/church.html
church

// cipriani : Hotel Cipriani Srl
// https://www.iana.org/domains/root/db/cipriani.html
cipriani

// circle : Amazon Registry Services, Inc.
// https://www.iana.org/domains/root/db/circle.html
circle

// cisco : Cisco Technology, Inc.
// https://www.iana.org/domains/root/db/cisco.html
cisco

// citadel : Citadel Domain LLC
// https://www.iana.org/domains/root/db/citadel.html
citadel

// citi : Citigroup Inc.
// https://www.iana.org/domains/root/db/citi.html
citi

// citic : CITIC Group Corporation
// https://www.iana.org/domains/root/db/citic.html
citic

// city : Binky Moon, LLC
// https://www.iana.org/domains/root/db/city.html
city

// claims : Binky Moon, LLC
// https://www.iana.org/domains/root/db/claims.html
claims

// cleaning : Binky Moon, LLC
// https://www.iana.org/domains/root/db/cleaning.html
cleaning

// click : Internet Naming Company LLC
// https://www.iana.org/domains/root/db/click.html
click

// clinic : Binky Moon, LLC
// https://www.iana.org/domains/root/db/clinic.html
clinic

// clinique : The Estée Lauder Companies Inc.
// https://www.iana.org/domains/root/db/clinique.html
clinique

// clothing : Binky Moon, LLC
// https://www.iana.org/domains/root/db/clothing.html
clothing

// cloud : Aruba PEC S.p.A.
// https://www.iana.org/domains/root/db/cloud.html
cloud

// club : Registry Services, LLC
// https://www.iana.org/domains/root/db/club.html
club

// clubmed : Club Méditerranée S.A.
// https://www.iana.org/domains/root/db/clubmed.html
clubmed

// coach : Binky Moon, LLC
// https://www.iana.org/domains/root/db/coach.html
coach

// codes : Binky Moon, LLC
// https://www.iana.org/domains/root/db/codes.html
codes

// coffee : Binky Moon, LLC
// https://www.iana.org/domains/root/db/coffee.html
coffee

// college : XYZ.COM LLC
// https://www.iana.org/domains/root/db/college.html
college

// cologne : dotKoeln GmbH
// https://www.iana.org/domains/root/db/cologne.html
cologne

// commbank : COMMONWEALTH BANK OF AUSTRALIA
// https://www.iana.org/domains/root/db/commbank.html
commbank

// community : Binky Moon, LLC
// https://www.iana.org/domains/root/db/community.html
community

// company : Binky Moon, LLC
// https://www.iana.org/domains/root/db/company.html
company

// compare : Registry Services, LLC
// https://www.iana.org/domains/root/db/compare.html
compare

// computer : Binky Moon, LLC
// https://www.iana.org/domains/root/db/computer.html
computer

// comsec : VeriSign, Inc.
// https://www.iana.org/domains/root/db/comsec.html
comsec

// condos : Binky Moon, LLC
// https://www.iana.org/domains/root/db/condos.html
condos

// construction : Binky Moon, LLC
// https://www.iana.org/domains/root/db/construction.html
construction

// consulting : Dog Beach, LLC
// https://www.iana.org/domains/root/db/consulting.html
consulting

// contact : Dog Beach, LLC
// https://www.iana.org/domains/root/db/contact.html
contact

// contractors : Binky Moon, LLC
// https://www.iana.org/domains/root/db/contractors.html
contractors

// cooking : Registry Services, LLC
// https://www.iana.org/domains/root/db/cooking.html
cooking

// cool : Binky Moon, LLC
// https://www.iana.org/domains/root/db/cool.html
cool

// corsica : Collectivité de Corse
// https://www.iana.org/domains/root/db/corsica.html
corsica

// country : Internet Naming Company LLC
// https://www.iana.org/domains/root/db/country.html
country

// coupon : Amazon Registry Services, Inc.
// https://www.iana.org/domains/root/db/coupon.html
coupon

// coupons : Binky Moon, LLC
// https://www.iana.org/domains/root/db/coupons.html
coupons

// courses : Registry Services, LLC
// https://www.iana.org/domains/root/db/courses.html
courses

// cpa : American Institute of Certified Public Accountants
// https://www.iana.org/domains/root/db/cpa.html
cpa

// credit : Binky Moon, LLC
// https://www.iana.org/domains/root/db/credit.html
credit

// creditcard : Binky Moon, LLC
// https://www.iana.org/domains/root/db/creditcard.html
creditcard

// creditunion : DotCooperation LLC
// https://www.iana.org/domains/root/db/creditunion.html
creditunion

// cricket : dot Cricket Limited
// https://www.iana.org/domains/root/db/cricket.html
cricket

// crown : Crown Equipment Corporation
// https://www.iana.org/domains/root/db/crown.html
crown

// crs : Federated Co-operatives Limited
// https://www.iana.org/domains/root/db/crs.html
crs

// cruise : Viking River Cruises (Bermuda) Ltd.
// https://www.iana.org/domains/root/db/cruise.html
cruise

// cruises : Binky Moon, LLC
// https://www.iana.org/domains/root/db/cruises.html
cruises

// cuisinella : SCHMIDT GROUPE S.A.S.
// https://www.iana.org/domains/root/db/cuisinella.html
cuisinella

// cymru : Nominet UK
// https://www.iana.org/domains/root/db/cymru.html
cymru

// cyou : ShortDot SA
// https://www.iana.org/domains/root/db/cyou.html
cyou

// dabur : Dabur India Limited
// https://www.iana.org/domains/root/db/dabur.html
dabur

// dad : Charleston Road Registry Inc.
// https://www.iana.org/domains/root/db/dad.html
dad

// dance : Dog Beach, LLC
// https://www.iana.org/domains/root/db/dance.html
dance

// data : Dish DBS Corporation
// https://www.iana.org/domains/root/db/data.html
data

// date : dot Date Limited
// https://www.iana.org/domains/root/db/date.html
date

// dating : Binky Moon, LLC
// https://www.iana.org/domains/root/db/dating.html
dating

// datsun : NISSAN MOTOR CO., LTD.
// https://www.iana.org/domains/root/db/datsun.html
datsun

// day : Charleston Road Registry Inc.
// https://www.iana.org/domains/root/db/day.html
day

// dclk : Charleston Road Registry Inc.
// https://www.iana.org/domains/root/db/dclk.html
dclk

// dds : Registry Services, LLC
// https://www.iana.org/domains/root/db/dds.html
dds

// deal : Amazon Registry Services, Inc.
// https://www.iana.org/domains/root/db/deal.html
deal

// dealer : Intercap Registry Inc.
// https://www.iana.org/domains/root/db/dealer.html
dealer

// deals : Binky Moon, LLC
// https://www.iana.org/domains/root/db/deals.html
deals

// degree : Dog Beach, LLC
// https://www.iana.org/domains/root/db/degree.html
degree

// delivery : Binky Moon, LLC
// https://www.iana.org/domains/root/db/delivery.html
delivery

// dell : Dell Inc.
// https://www.iana.org/domains/root/db/dell.html
dell

// deloitte : Deloitte Touche Tohmatsu
// https://www.iana.org/domains/root/db/deloitte.html
deloitte

// delta : Delta Air Lines, Inc.
// https://www.iana.org/domains/root/db/delta.html
delta

// democrat : Dog Beach, LLC
// https://www.iana.org/domains/root/db/democrat.html
democrat

// dental : Binky Moon, LLC
// https://www.iana.org/domains/root/db/dental.html
dental

// dentist : Dog Beach, LLC
// https://www.iana.org/domains/root/db/dentist.html
dentist

// desi
// https://www.iana.org/domains/root/db/desi.html
desi

// design : Registry Services, LLC
// https://www.iana.org/domains/root/db/design.html
design

// dev : Charleston Road Registry Inc.
// https://www.iana.org/domains/root/db/dev.html
dev

// dhl : Deutsche Post AG
// https://www.iana.org/domains/root/db/dhl.html
dhl

// diamonds : Binky Moon, LLC
// https://www.iana.org/domains/root/db/diamonds.html
diamonds

// diet : XYZ.COM LLC
// https://www.iana.org/domains/root/db/diet.html
diet

// digital : Binky Moon, LLC
// https://www.iana.org/domains/root/db/digital.html
digital

// direct : Binky Moon, LLC
// https://www.iana.org/domains/root/db/direct.html
direct

// directory : Binky Moon, LLC
// https://www.iana.org/domains/root/db/directory.html
directory

// discount : Binky Moon, LLC
// https://www.iana.org/domains/root/db/discount.html
discount

// discover : Discover Financial Services
// https://www.iana.org/domains/root/db/discover.html
discover

// dish : Dish DBS Corporation
// https://www.iana.org/domains/root/db/dish.html
dish

// diy : Internet Naming Company LLC
// https://www.iana.org/domains/root/db/diy.html
diy

// dnp : Dai Nippon Printing Co., Ltd.
// https://www.iana.org/domains/root/db/dnp.html
dnp

// docs : Charleston Road Registry Inc.
// https://www.iana.org/domains/root/db/docs.html
docs

// doctor : Binky Moon, LLC
// https://www.iana.org/domains/root/db/doctor.html
doctor

// dog : Binky Moon, LLC
// https://www.iana.org/domains/root/db/dog.html
dog

// domains : Binky Moon, LLC
// https://www.iana.org/domains/root/db/domains.html
domains

// dot : Dish DBS Corporation
// https://www.iana.org/domains/root/db/dot.html
dot

// download : dot Support Limited
// https://www.iana.org/domains/root/db/download.html
download

// drive : Charleston Road Registry Inc.
// https://www.iana.org/domains/root/db/drive.html
drive

// dtv : Dish DBS Corporation
// https://www.iana.org/domains/root/db/dtv.html
dtv

// dubai : Dubai Smart Government Department
// https://www.iana.org/domains/root/db/dubai.html
dubai

// dunlop : The Goodyear Tire & Rubber Company
// https://www.iana.org/domains/root/db/dunlop.html
dunlop

// dupont : DuPont Specialty Products USA, LLC
// https://www.iana.org/domains/root/db/dupont.html
dupont

// durban : ZA Central Registry NPC trading as ZA Central Registry
// https://www.iana.org/domains/root/db/durban.html
durban

// dvag : Deutsche Vermögensberatung Aktiengesellschaft DVAG
// https://www.iana.org/domains/root/db/dvag.html
dvag

// dvr : DISH Technologies L.L.C.
// https://www.iana.org/domains/root/db/dvr.html
dvr

// earth : Interlink Systems Innovation Institute K.K.
// https://www.iana.org/domains/root/db/earth.html
earth

// eat : Charleston Road Registry Inc.
// https://www.iana.org/domains/root/db/eat.html
eat

// eco : Big Room Inc.
// https://www.iana.org/domains/root/db/eco.html
eco

// edeka : EDEKA Verband kaufmännischer Genossenschaften e.V.
// https://www.iana.org/domains/root/db/edeka.html
edeka

// education : Binky Moon, LLC
// https://www.iana.org/domains/root/db/education.html
education

// email : Binky Moon, LLC
// https://www.iana.org/domains/root/db/email.html
email

// emerck : Merck KGaA
// https://www.iana.org/domains/root/db/emerck.html
emerck

// energy : Binky Moon, LLC
// https://www.iana.org/domains/root/db/energy.html
energy

// engineer : Dog Beach, LLC
// https://www.iana.org/domains/root/db/engineer.html
engineer

// engineering : Binky Moon, LLC
// https://www.iana.org/domains/root/db/engineering.html
engineering

// enterprises : Binky Moon, LLC
// https://www.iana.org/domains/root/db/enterprises.html
enterprises

// epson : Seiko Epson Corporation
// https://www.iana.org/domains/root/db/epson.html
epson

// equipment : Binky Moon, LLC
// https://www.iana.org/domains/root/db/equipment.html
equipment

// ericsson : Telefonaktiebolaget L M Ericsson
// https://www.iana.org/domains/root/db/ericsson.html
ericsson

// erni : ERNI Group Holding AG
// https://www.iana.org/domains/root/db/erni.html
erni

// esq : Charleston Road Registry Inc.
// https://www.iana.org/domains/root/db/esq.html
esq

// estate : Binky Moon, LLC
// https://www.iana.org/domains/root/db/estate.html
estate

// eurovision : European Broadcasting Union (EBU)
// https://www.iana.org/domains/root/db/eurovision.html
eurovision

// eus : Puntueus Fundazioa
// https://www.iana.org/domains/root/db/eus.html
eus

// events : Binky Moon, LLC
// https://www.iana.org/domains/root/db/events.html
events

// exchange : Binky Moon, LLC
// https://www.iana.org/domains/root/db/exchange.html
exchange

// expert : Binky Moon, LLC
// https://www.iana.org/domains/root/db/expert.html
expert

// exposed : Binky Moon, LLC
// https://www.iana.org/domains/root/db/exposed.html
exposed

// express : Binky Moon, LLC
// https://www.iana.org/domains/root/db/express.html
express

// extraspace : Extra Space Storage LLC
// https://www.iana.org/domains/root/db/extraspace.html
extraspace

// fage : Fage International S.A.
// https://www.iana.org/domains/root/db/fage.html
fage

// fail : Binky Moon, LLC
// https://www.iana.org/domains/root/db/fail.html
fail

// fairwinds : FairWinds Partners, LLC
// https://www.iana.org/domains/root/db/fairwinds.html
fairwinds

// faith : dot Faith Limited
// https://www.iana.org/domains/root/db/faith.html
faith

// family : Dog Beach, LLC
// https://www.iana.org/domains/root/db/family.html
family

// fan : Dog Beach, LLC
// https://www.iana.org/domains/root/db/fan.html
fan

// fans : ZDNS International Limited
// https://www.iana.org/domains/root/db/fans.html
fans

// farm : Binky Moon, LLC
// https://www.iana.org/domains/root/db/farm.html
farm

// farmers : Farmers Insurance Exchange
// https://www.iana.org/domains/root/db/farmers.html
farmers

// fashion : Registry Services, LLC
// https://www.iana.org/domains/root/db/fashion.html
fashion

// fast : Amazon Registry Services, Inc.
// https://www.iana.org/domains/root/db/fast.html
fast

// fedex : Federal Express Corporation
// https://www.iana.org/domains/root/db/fedex.html
fedex

// feedback : Top Level Spectrum, Inc.
// https://www.iana.org/domains/root/db/feedback.html
feedback

// ferrari : Fiat Chrysler Automobiles N.V.
// https://www.iana.org/domains/root/db/ferrari.html
ferrari

// ferrero : Ferrero Trading Lux S.A.
// https://www.iana.org/domains/root/db/ferrero.html
ferrero

// fidelity : Fidelity Brokerage Services LLC
// https://www.iana.org/domains/root/db/fidelity.html
fidelity

// fido : Rogers Communications Canada Inc.
// https://www.iana.org/domains/root/db/fido.html
fido

// film : Motion Picture Domain Registry Pty Ltd
// https://www.iana.org/domains/root/db/film.html
film

// final : Núcleo de Informação e Coordenação do Ponto BR - NIC.br
// https://www.iana.org/domains/root/db/final.html
final

// finance : Binky Moon, LLC
// https://www.iana.org/domains/root/db/finance.html
finance

// financial : Binky Moon, LLC
// https://www.iana.org/domains/root/db/financial.html
financial

// fire : Amazon Registry Services, Inc.
// https://www.iana.org/domains/root/db/fire.html
fire

// firestone : Bridgestone Licensing Services, Inc
// https://www.iana.org/domains/root/db/firestone.html
firestone

// firmdale : Firmdale Holdings Limited
// https://www.iana.org/domains/root/db/firmdale.html
firmdale

// fish : Binky Moon, LLC
// https://www.iana.org/domains/root/db/fish.html
fish

// fishing : Registry Services, LLC
// https://www.iana.org/domains/root/db/fishing.html
fishing

// fit : Registry Services, LLC
// https://www.iana.org/domains/root/db/fit.html
fit

// fitness : Binky Moon, LLC
// https://www.iana.org/domains/root/db/fitness.html
fitness

// flickr : Flickr, Inc.
// https://www.iana.org/domains/root/db/flickr.html
flickr

// flights : Binky Moon, LLC
// https://www.iana.org/domains/root/db/flights.html
flights

// flir : FLIR Systems, Inc.
// https://www.iana.org/domains/root/db/flir.html
flir

// florist : Binky Moon, LLC
// https://www.iana.org/domains/root/db/florist.html
florist

// flowers : XYZ.COM LLC
// https://www.iana.org/domains/root/db/flowers.html
flowers

// fly : Charleston Road Registry Inc.
// https://www.iana.org/domains/root/db/fly.html
fly

// foo : Charleston Road Registry Inc.
// https://www.iana.org/domains/root/db/foo.html
foo

// food : Internet Naming Company LLC
// https://www.iana.org/domains/root/db/food.html
food

// football : Binky Moon, LLC
// https://www.iana.org/domains/root/db/football.html
football

// ford : Ford Motor Company
// https://www.iana.org/domains/root/db/ford.html
ford

// forex : Dog Beach, LLC
// https://www.iana.org/domains/root/db/forex.html
forex

// forsale : Dog Beach, LLC
// https://www.iana.org/domains/root/db/forsale.html
forsale

// forum : Waterford Limited
// https://www.iana.org/domains/root/db/forum.html
forum

// foundation : Public Interest Registry
// https://www.iana.org/domains/root/db/foundation.html
foundation

// fox : FOX Registry, LLC
// https://www.iana.org/domains/root/db/fox.html
fox

// free : Amazon Registry Services, Inc.
// https://www.iana.org/domains/root/db/free.html
free

// fresenius : Fresenius Immobilien-Verwaltungs-GmbH
// https://www.iana.org/domains/root/db/fresenius.html
fresenius

// frl : FRLregistry B.V.
// https://www.iana.org/domains/root/db/frl.html
frl

// frogans : OP3FT
// https://www.iana.org/domains/root/db/frogans.html
frogans

// frontier : Frontier Communications Corporation
// https://www.iana.org/domains/root/db/frontier.html
frontier

// ftr : Frontier Communications Corporation
// https://www.iana.org/domains/root/db/ftr.html
ftr

// fujitsu : Fujitsu Limited
// https://www.iana.org/domains/root/db/fujitsu.html
fujitsu

// fun : Radix Technologies Inc.
// https://www.iana.org/domains/root/db/fun.html
fun

// fund : Binky Moon, LLC
// https://www.iana.org/domains/root/db/fund.html
fund

// furniture : Binky Moon, LLC
// https://www.iana.org/domains/root/db/furniture.html
furniture

// futbol : Dog Beach, LLC
// https://www.iana.org/domains/root/db/futbol.html
futbol

// fyi : Binky Moon, LLC
// https://www.iana.org/domains/root/db/fyi.html
fyi

// gal : Asociación puntoGAL
// https://www.iana.org/domains/root/db/gal.html
gal

// gallery : Binky Moon, LLC
// https://www.iana.org/domains/root/db/gallery.html
gallery

// gallo : Gallo Vineyards, Inc.
// https://www.iana.org/domains/root/db/gallo.html
gallo

// gallup : Gallup, Inc.
// https://www.iana.org/domains/root/db/gallup.html
gallup

// game : XYZ.COM LLC
// https://www.iana.org/domains/root/db/game.html
game

// games : Dog Beach, LLC
// https://www.iana.org/domains/root/db/games.html
games

// gap : The Gap, Inc.
// https://www.iana.org/domains/root/db/gap.html
gap

// garden : Registry Services, LLC
// https://www.iana.org/domains/root/db/garden.html
garden

// gay : Registry Services, LLC
// https://www.iana.org/domains/root/db/gay.html
gay

// gbiz : Charleston Road Registry Inc.
// https://www.iana.org/domains/root/db/gbiz.html
gbiz

// gdn : Joint Stock Company "Navigation-information systems"
// https://www.iana.org/domains/root/db/gdn.html
gdn

// gea : GEA Group Aktiengesellschaft
// https://www.iana.org/domains/root/db/gea.html
gea

// gent : Easyhost BV
// https://www.iana.org/domains/root/db/gent.html
gent

// genting : Resorts World Inc Pte. Ltd.
// https://www.iana.org/domains/root/db/genting.html
genting

// george : Wal-Mart Stores, Inc.
// https://www.iana.org/domains/root/db/george.html
george

// ggee : GMO Internet, Inc.
// https://www.iana.org/domains/root/db/ggee.html
ggee

// gift : DotGift, LLC
// https://www.iana.org/domains/root/db/gift.html
gift

// gifts : Binky Moon, LLC
// https://www.iana.org/domains/root/db/gifts.html
gifts

// gives : Public Interest Registry
// https://www.iana.org/domains/root/db/gives.html
gives

// giving : Public Interest Registry
// https://www.iana.org/domains/root/db/giving.html
giving

// glass : Binky Moon, LLC
// https://www.iana.org/domains/root/db/glass.html
glass

// gle : Charleston Road Registry Inc.
// https://www.iana.org/domains/root/db/gle.html
gle

// global : Identity Digital Limited
// https://www.iana.org/domains/root/db/global.html
global

// globo : Globo Comunicação e Participações S.A
// https://www.iana.org/domains/root/db/globo.html
globo

// gmail : Charleston Road Registry Inc.
// https://www.iana.org/domains/root/db/gmail.html
gmail

// gmbh : Binky Moon, LLC
// https://www.iana.org/domains/root/db/gmbh.html
gmbh

// gmo : GMO Internet, Inc.
// https://www.iana.org/domains/root/db/gmo.html
gmo

// gmx : 1&1 Mail & Media GmbH
// https://www.iana.org/domains/root/db/gmx.html
gmx

// godaddy : Go Daddy East, LLC
// https://www.iana.org/domains/root/db/godaddy.html
godaddy

// gold : Binky Moon, LLC
// https://www.iana.org/domains/root/db/gold.html
gold

// goldpoint : YODOBASHI CAMERA CO.,LTD.
// https://www.iana.org/domains/root/db/goldpoint.html
goldpoint

// golf : Binky Moon, LLC
// https://www.iana.org/domains/root/db/golf.html
golf

// goo : NTT DOCOMO, INC.
// https://www.iana.org/domains/root/db/goo.html
goo

// goodyear : The Goodyear Tire & Rubber Company
// https://www.iana.org/domains/root/db/goodyear.html
goodyear

// goog : Charleston Road Registry Inc.
// https://www.iana.org/domains/root/db/goog.html
goog

// google : Charleston Road Registry Inc.
// https://www.iana.org/domains/root/db/google.html
google

// gop : Republican State Leadership Committee, Inc.
// https://www.iana.org/domains/root/db/gop.html
gop

// got : Amazon Registry Services, Inc.
// https://www.iana.org/domains/root/db/got.html
got

// grainger : Grainger Registry Services, LLC
// https://www.iana.org/domains/root/db/grainger.html
grainger

// graphics : Binky Moon, LLC
// https://www.iana.org/domains/root/db/graphics.html
graphics

// gratis : Binky Moon, LLC
// https://www.iana.org/domains/root/db/gratis.html
gratis

// green : Identity Digital Limited
// https://www.iana.org/domains/root/db/green.html
green

// gripe : Binky Moon, LLC
// https://www.iana.org/domains/root/db/gripe.html
gripe

// grocery : Wal-Mart Stores, Inc.
// https://www.iana.org/domains/root/db/grocery.html
grocery

// group : Binky Moon, LLC
// https://www.iana.org/domains/root/db/group.html
group

// gucci : Guccio Gucci S.p.a.
// https://www.iana.org/domains/root/db/gucci.html
gucci

// guge : Charleston Road Registry Inc.
// https://www.iana.org/domains/root/db/guge.html
guge

// guide : Binky Moon, LLC
// https://www.iana.org/domains/root/db/guide.html
guide

// guitars : XYZ.COM LLC
// https://www.iana.org/domains/root/db/guitars.html
guitars

// guru : Binky Moon, LLC
// https://www.iana.org/domains/root/db/guru.html
guru

// hair : XYZ.COM LLC
// https://www.iana.org/domains/root/db/hair.html
hair

// hamburg : Hamburg Top-Level-Domain GmbH
// https://www.iana.org/domains/root/db/hamburg.html
hamburg

// hangout : Charleston Road Registry Inc.
// https://www.iana.org/domains/root/db/hangout.html
hangout

// haus : Dog Beach, LLC
// https://www.iana.org/domains/root/db/haus.html
haus

// hbo : HBO Registry Services, Inc.
// https://www.iana.org/domains/root/db/hbo.html
hbo

// hdfc : HOUSING DEVELOPMENT FINANCE CORPORATION LIMITED
// https://www.iana.org/domains/root/db/hdfc.html
hdfc

// hdfcbank : HDFC Bank Limited
// https://www.iana.org/domains/root/db/hdfcbank.html
hdfcbank

// health : Registry Services, LLC
// https://www.iana.org/domains/root/db/health.html
health

// healthcare : Binky Moon, LLC
// https://www.iana.org/domains/root/db/healthcare.html
healthcare

// help : Innovation service Limited
// https://www.iana.org/domains/root/db/help.html
help

// helsinki : City of Helsinki
// https://www.iana.org/domains/root/db/helsinki.html
helsinki

// here : Charleston Road Registry Inc.
// https://www.iana.org/domains/root/db/here.html
here

// hermes : HERMES INTERNATIONAL
// https://www.iana.org/domains/root/db/hermes.html
hermes

// hiphop : Dot Hip Hop, LLC
// https://www.iana.org/domains/root/db/hiphop.html
hiphop

// hisamitsu : Hisamitsu Pharmaceutical Co.,Inc.
// https://www.iana.org/domains/root/db/hisamitsu.html
hisamitsu

// hitachi : Hitachi, Ltd.
// https://www.iana.org/domains/root/db/hitachi.html
hitachi

// hiv : Internet Naming Company LLC
// https://www.iana.org/domains/root/db/hiv.html
hiv

// hkt : PCCW-HKT DataCom Services Limited
// https://www.iana.org/domains/root/db/hkt.html
hkt

// hockey : Binky Moon, LLC
// https://www.iana.org/domains/root/db/hockey.html
hockey

// holdings : Binky Moon, LLC
// https://www.iana.org/domains/root/db/holdings.html
holdings

// holiday : Binky Moon, LLC
// https://www.iana.org/domains/root/db/holiday.html
holiday

// homedepot : Home Depot Product Authority, LLC
// https://www.iana.org/domains/root/db/homedepot.html
homedepot

// homegoods : The TJX Companies, Inc.
// https://www.iana.org/domains/root/db/homegoods.html
homegoods

// homes : XYZ.COM LLC
// https://www.iana.org/domains/root/db/homes.html
homes

// homesense : The TJX Companies, Inc.
// https://www.iana.org/domains/root/db/homesense.html
homesense

// honda : Honda Motor Co., Ltd.
// https://www.iana.org/domains/root/db/honda.html
honda

// horse : Registry Services, LLC
// https://www.iana.org/domains/root/db/horse.html
horse

// hospital : Binky Moon, LLC
// https://www.iana.org/domains/root/db/hospital.html
hospital

// host : Radix Technologies Inc.
// https://www.iana.org/domains/root/db/host.html
host

// hosting : XYZ.COM LLC
// https://www.iana.org/domains/root/db/hosting.html
hosting

// hot : Amazon Registry Services, Inc.
// https://www.iana.org/domains/root/db/hot.html
hot

// hotels : Booking.com B.V.
// https://www.iana.org/domains/root/db/hotels.html
hotels

// hotmail : Microsoft Corporation
// https://www.iana.org/domains/root/db/hotmail.html
hotmail

// house : Binky Moon, LLC
// https://www.iana.org/domains/root/db/house.html
house

// how : Charleston Road Registry Inc.
// https://www.iana.org/domains/root/db/how.html
how

// hsbc : HSBC Global Services (UK) Limited
// https://www.iana.org/domains/root/db/hsbc.html
hsbc

// hughes : Hughes Satellite Systems Corporation
// https://www.iana.org/domains/root/db/hughes.html
hughes

// hyatt : Hyatt GTLD, L.L.C.
// https://www.iana.org/domains/root/db/hyatt.html
hyatt

// hyundai : Hyundai Motor Company
// https://www.iana.org/domains/root/db/hyundai.html
hyundai

// ibm : International Business Machines Corporation
// https://www.iana.org/domains/root/db/ibm.html
ibm

// icbc : Industrial and Commercial Bank of China Limited
// https://www.iana.org/domains/root/db/icbc.html
icbc

// ice : IntercontinentalExchange, Inc.
// https://www.iana.org/domains/root/db/ice.html
ice

// icu : ShortDot SA
// https://www.iana.org/domains/root/db/icu.html
icu

// ieee : IEEE Global LLC
// https://www.iana.org/domains/root/db/ieee.html
ieee

// ifm : ifm electronic gmbh
// https://www.iana.org/domains/root/db/ifm.html
ifm

// ikano : Ikano S.A.
// https://www.iana.org/domains/root/db/ikano.html
ikano

// imamat : Fondation Aga Khan (Aga Khan Foundation)
// https://www.iana.org/domains/root/db/imamat.html
imamat

// imdb : Amazon Registry Services, Inc.
// https://www.iana.org/domains/root/db/imdb.html
imdb

// immo : Binky Moon, LLC
// https://www.iana.org/domains/root/db/immo.html
immo

// immobilien : Dog Beach, LLC
// https://www.iana.org/domains/root/db/immobilien.html
immobilien

// inc : Intercap Registry Inc.
// https://www.iana.org/domains/root/db/inc.html
inc

// industries : Binky Moon, LLC
// https://www.iana.org/domains/root/db/industries.html
industries

// infiniti : NISSAN MOTOR CO., LTD.
// https://www.iana.org/domains/root/db/infiniti.html
infiniti

// ing : Charleston Road Registry Inc.
// https://www.iana.org/domains/root/db/ing.html
ing

// ink : Registry Services, LLC
// https://www.iana.org/domains/root/db/ink.html
ink

// institute : Binky Moon, LLC
// https://www.iana.org/domains/root/db/institute.html
institute

// insurance : fTLD Registry Services LLC
// https://www.iana.org/domains/root/db/insurance.html
insurance

// insure : Binky Moon, LLC
// https://www.iana.org/domains/root/db/insure.html
insure

// international : Binky Moon, LLC
// https://www.iana.org/domains/root/db/international.html
international

// intuit : Intuit Administrative Services, Inc.
// https://www.iana.org/domains/root/db/intuit.html
intuit

// investments : Binky Moon, LLC
// https://www.iana.org/domains/root/db/investments.html
investments

// ipiranga : Ipiranga Produtos de Petroleo S.A.
// https://www.iana.org/domains/root/db/ipiranga.html
ipiranga

// irish : Binky Moon, LLC
// https://www.iana.org/domains/root/db/irish.html
irish

// ismaili : Fondation Aga Khan (Aga Khan Foundation)
// https://www.iana.org/domains/root/db/ismaili.html
ismaili

// ist : Istanbul Metropolitan Municipality
// https://www.iana.org/domains/root/db/ist.html
ist

// istanbul : Istanbul Metropolitan Municipality
// https://www.iana.org/domains/root/db/istanbul.html
istanbul

// itau : Itau Unibanco Holding S.A.
// https://www.iana.org/domains/root/db/itau.html
itau

// itv : ITV Services Limited
// https://www.iana.org/domains/root/db/itv.html
itv

// jaguar : Jaguar Land Rover Ltd
// https://www.iana.org/domains/root/db/jaguar.html
jaguar

// java : Oracle Corporation
// https://www.iana.org/domains/root/db/java.html
java

// jcb : JCB Co., Ltd.
// https://www.iana.org/domains/root/db/jcb.html
jcb

// jeep : FCA US LLC.
// https://www.iana.org/domains/root/db/jeep.html
jeep

// jetzt : Binky Moon, LLC
// https://www.iana.org/domains/root/db/jetzt.html
jetzt

// jewelry : Binky Moon, LLC
// https://www.iana.org/domains/root/db/jewelry.html
jewelry

// jio : Reliance Industries Limited
// https://www.iana.org/domains/root/db/jio.html
jio

// jll : Jones Lang LaSalle Incorporated
// https://www.iana.org/domains/root/db/jll.html
jll

// jmp : Matrix IP LLC
// https://www.iana.org/domains/root/db/jmp.html
jmp

// jnj : Johnson & Johnson Services, Inc.
// https://www.iana.org/domains/root/db/jnj.html
jnj

// joburg : ZA Central Registry NPC trading as ZA Central Registry
// https://www.iana.org/domains/root/db/joburg.html
joburg

// jot : Amazon Registry Services, Inc.
// https://www.iana.org/domains/root/db/jot.html
jot

// joy : Amazon Registry Services, Inc.
// https://www.iana.org/domains/root/db/joy.html
joy

// jpmorgan : JPMorgan Chase Bank, National Association
// https://www.iana.org/domains/root/db/jpmorgan.html
jpmorgan

// jprs : Japan Registry Services Co., Ltd.
// https://www.iana.org/domains/root/db/jprs.html
jprs

// juegos : Dog Beach, LLC
// https://www.iana.org/domains/root/db/juegos.html
juegos

// juniper : JUNIPER NETWORKS, INC.
// https://www.iana.org/domains/root/db/juniper.html
juniper

// kaufen : Dog Beach, LLC
// https://www.iana.org/domains/root/db/kaufen.html
kaufen

// kddi : KDDI CORPORATION
// https://www.iana.org/domains/root/db/kddi.html
kddi

// kerryhotels : Kerry Trading Co. Limited
// https://www.iana.org/domains/root/db/kerryhotels.html
kerryhotels

// kerrylogistics : Kerry Trading Co. Limited
// https://www.iana.org/domains/root/db/kerrylogistics.html
kerrylogistics

// kerryproperties : Kerry Trading Co. Limited
// https://www.iana.org/domains/root/db/kerryproperties.html
kerryproperties

// kfh : Kuwait Finance House
// https://www.iana.org/domains/root/db/kfh.html
kfh

// kia : KIA MOTORS CORPORATION
// https://www.iana.org/domains/root/db/kia.html
kia

// kids : DotKids Foundation Limited
// https://www.iana.org/domains/root/db/kids.html
kids

// kim : Identity Digital Limited
// https://www.iana.org/domains/root/db/kim.html
kim

// kindle : Amazon Registry Services, Inc.
// https://www.iana.org/domains/root/db/kindle.html
kindle

// kitchen : Binky Moon, LLC
// https://www.iana.org/domains/root/db/kitchen.html
kitchen

// kiwi : DOT KIWI LIMITED
// https://www.iana.org/domains/root/db/kiwi.html
kiwi

// koeln : dotKoeln GmbH
// https://www.iana.org/domains/root/db/koeln.html
koeln

// komatsu : Komatsu Ltd.
// https://www.iana.org/domains/root/db/komatsu.html
komatsu

// kosher : Kosher Marketing Assets LLC
// https://www.iana.org/domains/root/db/kosher.html
kosher

// kpmg : KPMG International Cooperative (KPMG International Genossenschaft)
// https://www.iana.org/domains/root/db/kpmg.html
kpmg

// kpn : Koninklijke KPN N.V.
// https://www.iana.org/domains/root/db/kpn.html
kpn

// krd : KRG Department of Information Technology
// https://www.iana.org/domains/root/db/krd.html
krd

// kred : KredTLD Pty Ltd
// https://www.iana.org/domains/root/db/kred.html
kred

// kuokgroup : Kerry Trading Co. Limited
// https://www.iana.org/domains/root/db/kuokgroup.html
kuokgroup

// kyoto : Academic Institution: Kyoto Jyoho Gakuen
// https://www.iana.org/domains/root/db/kyoto.html
kyoto

// lacaixa : Fundación Bancaria Caixa d’Estalvis i Pensions de Barcelona, “la Caixa”
// https://www.iana.org/domains/root/db/lacaixa.html
lacaixa

// lamborghini : Automobili Lamborghini S.p.A.
// https://www.iana.org/domains/root/db/lamborghini.html
lamborghini

// lamer : The Estée Lauder Companies Inc.
// https://www.iana.org/domains/root/db/lamer.html
lamer

// lancaster : LANCASTER
// https://www.iana.org/domains/root/db/lancaster.html
lancaster

// land : Binky Moon, LLC
// https://www.iana.org/domains/root/db/land.html
land

// landrover : Jaguar Land Rover Ltd
// https://www.iana.org/domains/root/db/landrover.html
landrover

// lanxess : LANXESS Corporation
// https://www.iana.org/domains/root/db/lanxess.html
lanxess

// lasalle : Jones Lang LaSalle Incorporated
// https://www.iana.org/domains/root/db/lasalle.html
lasalle

// lat : XYZ.COM LLC
// https://www.iana.org/domains/root/db/lat.html
lat

// latino : Dish DBS Corporation
// https://www.iana.org/domains/root/db/latino.html
latino

// latrobe : La Trobe University
// https://www.iana.org/domains/root/db/latrobe.html
latrobe

// law : Registry Services, LLC
// https://www.iana.org/domains/root/db/law.html
law

// lawyer : Dog Beach, LLC
// https://www.iana.org/domains/root/db/lawyer.html
lawyer

// lds : IRI Domain Management, LLC
// https://www.iana.org/domains/root/db/lds.html
lds

// lease : Binky Moon, LLC
// https://www.iana.org/domains/root/db/lease.html
lease

// leclerc : A.C.D. LEC Association des Centres Distributeurs Edouard Leclerc
// https://www.iana.org/domains/root/db/leclerc.html
leclerc

// lefrak : LeFrak Organization, Inc.
// https://www.iana.org/domains/root/db/lefrak.html
lefrak

// legal : Binky Moon, LLC
// https://www.iana.org/domains/root/db/legal.html
legal

// lego : LEGO Juris A/S
// https://www.iana.org/domains/root/db/lego.html
lego

// lexus : TOYOTA MOTOR CORPORATION
// https://www.iana.org/domains/root/db/lexus.html
lexus

// lgbt : Identity Digital Limited
// https://www.iana.org/domains/root/db/lgbt.html
lgbt

// lidl : Schwarz Domains und Services GmbH & Co. KG
// https://www.iana.org/domains/root/db/lidl.html
lidl

// life : Binky Moon, LLC
// https://www.iana.org/domains/root/db/life.html
life

// lifeinsurance : American Council of Life Insurers
// https://www.iana.org/domains/root/db/lifeinsurance.html
lifeinsurance

// lifestyle : Internet Naming Company LLC
// https://www.iana.org/domains/root/db/lifestyle.html
lifestyle

// lighting : Binky Moon, LLC
// https://www.iana.org/domains/root/db/lighting.html
lighting

// like : Amazon Registry Services, Inc.
// https://www.iana.org/domains/root/db/like.html
like

// lilly : Eli Lilly and Company
// https://www.iana.org/domains/root/db/lilly.html
lilly

// limited : Binky Moon, LLC
// https://www.iana.org/domains/root/db/limited.html
limited

// limo : Binky Moon, LLC
// https://www.iana.org/domains/root/db/limo.html
limo

// lincoln : Ford Motor Company
// https://www.iana.org/domains/root/db/lincoln.html
lincoln

// link : Nova Registry Ltd
// https://www.iana.org/domains/root/db/link.html
link

// lipsy : Lipsy Ltd
// https://www.iana.org/domains/root/db/lipsy.html
lipsy

// live : Dog Beach, LLC
// https://www.iana.org/domains/root/db/live.html
live

// living : Internet Naming Company LLC
// https://www.iana.org/domains/root/db/living.html
living

// llc : Identity Digital Limited
// https://www.iana.org/domains/root/db/llc.html
llc

// llp : Intercap Registry Inc.
// https://www.iana.org/domains/root/db/llp.html
llp

// loan : dot Loan Limited
// https://www.iana.org/domains/root/db/loan.html
loan

// loans : Binky Moon, LLC
// https://www.iana.org/domains/root/db/loans.html
loans

// locker : Orange Domains LLC
// https://www.iana.org/domains/root/db/locker.html
locker

// locus : Locus Analytics LLC
// https://www.iana.org/domains/root/db/locus.html
locus

// lol : XYZ.COM LLC
// https://www.iana.org/domains/root/db/lol.html
lol

// london : Dot London Domains Limited
// https://www.iana.org/domains/root/db/london.html
london

// lotte : Lotte Holdings Co., Ltd.
// https://www.iana.org/domains/root/db/lotte.html
lotte

// lotto : Identity Digital Limited
// https://www.iana.org/domains/root/db/lotto.html
lotto

// love : Waterford Limited
// https://www.iana.org/domains/root/db/love.html
love

// lpl : LPL Holdings, Inc.
// https://www.iana.org/domains/root/db/lpl.html
lpl

// lplfinancial : LPL Holdings, Inc.
// https://www.iana.org/domains/root/db/lplfinancial.html
lplfinancial

// ltd : Binky Moon, LLC
// https://www.iana.org/domains/root/db/ltd.html
ltd

// ltda : InterNetX, Corp
// https://www.iana.org/domains/root/db/ltda.html
ltda

// lundbeck : H. Lundbeck A/S
// https://www.iana.org/domains/root/db/lundbeck.html
lundbeck

// luxe : Registry Services, LLC
// https://www.iana.org/domains/root/db/luxe.html
luxe

// luxury : Luxury Partners, LLC
// https://www.iana.org/domains/root/db/luxury.html
luxury

// madrid : Comunidad de Madrid
// https://www.iana.org/domains/root/db/madrid.html
madrid

// maif : Mutuelle Assurance Instituteur France (MAIF)
// https://www.iana.org/domains/root/db/maif.html
maif

// maison : Binky Moon, LLC
// https://www.iana.org/domains/root/db/maison.html
maison

// makeup : XYZ.COM LLC
// https://www.iana.org/domains/root/db/makeup.html
makeup

// man : MAN Truck & Bus SE
// https://www.iana.org/domains/root/db/man.html
man

// management : Binky Moon, LLC
// https://www.iana.org/domains/root/db/management.html
management

// mango : PUNTO FA S.L.
// https://www.iana.org/domains/root/db/mango.html
mango

// map : Charleston Road Registry Inc.
// https://www.iana.org/domains/root/db/map.html
map

// market : Dog Beach, LLC
// https://www.iana.org/domains/root/db/market.html
market

// marketing : Binky Moon, LLC
// https://www.iana.org/domains/root/db/marketing.html
marketing

// markets : Dog Beach, LLC
// https://www.iana.org/domains/root/db/markets.html
markets

// marriott : Marriott Worldwide Corporation
// https://www.iana.org/domains/root/db/marriott.html
marriott

// marshalls : The TJX Companies, Inc.
// https://www.iana.org/domains/root/db/marshalls.html
marshalls

// mattel : Mattel Sites, Inc.
// https://www.iana.org/domains/root/db/mattel.html
mattel

// mba : Binky Moon, LLC
// https://www.iana.org/domains/root/db/mba.html
mba

// mckinsey : McKinsey Holdings, Inc.
// https://www.iana.org/domains/root/db/mckinsey.html
mckinsey

// med : Medistry LLC
// https://www.iana.org/domains/root/db/med.html
med

// media : Binky Moon, LLC
// https://www.iana.org/domains/root/db/media.html
media

// meet : Charleston Road Registry Inc.
// https://www.iana.org/domains/root/db/meet.html
meet

// melbourne : The Crown in right of the State of Victoria, represented by its Department of State Development, Business and Innovation
// https://www.iana.org/domains/root/db/melbourne.html
melbourne

// meme : Charleston Road Registry Inc.
// https://www.iana.org/domains/root/db/meme.html
meme

// memorial : Dog Beach, LLC
// https://www.iana.org/domains/root/db/memorial.html
memorial

// men : Exclusive Registry Limited
// https://www.iana.org/domains/root/db/men.html
men

// menu : Dot Menu Registry, LLC
// https://www.iana.org/domains/root/db/menu.html
menu

// merckmsd : MSD Registry Holdings, Inc.
// https://www.iana.org/domains/root/db/merckmsd.html
merckmsd

// miami : Registry Services, LLC
// https://www.iana.org/domains/root/db/miami.html
miami

// microsoft : Microsoft Corporation
// https://www.iana.org/domains/root/db/microsoft.html
microsoft

// mini : Bayerische Motoren Werke Aktiengesellschaft
// https://www.iana.org/domains/root/db/mini.html
mini

// mint : Intuit Administrative Services, Inc.
// https://www.iana.org/domains/root/db/mint.html
mint

// mit : Massachusetts Institute of Technology
// https://www.iana.org/domains/root/db/mit.html
mit

// mitsubishi : Mitsubishi Corporation
// https://www.iana.org/domains/root/db/mitsubishi.html
mitsubishi

// mlb : MLB Advanced Media DH, LLC
// https://www.iana.org/domains/root/db/mlb.html
mlb

// mls : The Canadian Real Estate Association
// https://www.iana.org/domains/root/db/mls.html
mls

// mma : MMA IARD
// https://www.iana.org/domains/root/db/mma.html
mma

// mobile : Dish DBS Corporation
// https://www.iana.org/domains/root/db/mobile.html
mobile

// moda : Dog Beach, LLC
// https://www.iana.org/domains/root/db/moda.html
moda

// moe : Interlink Systems Innovation Institute K.K.
// https://www.iana.org/domains/root/db/moe.html
moe

// moi : Amazon Registry Services, Inc.
// https://www.iana.org/domains/root/db/moi.html
moi

// mom : XYZ.COM LLC
// https://www.iana.org/domains/root/db/mom.html
mom

// monash : Monash University
// https://www.iana.org/domains/root/db/monash.html
monash

// money : Binky Moon, LLC
// https://www.iana.org/domains/root/db/money.html
money

// monster : XYZ.COM LLC
// https://www.iana.org/domains/root/db/monster.html
monster

// mormon : IRI Domain Management, LLC
// https://www.iana.org/domains/root/db/mormon.html
mormon

// mortgage : Dog Beach, LLC
// https://www.iana.org/domains/root/db/mortgage.html
mortgage

// moscow : Foundation for Assistance for Internet Technologies and Infrastructure Development (FAITID)
// https://www.iana.org/domains/root/db/moscow.html
moscow

// moto : Motorola Trademark Holdings, LLC
// https://www.iana.org/domains/root/db/moto.html
moto

// motorcycles : XYZ.COM LLC
// https://www.iana.org/domains/root/db/motorcycles.html
motorcycles

// mov : Charleston Road Registry Inc.
// https://www.iana.org/domains/root/db/mov.html
mov

// movie : Binky Moon, LLC
// https://www.iana.org/domains/root/db/movie.html
movie

// msd : MSD Registry Holdings, Inc.
// https://www.iana.org/domains/root/db/msd.html
msd

// mtn : MTN Dubai Limited
// https://www.iana.org/domains/root/db/mtn.html
mtn

// mtr : MTR Corporation Limited
// https://www.iana.org/domains/root/db/mtr.html
mtr

// music : DotMusic Limited
// https://www.iana.org/domains/root/db/music.html
music

// nab : National Australia Bank Limited
// https://www.iana.org/domains/root/db/nab.html
nab

// nagoya : GMO Registry, Inc.
// https://www.iana.org/domains/root/db/nagoya.html
nagoya

// navy : Dog Beach, LLC
// https://www.iana.org/domains/root/db/navy.html
navy

// nba : NBA REGISTRY, LLC
// https://www.iana.org/domains/root/db/nba.html
nba

// nec : NEC Corporation
// https://www.iana.org/domains/root/db/nec.html
nec

// netbank : COMMONWEALTH BANK OF AUSTRALIA
// https://www.iana.org/domains/root/db/netbank.html
netbank

// netflix : Netflix, Inc.
// https://www.iana.org/domains/root/db/netflix.html
netflix

// network : Binky Moon, LLC
// https://www.iana.org/domains/root/db/network.html
network

// neustar : NeuStar, Inc.
// https://www.iana.org/domains/root/db/neustar.html
neustar

// new : Charleston Road Registry Inc.
// https://www.iana.org/domains/root/db/new.html
new

// news : Dog Beach, LLC
// https://www.iana.org/domains/root/db/news.html
news

// next : Next plc
// https://www.iana.org/domains/root/db/next.html
next

// nextdirect : Next plc
// https://www.iana.org/domains/root/db/nextdirect.html
nextdirect

// nexus : Charleston Road Registry Inc.
// https://www.iana.org/domains/root/db/nexus.html
nexus

// nfl : NFL Reg Ops LLC
// https://www.iana.org/domains/root/db/nfl.html
nfl

// ngo : Public Interest Registry
// https://www.iana.org/domains/root/db/ngo.html
ngo

// nhk : Japan Broadcasting Corporation (NHK)
// https://www.iana.org/domains/root/db/nhk.html
nhk

// nico : DWANGO Co., Ltd.
// https://www.iana.org/domains/root/db/nico.html
nico

// nike : NIKE, Inc.
// https://www.iana.org/domains/root/db/nike.html
nike

// nikon : NIKON CORPORATION
// https://www.iana.org/domains/root/db/nikon.html
nikon

// ninja : Dog Beach, LLC
// https://www.iana.org/domains/root/db/ninja.html
ninja

// nissan : NISSAN MOTOR CO., LTD.
// https://www.iana.org/domains/root/db/nissan.html
nissan

// nissay : Nippon Life Insurance Company
// https://www.iana.org/domains/root/db/nissay.html
nissay

// nokia : Nokia Corporation
// https://www.iana.org/domains/root/db/nokia.html
nokia

// norton : NortonLifeLock Inc.
// https://www.iana.org/domains/root/db/norton.html
norton

// now : Amazon Registry Services, Inc.
// https://www.iana.org/domains/root/db/now.html
now

// nowruz : Asia Green IT System Bilgisayar San. ve Tic. Ltd. Sti.
// https://www.iana.org/domains/root/db/nowruz.html
nowruz

// nowtv : Starbucks (HK) Limited
// https://www.iana.org/domains/root/db/nowtv.html
nowtv

// nra : NRA Holdings Company, INC.
// https://www.iana.org/domains/root/db/nra.html
nra

// nrw : Minds + Machines GmbH
// https://www.iana.org/domains/root/db/nrw.html
nrw

// ntt : NIPPON TELEGRAPH AND TELEPHONE CORPORATION
// https://www.iana.org/domains/root/db/ntt.html
ntt

// nyc : The City of New York by and through the New York City Department of Information Technology & Telecommunications
// https://www.iana.org/domains/root/db/nyc.html
nyc

// obi : OBI Group Holding SE & Co. KGaA
// https://www.iana.org/domains/root/db/obi.html
obi

// observer : Fegistry, LLC
// https://www.iana.org/domains/root/db/observer.html
observer

// office : Microsoft Corporation
// https://www.iana.org/domains/root/db/office.html
office

// okinawa : BRregistry, Inc.
// https://www.iana.org/domains/root/db/okinawa.html
okinawa

// olayan : Competrol (Luxembourg) Sarl
// https://www.iana.org/domains/root/db/olayan.html
olayan

// olayangroup : Competrol (Luxembourg) Sarl
// https://www.iana.org/domains/root/db/olayangroup.html
olayangroup

// ollo : Dish DBS Corporation
// https://www.iana.org/domains/root/db/ollo.html
ollo

// omega : The Swatch Group Ltd
// https://www.iana.org/domains/root/db/omega.html
omega

// one : One.com A/S
// https://www.iana.org/domains/root/db/one.html
one

// ong : Public Interest Registry
// https://www.iana.org/domains/root/db/ong.html
ong

// onl : iRegistry GmbH
// https://www.iana.org/domains/root/db/onl.html
onl

// online : Radix Technologies Inc.
// https://www.iana.org/domains/root/db/online.html
online

// ooo : INFIBEAM AVENUES LIMITED
// https://www.iana.org/domains/root/db/ooo.html
ooo

// open : American Express Travel Related Services Company, Inc.
// https://www.iana.org/domains/root/db/open.html
open

// oracle : Oracle Corporation
// https://www.iana.org/domains/root/db/oracle.html
oracle

// orange : Orange Brand Services Limited
// https://www.iana.org/domains/root/db/orange.html
orange

// organic : Identity Digital Limited
// https://www.iana.org/domains/root/db/organic.html
organic

// origins : The Estée Lauder Companies Inc.
// https://www.iana.org/domains/root/db/origins.html
origins

// osaka : Osaka Registry Co., Ltd.
// https://www.iana.org/domains/root/db/osaka.html
osaka

// otsuka : Otsuka Holdings Co., Ltd.
// https://www.iana.org/domains/root/db/otsuka.html
otsuka

// ott : Dish DBS Corporation
// https://www.iana.org/domains/root/db/ott.html
ott

// ovh : MédiaBC
// https://www.iana.org/domains/root/db/ovh.html
ovh

// page : Charleston Road Registry Inc.
// https://www.iana.org/domains/root/db/page.html
page

// panasonic : Panasonic Holdings Corporation
// https://www.iana.org/domains/root/db/panasonic.html
panasonic

// paris : City of Paris
// https://www.iana.org/domains/root/db/paris.html
paris

// pars : Asia Green IT System Bilgisayar San. ve Tic. Ltd. Sti.
// https://www.iana.org/domains/root/db/pars.html
pars

// partners : Binky Moon, LLC
// https://www.iana.org/domains/root/db/partners.html
partners

// parts : Binky Moon, LLC
// https://www.iana.org/domains/root/db/parts.html
parts

// party : Blue Sky Registry Limited
// https://www.iana.org/domains/root/db/party.html
party

// pay : Amazon Registry Services, Inc.
// https://www.iana.org/domains/root/db/pay.html
pay

// pccw : PCCW Enterprises Limited
// https://www.iana.org/domains/root/db/pccw.html
pccw

// pet : Identity Digital Limited
// https://www.iana.org/domains/root/db/pet.html
pet

// pfizer : Pfizer Inc.
// https://www.iana.org/domains/root/db/pfizer.html
pfizer

// pharmacy : National Association of Boards of Pharmacy
// https://www.iana.org/domains/root/db/pharmacy.html
pharmacy

// phd : Charleston Road Registry Inc.
// https://www.iana.org/domains/root/db/phd.html
phd

// philips : Koninklijke Philips N.V.
// https://www.iana.org/domains/root/db/philips.html
philips

// phone : Dish DBS Corporation
// https://www.iana.org/domains/root/db/phone.html
phone

// photo : Registry Services, LLC
// https://www.iana.org/domains/root/db/photo.html
photo

// photography : Binky Moon, LLC
// https://www.iana.org/domains/root/db/photography.html
photography

// photos : Binky Moon, LLC
// https://www.iana.org/domains/root/db/photos.html
photos

// physio : PhysBiz Pty Ltd
// https://www.iana.org/domains/root/db/physio.html
physio

// pics : XYZ.COM LLC
// https://www.iana.org/domains/root/db/pics.html
pics

// pictet : Pictet Europe S.A.
// https://www.iana.org/domains/root/db/pictet.html
pictet

// pictures : Binky Moon, LLC
// https://www.iana.org/domains/root/db/pictures.html
pictures

// pid : Top Level Spectrum, Inc.
// https://www.iana.org/domains/root/db/pid.html
pid

// pin : Amazon Registry Services, Inc.
// https://www.iana.org/domains/root/db/pin.html
pin

// ping : Ping Registry Provider, Inc.
// https://www.iana.org/domains/root/db/ping.html
ping

// pink : Identity Digital Limited
// https://www.iana.org/domains/root/db/pink.html
pink

// pioneer : Pioneer Corporation
// https://www.iana.org/domains/root/db/pioneer.html
pioneer

// pizza : Binky Moon, LLC
// https://www.iana.org/domains/root/db/pizza.html
pizza

// place : Binky Moon, LLC
// https://www.iana.org/domains/root/db/place.html
place

// play : Charleston Road Registry Inc.
// https://www.iana.org/domains/root/db/play.html
play

// playstation : Sony Interactive Entertainment Inc.
// https://www.iana.org/domains/root/db/playstation.html
playstation

// plumbing : Binky Moon, LLC
// https://www.iana.org/domains/root/db/plumbing.html
plumbing

// plus : Binky Moon, LLC
// https://www.iana.org/domains/root/db/plus.html
plus

// pnc : PNC Domain Co., LLC
// https://www.iana.org/domains/root/db/pnc.html
pnc

// pohl : Deutsche Vermögensberatung Aktiengesellschaft DVAG
// https://www.iana.org/domains/root/db/pohl.html
pohl

// poker : Identity Digital Limited
// https://www.iana.org/domains/root/db/poker.html
poker

// politie : Politie Nederland
// https://www.iana.org/domains/root/db/politie.html
politie

// porn : ICM Registry PN LLC
// https://www.iana.org/domains/root/db/porn.html
porn

// pramerica : Prudential Financial, Inc.
// https://www.iana.org/domains/root/db/pramerica.html
pramerica

// praxi : Praxi S.p.A.
// https://www.iana.org/domains/root/db/praxi.html
praxi

// press : Radix Technologies Inc.
// https://www.iana.org/domains/root/db/press.html
press

// prime : Amazon Registry Services, Inc.
// https://www.iana.org/domains/root/db/prime.html
prime

// prod : Charleston Road Registry Inc.
// https://www.iana.org/domains/root/db/prod.html
prod

// productions : Binky Moon, LLC
// https://www.iana.org/domains/root/db/productions.html
productions

// prof : Charleston Road Registry Inc.
// https://www.iana.org/domains/root/db/prof.html
prof

// progressive : Progressive Casualty Insurance Company
// https://www.iana.org/domains/root/db/progressive.html
progressive

// promo : Identity Digital Limited
// https://www.iana.org/domains/root/db/promo.html
promo

// properties : Binky Moon, LLC
// https://www.iana.org/domains/root/db/properties.html
properties

// property : Digital Property Infrastructure Limited
// https://www.iana.org/domains/root/db/property.html
property

// protection : XYZ.COM LLC
// https://www.iana.org/domains/root/db/protection.html
protection

// pru : Prudential Financial, Inc.
// https://www.iana.org/domains/root/db/pru.html
pru

// prudential : Prudential Financial, Inc.
// https://www.iana.org/domains/root/db/prudential.html
prudential

// pub : Dog Beach, LLC
// https://www.iana.org/domains/root/db/pub.html
pub

// pwc : PricewaterhouseCoopers LLP
// https://www.iana.org/domains/root/db/pwc.html
pwc

// qpon : dotQPON LLC
// https://www.iana.org/domains/root/db/qpon.html
qpon

// quebec : PointQuébec Inc
// https://www.iana.org/domains/root/db/quebec.html
quebec

// quest : XYZ.COM LLC
// https://www.iana.org/domains/root/db/quest.html
quest

// racing : Premier Registry Limited
// https://www.iana.org/domains/root/db/racing.html
racing

// radio : European Broadcasting Union (EBU)
// https://www.iana.org/domains/root/db/radio.html
radio

// read : Amazon Registry Services, Inc.
// https://www.iana.org/domains/root/db/read.html
read

// realestate : dotRealEstate LLC
// https://www.iana.org/domains/root/db/realestate.html
realestate

// realtor : Real Estate Domains LLC
// https://www.iana.org/domains/root/db/realtor.html
realtor

// realty : Waterford Limited
// https://www.iana.org/domains/root/db/realty.html
realty

// recipes : Binky Moon, LLC
// https://www.iana.org/domains/root/db/recipes.html
recipes

// red : Identity Digital Limited
// https://www.iana.org/domains/root/db/red.html
red

// redstone : Redstone Haute Couture Co., Ltd.
// https://www.iana.org/domains/root/db/redstone.html
redstone

// redumbrella : Travelers TLD, LLC
// https://www.iana.org/domains/root/db/redumbrella.html
redumbrella

// rehab : Dog Beach, LLC
// https://www.iana.org/domains/root/db/rehab.html
rehab

// reise : Binky Moon, LLC
// https://www.iana.org/domains/root/db/reise.html
reise

// reisen : Binky Moon, LLC
// https://www.iana.org/domains/root/db/reisen.html
reisen

// reit : National Association of Real Estate Investment Trusts, Inc.
// https://www.iana.org/domains/root/db/reit.html
reit

// reliance : Reliance Industries Limited
// https://www.iana.org/domains/root/db/reliance.html
reliance

// ren : ZDNS International Limited
// https://www.iana.org/domains/root/db/ren.html
ren

// rent : XYZ.COM LLC
// https://www.iana.org/domains/root/db/rent.html
rent

// rentals : Binky Moon, LLC
// https://www.iana.org/domains/root/db/rentals.html
rentals

// repair : Binky Moon, LLC
// https://www.iana.org/domains/root/db/repair.html
repair

// report : Binky Moon, LLC
// https://www.iana.org/domains/root/db/report.html
report

// republican : Dog Beach, LLC
// https://www.iana.org/domains/root/db/republican.html
republican

// rest : Punto 2012 Sociedad Anonima Promotora de Inversion de Capital Variable
// https://www.iana.org/domains/root/db/rest.html
rest

// restaurant : Binky Moon, LLC
// https://www.iana.org/domains/root/db/restaurant.html
restaurant

// review : dot Review Limited
// https://www.iana.org/domains/root/db/review.html
review

// reviews : Dog Beach, LLC
// https://www.iana.org/domains/root/db/reviews.html
reviews

// rexroth : Robert Bosch GMBH
// https://www.iana.org/domains/root/db/rexroth.html
rexroth

// rich : iRegistry GmbH
// https://www.iana.org/domains/root/db/rich.html
rich

// richardli : Pacific Century Asset Management (HK) Limited
// https://www.iana.org/domains/root/db/richardli.html
richardli

// ricoh : Ricoh Company, Ltd.
// https://www.iana.org/domains/root/db/ricoh.html
ricoh

// ril : Reliance Industries Limited
// https://www.iana.org/domains/root/db/ril.html
ril

// rio : Empresa Municipal de Informática SA - IPLANRIO
// https://www.iana.org/domains/root/db/rio.html
rio

// rip : Dog Beach, LLC
// https://www.iana.org/domains/root/db/rip.html
rip

// rocks : Dog Beach, LLC
// https://www.iana.org/domains/root/db/rocks.html
rocks

// rodeo : Registry Services, LLC
// https://www.iana.org/domains/root/db/rodeo.html
rodeo

// rogers : Rogers Communications Canada Inc.
// https://www.iana.org/domains/root/db/rogers.html
rogers

// room : Amazon Registry Services, Inc.
// https://www.iana.org/domains/root/db/room.html
room

// rsvp : Charleston Road Registry Inc.
// https://www.iana.org/domains/root/db/rsvp.html
rsvp

// rugby : World Rugby Strategic Developments Limited
// https://www.iana.org/domains/root/db/rugby.html
rugby

// ruhr : dotSaarland GmbH
// https://www.iana.org/domains/root/db/ruhr.html
ruhr

// run : Binky Moon, LLC
// https://www.iana.org/domains/root/db/run.html
run

// rwe : RWE AG
// https://www.iana.org/domains/root/db/rwe.html
rwe

// ryukyu : BRregistry, Inc.
// https://www.iana.org/domains/root/db/ryukyu.html
ryukyu

// saarland : dotSaarland GmbH
// https://www.iana.org/domains/root/db/saarland.html
saarland

// safe : Amazon Registry Services, Inc.
// https://www.iana.org/domains/root/db/safe.html
safe

// safety : Safety Registry Services, LLC.
// https://www.iana.org/domains/root/db/safety.html
safety

// sakura : SAKURA Internet Inc.
// https://www.iana.org/domains/root/db/sakura.html
sakura

// sale : Dog Beach, LLC
// https://www.iana.org/domains/root/db/sale.html
sale

// salon : Binky Moon, LLC
// https://www.iana.org/domains/root/db/salon.html
salon

// samsclub : Wal-Mart Stores, Inc.
// https://www.iana.org/domains/root/db/samsclub.html
samsclub

// samsung : SAMSUNG SDS CO., LTD
// https://www.iana.org/domains/root/db/samsung.html
samsung

// sandvik : Sandvik AB
// https://www.iana.org/domains/root/db/sandvik.html
sandvik

// sandvikcoromant : Sandvik AB
// https://www.iana.org/domains/root/db/sandvikcoromant.html
sandvikcoromant

// sanofi : Sanofi
// https://www.iana.org/domains/root/db/sanofi.html
sanofi

// sap : SAP AG
// https://www.iana.org/domains/root/db/sap.html
sap

// sarl : Binky Moon, LLC
// https://www.iana.org/domains/root/db/sarl.html
sarl

// sas : Research IP LLC
// https://www.iana.org/domains/root/db/sas.html
sas

// save : Amazon Registry Services, Inc.
// https://www.iana.org/domains/root/db/save.html
save

// saxo : Saxo Bank A/S
// https://www.iana.org/domains/root/db/saxo.html
saxo

// sbi : STATE BANK OF INDIA
// https://www.iana.org/domains/root/db/sbi.html
sbi

// sbs : ShortDot SA
// https://www.iana.org/domains/root/db/sbs.html
sbs

// scb : The Siam Commercial Bank Public Company Limited ("SCB")
// https://www.iana.org/domains/root/db/scb.html
scb

// schaeffler : Schaeffler Technologies AG & Co. KG
// https://www.iana.org/domains/root/db/schaeffler.html
schaeffler

// schmidt : SCHMIDT GROUPE S.A.S.
// https://www.iana.org/domains/root/db/schmidt.html
schmidt

// scholarships : Scholarships.com, LLC
// https://www.iana.org/domains/root/db/scholarships.html
scholarships

// school : Binky Moon, LLC
// https://www.iana.org/domains/root/db/school.html
school

// schule : Binky Moon, LLC
// https://www.iana.org/domains/root/db/schule.html
schule

// schwarz : Schwarz Domains und Services GmbH & Co. KG
// https://www.iana.org/domains/root/db/schwarz.html
schwarz

// science : dot Science Limited
// https://www.iana.org/domains/root/db/science.html
science

// scot : Dot Scot Registry Limited
// https://www.iana.org/domains/root/db/scot.html
scot

// search : Charleston Road Registry Inc.
// https://www.iana.org/domains/root/db/search.html
search

// seat : SEAT, S.A. (Sociedad Unipersonal)
// https://www.iana.org/domains/root/db/seat.html
seat

// secure : Amazon Registry Services, Inc.
// https://www.iana.org/domains/root/db/secure.html
secure

// security : XYZ.COM LLC
// https://www.iana.org/domains/root/db/security.html
security

// seek : Seek Limited
// https://www.iana.org/domains/root/db/seek.html
seek

// select : Registry Services, LLC
// https://www.iana.org/domains/root/db/select.html
select

// sener : Sener Ingeniería y Sistemas, S.A.
// https://www.iana.org/domains/root/db/sener.html
sener

// services : Binky Moon, LLC
// https://www.iana.org/domains/root/db/services.html
services

// seven : Seven West Media Ltd
// https://www.iana.org/domains/root/db/seven.html
seven

// sew : SEW-EURODRIVE GmbH & Co KG
// https://www.iana.org/domains/root/db/sew.html
sew

// sex : ICM Registry SX LLC
// https://www.iana.org/domains/root/db/sex.html
sex

// sexy : Internet Naming Company LLC
// https://www.iana.org/domains/root/db/sexy.html
sexy

// sfr : Societe Francaise du Radiotelephone - SFR
// https://www.iana.org/domains/root/db/sfr.html
sfr

// shangrila : Shangri‐La International Hotel Management Limited
// https://www.iana.org/domains/root/db/shangrila.html
shangrila

// sharp : Sharp Corporation
// https://www.iana.org/domains/root/db/sharp.html
sharp

// shell : Shell Information Technology International Inc
// https://www.iana.org/domains/root/db/shell.html
shell

// shia : Asia Green IT System Bilgisayar San. ve Tic. Ltd. Sti.
// https://www.iana.org/domains/root/db/shia.html
shia

// shiksha : Identity Digital Limited
// https://www.iana.org/domains/root/db/shiksha.html
shiksha

// shoes : Binky Moon, LLC
// https://www.iana.org/domains/root/db/shoes.html
shoes

// shop : GMO Registry, Inc.
// https://www.iana.org/domains/root/db/shop.html
shop

// shopping : Binky Moon, LLC
// https://www.iana.org/domains/root/db/shopping.html
shopping

// shouji : Beijing Qihu Keji Co., Ltd.
// https://www.iana.org/domains/root/db/shouji.html
shouji

// show : Binky Moon, LLC
// https://www.iana.org/domains/root/db/show.html
show

// silk : Amazon Registry Services, Inc.
// https://www.iana.org/domains/root/db/silk.html
silk

// sina : Sina Corporation
// https://www.iana.org/domains/root/db/sina.html
sina

// singles : Binky Moon, LLC
// https://www.iana.org/domains/root/db/singles.html
singles

// site : Radix Technologies Inc.
// https://www.iana.org/domains/root/db/site.html
site

// ski : Identity Digital Limited
// https://www.iana.org/domains/root/db/ski.html
ski

// skin : XYZ.COM LLC
// https://www.iana.org/domains/root/db/skin.html
skin

// sky : Sky International AG
// https://www.iana.org/domains/root/db/sky.html
sky

// skype : Microsoft Corporation
// https://www.iana.org/domains/root/db/skype.html
skype

// sling : DISH Technologies L.L.C.
// https://www.iana.org/domains/root/db/sling.html
sling

// smart : Smart Communications, Inc. (SMART)
// https://www.iana.org/domains/root/db/smart.html
smart

// smile : Amazon Registry Services, Inc.
// https://www.iana.org/domains/root/db/smile.html
smile

// sncf : Société Nationale SNCF
// https://www.iana.org/domains/root/db/sncf.html
sncf

// soccer : Binky Moon, LLC
// https://www.iana.org/domains/root/db/soccer.html
soccer

// social : Dog Beach, LLC
// https://www.iana.org/domains/root/db/social.html
social

// softbank : SoftBank Group Corp.
// https://www.iana.org/domains/root/db/softbank.html
softbank

// software : Dog Beach, LLC
// https://www.iana.org/domains/root/db/software.html
software

// sohu : Sohu.com Limited
// https://www.iana.org/domains/root/db/sohu.html
sohu

// solar : Binky Moon, LLC
// https://www.iana.org/domains/root/db/solar.html
solar

// solutions : Binky Moon, LLC
// https://www.iana.org/domains/root/db/solutions.html
solutions

// song : Amazon Registry Services, Inc.
// https://www.iana.org/domains/root/db/song.html
song

// sony : Sony Corporation
// https://www.iana.org/domains/root/db/sony.html
sony

// soy : Charleston Road Registry Inc.
// https://www.iana.org/domains/root/db/soy.html
soy

// spa : Asia Spa and Wellness Promotion Council Limited
// https://www.iana.org/domains/root/db/spa.html
spa

// space : Radix Technologies Inc.
// https://www.iana.org/domains/root/db/space.html
space

// sport : SportAccord
// https://www.iana.org/domains/root/db/sport.html
sport

// spot : Amazon Registry Services, Inc.
// https://www.iana.org/domains/root/db/spot.html
spot

// srl : InterNetX, Corp
// https://www.iana.org/domains/root/db/srl.html
srl

// stada : STADA Arzneimittel AG
// https://www.iana.org/domains/root/db/stada.html
stada

// staples : Staples, Inc.
// https://www.iana.org/domains/root/db/staples.html
staples

// star : Star India Private Limited
// https://www.iana.org/domains/root/db/star.html
star

// statebank : STATE BANK OF INDIA
// https://www.iana.org/domains/root/db/statebank.html
statebank

// statefarm : State Farm Mutual Automobile Insurance Company
// https://www.iana.org/domains/root/db/statefarm.html
statefarm

// stc : Saudi Telecom Company
// https://www.iana.org/domains/root/db/stc.html
stc

// stcgroup : Saudi Telecom Company
// https://www.iana.org/domains/root/db/stcgroup.html
stcgroup

// stockholm : Stockholms kommun
// https://www.iana.org/domains/root/db/stockholm.html
stockholm

// storage : XYZ.COM LLC
// https://www.iana.org/domains/root/db/storage.html
storage

// store : Radix Technologies Inc.
// https://www.iana.org/domains/root/db/store.html
store

// stream : dot Stream Limited
// https://www.iana.org/domains/root/db/stream.html
stream

// studio : Dog Beach, LLC
// https://www.iana.org/domains/root/db/studio.html
studio

// study : Registry Services, LLC
// https://www.iana.org/domains/root/db/study.html
study

// style : Binky Moon, LLC
// https://www.iana.org/domains/root/db/style.html
style

// sucks : Vox Populi Registry Ltd.
// https://www.iana.org/domains/root/db/sucks.html
sucks

// supplies : Binky Moon, LLC
// https://www.iana.org/domains/root/db/supplies.html
supplies

// supply : Binky Moon, LLC
// https://www.iana.org/domains/root/db/supply.html
supply

// support : Binky Moon, LLC
// https://www.iana.org/domains/root/db/support.html
support

// surf : Registry Services, LLC
// https://www.iana.org/domains/root/db/surf.html
surf

// surgery : Binky Moon, LLC
// https://www.iana.org/domains/root/db/surgery.html
surgery

// suzuki : SUZUKI MOTOR CORPORATION
// https://www.iana.org/domains/root/db/suzuki.html
suzuki

// swatch : The Swatch Group Ltd
// https://www.iana.org/domains/root/db/swatch.html
swatch

// swiss : Swiss Confederation
// https://www.iana.org/domains/root/db/swiss.html
swiss

// sydney : State of New South Wales, Department of Premier and Cabinet
// https://www.iana.org/domains/root/db/sydney.html
sydney

// systems : Binky Moon, LLC
// https://www.iana.org/domains/root/db/systems.html
systems

// tab : Tabcorp Holdings Limited
// https://www.iana.org/domains/root/db/tab.html
tab

// taipei : Taipei City Government
// https://www.iana.org/domains/root/db/taipei.html
taipei

// talk : Amazon Registry Services, Inc.
// https://www.iana.org/domains/root/db/talk.html
talk

// taobao : Alibaba Group Holding Limited
// https://www.iana.org/domains/root/db/taobao.html
taobao

// target : Target Domain Holdings, LLC
// https://www.iana.org/domains/root/db/target.html
target

// tatamotors : Tata Motors Ltd
// https://www.iana.org/domains/root/db/tatamotors.html
tatamotors

// tatar : Limited Liability Company "Coordination Center of Regional Domain of Tatarstan Republic"
// https://www.iana.org/domains/root/db/tatar.html
tatar

// tattoo : Registry Services, LLC
// https://www.iana.org/domains/root/db/tattoo.html
tattoo

// tax : Binky Moon, LLC
// https://www.iana.org/domains/root/db/tax.html
tax

// taxi : Binky Moon, LLC
// https://www.iana.org/domains/root/db/taxi.html
taxi

// tci : Asia Green IT System Bilgisayar San. ve Tic. Ltd. Sti.
// https://www.iana.org/domains/root/db/tci.html
tci

// tdk : TDK Corporation
// https://www.iana.org/domains/root/db/tdk.html
tdk

// team : Binky Moon, LLC
// https://www.iana.org/domains/root/db/team.html
team

// tech : Radix Technologies Inc.
// https://www.iana.org/domains/root/db/tech.html
tech

// technology : Binky Moon, LLC
// https://www.iana.org/domains/root/db/technology.html
technology

// temasek : Temasek Holdings (Private) Limited
// https://www.iana.org/domains/root/db/temasek.html
temasek

// tennis : Binky Moon, LLC
// https://www.iana.org/domains/root/db/tennis.html
tennis

// teva : Teva Pharmaceutical Industries Limited
// https://www.iana.org/domains/root/db/teva.html
teva

// thd : Home Depot Product Authority, LLC
// https://www.iana.org/domains/root/db/thd.html
thd

// theater : Binky Moon, LLC
// https://www.iana.org/domains/root/db/theater.html
theater

// theatre : XYZ.COM LLC
// https://www.iana.org/domains/root/db/theatre.html
theatre

// tiaa : Teachers Insurance and Annuity Association of America
// https://www.iana.org/domains/root/db/tiaa.html
tiaa

// tickets : XYZ.COM LLC
// https://www.iana.org/domains/root/db/tickets.html
tickets

// tienda : Binky Moon, LLC
// https://www.iana.org/domains/root/db/tienda.html
tienda

// tips : Binky Moon, LLC
// https://www.iana.org/domains/root/db/tips.html
tips

// tires : Binky Moon, LLC
// https://www.iana.org/domains/root/db/tires.html
tires

// tirol : punkt Tirol GmbH
// https://www.iana.org/domains/root/db/tirol.html
tirol

// tjmaxx : The TJX Companies, Inc.
// https://www.iana.org/domains/root/db/tjmaxx.html
tjmaxx

// tjx : The TJX Companies, Inc.
// https://www.iana.org/domains/root/db/tjx.html
tjx

// tkmaxx : The TJX Companies, Inc.
// https://www.iana.org/domains/root/db/tkmaxx.html
tkmaxx

// tmall : Alibaba Group Holding Limited
// https://www.iana.org/domains/root/db/tmall.html
tmall

// today : Binky Moon, LLC
// https://www.iana.org/domains/root/db/today.html
today

// tokyo : GMO Registry, Inc.
// https://www.iana.org/domains/root/db/tokyo.html
tokyo

// tools : Binky Moon, LLC
// https://www.iana.org/domains/root/db/tools.html
tools

// top : .TOP Registry
// https://www.iana.org/domains/root/db/top.html
top

// toray : Toray Industries, Inc.
// https://www.iana.org/domains/root/db/toray.html
toray

// toshiba : TOSHIBA Corporation
// https://www.iana.org/domains/root/db/toshiba.html
toshiba

// total : TotalEnergies SE
// https://www.iana.org/domains/root/db/total.html
total

// tours : Binky Moon, LLC
// https://www.iana.org/domains/root/db/tours.html
tours

// town : Binky Moon, LLC
// https://www.iana.org/domains/root/db/town.html
town

// toyota : TOYOTA MOTOR CORPORATION
// https://www.iana.org/domains/root/db/toyota.html
toyota

// toys : Binky Moon, LLC
// https://www.iana.org/domains/root/db/toys.html
toys

// trade : Elite Registry Limited
// https://www.iana.org/domains/root/db/trade.html
trade

// trading : Dog Beach, LLC
// https://www.iana.org/domains/root/db/trading.html
trading

// training : Binky Moon, LLC
// https://www.iana.org/domains/root/db/training.html
training

// travel : Dog Beach, LLC
// https://www.iana.org/domains/root/db/travel.html
travel

// travelers : Travelers TLD, LLC
// https://www.iana.org/domains/root/db/travelers.html
travelers

// travelersinsurance : Travelers TLD, LLC
// https://www.iana.org/domains/root/db/travelersinsurance.html
travelersinsurance

// trust : Internet Naming Company LLC
// https://www.iana.org/domains/root/db/trust.html
trust

// trv : Travelers TLD, LLC
// https://www.iana.org/domains/root/db/trv.html
trv

// tube : Latin American Telecom LLC
// https://www.iana.org/domains/root/db/tube.html
tube

// tui : TUI AG
// https://www.iana.org/domains/root/db/tui.html
tui

// tunes : Amazon Registry Services, Inc.
// https://www.iana.org/domains/root/db/tunes.html
tunes

// tushu : Amazon Registry Services, Inc.
// https://www.iana.org/domains/root/db/tushu.html
tushu

// tvs : T V SUNDRAM IYENGAR  & SONS LIMITED
// https://www.iana.org/domains/root/db/tvs.html
tvs

// ubank : National Australia Bank Limited
// https://www.iana.org/domains/root/db/ubank.html
ubank

// ubs : UBS AG
// https://www.iana.org/domains/root/db/ubs.html
ubs

// unicom : China United Network Communications Corporation Limited
// https://www.iana.org/domains/root/db/unicom.html
unicom

// university : Binky Moon, LLC
// https://www.iana.org/domains/root/db/university.html
university

// uno : Radix Technologies Inc.
// https://www.iana.org/domains/root/db/uno.html
uno

// uol : UBN INTERNET LTDA.
// https://www.iana.org/domains/root/db/uol.html
uol

// ups : UPS Market Driver, Inc.
// https://www.iana.org/domains/root/db/ups.html
ups

// vacations : Binky Moon, LLC
// https://www.iana.org/domains/root/db/vacations.html
vacations

// vana : D3 Registry LLC
// https://www.iana.org/domains/root/db/vana.html
vana

// vanguard : The Vanguard Group, Inc.
// https://www.iana.org/domains/root/db/vanguard.html
vanguard

// vegas : Dot Vegas, Inc.
// https://www.iana.org/domains/root/db/vegas.html
vegas

// ventures : Binky Moon, LLC
// https://www.iana.org/domains/root/db/ventures.html
ventures

// verisign : VeriSign, Inc.
// https://www.iana.org/domains/root/db/verisign.html
verisign

// versicherung : tldbox GmbH
// https://www.iana.org/domains/root/db/versicherung.html
versicherung

// vet : Dog Beach, LLC
// https://www.iana.org/domains/root/db/vet.html
vet

// viajes : Binky Moon, LLC
// https://www.iana.org/domains/root/db/viajes.html
viajes

// video : Dog Beach, LLC
// https://www.iana.org/domains/root/db/video.html
video

// vig : VIENNA INSURANCE GROUP AG Wiener Versicherung Gruppe
// https://www.iana.org/domains/root/db/vig.html
vig

// viking : Viking River Cruises (Bermuda) Ltd.
// https://www.iana.org/domains/root/db/viking.html
viking

// villas : Binky Moon, LLC
// https://www.iana.org/domains/root/db/villas.html
villas

// vin : Binky Moon, LLC
// https://www.iana.org/domains/root/db/vin.html
vin

// vip : Registry Services, LLC
// https://www.iana.org/domains/root/db/vip.html
vip

// virgin : Virgin Enterprises Limited
// https://www.iana.org/domains/root/db/virgin.html
virgin

// visa : Visa Worldwide Pte. Limited
// https://www.iana.org/domains/root/db/visa.html
visa

// vision : Binky Moon, LLC
// https://www.iana.org/domains/root/db/vision.html
vision

// viva : Saudi Telecom Company
// https://www.iana.org/domains/root/db/viva.html
viva

// vivo : Telefonica Brasil S.A.
// https://www.iana.org/domains/root/db/vivo.html
vivo

// vlaanderen : DNS.be vzw
// https://www.iana.org/domains/root/db/vlaanderen.html
vlaanderen

// vodka : Registry Services, LLC
// https://www.iana.org/domains/root/db/vodka.html
vodka

// volvo : Volvo Holding Sverige Aktiebolag
// https://www.iana.org/domains/root/db/volvo.html
volvo

// vote : Monolith Registry LLC
// https://www.iana.org/domains/root/db/vote.html
vote

// voting : Valuetainment Corp.
// https://www.iana.org/domains/root/db/voting.html
voting

// voto : Monolith Registry LLC
// https://www.iana.org/domains/root/db/voto.html
voto

// voyage : Binky Moon, LLC
// https://www.iana.org/domains/root/db/voyage.html
voyage

// wales : Nominet UK
// https://www.iana.org/domains/root/db/wales.html
wales

// walmart : Wal-Mart Stores, Inc.
// https://www.iana.org/domains/root/db/walmart.html
walmart

// walter : Sandvik AB
// https://www.iana.org/domains/root/db/walter.html
walter

// wang : Zodiac Wang Limited
// https://www.iana.org/domains/root/db/wang.html
wang

// wanggou : Amazon Registry Services, Inc.
// https://www.iana.org/domains/root/db/wanggou.html
wanggou

// watch : Binky Moon, LLC
// https://www.iana.org/domains/root/db/watch.html
watch

// watches : Identity Digital Limited
// https://www.iana.org/domains/root/db/watches.html
watches

// weather : International Business Machines Corporation
// https://www.iana.org/domains/root/db/weather.html
weather

// weatherchannel : International Business Machines Corporation
// https://www.iana.org/domains/root/db/weatherchannel.html
weatherchannel

// webcam : dot Webcam Limited
// https://www.iana.org/domains/root/db/webcam.html
webcam

// weber : Saint-Gobain Weber SA
// https://www.iana.org/domains/root/db/weber.html
weber

// website : Radix Technologies Inc.
// https://www.iana.org/domains/root/db/website.html
website

// wed
// https://www.iana.org/domains/root/db/wed.html
wed

// wedding : Registry Services, LLC
// https://www.iana.org/domains/root/db/wedding.html
wedding

// weibo : Sina Corporation
// https://www.iana.org/domains/root/db/weibo.html
weibo

// weir : Weir Group IP Limited
// https://www.iana.org/domains/root/db/weir.html
weir

// whoswho : Who's Who Registry
// https://www.iana.org/domains/root/db/whoswho.html
whoswho

// wien : punkt.wien GmbH
// https://www.iana.org/domains/root/db/wien.html
wien

// wiki : Registry Services, LLC
// https://www.iana.org/domains/root/db/wiki.html
wiki

// williamhill : William Hill Organization Limited
// https://www.iana.org/domains/root/db/williamhill.html
williamhill

// win : First Registry Limited
// https://www.iana.org/domains/root/db/win.html
win

// windows : Microsoft Corporation
// https://www.iana.org/domains/root/db/windows.html
windows

// wine : Binky Moon, LLC
// https://www.iana.org/domains/root/db/wine.html
wine

// winners : The TJX Companies, Inc.
// https://www.iana.org/domains/root/db/winners.html
winners

// wme : William Morris Endeavor Entertainment, LLC
// https://www.iana.org/domains/root/db/wme.html
wme

// wolterskluwer : Wolters Kluwer N.V.
// https://www.iana.org/domains/root/db/wolterskluwer.html
wolterskluwer

// woodside : Woodside Petroleum Limited
// https://www.iana.org/domains/root/db/woodside.html
woodside

// work : Registry Services, LLC
// https://www.iana.org/domains/root/db/work.html
work

// works : Binky Moon, LLC
// https://www.iana.org/domains/root/db/works.html
works

// world : Binky Moon, LLC
// https://www.iana.org/domains/root/db/world.html
world

// wow : Amazon Registry Services, Inc.
// https://www.iana.org/domains/root/db/wow.html
wow

// wtc : World Trade Centers Association, Inc.
// https://www.iana.org/domains/root/db/wtc.html
wtc

// wtf : Binky Moon, LLC
// https://www.iana.org/domains/root/db/wtf.html
wtf

// xbox : Microsoft Corporation
// https://www.iana.org/domains/root/db/xbox.html
xbox

// xerox : Xerox DNHC LLC
// https://www.iana.org/domains/root/db/xerox.html
xerox

// xihuan : Beijing Qihu Keji Co., Ltd.
// https://www.iana.org/domains/root/db/xihuan.html
xihuan

// xin : Elegant Leader Limited
// https://www.iana.org/domains/root/db/xin.html
xin

// xn--11b4c3d : VeriSign Sarl
// https://www.iana.org/domains/root/db/xn--11b4c3d.html
कॉम

// xn--1ck2e1b : Amazon Registry Services, Inc.
// https://www.iana.org/domains/root/db/xn--1ck2e1b.html
セール

// xn--1qqw23a : Guangzhou YU Wei Information Technology Co., Ltd.
// https://www.iana.org/domains/root/db/xn--1qqw23a.html
佛山

// xn--30rr7y : Excellent First Limited
// https://www.iana.org/domains/root/db/xn--30rr7y.html
慈善

// xn--3bst00m : Eagle Horizon Limited
// https://www.iana.org/domains/root/db/xn--3bst00m.html
集团

// xn--3ds443g : TLD REGISTRY LIMITED OY
// https://www.iana.org/domains/root/db/xn--3ds443g.html
在线

// xn--3pxu8k : VeriSign Sarl
// https://www.iana.org/domains/root/db/xn--3pxu8k.html
点看

// xn--42c2d9a : VeriSign Sarl
// https://www.iana.org/domains/root/db/xn--42c2d9a.html
คอม

// xn--45q11c : Zodiac Gemini Ltd
// https://www.iana.org/domains/root/db/xn--45q11c.html
八卦

// xn--4gbrim : Helium TLDs Ltd
// https://www.iana.org/domains/root/db/xn--4gbrim.html
موقع

// xn--55qw42g : China Organizational Name Administration Center
// https://www.iana.org/domains/root/db/xn--55qw42g.html
公益

// xn--55qx5d : China Internet Network Information Center (CNNIC)
// https://www.iana.org/domains/root/db/xn--55qx5d.html
公司

// xn--5su34j936bgsg : Shangri‐La International Hotel Management Limited
// https://www.iana.org/domains/root/db/xn--5su34j936bgsg.html
香格里拉

// xn--5tzm5g : Global Website TLD Asia Limited
// https://www.iana.org/domains/root/db/xn--5tzm5g.html
网站

// xn--6frz82g : Identity Digital Limited
// https://www.iana.org/domains/root/db/xn--6frz82g.html
移动

// xn--6qq986b3xl : Tycoon Treasure Limited
// https://www.iana.org/domains/root/db/xn--6qq986b3xl.html
我爱你

// xn--80adxhks : Foundation for Assistance for Internet Technologies and Infrastructure Development (FAITID)
// https://www.iana.org/domains/root/db/xn--80adxhks.html
москва

// xn--80aqecdr1a : Pontificium Consilium de Comunicationibus Socialibus (PCCS) (Pontifical Council for Social Communication)
// https://www.iana.org/domains/root/db/xn--80aqecdr1a.html
католик

// xn--80asehdb : CORE Association
// https://www.iana.org/domains/root/db/xn--80asehdb.html
онлайн

// xn--80aswg : CORE Association
// https://www.iana.org/domains/root/db/xn--80aswg.html
сайт

// xn--8y0a063a : China United Network Communications Corporation Limited
// https://www.iana.org/domains/root/db/xn--8y0a063a.html
联通

// xn--9dbq2a : VeriSign Sarl
// https://www.iana.org/domains/root/db/xn--9dbq2a.html
קום

// xn--9et52u : RISE VICTORY LIMITED
// https://www.iana.org/domains/root/db/xn--9et52u.html
时尚

// xn--9krt00a : Sina Corporation
// https://www.iana.org/domains/root/db/xn--9krt00a.html
微博

// xn--b4w605ferd : Temasek Holdings (Private) Limited
// https://www.iana.org/domains/root/db/xn--b4w605ferd.html
淡马锡

// xn--bck1b9a5dre4c : Amazon Registry Services, Inc.
// https://www.iana.org/domains/root/db/xn--bck1b9a5dre4c.html
ファッション

// xn--c1avg : Public Interest Registry
// https://www.iana.org/domains/root/db/xn--c1avg.html
орг

// xn--c2br7g : VeriSign Sarl
// https://www.iana.org/domains/root/db/xn--c2br7g.html
नेट

// xn--cck2b3b : Amazon Registry Services, Inc.
// https://www.iana.org/domains/root/db/xn--cck2b3b.html
ストア

// xn--cckwcxetd : Amazon Registry Services, Inc.
// https://www.iana.org/domains/root/db/xn--cckwcxetd.html
アマゾン

// xn--cg4bki : SAMSUNG SDS CO., LTD
// https://www.iana.org/domains/root/db/xn--cg4bki.html
삼성

// xn--czr694b : Internet DotTrademark Organisation Limited
// https://www.iana.org/domains/root/db/xn--czr694b.html
商标

// xn--czrs0t : Binky Moon, LLC
// https://www.iana.org/domains/root/db/xn--czrs0t.html
商店

// xn--czru2d : Zodiac Aquarius Limited
// https://www.iana.org/domains/root/db/xn--czru2d.html
商城

// xn--d1acj3b : The Foundation for Network Initiatives “The Smart Internet”
// https://www.iana.org/domains/root/db/xn--d1acj3b.html
дети

// xn--eckvdtc9d : Amazon Registry Services, Inc.
// https://www.iana.org/domains/root/db/xn--eckvdtc9d.html
ポイント

// xn--efvy88h : Guangzhou YU Wei Information Technology Co., Ltd.
// https://www.iana.org/domains/root/db/xn--efvy88h.html
新闻

// xn--fct429k : Amazon Registry Services, Inc.
// https://www.iana.org/domains/root/db/xn--fct429k.html
家電

// xn--fhbei : VeriSign Sarl
// https://www.iana.org/domains/root/db/xn--fhbei.html
كوم

// xn--fiq228c5hs : TLD REGISTRY LIMITED OY
// https://www.iana.org/domains/root/db/xn--fiq228c5hs.html
中文网

// xn--fiq64b : CITIC Group Corporation
// https://www.iana.org/domains/root/db/xn--fiq64b.html
中信

// xn--fjq720a : Binky Moon, LLC
// https://www.iana.org/domains/root/db/xn--fjq720a.html
娱乐

// xn--flw351e : Charleston Road Registry Inc.
// https://www.iana.org/domains/root/db/xn--flw351e.html
谷歌

// xn--fzys8d69uvgm : PCCW Enterprises Limited
// https://www.iana.org/domains/root/db/xn--fzys8d69uvgm.html
電訊盈科

// xn--g2xx48c : Nawang Heli(Xiamen) Network Service Co., LTD.
// https://www.iana.org/domains/root/db/xn--g2xx48c.html
购物

// xn--gckr3f0f : Amazon Registry Services, Inc.
// https://www.iana.org/domains/root/db/xn--gckr3f0f.html
クラウド

// xn--gk3at1e : Amazon Registry Services, Inc.
// https://www.iana.org/domains/root/db/xn--gk3at1e.html
通販

// xn--hxt814e : Zodiac Taurus Limited
// https://www.iana.org/domains/root/db/xn--hxt814e.html
网店

// xn--i1b6b1a6a2e : Public Interest Registry
// https://www.iana.org/domains/root/db/xn--i1b6b1a6a2e.html
संगठन

// xn--imr513n : Internet DotTrademark Organisation Limited
// https://www.iana.org/domains/root/db/xn--imr513n.html
餐厅

// xn--io0a7i : China Internet Network Information Center (CNNIC)
// https://www.iana.org/domains/root/db/xn--io0a7i.html
网络

// xn--j1aef : VeriSign Sarl
// https://www.iana.org/domains/root/db/xn--j1aef.html
ком

// xn--jlq480n2rg : Amazon Registry Services, Inc.
// https://www.iana.org/domains/root/db/xn--jlq480n2rg.html
亚马逊

// xn--jvr189m : Amazon Registry Services, Inc.
// https://www.iana.org/domains/root/db/xn--jvr189m.html
食品

// xn--kcrx77d1x4a : Koninklijke Philips N.V.
// https://www.iana.org/domains/root/db/xn--kcrx77d1x4a.html
飞利浦

// xn--kput3i : Beijing RITT-Net Technology Development Co., Ltd
// https://www.iana.org/domains/root/db/xn--kput3i.html
手机

// xn--mgba3a3ejt : Aramco Services Company
// https://www.iana.org/domains/root/db/xn--mgba3a3ejt.html
ارامكو

// xn--mgba7c0bbn0a : Competrol (Luxembourg) Sarl
// https://www.iana.org/domains/root/db/xn--mgba7c0bbn0a.html
العليان

// xn--mgbab2bd : CORE Association
// https://www.iana.org/domains/root/db/xn--mgbab2bd.html
بازار

// xn--mgbca7dzdo : Abu Dhabi Systems and Information Centre
// https://www.iana.org/domains/root/db/xn--mgbca7dzdo.html
ابوظبي

// xn--mgbi4ecexp : Pontificium Consilium de Comunicationibus Socialibus (PCCS) (Pontifical Council for Social Communication)
// https://www.iana.org/domains/root/db/xn--mgbi4ecexp.html
كاثوليك

// xn--mgbt3dhd : Asia Green IT System Bilgisayar San. ve Tic. Ltd. Sti.
// https://www.iana.org/domains/root/db/xn--mgbt3dhd.html
همراه

// xn--mk1bu44c : VeriSign Sarl
// https://www.iana.org/domains/root/db/xn--mk1bu44c.html
닷컴

// xn--mxtq1m : Net-Chinese Co., Ltd.
// https://www.iana.org/domains/root/db/xn--mxtq1m.html
政府

// xn--ngbc5azd : International Domain Registry Pty. Ltd.
// https://www.iana.org/domains/root/db/xn--ngbc5azd.html
شبكة

// xn--ngbe9e0a : Kuwait Finance House
// https://www.iana.org/domains/root/db/xn--ngbe9e0a.html
بيتك

// xn--ngbrx : League of Arab States
// https://www.iana.org/domains/root/db/xn--ngbrx.html
عرب

// xn--nqv7f : Public Interest Registry
// https://www.iana.org/domains/root/db/xn--nqv7f.html
机构

// xn--nqv7fs00ema : Public Interest Registry
// https://www.iana.org/domains/root/db/xn--nqv7fs00ema.html
组织机构

// xn--nyqy26a : Stable Tone Limited
// https://www.iana.org/domains/root/db/xn--nyqy26a.html
健康

// xn--otu796d : Jiang Yu Liang Cai Technology Company Limited
// https://www.iana.org/domains/root/db/xn--otu796d.html
招聘

// xn--p1acf : Rusnames Limited
// https://www.iana.org/domains/root/db/xn--p1acf.html
рус

// xn--pssy2u : VeriSign Sarl
// https://www.iana.org/domains/root/db/xn--pssy2u.html
大拿

// xn--q9jyb4c : Charleston Road Registry Inc.
// https://www.iana.org/domains/root/db/xn--q9jyb4c.html
みんな

// xn--qcka1pmc : Charleston Road Registry Inc.
// https://www.iana.org/domains/root/db/xn--qcka1pmc.html
グーグル

// xn--rhqv96g : Stable Tone Limited
// https://www.iana.org/domains/root/db/xn--rhqv96g.html
世界

// xn--rovu88b : Amazon Registry Services, Inc.
// https://www.iana.org/domains/root/db/xn--rovu88b.html
書籍

// xn--ses554g : KNET Co., Ltd.
// https://www.iana.org/domains/root/db/xn--ses554g.html
网址

// xn--t60b56a : VeriSign Sarl
// https://www.iana.org/domains/root/db/xn--t60b56a.html
닷넷

// xn--tckwe : VeriSign Sarl
// https://www.iana.org/domains/root/db/xn--tckwe.html
コム

// xn--tiq49xqyj : Pontificium Consilium de Comunicationibus Socialibus (PCCS) (Pontifical Council for Social Communication)
// https://www.iana.org/domains/root/db/xn--tiq49xqyj.html
天主教

// xn--unup4y : Binky Moon, LLC
// https://www.iana.org/domains/root/db/xn--unup4y.html
游戏

// xn--vermgensberater-ctb : Deutsche Vermögensberatung Aktiengesellschaft DVAG
// https://www.iana.org/domains/root/db/xn--vermgensberater-ctb.html
vermögensberater

// xn--vermgensberatung-pwb : Deutsche Vermögensberatung Aktiengesellschaft DVAG
// https://www.iana.org/domains/root/db/xn--vermgensberatung-pwb.html
vermögensberatung

// xn--vhquv : Binky Moon, LLC
// https://www.iana.org/domains/root/db/xn--vhquv.html
企业

// xn--vuq861b : Beijing Tele-info Technology Co., Ltd.
// https://www.iana.org/domains/root/db/xn--vuq861b.html
信息

// xn--w4r85el8fhu5dnra : Kerry Trading Co. Limited
// https://www.iana.org/domains/root/db/xn--w4r85el8fhu5dnra.html
嘉里大酒店

// xn--w4rs40l : Kerry Trading Co. Limited
// https://www.iana.org/domains/root/db/xn--w4rs40l.html
嘉里

// xn--xhq521b : Guangzhou YU Wei Information Technology Co., Ltd.
// https://www.iana.org/domains/root/db/xn--xhq521b.html
广东

// xn--zfr164b : China Organizational Name Administration Center
// https://www.iana.org/domains/root/db/xn--zfr164b.html
政务

// xyz : XYZ.COM LLC
// https://www.iana.org/domains/root/db/xyz.html
xyz

// yachts : XYZ.COM LLC
// https://www.iana.org/domains/root/db/yachts.html
yachts

// yahoo : Yahoo Inc.
// https://www.iana.org/domains/root/db/yahoo.html
yahoo

// yamaxun : Amazon Registry Services, Inc.
// https://www.iana.org/domains/root/db/yamaxun.html
yamaxun

// yandex : Yandex Europe B.V.
// https://www.iana.org/domains/root/db/yandex.html
yandex

// yodobashi : YODOBASHI CAMERA CO.,LTD.
// https://www.iana.org/domains/root/db/yodobashi.html
yodobashi

// yoga : Registry Services, LLC
// https://www.iana.org/domains/root/db/yoga.html
yoga

// yokohama : GMO Registry, Inc.
// https://www.iana.org/domains/root/db/yokohama.html
yokohama

// you : Amazon Registry Services, Inc.
// https://www.iana.org/domains/root/db/you.html
you

// youtube : Charleston Road Registry Inc.
// https://www.iana.org/domains/root/db/youtube.html
youtube

// yun : Beijing Qihu Keji Co., Ltd.
// https://www.iana.org/domains/root/db/yun.html
yun

// zappos : Amazon Registry Services, Inc.
// https://www.iana.org/domains/root/db/zappos.html
zappos

// zara : Industria de Diseño Textil, S.A. (INDITEX, S.A.)
// https://www.iana.org/domains/root/db/zara.html
zara

// zero : Amazon Registry Services, Inc.
// https://www.iana.org/domains/root/db/zero.html
zero

// zip : Charleston Road Registry Inc.
// https://www.iana.org/domains/root/db/zip.html
zip

// zone : Binky Moon, LLC
// https://www.iana.org/domains/root/db/zone.html
zone

// zuerich : Kanton Zürich (Canton of Zurich)
// https://www.iana.org/domains/root/db/zuerich.html
zuerich

// ===END ICANN DOMAINS===

// ===BEGIN PRIVATE DOMAINS===

// (Note: these are in alphabetical order by company name)

// .KRD : http://nic.krd/data/krd/Registration%20Policy.pdf
co.krd
edu.krd

// .pl domains (grandfathered)
art.pl
gliwice.pl
krakow.pl
poznan.pl
wroc.pl
zakopane.pl

// .US
// Submitted by Ed Moore <Ed.Moore@lib.de.us>
lib.de.us

// 12CHARS: https://12chars.com
// Submitted by Kenny Niehage <psl@12chars.com>
12chars.dev
12chars.it
12chars.pro

// 1GB LLC : https://www.1gb.ua/
// Submitted by 1GB LLC <noc@1gb.com.ua>
cc.ua
inf.ua
ltd.ua

// 611 blockchain domain name system : https://611project.net/
611.to

// A2 Hosting
// Submitted by Tyler Hall <sysadmin@a2hosting.com>
a2hosted.com
cpserver.com

// AAA workspace : https://aaa.vodka
// Submitted by Kirill Rezraf <admin@aaa.vodka>
aaa.vodka

// Acorn Labs : https://acorn.io
// Submitted by Craig Jellick <domains@acorn.io>
*.on-acorn.io

// ActiveTrail: https://www.activetrail.biz/
// Submitted by Ofer Kalaora <postmaster@activetrail.com>
activetrail.biz

// Adaptable.io : https://adaptable.io
// Submitted by Mark Terrel <support@adaptable.io>
adaptable.app

// Adobe : https://www.adobe.com/
// Submitted by Ian Boston <boston@adobe.com> and Lars Trieloff <trieloff@adobe.com>
adobeaemcloud.com
*.dev.adobeaemcloud.com
aem.live
hlx.live
adobeaemcloud.net
aem.page
hlx.page
hlx3.page

// Adobe Developer Platform : https://developer.adobe.com
// Submitted by Jesse MacFadyen<jessem@adobe.com>
adobeio-static.net
adobeioruntime.net

// Africa.com Web Solutions Ltd : https://registry.africa.com
// Submitted by Gavin Brown <gavin.brown@centralnic.com>
africa.com

// Agnat sp. z o.o. : https://domena.pl
// Submitted by Przemyslaw Plewa <it-admin@domena.pl>
beep.pl

// Airkit : https://www.airkit.com/
// Submitted by Grant Cooksey <security@airkit.com>
airkitapps.com
airkitapps-au.com
airkitapps.eu

// Aiven: https://aiven.io/
// Submitted by Etienne Stalmans <security@aiven.io>
aivencloud.com

// Akamai : https://www.akamai.com/
// Submitted by Akamai Team <publicsuffixlist@akamai.com>
akadns.net
akamai.net
akamai-staging.net
akamaiedge.net
akamaiedge-staging.net
akamaihd.net
akamaihd-staging.net
akamaiorigin.net
akamaiorigin-staging.net
akamaized.net
akamaized-staging.net
edgekey.net
edgekey-staging.net
edgesuite.net
edgesuite-staging.net

// alboto.ca : http://alboto.ca
// Submitted by Anton Avramov <avramov@alboto.ca>
barsy.ca

// Alces Software Ltd : http://alces-software.com
// Submitted by Mark J. Titorenko <mark.titorenko@alces-software.com>
*.compute.estate
*.alces.network

// all-inkl.com : https://all-inkl.com
// Submitted by Werner Kaltofen <wk@all-inkl.com>
kasserver.com

// Altervista: https://www.altervista.org
// Submitted by Carlo Cannas <tech_staff@altervista.it>
altervista.org

// alwaysdata : https://www.alwaysdata.com
// Submitted by Cyril <admin@alwaysdata.com>
alwaysdata.net

// Amaze Software : https://amaze.co
// Submitted by Domain Admin <domainadmin@amaze.co>
myamaze.net

// Amazon : https://www.amazon.com/
// Submitted by AWS Security <psl-maintainers@amazon.com>
// Subsections of Amazon/subsidiaries will appear until "concludes" tag

// Amazon API Gateway
// Submitted by AWS Security <psl-maintainers@amazon.com>
// Reference: 9e37648f-a66c-4655-9ab1-5981f8737197
execute-api.cn-north-1.amazonaws.com.cn
execute-api.cn-northwest-1.amazonaws.com.cn
execute-api.af-south-1.amazonaws.com
execute-api.ap-east-1.amazonaws.com
execute-api.ap-northeast-1.amazonaws.com
execute-api.ap-northeast-2.amazonaws.com
execute-api.ap-northeast-3.amazonaws.com
execute-api.ap-south-1.amazonaws.com
execute-api.ap-south-2.amazonaws.com
execute-api.ap-southeast-1.amazonaws.com
execute-api.ap-southeast-2.amazonaws.com
execute-api.ap-southeast-3.amazonaws.com
execute-api.ap-southeast-4.amazonaws.com
execute-api.ca-central-1.amazonaws.com
execute-api.ca-west-1.amazonaws.com
execute-api.eu-central-1.amazonaws.com
execute-api.eu-central-2.amazonaws.com
execute-api.eu-north-1.amazonaws.com
execute-api.eu-south-1.amazonaws.com
execute-api.eu-south-2.amazonaws.com
execute-api.eu-west-1.amazonaws.com
execute-api.eu-west-2.amazonaws.com
execute-api.eu-west-3.amazonaws.com
execute-api.il-central-1.amazonaws.com
execute-api.me-central-1.amazonaws.com
execute-api.me-south-1.amazonaws.com
execute-api.sa-east-1.amazonaws.com
execute-api.us-east-1.amazonaws.com
execute-api.us-east-2.amazonaws.com
execute-api.us-gov-east-1.amazonaws.com
execute-api.us-gov-west-1.amazonaws.com
execute-api.us-west-1.amazonaws.com
execute-api.us-west-2.amazonaws.com

// Amazon CloudFront
// Submitted by Donavan Miller <donavanm@amazon.com>
// Reference: 54144616-fd49-4435-8535-19c6a601bdb3
cloudfront.net

// Amazon Cognito
// Submitted by AWS Security <psl-maintainers@amazon.com>
// Reference: cb38c251-c93d-4cda-81ec-e72c4f0fdb72
auth.af-south-1.amazoncognito.com
auth.ap-east-1.amazoncognito.com
auth.ap-northeast-1.amazoncognito.com
auth.ap-northeast-2.amazoncognito.com
auth.ap-northeast-3.amazoncognito.com
auth.ap-south-1.amazoncognito.com
auth.ap-south-2.amazoncognito.com
auth.ap-southeast-1.amazoncognito.com
auth.ap-southeast-2.amazoncognito.com
auth.ap-southeast-3.amazoncognito.com
auth.ap-southeast-4.amazoncognito.com
auth.ca-central-1.amazoncognito.com
auth.ca-west-1.amazoncognito.com
auth.eu-central-1.amazoncognito.com
auth.eu-central-2.amazoncognito.com
auth.eu-north-1.amazoncognito.com
auth.eu-south-1.amazoncognito.com
auth.eu-south-2.amazoncognito.com
auth.eu-west-1.amazoncognito.com
auth.eu-west-2.amazoncognito.com
auth.eu-west-3.amazoncognito.com
auth.il-central-1.amazoncognito.com
auth.me-central-1.amazoncognito.com
auth.me-south-1.amazoncognito.com
auth.sa-east-1.amazoncognito.com
auth.us-east-1.amazoncognito.com
auth-fips.us-east-1.amazoncognito.com
auth.us-east-2.amazoncognito.com
auth-fips.us-east-2.amazoncognito.com
auth-fips.us-gov-west-1.amazoncognito.com
auth.us-west-1.amazoncognito.com
auth-fips.us-west-1.amazoncognito.com
auth.us-west-2.amazoncognito.com
auth-fips.us-west-2.amazoncognito.com

// Amazon EC2
// Submitted by Luke Wells <psl-maintainers@amazon.com>
// Reference: 4c38fa71-58ac-4768-99e5-689c1767e537
*.compute.amazonaws.com.cn
*.compute.amazonaws.com
*.compute-1.amazonaws.com
us-east-1.amazonaws.com

// Amazon EMR
// Submitted by AWS Security <psl-maintainers@amazon.com>
// Reference: 82f43f9f-bbb8-400e-8349-854f5a62f20d
emrappui-prod.cn-north-1.amazonaws.com.cn
emrnotebooks-prod.cn-north-1.amazonaws.com.cn
emrstudio-prod.cn-north-1.amazonaws.com.cn
emrappui-prod.cn-northwest-1.amazonaws.com.cn
emrnotebooks-prod.cn-northwest-1.amazonaws.com.cn
emrstudio-prod.cn-northwest-1.amazonaws.com.cn
emrappui-prod.af-south-1.amazonaws.com
emrnotebooks-prod.af-south-1.amazonaws.com
emrstudio-prod.af-south-1.amazonaws.com
emrappui-prod.ap-east-1.amazonaws.com
emrnotebooks-prod.ap-east-1.amazonaws.com
emrstudio-prod.ap-east-1.amazonaws.com
emrappui-prod.ap-northeast-1.amazonaws.com
emrnotebooks-prod.ap-northeast-1.amazonaws.com
emrstudio-prod.ap-northeast-1.amazonaws.com
emrappui-prod.ap-northeast-2.amazonaws.com
emrnotebooks-prod.ap-northeast-2.amazonaws.com
emrstudio-prod.ap-northeast-2.amazonaws.com
emrappui-prod.ap-northeast-3.amazonaws.com
emrnotebooks-prod.ap-northeast-3.amazonaws.com
emrstudio-prod.ap-northeast-3.amazonaws.com
emrappui-prod.ap-south-1.amazonaws.com
emrnotebooks-prod.ap-south-1.amazonaws.com
emrstudio-prod.ap-south-1.amazonaws.com
emrappui-prod.ap-south-2.amazonaws.com
emrnotebooks-prod.ap-south-2.amazonaws.com
emrstudio-prod.ap-south-2.amazonaws.com
emrappui-prod.ap-southeast-1.amazonaws.com
emrnotebooks-prod.ap-southeast-1.amazonaws.com
emrstudio-prod.ap-southeast-1.amazonaws.com
emrappui-prod.ap-southeast-2.amazonaws.com
emrnotebooks-prod.ap-southeast-2.amazonaws.com
emrstudio-prod.ap-southeast-2.amazonaws.com
emrappui-prod.ap-southeast-3.amazonaws.com
emrnotebooks-prod.ap-southeast-3.amazonaws.com
emrstudio-prod.ap-southeast-3.amazonaws.com
emrappui-prod.ap-southeast-4.amazonaws.com
emrnotebooks-prod.ap-southeast-4.amazonaws.com
emrstudio-prod.ap-southeast-4.amazonaws.com
emrappui-prod.ca-central-1.amazonaws.com
emrnotebooks-prod.ca-central-1.amazonaws.com
emrstudio-prod.ca-central-1.amazonaws.com
emrappui-prod.ca-west-1.amazonaws.com
emrnotebooks-prod.ca-west-1.amazonaws.com
emrstudio-prod.ca-west-1.amazonaws.com
emrappui-prod.eu-central-1.amazonaws.com
emrnotebooks-prod.eu-central-1.amazonaws.com
emrstudio-prod.eu-central-1.amazonaws.com
emrappui-prod.eu-central-2.amazonaws.com
emrnotebooks-prod.eu-central-2.amazonaws.com
emrstudio-prod.eu-central-2.amazonaws.com
emrappui-prod.eu-north-1.amazonaws.com
emrnotebooks-prod.eu-north-1.amazonaws.com
emrstudio-prod.eu-north-1.amazonaws.com
emrappui-prod.eu-south-1.amazonaws.com
emrnotebooks-prod.eu-south-1.amazonaws.com
emrstudio-prod.eu-south-1.amazonaws.com
emrappui-prod.eu-south-2.amazonaws.com
emrnotebooks-prod.eu-south-2.amazonaws.com
emrstudio-prod.eu-south-2.amazonaws.com
emrappui-prod.eu-west-1.amazonaws.com
emrnotebooks-prod.eu-west-1.amazonaws.com
emrstudio-prod.eu-west-1.amazonaws.com
emrappui-prod.eu-west-2.amazonaws.com
emrnotebooks-prod.eu-west-2.amazonaws.com
emrstudio-prod.eu-west-2.amazonaws.com
emrappui-prod.eu-west-3.amazonaws.com
emrnotebooks-prod.eu-west-3.amazonaws.com
emrstudio-prod.eu-west-3.amazonaws.com
emrappui-prod.il-central-1.amazonaws.com
emrnotebooks-prod.il-central-1.amazonaws.com
emrstudio-prod.il-central-1.amazonaws.com
emrappui-prod.me-central-1.amazonaws.com
emrnotebooks-prod.me-central-1.amazonaws.com
emrstudio-prod.me-central-1.amazonaws.com
emrappui-prod.me-south-1.amazonaws.com
emrnotebooks-prod.me-south-1.amazonaws.com
emrstudio-prod.me-south-1.amazonaws.com
emrappui-prod.sa-east-1.amazonaws.com
emrnotebooks-prod.sa-east-1.amazonaws.com
emrstudio-prod.sa-east-1.amazonaws.com
emrappui-prod.us-east-1.amazonaws.com
emrnotebooks-prod.us-east-1.amazonaws.com
emrstudio-prod.us-east-1.amazonaws.com
emrappui-prod.us-east-2.amazonaws.com
emrnotebooks-prod.us-east-2.amazonaws.com
emrstudio-prod.us-east-2.amazonaws.com
emrappui-prod.us-gov-east-1.amazonaws.com
emrnotebooks-prod.us-gov-east-1.amazonaws.com
emrstudio-prod.us-gov-east-1.amazonaws.com
emrappui-prod.us-gov-west-1.amazonaws.com
emrnotebooks-prod.us-gov-west-1.amazonaws.com
emrstudio-prod.us-gov-west-1.amazonaws.com
emrappui-prod.us-west-1.amazonaws.com
emrnotebooks-prod.us-west-1.amazonaws.com
emrstudio-prod.us-west-1.amazonaws.com
emrappui-prod.us-west-2.amazonaws.com
emrnotebooks-prod.us-west-2.amazonaws.com
emrstudio-prod.us-west-2.amazonaws.com

// Amazon Managed Workflows for Apache Airflow
// Submitted by AWS Security <psl-maintainers@amazon.com>
// Reference: f5ea5d0a-ec6a-4f23-ac1c-553fbff13f5c
*.cn-north-1.airflow.amazonaws.com.cn
*.cn-northwest-1.airflow.amazonaws.com.cn
*.af-south-1.airflow.amazonaws.com
*.ap-east-1.airflow.amazonaws.com
*.ap-northeast-1.airflow.amazonaws.com
*.ap-northeast-2.airflow.amazonaws.com
*.ap-northeast-3.airflow.amazonaws.com
*.ap-south-1.airflow.amazonaws.com
*.ap-south-2.airflow.amazonaws.com
*.ap-southeast-1.airflow.amazonaws.com
*.ap-southeast-2.airflow.amazonaws.com
*.ap-southeast-3.airflow.amazonaws.com
*.ap-southeast-4.airflow.amazonaws.com
*.ca-central-1.airflow.amazonaws.com
*.ca-west-1.airflow.amazonaws.com
*.eu-central-1.airflow.amazonaws.com
*.eu-central-2.airflow.amazonaws.com
*.eu-north-1.airflow.amazonaws.com
*.eu-south-1.airflow.amazonaws.com
*.eu-south-2.airflow.amazonaws.com
*.eu-west-1.airflow.amazonaws.com
*.eu-west-2.airflow.amazonaws.com
*.eu-west-3.airflow.amazonaws.com
*.il-central-1.airflow.amazonaws.com
*.me-central-1.airflow.amazonaws.com
*.me-south-1.airflow.amazonaws.com
*.sa-east-1.airflow.amazonaws.com
*.us-east-1.airflow.amazonaws.com
*.us-east-2.airflow.amazonaws.com
*.us-west-1.airflow.amazonaws.com
*.us-west-2.airflow.amazonaws.com

// Amazon S3
// Submitted by AWS Security <psl-maintainers@amazon.com>
// Reference: cd5c8b3a-67b7-4b40-9236-c87ce81a3d10
s3.dualstack.cn-north-1.amazonaws.com.cn
s3-accesspoint.dualstack.cn-north-1.amazonaws.com.cn
s3-website.dualstack.cn-north-1.amazonaws.com.cn
s3.cn-north-1.amazonaws.com.cn
s3-accesspoint.cn-north-1.amazonaws.com.cn
s3-deprecated.cn-north-1.amazonaws.com.cn
s3-object-lambda.cn-north-1.amazonaws.com.cn
s3-website.cn-north-1.amazonaws.com.cn
s3.dualstack.cn-northwest-1.amazonaws.com.cn
s3-accesspoint.dualstack.cn-northwest-1.amazonaws.com.cn
s3.cn-northwest-1.amazonaws.com.cn
s3-accesspoint.cn-northwest-1.amazonaws.com.cn
s3-object-lambda.cn-northwest-1.amazonaws.com.cn
s3-website.cn-northwest-1.amazonaws.com.cn
s3.dualstack.af-south-1.amazonaws.com
s3-accesspoint.dualstack.af-south-1.amazonaws.com
s3-website.dualstack.af-south-1.amazonaws.com
s3.af-south-1.amazonaws.com
s3-accesspoint.af-south-1.amazonaws.com
s3-object-lambda.af-south-1.amazonaws.com
s3-website.af-south-1.amazonaws.com
s3.dualstack.ap-east-1.amazonaws.com
s3-accesspoint.dualstack.ap-east-1.amazonaws.com
s3.ap-east-1.amazonaws.com
s3-accesspoint.ap-east-1.amazonaws.com
s3-object-lambda.ap-east-1.amazonaws.com
s3-website.ap-east-1.amazonaws.com
s3.dualstack.ap-northeast-1.amazonaws.com
s3-accesspoint.dualstack.ap-northeast-1.amazonaws.com
s3-website.dualstack.ap-northeast-1.amazonaws.com
s3.ap-northeast-1.amazonaws.com
s3-accesspoint.ap-northeast-1.amazonaws.com
s3-object-lambda.ap-northeast-1.amazonaws.com
s3-website.ap-northeast-1.amazonaws.com
s3.dualstack.ap-northeast-2.amazonaws.com
s3-accesspoint.dualstack.ap-northeast-2.amazonaws.com
s3-website.dualstack.ap-northeast-2.amazonaws.com
s3.ap-northeast-2.amazonaws.com
s3-accesspoint.ap-northeast-2.amazonaws.com
s3-object-lambda.ap-northeast-2.amazonaws.com
s3-website.ap-northeast-2.amazonaws.com
s3.dualstack.ap-northeast-3.amazonaws.com
s3-accesspoint.dualstack.ap-northeast-3.amazonaws.com
s3-website.dualstack.ap-northeast-3.amazonaws.com
s3.ap-northeast-3.amazonaws.com
s3-accesspoint.ap-northeast-3.amazonaws.com
s3-object-lambda.ap-northeast-3.amazonaws.com
s3-website.ap-northeast-3.amazonaws.com
s3.dualstack.ap-south-1.amazonaws.com
s3-accesspoint.dualstack.ap-south-1.amazonaws.com
s3-website.dualstack.ap-south-1.amazonaws.com
s3.ap-south-1.amazonaws.com
s3-accesspoint.ap-south-1.amazonaws.com
s3-object-lambda.ap-south-1.amazonaws.com
s3-website.ap-south-1.amazonaws.com
s3.dualstack.ap-south-2.amazonaws.com
s3-accesspoint.dualstack.ap-south-2.amazonaws.com
s3.ap-south-2.amazonaws.com
s3-accesspoint.ap-south-2.amazonaws.com
s3-object-lambda.ap-south-2.amazonaws.com
s3-website.ap-south-2.amazonaws.com
s3.dualstack.ap-southeast-1.amazonaws.com
s3-accesspoint.dualstack.ap-southeast-1.amazonaws.com
s3-website.dualstack.ap-southeast-1.amazonaws.com
s3.ap-southeast-1.amazonaws.com
s3-accesspoint.ap-southeast-1.amazonaws.com
s3-object-lambda.ap-southeast-1.amazonaws.com
s3-website.ap-southeast-1.amazonaws.com
s3.dualstack.ap-southeast-2.amazonaws.com
s3-accesspoint.dualstack.ap-southeast-2.amazonaws.com
s3-website.dualstack.ap-southeast-2.amazonaws.com
s3.ap-southeast-2.amazonaws.com
s3-accesspoint.ap-southeast-2.amazonaws.com
s3-object-lambda.ap-southeast-2.amazonaws.com
s3-website.ap-southeast-2.amazonaws.com
s3.dualstack.ap-southeast-3.amazonaws.com
s3-accesspoint.dualstack.ap-southeast-3.amazonaws.com
s3.ap-southeast-3.amazonaws.com
s3-accesspoint.ap-southeast-3.amazonaws.com
s3-object-lambda.ap-southeast-3.amazonaws.com
s3-website.ap-southeast-3.amazonaws.com
s3.dualstack.ap-southeast-4.amazonaws.com
s3-accesspoint.dualstack.ap-southeast-4.amazonaws.com
s3.ap-southeast-4.amazonaws.com
s3-accesspoint.ap-southeast-4.amazonaws.com
s3-object-lambda.ap-southeast-4.amazonaws.com
s3-website.ap-southeast-4.amazonaws.com
s3.dualstack.ca-central-1.amazonaws.com
s3-accesspoint.dualstack.ca-central-1.amazonaws.com
s3-accesspoint-fips.dualstack.ca-central-1.amazonaws.com
s3-fips.dualstack.ca-central-1.amazonaws.com
s3-website.dualstack.ca-central-1.amazonaws.com
s3.ca-central-1.amazonaws.com
s3-accesspoint.ca-central-1.amazonaws.com
s3-accesspoint-fips.ca-central-1.amazonaws.com
s3-fips.ca-central-1.amazonaws.com
s3-object-lambda.ca-central-1.amazonaws.com
s3-website.ca-central-1.amazonaws.com
s3.dualstack.ca-west-1.amazonaws.com
s3-accesspoint.dualstack.ca-west-1.amazonaws.com
s3-accesspoint-fips.dualstack.ca-west-1.amazonaws.com
s3-fips.dualstack.ca-west-1.amazonaws.com
s3-website.dualstack.ca-west-1.amazonaws.com
s3.ca-west-1.amazonaws.com
s3-accesspoint.ca-west-1.amazonaws.com
s3-accesspoint-fips.ca-west-1.amazonaws.com
s3-fips.ca-west-1.amazonaws.com
s3-website.ca-west-1.amazonaws.com
s3.dualstack.eu-central-1.amazonaws.com
s3-accesspoint.dualstack.eu-central-1.amazonaws.com
s3-website.dualstack.eu-central-1.amazonaws.com
s3.eu-central-1.amazonaws.com
s3-accesspoint.eu-central-1.amazonaws.com
s3-object-lambda.eu-central-1.amazonaws.com
s3-website.eu-central-1.amazonaws.com
s3.dualstack.eu-central-2.amazonaws.com
s3-accesspoint.dualstack.eu-central-2.amazonaws.com
s3.eu-central-2.amazonaws.com
s3-accesspoint.eu-central-2.amazonaws.com
s3-object-lambda.eu-central-2.amazonaws.com
s3-website.eu-central-2.amazonaws.com
s3.dualstack.eu-north-1.amazonaws.com
s3-accesspoint.dualstack.eu-north-1.amazonaws.com
s3.eu-north-1.amazonaws.com
s3-accesspoint.eu-north-1.amazonaws.com
s3-object-lambda.eu-north-1.amazonaws.com
s3-website.eu-north-1.amazonaws.com
s3.dualstack.eu-south-1.amazonaws.com
s3-accesspoint.dualstack.eu-south-1.amazonaws.com
s3-website.dualstack.eu-south-1.amazonaws.com
s3.eu-south-1.amazonaws.com
s3-accesspoint.eu-south-1.amazonaws.com
s3-object-lambda.eu-south-1.amazonaws.com
s3-website.eu-south-1.amazonaws.com
s3.dualstack.eu-south-2.amazonaws.com
s3-accesspoint.dualstack.eu-south-2.amazonaws.com
s3.eu-south-2.amazonaws.com
s3-accesspoint.eu-south-2.amazonaws.com
s3-object-lambda.eu-south-2.amazonaws.com
s3-website.eu-south-2.amazonaws.com
s3.dualstack.eu-west-1.amazonaws.com
s3-accesspoint.dualstack.eu-west-1.amazonaws.com
s3-website.dualstack.eu-west-1.amazonaws.com
s3.eu-west-1.amazonaws.com
s3-accesspoint.eu-west-1.amazonaws.com
s3-deprecated.eu-west-1.amazonaws.com
s3-object-lambda.eu-west-1.amazonaws.com
s3-website.eu-west-1.amazonaws.com
s3.dualstack.eu-west-2.amazonaws.com
s3-accesspoint.dualstack.eu-west-2.amazonaws.com
s3.eu-west-2.amazonaws.com
s3-accesspoint.eu-west-2.amazonaws.com
s3-object-lambda.eu-west-2.amazonaws.com
s3-website.eu-west-2.amazonaws.com
s3.dualstack.eu-west-3.amazonaws.com
s3-accesspoint.dualstack.eu-west-3.amazonaws.com
s3-website.dualstack.eu-west-3.amazonaws.com
s3.eu-west-3.amazonaws.com
s3-accesspoint.eu-west-3.amazonaws.com
s3-object-lambda.eu-west-3.amazonaws.com
s3-website.eu-west-3.amazonaws.com
s3.dualstack.il-central-1.amazonaws.com
s3-accesspoint.dualstack.il-central-1.amazonaws.com
s3.il-central-1.amazonaws.com
s3-accesspoint.il-central-1.amazonaws.com
s3-object-lambda.il-central-1.amazonaws.com
s3-website.il-central-1.amazonaws.com
s3.dualstack.me-central-1.amazonaws.com
s3-accesspoint.dualstack.me-central-1.amazonaws.com
s3.me-central-1.amazonaws.com
s3-accesspoint.me-central-1.amazonaws.com
s3-object-lambda.me-central-1.amazonaws.com
s3-website.me-central-1.amazonaws.com
s3.dualstack.me-south-1.amazonaws.com
s3-accesspoint.dualstack.me-south-1.amazonaws.com
s3.me-south-1.amazonaws.com
s3-accesspoint.me-south-1.amazonaws.com
s3-object-lambda.me-south-1.amazonaws.com
s3-website.me-south-1.amazonaws.com
s3.amazonaws.com
s3-1.amazonaws.com
s3-ap-east-1.amazonaws.com
s3-ap-northeast-1.amazonaws.com
s3-ap-northeast-2.amazonaws.com
s3-ap-northeast-3.amazonaws.com
s3-ap-south-1.amazonaws.com
s3-ap-southeast-1.amazonaws.com
s3-ap-southeast-2.amazonaws.com
s3-ca-central-1.amazonaws.com
s3-eu-central-1.amazonaws.com
s3-eu-north-1.amazonaws.com
s3-eu-west-1.amazonaws.com
s3-eu-west-2.amazonaws.com
s3-eu-west-3.amazonaws.com
s3-external-1.amazonaws.com
s3-fips-us-gov-east-1.amazonaws.com
s3-fips-us-gov-west-1.amazonaws.com
mrap.accesspoint.s3-global.amazonaws.com
s3-me-south-1.amazonaws.com
s3-sa-east-1.amazonaws.com
s3-us-east-2.amazonaws.com
s3-us-gov-east-1.amazonaws.com
s3-us-gov-west-1.amazonaws.com
s3-us-west-1.amazonaws.com
s3-us-west-2.amazonaws.com
s3-website-ap-northeast-1.amazonaws.com
s3-website-ap-southeast-1.amazonaws.com
s3-website-ap-southeast-2.amazonaws.com
s3-website-eu-west-1.amazonaws.com
s3-website-sa-east-1.amazonaws.com
s3-website-us-east-1.amazonaws.com
s3-website-us-gov-west-1.amazonaws.com
s3-website-us-west-1.amazonaws.com
s3-website-us-west-2.amazonaws.com
s3.dualstack.sa-east-1.amazonaws.com
s3-accesspoint.dualstack.sa-east-1.amazonaws.com
s3-website.dualstack.sa-east-1.amazonaws.com
s3.sa-east-1.amazonaws.com
s3-accesspoint.sa-east-1.amazonaws.com
s3-object-lambda.sa-east-1.amazonaws.com
s3-website.sa-east-1.amazonaws.com
s3.dualstack.us-east-1.amazonaws.com
s3-accesspoint.dualstack.us-east-1.amazonaws.com
s3-accesspoint-fips.dualstack.us-east-1.amazonaws.com
s3-fips.dualstack.us-east-1.amazonaws.com
s3-website.dualstack.us-east-1.amazonaws.com
s3.us-east-1.amazonaws.com
s3-accesspoint.us-east-1.amazonaws.com
s3-accesspoint-fips.us-east-1.amazonaws.com
s3-deprecated.us-east-1.amazonaws.com
s3-fips.us-east-1.amazonaws.com
s3-object-lambda.us-east-1.amazonaws.com
s3-website.us-east-1.amazonaws.com
s3.dualstack.us-east-2.amazonaws.com
s3-accesspoint.dualstack.us-east-2.amazonaws.com
s3-accesspoint-fips.dualstack.us-east-2.amazonaws.com
s3-fips.dualstack.us-east-2.amazonaws.com
s3.us-east-2.amazonaws.com
s3-accesspoint.us-east-2.amazonaws.com
s3-accesspoint-fips.us-east-2.amazonaws.com
s3-deprecated.us-east-2.amazonaws.com
s3-fips.us-east-2.amazonaws.com
s3-object-lambda.us-east-2.amazonaws.com
s3-website.us-east-2.amazonaws.com
s3.dualstack.us-gov-east-1.amazonaws.com
s3-accesspoint.dualstack.us-gov-east-1.amazonaws.com
s3-accesspoint-fips.dualstack.us-gov-east-1.amazonaws.com
s3-fips.dualstack.us-gov-east-1.amazonaws.com
s3.us-gov-east-1.amazonaws.com
s3-accesspoint.us-gov-east-1.amazonaws.com
s3-accesspoint-fips.us-gov-east-1.amazonaws.com
s3-fips.us-gov-east-1.amazonaws.com
s3-object-lambda.us-gov-east-1.amazonaws.com
s3-website.us-gov-east-1.amazonaws.com
s3.dualstack.us-gov-west-1.amazonaws.com
s3-accesspoint.dualstack.us-gov-west-1.amazonaws.com
s3-accesspoint-fips.dualstack.us-gov-west-1.amazonaws.com
s3-fips.dualstack.us-gov-west-1.amazonaws.com
s3.us-gov-west-1.amazonaws.com
s3-accesspoint.us-gov-west-1.amazonaws.com
s3-accesspoint-fips.us-gov-west-1.amazonaws.com
s3-fips.us-gov-west-1.amazonaws.com
s3-object-lambda.us-gov-west-1.amazonaws.com
s3-website.us-gov-west-1.amazonaws.com
s3.dualstack.us-west-1.amazonaws.com
s3-accesspoint.dualstack.us-west-1.amazonaws.com
s3-accesspoint-fips.dualstack.us-west-1.amazonaws.com
s3-fips.dualstack.us-west-1.amazonaws.com
s3-website.dualstack.us-west-1.amazonaws.com
s3.us-west-1.amazonaws.com
s3-accesspoint.us-west-1.amazonaws.com
s3-accesspoint-fips.us-west-1.amazonaws.com
s3-fips.us-west-1.amazonaws.com
s3-object-lambda.us-west-1.amazonaws.com
s3-website.us-west-1.amazonaws.com
s3.dualstack.us-west-2.amazonaws.com
s3-accesspoint.dualstack.us-west-2.amazonaws.com
s3-accesspoint-fips.dualstack.us-west-2.amazonaws.com
s3-fips.dualstack.us-west-2.amazonaws.com
s3-website.dualstack.us-west-2.amazonaws.com
s3.us-west-2.amazonaws.com
s3-accesspoint.us-west-2.amazonaws.com
s3-accesspoint-fips.us-west-2.amazonaws.com
s3-deprecated.us-west-2.amazonaws.com
s3-fips.us-west-2.amazonaws.com
s3-object-lambda.us-west-2.amazonaws.com
s3-website.us-west-2.amazonaws.com

// Amazon SageMaker Ground Truth
// Submitted by AWS Security <psl-maintainers@amazon.com>
// Reference: 98dbfde4-7802-48c3-8751-b60f204e0d9c
labeling.ap-northeast-1.sagemaker.aws
labeling.ap-northeast-2.sagemaker.aws
labeling.ap-south-1.sagemaker.aws
labeling.ap-southeast-1.sagemaker.aws
labeling.ap-southeast-2.sagemaker.aws
labeling.ca-central-1.sagemaker.aws
labeling.eu-central-1.sagemaker.aws
labeling.eu-west-1.sagemaker.aws
labeling.eu-west-2.sagemaker.aws
labeling.us-east-1.sagemaker.aws
labeling.us-east-2.sagemaker.aws
labeling.us-west-2.sagemaker.aws

// Amazon SageMaker Notebook Instances
// Submitted by AWS Security <psl-maintainers@amazon.com>
// Reference: b5ea56df-669e-43cc-9537-14aa172f5dfc
notebook.af-south-1.sagemaker.aws
notebook.ap-east-1.sagemaker.aws
notebook.ap-northeast-1.sagemaker.aws
notebook.ap-northeast-2.sagemaker.aws
notebook.ap-northeast-3.sagemaker.aws
notebook.ap-south-1.sagemaker.aws
notebook.ap-south-2.sagemaker.aws
notebook.ap-southeast-1.sagemaker.aws
notebook.ap-southeast-2.sagemaker.aws
notebook.ap-southeast-3.sagemaker.aws
notebook.ap-southeast-4.sagemaker.aws
notebook.ca-central-1.sagemaker.aws
notebook-fips.ca-central-1.sagemaker.aws
notebook.ca-west-1.sagemaker.aws
notebook-fips.ca-west-1.sagemaker.aws
notebook.eu-central-1.sagemaker.aws
notebook.eu-central-2.sagemaker.aws
notebook.eu-north-1.sagemaker.aws
notebook.eu-south-1.sagemaker.aws
notebook.eu-south-2.sagemaker.aws
notebook.eu-west-1.sagemaker.aws
notebook.eu-west-2.sagemaker.aws
notebook.eu-west-3.sagemaker.aws
notebook.il-central-1.sagemaker.aws
notebook.me-central-1.sagemaker.aws
notebook.me-south-1.sagemaker.aws
notebook.sa-east-1.sagemaker.aws
notebook.us-east-1.sagemaker.aws
notebook-fips.us-east-1.sagemaker.aws
notebook.us-east-2.sagemaker.aws
notebook-fips.us-east-2.sagemaker.aws
notebook.us-gov-east-1.sagemaker.aws
notebook-fips.us-gov-east-1.sagemaker.aws
notebook.us-gov-west-1.sagemaker.aws
notebook-fips.us-gov-west-1.sagemaker.aws
notebook.us-west-1.sagemaker.aws
notebook-fips.us-west-1.sagemaker.aws
notebook.us-west-2.sagemaker.aws
notebook-fips.us-west-2.sagemaker.aws
notebook.cn-north-1.sagemaker.com.cn
notebook.cn-northwest-1.sagemaker.com.cn

// Amazon SageMaker Studio
// Submitted by AWS Security <psl-maintainers@amazon.com>
// Reference: 69c723d9-6e1a-4bff-a203-48eecd203183
studio.af-south-1.sagemaker.aws
studio.ap-east-1.sagemaker.aws
studio.ap-northeast-1.sagemaker.aws
studio.ap-northeast-2.sagemaker.aws
studio.ap-northeast-3.sagemaker.aws
studio.ap-south-1.sagemaker.aws
studio.ap-southeast-1.sagemaker.aws
studio.ap-southeast-2.sagemaker.aws
studio.ap-southeast-3.sagemaker.aws
studio.ca-central-1.sagemaker.aws
studio.eu-central-1.sagemaker.aws
studio.eu-north-1.sagemaker.aws
studio.eu-south-1.sagemaker.aws
studio.eu-south-2.sagemaker.aws
studio.eu-west-1.sagemaker.aws
studio.eu-west-2.sagemaker.aws
studio.eu-west-3.sagemaker.aws
studio.il-central-1.sagemaker.aws
studio.me-central-1.sagemaker.aws
studio.me-south-1.sagemaker.aws
studio.sa-east-1.sagemaker.aws
studio.us-east-1.sagemaker.aws
studio.us-east-2.sagemaker.aws
studio.us-gov-east-1.sagemaker.aws
studio-fips.us-gov-east-1.sagemaker.aws
studio.us-gov-west-1.sagemaker.aws
studio-fips.us-gov-west-1.sagemaker.aws
studio.us-west-1.sagemaker.aws
studio.us-west-2.sagemaker.aws
studio.cn-north-1.sagemaker.com.cn
studio.cn-northwest-1.sagemaker.com.cn

// Amazon SageMaker with MLflow
// Submited by: AWS Security <psl-maintainers@amazon.com>
// Reference: c19f92b3-a82a-452d-8189-831b572eea7e
*.experiments.sagemaker.aws

// Analytics on AWS
// Submitted by AWS Security <psl-maintainers@amazon.com>
// Reference: 955f9f40-a495-4e73-ae85-67b77ac9cadd
analytics-gateway.ap-northeast-1.amazonaws.com
analytics-gateway.ap-northeast-2.amazonaws.com
analytics-gateway.ap-south-1.amazonaws.com
analytics-gateway.ap-southeast-1.amazonaws.com
analytics-gateway.ap-southeast-2.amazonaws.com
analytics-gateway.eu-central-1.amazonaws.com
analytics-gateway.eu-west-1.amazonaws.com
analytics-gateway.us-east-1.amazonaws.com
analytics-gateway.us-east-2.amazonaws.com
analytics-gateway.us-west-2.amazonaws.com

// AWS Amplify
// Submitted by AWS Security <psl-maintainers@amazon.com>
// Reference: c35bed18-6f4f-424f-9298-5756f2f7d72b
amplifyapp.com

// AWS App Runner
// Submitted by AWS Security <psl-maintainers@amazon.com>
// Reference: 6828c008-ba5d-442f-ade5-48da4e7c2316
*.awsapprunner.com

// AWS Cloud9
// Submitted by: AWS Security <psl-maintainers@amazon.com>
// Reference: 30717f72-4007-4f0f-8ed4-864c6f2efec9
webview-assets.aws-cloud9.af-south-1.amazonaws.com
vfs.cloud9.af-south-1.amazonaws.com
webview-assets.cloud9.af-south-1.amazonaws.com
webview-assets.aws-cloud9.ap-east-1.amazonaws.com
vfs.cloud9.ap-east-1.amazonaws.com
webview-assets.cloud9.ap-east-1.amazonaws.com
webview-assets.aws-cloud9.ap-northeast-1.amazonaws.com
vfs.cloud9.ap-northeast-1.amazonaws.com
webview-assets.cloud9.ap-northeast-1.amazonaws.com
webview-assets.aws-cloud9.ap-northeast-2.amazonaws.com
vfs.cloud9.ap-northeast-2.amazonaws.com
webview-assets.cloud9.ap-northeast-2.amazonaws.com
webview-assets.aws-cloud9.ap-northeast-3.amazonaws.com
vfs.cloud9.ap-northeast-3.amazonaws.com
webview-assets.cloud9.ap-northeast-3.amazonaws.com
webview-assets.aws-cloud9.ap-south-1.amazonaws.com
vfs.cloud9.ap-south-1.amazonaws.com
webview-assets.cloud9.ap-south-1.amazonaws.com
webview-assets.aws-cloud9.ap-southeast-1.amazonaws.com
vfs.cloud9.ap-southeast-1.amazonaws.com
webview-assets.cloud9.ap-southeast-1.amazonaws.com
webview-assets.aws-cloud9.ap-southeast-2.amazonaws.com
vfs.cloud9.ap-southeast-2.amazonaws.com
webview-assets.cloud9.ap-southeast-2.amazonaws.com
webview-assets.aws-cloud9.ca-central-1.amazonaws.com
vfs.cloud9.ca-central-1.amazonaws.com
webview-assets.cloud9.ca-central-1.amazonaws.com
webview-assets.aws-cloud9.eu-central-1.amazonaws.com
vfs.cloud9.eu-central-1.amazonaws.com
webview-assets.cloud9.eu-central-1.amazonaws.com
webview-assets.aws-cloud9.eu-north-1.amazonaws.com
vfs.cloud9.eu-north-1.amazonaws.com
webview-assets.cloud9.eu-north-1.amazonaws.com
webview-assets.aws-cloud9.eu-south-1.amazonaws.com
vfs.cloud9.eu-south-1.amazonaws.com
webview-assets.cloud9.eu-south-1.amazonaws.com
webview-assets.aws-cloud9.eu-west-1.amazonaws.com
vfs.cloud9.eu-west-1.amazonaws.com
webview-assets.cloud9.eu-west-1.amazonaws.com
webview-assets.aws-cloud9.eu-west-2.amazonaws.com
vfs.cloud9.eu-west-2.amazonaws.com
webview-assets.cloud9.eu-west-2.amazonaws.com
webview-assets.aws-cloud9.eu-west-3.amazonaws.com
vfs.cloud9.eu-west-3.amazonaws.com
webview-assets.cloud9.eu-west-3.amazonaws.com
webview-assets.aws-cloud9.il-central-1.amazonaws.com
vfs.cloud9.il-central-1.amazonaws.com
webview-assets.aws-cloud9.me-south-1.amazonaws.com
vfs.cloud9.me-south-1.amazonaws.com
webview-assets.cloud9.me-south-1.amazonaws.com
webview-assets.aws-cloud9.sa-east-1.amazonaws.com
vfs.cloud9.sa-east-1.amazonaws.com
webview-assets.cloud9.sa-east-1.amazonaws.com
webview-assets.aws-cloud9.us-east-1.amazonaws.com
vfs.cloud9.us-east-1.amazonaws.com
webview-assets.cloud9.us-east-1.amazonaws.com
webview-assets.aws-cloud9.us-east-2.amazonaws.com
vfs.cloud9.us-east-2.amazonaws.com
webview-assets.cloud9.us-east-2.amazonaws.com
webview-assets.aws-cloud9.us-west-1.amazonaws.com
vfs.cloud9.us-west-1.amazonaws.com
webview-assets.cloud9.us-west-1.amazonaws.com
webview-assets.aws-cloud9.us-west-2.amazonaws.com
vfs.cloud9.us-west-2.amazonaws.com
webview-assets.cloud9.us-west-2.amazonaws.com

// AWS Directory Service
// Submitted by AWS Security <psl-maintainers@amazon.com>
// Reference: a13203e8-42dc-4045-a0d2-2ee67bed1068
awsapps.com

// AWS Elastic Beanstalk
// Submitted by AWS Security <psl-maintainers@amazon.com>
// Reference: bb5a965c-dec3-4967-aa22-e306ad064797
cn-north-1.eb.amazonaws.com.cn
cn-northwest-1.eb.amazonaws.com.cn
elasticbeanstalk.com
af-south-1.elasticbeanstalk.com
ap-east-1.elasticbeanstalk.com
ap-northeast-1.elasticbeanstalk.com
ap-northeast-2.elasticbeanstalk.com
ap-northeast-3.elasticbeanstalk.com
ap-south-1.elasticbeanstalk.com
ap-southeast-1.elasticbeanstalk.com
ap-southeast-2.elasticbeanstalk.com
ap-southeast-3.elasticbeanstalk.com
ca-central-1.elasticbeanstalk.com
eu-central-1.elasticbeanstalk.com
eu-north-1.elasticbeanstalk.com
eu-south-1.elasticbeanstalk.com
eu-west-1.elasticbeanstalk.com
eu-west-2.elasticbeanstalk.com
eu-west-3.elasticbeanstalk.com
il-central-1.elasticbeanstalk.com
me-south-1.elasticbeanstalk.com
sa-east-1.elasticbeanstalk.com
us-east-1.elasticbeanstalk.com
us-east-2.elasticbeanstalk.com
us-gov-east-1.elasticbeanstalk.com
us-gov-west-1.elasticbeanstalk.com
us-west-1.elasticbeanstalk.com
us-west-2.elasticbeanstalk.com

// (AWS) Elastic Load Balancing
// Submitted by Luke Wells <psl-maintainers@amazon.com>
// Reference: 12a3d528-1bac-4433-a359-a395867ffed2
*.elb.amazonaws.com.cn
*.elb.amazonaws.com

// AWS Global Accelerator
// Submitted by Daniel Massaguer <psl-maintainers@amazon.com>
// Reference: d916759d-a08b-4241-b536-4db887383a6a
awsglobalaccelerator.com

// AWS re:Post Private
// Submitted by AWS Security <psl-maintainers@amazon.com>
// Reference: 83385945-225f-416e-9aa0-ad0632bfdcee
*.private.repost.aws

// eero
// Submitted by Yue Kang <eero-dynamic-dns@amazon.com>
// Reference: 264afe70-f62c-4c02-8ab9-b5281ed24461
eero.online
eero-stage.online

// concludes Amazon

// Apigee : https://apigee.com/
// Submitted by Apigee Security Team <security@apigee.com>
apigee.io

// Apis Networks : https://apisnetworks.com
// Submitted by Matt Saladna <matt@apisnetworks.com>
panel.dev

// Apphud : https://apphud.com
// Submitted by Alexander Selivanov <alex@apphud.com>
siiites.com

// Appspace : https://www.appspace.com
// Submitted by Appspace Security Team <security@appspace.com>
appspacehosted.com
appspaceusercontent.com

// Appudo UG (haftungsbeschränkt) : https://www.appudo.com
// Submitted by Alexander Hochbaum <admin@appudo.com>
appudo.net

// Aptible : https://www.aptible.com/
// Submitted by Thomas Orozco <thomas@aptible.com>
on-aptible.com

// Aquapal : https://aquapal.net/
// Submitted by Aki Ueno <admin@aquapal.net>
f5.si

// ASEINet : https://www.aseinet.com/
// Submitted by Asei SEKIGUCHI <mail@aseinet.com>
user.aseinet.ne.jp
gv.vc
d.gv.vc

// Asociación Amigos de la Informática "Euskalamiga" : http://encounter.eus/
// Submitted by Hector Martin <marcan@euskalencounter.org>
user.party.eus

// Association potager.org : https://potager.org/
// Submitted by Lunar <jardiniers@potager.org>
pimienta.org
poivron.org
potager.org
sweetpepper.org

// ASUSTOR Inc. : http://www.asustor.com
// Submitted by Vincent Tseng <vincenttseng@asustor.com>
myasustor.com

// Atlassian : https://atlassian.com
// Submitted by Sam Smyth <devloop@atlassian.com>
cdn.prod.atlassian-dev.net

// Authentick UG (haftungsbeschränkt) : https://authentick.net
// Submitted by Lukas Reschke <lukas@authentick.net>
translated.page

// Autocode : https://autocode.com
// Submitted by Jacob Lee <jacob@autocode.com>
autocode.dev

// AVM : https://avm.de
// Submitted by Andreas Weise <a.weise@avm.de>
myfritz.link
myfritz.net

// AVStack Pte. Ltd. : https://avstack.io
// Submitted by Jasper Hugo <jasper@avstack.io>
onavstack.net

// AW AdvisorWebsites.com Software Inc : https://advisorwebsites.com
// Submitted by James Kennedy <domains@advisorwebsites.com>
*.awdev.ca
*.advisor.ws

// AZ.pl sp. z.o.o : https://az.pl
// Submitted by Krzysztof Wolski <krzysztof.wolski@home.eu>
ecommerce-shop.pl

// b-data GmbH : https://www.b-data.io
// Submitted by Olivier Benz <olivier.benz@b-data.ch>
b-data.io

// Balena : https://www.balena.io
// Submitted by Petros Angelatos <petrosagg@balena.io>
balena-devices.com

// Banzai Cloud
// Submitted by Janos Matyas <info@banzaicloud.com>
*.banzai.cloud
app.banzaicloud.io
*.backyards.banzaicloud.io

// BASE, Inc. : https://binc.jp
// Submitted by Yuya NAGASAWA <public-suffix-list@binc.jp>
base.ec
official.ec
buyshop.jp
fashionstore.jp
handcrafted.jp
kawaiishop.jp
supersale.jp
theshop.jp
shopselect.net
base.shop

// BeagleBoard.org Foundation : https://beagleboard.org
// Submitted by Jason Kridner <jkridner@beagleboard.org>
beagleboard.io

// Beget Ltd
// Submitted by Lev Nekrasov <lnekrasov@beget.com>
*.beget.app

// Besties : https://besties.house
// Submitted by Hazel Cora <hazy@besties.house>
pages.gay

// BetaInABox
// Submitted by Adrian <adrian@betainabox.com>
betainabox.com

// BinaryLane : http://www.binarylane.com
// Submitted by Nathan O'Sullivan <nathan@mammoth.com.au>
bnr.la

// Bitbucket : http://bitbucket.org
// Submitted by Andy Ortlieb <aortlieb@atlassian.com>
bitbucket.io

// Blackbaud, Inc. : https://www.blackbaud.com
// Submitted by Paul Crowder <paul.crowder@blackbaud.com>
blackbaudcdn.net

// Blatech : http://www.blatech.net
// Submitted by Luke Bratch <luke@bratch.co.uk>
of.je

// Blue Bite, LLC : https://bluebite.com
// Submitted by Joshua Weiss <admin.engineering@bluebite.com>
bluebite.io

// Boomla : https://boomla.com
// Submitted by Tibor Halter <thalter@boomla.com>
boomla.net

// Boutir : https://www.boutir.com
// Submitted by Eric Ng Ka Ka <ngkaka@boutir.com>
boutir.com

// Boxfuse : https://boxfuse.com
// Submitted by Axel Fontaine <axel@boxfuse.com>
boxfuse.io

// bplaced : https://www.bplaced.net/
// Submitted by Miroslav Bozic <security@bplaced.net>
square7.ch
bplaced.com
bplaced.de
square7.de
bplaced.net
square7.net

// Brave : https://brave.com
// Submitted by Andrea Brancaleoni <abrancaleoni@brave.com>
*.s.brave.io

// Brendly : https://brendly.rs
// Submitted by Dusan Radovanovic <administracija@brendly.rs>
shop.brendly.hr
shop.brendly.rs

// BrowserSafetyMark
// Submitted by Dave Tharp <browsersafetymark.io@quicinc.com>
browsersafetymark.io

// BRS Media : https://brsmedia.com/
// Submitted by Gavin Brown <gavin.brown@centralnic.com>
radio.am
radio.fm

// Bytemark Hosting : https://www.bytemark.co.uk
// Submitted by Paul Cammish <paul.cammish@bytemark.co.uk>
uk0.bigv.io
dh.bytemark.co.uk
vm.bytemark.co.uk

// Caf.js Labs LLC : https://www.cafjs.com
// Submitted by Antonio Lain <antlai@cafjs.com>
cafjs.com

// callidomus : https://www.callidomus.com/
// Submitted by Marcus Popp <admin@callidomus.com>
mycd.eu

// Canva Pty Ltd : https://canva.com/
// Submitted by Joel Aquilina <publicsuffixlist@canva.com>
canva-apps.cn
*.my.canvasite.cn
canva-apps.com
*.my.canva.site

// Carrd : https://carrd.co
// Submitted by AJ <aj@carrd.co>
drr.ac
uwu.ai
carrd.co
crd.co
ju.mp

// CDDO : https://www.gov.uk/guidance/get-an-api-domain-on-govuk
// Submitted by Jamie Tanna <jamie.tanna@digital.cabinet-office.gov.uk>
api.gov.uk

// CDN77.com : http://www.cdn77.com
// Submitted by Jan Krpes <jan.krpes@cdn77.com>
cdn77-storage.com
rsc.contentproxy9.cz
r.cdn77.net
cdn77-ssl.net
c.cdn77.org
rsc.cdn77.org
ssl.origin.cdn77-secure.org

// CentralNic : http://www.centralnic.com/names/domains
// Submitted by registry <gavin.brown@centralnic.com>
za.bz
br.com
cn.com
de.com
eu.com
jpn.com
mex.com
ru.com
sa.com
uk.com
us.com
za.com
com.de
gb.net
hu.net
jp.net
se.net
uk.net
ae.org
com.se

// certmgr.org : https://certmgr.org
// Submitted by B. Blechschmidt <hostmaster@certmgr.org>
certmgr.org

// Cityhost LLC  : https://cityhost.ua
// Submitted by Maksym Rivtin <support@cityhost.net.ua>
cx.ua

// Civilized Discourse Construction Kit, Inc. : https://www.discourse.org/
// Submitted by Rishabh Nambiar & Michael Brown <team@discourse.org>
discourse.group
discourse.team

// Clerk : https://www.clerk.dev
// Submitted by Colin Sidoti <systems@clerk.dev>
clerk.app
clerkstage.app
*.lcl.dev
*.lclstage.dev
*.stg.dev
*.stgstage.dev

// Clever Cloud : https://www.clever-cloud.com/
// Submitted by Quentin Adam <noc@clever-cloud.com>
cleverapps.cc
*.services.clever-cloud.com
cleverapps.io
cleverapps.tech

// ClickRising : https://clickrising.com/
// Submitted by Umut Gumeli <infrastructure-publicsuffixlist@clickrising.com>
clickrising.net

// Cloud DNS Ltd : http://www.cloudns.net
// Submitted by Aleksander Hristov <noc@cloudns.net> & Boyan Peychev <boyan@cloudns.net>
cloudns.asia
cloudns.be
cloudns.biz
cloudns.cc
cloudns.ch
cloudns.cl
cloudns.club
dnsabr.com
cloudns.cx
cloudns.eu
cloudns.in
cloudns.info
dns-cloud.net
dns-dynamic.net
cloudns.nz
cloudns.org
cloudns.ph
cloudns.pro
cloudns.pw
cloudns.us

// Cloud66 : https://www.cloud66.com/
// Submitted by Khash Sajadi <khash@cloud66.com>
c66.me
cloud66.ws
cloud66.zone

// CloudAccess.net : https://www.cloudaccess.net/
// Submitted by Pawel Panek <noc@cloudaccess.net>
jdevcloud.com
wpdevcloud.com
cloudaccess.host
freesite.host
cloudaccess.net

// Cloudera, Inc. : https://www.cloudera.com/
// Submitted by Kedarnath Waikar <security@cloudera.com>
*.cloudera.site

// Cloudflare, Inc. : https://www.cloudflare.com/
// Submitted by Cloudflare Team <publicsuffixlist@cloudflare.com>
cf-ipfs.com
cloudflare-ipfs.com
trycloudflare.com
pages.dev
r2.dev
workers.dev
cloudflare.net
cdn.cloudflare.net
cdn.cloudflareanycast.net
cdn.cloudflarecn.net
cdn.cloudflareglobal.net

// cloudscale.ch AG : https://www.cloudscale.ch/
// Submitted by Gaudenz Steinlin <support@cloudscale.ch>
cust.cloudscale.ch
objects.lpg.cloudscale.ch
objects.rma.cloudscale.ch

// Clovyr : https://clovyr.io
// Submitted by Patrick Nielsen <patrick@clovyr.io>
wnext.app

// CNPY : https://cnpy.gdn
// Submitted by Angelo Gladding <angelo@lahacker.net>
cnpy.gdn

// Co & Co : https://co-co.nl/
// Submitted by Govert Versluis <govert@co-co.nl>
*.otap.co

// co.ca : http://registry.co.ca/
co.ca

// co.com Registry, LLC : https://registry.co.com
// Submitted by Gavin Brown <gavin.brown@centralnic.com>
co.com

// Codeberg e. V. : https://codeberg.org
// Submitted by Moritz Marquardt <git@momar.de>
codeberg.page

// CodeSandbox B.V. : https://codesandbox.io
// Submitted by Ives van Hoorne <abuse@codesandbox.io>
csb.app
preview.csb.app

// CoDNS B.V.
co.nl
co.no

// Combell.com : https://www.combell.com
// Submitted by Thomas Wouters <thomas.wouters@combellgroup.com>
webhosting.be
hosting-cluster.nl

// Convex : https://convex.dev/
// Submitted by James Cowling <security@convex.dev>
convex.site

// Coordination Center for TLD RU and XN--P1AI : https://cctld.ru/en/domains/domens_ru/reserved/
// Submitted by George Georgievsky <gug@cctld.ru>
ac.ru
edu.ru
gov.ru
int.ru
mil.ru
test.ru

// COSIMO GmbH : http://www.cosimo.de
// Submitted by Rene Marticke <rmarticke@cosimo.de>
dyn.cosidns.de
dnsupdater.de
dynamisches-dns.de
internet-dns.de
l-o-g-i-n.de
dynamic-dns.info
feste-ip.net
knx-server.net
static-access.net

// Craft Docs Ltd : https://www.craft.do/
// Submitted by Zsombor Fuszenecker <security@craft.do>
craft.me

// Craynic, s.r.o. : http://www.craynic.com/
// Submitted by Ales Krajnik <ales.krajnik@craynic.com>
realm.cz

// Crisp IM SAS : https://crisp.chat/
// Submitted by Baptiste Jamin <hostmaster@crisp.chat>
on.crisp.email

// Cryptonomic : https://cryptonomic.net/
// Submitted by Andrew Cady <public-suffix-list@cryptonomic.net>
*.cryptonomic.net

// Curv UG : https://curv-labs.de/
// Submitted by Marvin Wiesner <Marvin@curv-labs.de>
curv.dev

<<<<<<< HEAD
// Oracle Dyn https://cloud.oracle.com/home https://dyn.com/dns/
=======
// Customer OCI - Oracle Dyn : https://cloud.oracle.com/home https://dyn.com/dns/
>>>>>>> 790a5a59
// Submitted by Gregory Drake <support@dyn.com>
// Note: This is intended to also include customer-oci.com due to wildcards implicitly including the current label
*.customer-oci.com
*.oci.customer-oci.com
*.ocp.customer-oci.com
*.ocs.customer-oci.com
*.oraclecloudapps.com
*.oraclegovcloudapps.com
*.oraclegovcloudapps.uk


// cyber_Folks S.A. : https://cyberfolks.pl
// Submitted by Bartlomiej Kida <security@cyberfolks.pl>
cfolks.pl

// cyon GmbH : https://www.cyon.ch/
// Submitted by Dominic Luechinger <dol@cyon.ch>
cyon.link
cyon.site

// Danger Science Group: https://dangerscience.com/
// Submitted by Skylar MacDonald <skylar@dangerscience.com>
platform0.app
fnwk.site
folionetwork.site

// Dansk.net : http://www.dansk.net/
// Submitted by Anani Voule <digital@digital.co.dk>
biz.dk
co.dk
firm.dk
reg.dk
store.dk

// Daplie, Inc : https://daplie.com
// Submitted by AJ ONeal <aj@daplie.com>
daplie.me
localhost.daplie.me

// dappnode.io : https://dappnode.io/
// Submitted by Abel Boldu / DAppNode Team <community@dappnode.io>
dyndns.dappnode.io

// dapps.earth : https://dapps.earth/
// Submitted by Daniil Burdakov <icqkill@gmail.com>
*.dapps.earth
*.bzz.dapps.earth

// Dark, Inc. : https://darklang.com
// Submitted by Paul Biggar <ops@darklang.com>
builtwithdark.com
darklang.io

// DataDetect, LLC. : https://datadetect.com
// Submitted by Andrew Banchich <abanchich@sceven.com>
demo.datadetect.com
instance.datadetect.com

// Datawire, Inc : https://www.datawire.io
// Submitted by Richard Li <secalert@datawire.io>
edgestack.me

// Datto, Inc. : https://www.datto.com/
// Submitted by Philipp Heckel <ph@datto.com>
dattolocal.com
dattorelay.com
dattoweb.com
mydatto.com
dattolocal.net
mydatto.net

// DDNS5 : https://ddns5.com
// Submitted by Cameron Elliott <cameron@cameronelliott.com>
ddns5.com

// ddnss.de : https://www.ddnss.de/
// Submitted by Robert Niedziela <webmaster@ddnss.de>
ddnss.de
dyn.ddnss.de
dyndns.ddnss.de
dyn-ip24.de
dyndns1.de
home-webserver.de
dyn.home-webserver.de
myhome-server.de
ddnss.org

// Debian : https://www.debian.org/
// Submitted by Peter Palfrader / Debian Sysadmin Team <dsa-publicsuffixlist@debian.org>
debian.net

// Definima : http://www.definima.com/
// Submitted by Maxence Bitterli <maxence@definima.com>
definima.io
definima.net

// Deno Land Inc : https://deno.com/
// Submitted by Luca Casonato <hostmaster@deno.com>
deno.dev
deno-staging.dev

// deSEC : https://desec.io/
// Submitted by Peter Thomassen <peter@desec.io>
dedyn.io

// Deta: https://www.deta.sh/
// Submitted by Aavash Shrestha <aavash@deta.sh>
deta.app
deta.dev

// dhosting.pl Sp. z o.o.: https://dhosting.pl/
// Submitted by Michal Kokoszkiewicz <bok@dhosting.pl>
dfirma.pl
dkonto.pl
you2.pl

// DigitalOcean App Platform : https://www.digitalocean.com/products/app-platform/
// Submitted by Braxton Huggins <psl-maintainers@digitalocean.com>
ondigitalocean.app

// DigitalOcean Spaces : https://www.digitalocean.com/products/spaces/
// Submitted by Robin H. Johnson <psl-maintainers@digitalocean.com>
*.digitaloceanspaces.com

// DigitalPlat : https://www.digitalplat.org/
// Submitted by Edward Hsing <contact@digitalplat.org>
us.kg

// Diher Solutions : https://diher.solutions
// Submitted by Didi Hermawan <mail@diher.solutions>
rss.my.id
diher.solutions

// Discord Inc : https://discord.com
// Submitted by Sahn Lam <slam@discordapp.com>
discordsays.com
discordsez.com

// DNS Africa Ltd https://dns.business
// Submitted by Calvin Browne <calvin@dns.business>
jozi.biz

// DNShome : https://www.dnshome.de/
// Submitted by Norbert Auler <mail@dnshome.de>
dnshome.de

// dnstrace.pro : https://dnstrace.pro/
// Submitted by Chris Partridge <chris@partridge.tech>
bci.dnstrace.pro

// DotArai : https://www.dotarai.com/
// Submitted by Atsadawat Netcharadsang <atsadawat@dotarai.co.th>
online.th
shop.th

// DrayTek Corp. : https://www.draytek.com/
// Submitted by Paul Fang <mis@draytek.com>
drayddns.com

// DreamCommerce : https://shoper.pl/
// Submitted by Konrad Kotarba <konrad.kotarba@dreamcommerce.com>
shoparena.pl

// DreamHost : http://www.dreamhost.com/
// Submitted by Andrew Farmer <andrew.farmer@dreamhost.com>
dreamhosters.com

// Dreamyoungs, Inc. : https://durumis.com
// Submitted by Infra Team <infra@durumis.com>
durumis.com

// Drobo : http://www.drobo.com/
// Submitted by Ricardo Padilha <rpadilha@drobo.com>
mydrobo.com

// Drud Holdings, LLC. : https://www.drud.com/
// Submitted by Kevin Bridges <kevin@drud.com>
drud.io
drud.us

// DuckDNS : http://www.duckdns.org/
// Submitted by Richard Harper <richard@duckdns.org>
duckdns.org

// dy.fi : http://dy.fi/
// Submitted by Heikki Hannikainen <hessu@hes.iki.fi>
dy.fi
tunk.org

// DynDNS.com : http://www.dyndns.com/services/dns/dyndns/
dyndns.biz
for-better.biz
for-more.biz
for-some.biz
for-the.biz
selfip.biz
webhop.biz
ftpaccess.cc
game-server.cc
myphotos.cc
scrapping.cc
blogdns.com
cechire.com
dnsalias.com
dnsdojo.com
doesntexist.com
dontexist.com
doomdns.com
dyn-o-saur.com
dynalias.com
dyndns-at-home.com
dyndns-at-work.com
dyndns-blog.com
dyndns-free.com
dyndns-home.com
dyndns-ip.com
dyndns-mail.com
dyndns-office.com
dyndns-pics.com
dyndns-remote.com
dyndns-server.com
dyndns-web.com
dyndns-wiki.com
dyndns-work.com
est-a-la-maison.com
est-a-la-masion.com
est-le-patron.com
est-mon-blogueur.com
from-ak.com
from-al.com
from-ar.com
from-ca.com
from-ct.com
from-dc.com
from-de.com
from-fl.com
from-ga.com
from-hi.com
from-ia.com
from-id.com
from-il.com
from-in.com
from-ks.com
from-ky.com
from-ma.com
from-md.com
from-mi.com
from-mn.com
from-mo.com
from-ms.com
from-mt.com
from-nc.com
from-nd.com
from-ne.com
from-nh.com
from-nj.com
from-nm.com
from-nv.com
from-oh.com
from-ok.com
from-or.com
from-pa.com
from-pr.com
from-ri.com
from-sc.com
from-sd.com
from-tn.com
from-tx.com
from-ut.com
from-va.com
from-vt.com
from-wa.com
from-wi.com
from-wv.com
from-wy.com
getmyip.com
gotdns.com
hobby-site.com
homelinux.com
homeunix.com
iamallama.com
is-a-anarchist.com
is-a-blogger.com
is-a-bookkeeper.com
is-a-bulls-fan.com
is-a-caterer.com
is-a-chef.com
is-a-conservative.com
is-a-cpa.com
is-a-cubicle-slave.com
is-a-democrat.com
is-a-designer.com
is-a-doctor.com
is-a-financialadvisor.com
is-a-geek.com
is-a-green.com
is-a-guru.com
is-a-hard-worker.com
is-a-hunter.com
is-a-landscaper.com
is-a-lawyer.com
is-a-liberal.com
is-a-libertarian.com
is-a-llama.com
is-a-musician.com
is-a-nascarfan.com
is-a-nurse.com
is-a-painter.com
is-a-personaltrainer.com
is-a-photographer.com
is-a-player.com
is-a-republican.com
is-a-rockstar.com
is-a-socialist.com
is-a-student.com
is-a-teacher.com
is-a-techie.com
is-a-therapist.com
is-an-accountant.com
is-an-actor.com
is-an-actress.com
is-an-anarchist.com
is-an-artist.com
is-an-engineer.com
is-an-entertainer.com
is-certified.com
is-gone.com
is-into-anime.com
is-into-cars.com
is-into-cartoons.com
is-into-games.com
is-leet.com
is-not-certified.com
is-slick.com
is-uberleet.com
is-with-theband.com
isa-geek.com
isa-hockeynut.com
issmarterthanyou.com
likes-pie.com
likescandy.com
neat-url.com
saves-the-whales.com
selfip.com
sells-for-less.com
sells-for-u.com
servebbs.com
simple-url.com
space-to-rent.com
teaches-yoga.com
writesthisblog.com
ath.cx
fuettertdasnetz.de
isteingeek.de
istmein.de
lebtimnetz.de
leitungsen.de
traeumtgerade.de
barrel-of-knowledge.info
barrell-of-knowledge.info
dyndns.info
for-our.info
groks-the.info
groks-this.info
here-for-more.info
knowsitall.info
selfip.info
webhop.info
forgot.her.name
forgot.his.name
at-band-camp.net
blogdns.net
broke-it.net
buyshouses.net
dnsalias.net
dnsdojo.net
does-it.net
dontexist.net
dynalias.net
dynathome.net
endofinternet.net
from-az.net
from-co.net
from-la.net
from-ny.net
gets-it.net
ham-radio-op.net
homeftp.net
homeip.net
homelinux.net
homeunix.net
in-the-band.net
is-a-chef.net
is-a-geek.net
isa-geek.net
kicks-ass.net
office-on-the.net
podzone.net
scrapper-site.net
selfip.net
sells-it.net
servebbs.net
serveftp.net
thruhere.net
webhop.net
merseine.nu
mine.nu
shacknet.nu
blogdns.org
blogsite.org
boldlygoingnowhere.org
dnsalias.org
dnsdojo.org
doesntexist.org
dontexist.org
doomdns.org
dvrdns.org
dynalias.org
dyndns.org
go.dyndns.org
home.dyndns.org
endofinternet.org
endoftheinternet.org
from-me.org
game-host.org
gotdns.org
hobby-site.org
homedns.org
homeftp.org
homelinux.org
homeunix.org
is-a-bruinsfan.org
is-a-candidate.org
is-a-celticsfan.org
is-a-chef.org
is-a-geek.org
is-a-knight.org
is-a-linux-user.org
is-a-patsfan.org
is-a-soxfan.org
is-found.org
is-lost.org
is-saved.org
is-very-bad.org
is-very-evil.org
is-very-good.org
is-very-nice.org
is-very-sweet.org
isa-geek.org
kicks-ass.org
misconfused.org
podzone.org
readmyblog.org
selfip.org
sellsyourhome.org
servebbs.org
serveftp.org
servegame.org
stuff-4-sale.org
webhop.org
better-than.tv
dyndns.tv
on-the-web.tv
worse-than.tv
is-by.us
land-4-sale.us
stuff-4-sale.us
dyndns.ws
mypets.ws

// Dynu.com : https://www.dynu.com/
// Submitted by Sue Ye <sue@dynu.com>
ddnsfree.com
ddnsgeek.com
giize.com
gleeze.com
kozow.com
loseyourip.com
ooguy.com
theworkpc.com
casacam.net
dynu.net
accesscam.org
camdvr.org
freeddns.org
mywire.org
webredirect.org
myddns.rocks

// dynv6 : https://dynv6.com
// Submitted by Dominik Menke <dom@digineo.de>
dynv6.net

// E4YOU spol. s.r.o. : https://e4you.cz/
// Submitted by Vladimir Dudr <info@e4you.cz>
e4.cz

// Easypanel : https://easypanel.io
// Submitted by Andrei Canta <andrei@easypanel.io>
easypanel.app
easypanel.host

// EasyWP : https://www.easywp.com
// Submitted by <infracloudteam@namecheap.com>
*.ewp.live

// ECG Robotics, Inc : https://ecgrobotics.org
// Submitted by <frc1533@ecgrobotics.org>
onred.one
staging.onred.one

// eDirect Corp. : https://hosting.url.com.tw/
// Submitted by C.S. chang <cschang@corp.url.com.tw>
twmail.cc
twmail.net
twmail.org
mymailer.com.tw
url.tw

// Electromagnetic Field : https://www.emfcamp.org
// Submitted by <noc@emfcamp.org>
at.emf.camp

// Elefunc, Inc. : https://elefunc.com
// Submitted by Cetin Sert <domains@elefunc.com>
rt.ht

// Elementor : Elementor Ltd.
// Submitted by Anton Barkan <antonb@elementor.com>
elementor.cloud
elementor.cool

// En root‽ : https://en-root.org
// Submitted by Emmanuel Raviart <emmanuel@raviart.com>
en-root.fr

// Enalean SAS: https://www.enalean.com
// Submitted by Enalean Security Team <security@enalean.com>
mytuleap.com
tuleap-partners.com

// Encoretivity AB: https://encore.dev
// Submitted by André Eriksson <andre@encore.dev>
encr.app
encoreapi.com

// encoway GmbH : https://www.encoway.de
// Submitted by Marcel Daus <cloudops@encoway.de>
eu.encoway.cloud

// EU.org https://eu.org/
// Submitted by Pierre Beyssac <hostmaster@eu.org>
eu.org
al.eu.org
asso.eu.org
at.eu.org
au.eu.org
be.eu.org
bg.eu.org
ca.eu.org
cd.eu.org
ch.eu.org
cn.eu.org
cy.eu.org
cz.eu.org
de.eu.org
dk.eu.org
edu.eu.org
ee.eu.org
es.eu.org
fi.eu.org
fr.eu.org
gr.eu.org
hr.eu.org
hu.eu.org
ie.eu.org
il.eu.org
in.eu.org
int.eu.org
is.eu.org
it.eu.org
jp.eu.org
kr.eu.org
lt.eu.org
lu.eu.org
lv.eu.org
mc.eu.org
me.eu.org
mk.eu.org
mt.eu.org
my.eu.org
net.eu.org
ng.eu.org
nl.eu.org
no.eu.org
nz.eu.org
paris.eu.org
pl.eu.org
pt.eu.org
q-a.eu.org
ro.eu.org
ru.eu.org
se.eu.org
si.eu.org
sk.eu.org
tr.eu.org
uk.eu.org
us.eu.org

// Eurobyte : https://eurobyte.ru
// Submitted by Evgeniy Subbotin <e.subbotin@eurobyte.ru>
eurodir.ru

// Evennode : http://www.evennode.com/
// Submitted by Michal Kralik <support@evennode.com>
eu-1.evennode.com
eu-2.evennode.com
eu-3.evennode.com
eu-4.evennode.com
us-1.evennode.com
us-2.evennode.com
us-3.evennode.com
us-4.evennode.com

// Evervault : https://evervault.com
// Submitted by Hannah Neary <engineering@evervault.com>
relay.evervault.app
relay.evervault.dev

// Expo : https://expo.dev/
// Submitted by James Ide <psl@expo.dev>
expo.app
staging.expo.app

// Fabrica Technologies, Inc. : https://www.fabrica.dev/
// Submitted by Eric Jiang <eric@fabrica.dev>
onfabrica.com

// FAITID : https://faitid.org/
// Submitted by Maxim Alzoba <tech.contact@faitid.org>
// https://www.flexireg.net/stat_info
ru.net
adygeya.ru
bashkiria.ru
bir.ru
cbg.ru
com.ru
dagestan.ru
grozny.ru
kalmykia.ru
kustanai.ru
marine.ru
mordovia.ru
msk.ru
mytis.ru
nalchik.ru
nov.ru
pyatigorsk.ru
spb.ru
vladikavkaz.ru
vladimir.ru
abkhazia.su
adygeya.su
aktyubinsk.su
arkhangelsk.su
armenia.su
ashgabad.su
azerbaijan.su
balashov.su
bashkiria.su
bryansk.su
bukhara.su
chimkent.su
dagestan.su
east-kazakhstan.su
exnet.su
georgia.su
grozny.su
ivanovo.su
jambyl.su
kalmykia.su
kaluga.su
karacol.su
karaganda.su
karelia.su
khakassia.su
krasnodar.su
kurgan.su
kustanai.su
lenug.su
mangyshlak.su
mordovia.su
msk.su
murmansk.su
nalchik.su
navoi.su
north-kazakhstan.su
nov.su
obninsk.su
penza.su
pokrovsk.su
sochi.su
spb.su
tashkent.su
termez.su
togliatti.su
troitsk.su
tselinograd.su
tula.su
tuva.su
vladikavkaz.su
vladimir.su
vologda.su

// Fancy Bits, LLC : http://getchannels.com
// Submitted by Aman Gupta <aman@getchannels.com>
channelsdvr.net
u.channelsdvr.net

// Fastly Inc. : http://www.fastly.com/
// Submitted by Fastly Security <security@fastly.com>
edgecompute.app
fastly-edge.com
fastly-terrarium.com
freetls.fastly.net
map.fastly.net
a.prod.fastly.net
global.prod.fastly.net
a.ssl.fastly.net
b.ssl.fastly.net
global.ssl.fastly.net
fastlylb.net
map.fastlylb.net

// Fastmail : https://www.fastmail.com/
// Submitted by Marc Bradshaw <marc@fastmailteam.com>
*.user.fm

// FASTVPS EESTI OU : https://fastvps.ru/
// Submitted by Likhachev Vasiliy <lihachev@fastvps.ru>
fastvps-server.com
fastvps.host
myfast.host
fastvps.site
myfast.space

// FearWorks Media Ltd. : https://fearworksmedia.co.uk
// submitted by Keith Fairley <domains@fearworksmedia.co.uk>
conn.uk
copro.uk
hosp.uk

// Fedora : https://fedoraproject.org/
// submitted by Patrick Uiterwijk <puiterwijk@fedoraproject.org>
fedorainfracloud.org
fedorapeople.org
cloud.fedoraproject.org
app.os.fedoraproject.org
app.os.stg.fedoraproject.org

// Fermax : https://fermax.com/
// submitted by Koen Van Isterdael <k.vanisterdael@fermax.be>
mydobiss.com

// FH Muenster : https://www.fh-muenster.de
// Submitted by Robin Naundorf <r.naundorf@fh-muenster.de>
fh-muenster.io

// Filegear Inc. : https://www.filegear.com
// Submitted by Jason Zhu <jason@owtware.com>
filegear.me

// Firebase, Inc.
// Submitted by Chris Raynor <chris@firebase.com>
firebaseapp.com

// FLAP : https://www.flap.cloud
// Submitted by Louis Chemineau <louis@chmn.me>
flap.id

// FlashDrive : https://flashdrive.io
// Submitted by Eric Chan <support@flashdrive.io>
fldrv.com

// FlutterFlow : https://flutterflow.io
// Submitted by Anton Emelyanov <anton@flutterflow.io>
flutterflow.app

// fly.io: https://fly.io
// Submitted by Kurt Mackey <kurt@fly.io>
fly.dev
shw.io
edgeapp.net

// Forgerock : https://www.forgerock.com
// Submitted by Roderick Parr <roderick.parr@forgerock.com>
forgeblocks.com
id.forgerock.io

// Framer : https://www.framer.com
// Submitted by Koen Rouwhorst <security@framer.com>
framer.ai
framer.app
framercanvas.com
framer.media
framer.photos
framer.website
framer.wiki

// Frederik Braun : https://frederik-braun.com
// Submitted by Frederik Braun <fb@frederik-braun.com>
0e.vc

// Freebox : http://www.freebox.fr
// Submitted by Romain Fliedel <rfliedel@freebox.fr>
freebox-os.com
freeboxos.com
fbx-os.fr
fbxos.fr
freebox-os.fr
freeboxos.fr

// freedesktop.org : https://www.freedesktop.org
// Submitted by Daniel Stone <daniel@fooishbar.org>
freedesktop.org

// freemyip.com : https://freemyip.com
// Submitted by Cadence <contact@freemyip.com>
freemyip.com

// Frusky MEDIA&PR : https://www.frusky.de
// Submitted by Victor Pupynin <hallo@frusky.de>
*.frusky.de

// FunkFeuer - Verein zur Förderung freier Netze : https://www.funkfeuer.at
// Submitted by Daniel A. Maierhofer <vorstand@funkfeuer.at>
wien.funkfeuer.at

// Future Versatile Group. : https://www.fvg-on.net/
// T.Kabu <webmaster@fvg-on.net>
daemon.asia
dix.asia
mydns.bz
0am.jp
0g0.jp
0j0.jp
0t0.jp
mydns.jp
pgw.jp
wjg.jp
keyword-on.net
live-on.net
server-on.net
mydns.tw
mydns.vc

// Futureweb GmbH : https://www.futureweb.at
// Submitted by Andreas Schnederle-Wagner <schnederle@futureweb.at>
*.futurecms.at
*.ex.futurecms.at
*.in.futurecms.at
futurehosting.at
futuremailing.at
*.ex.ortsinfo.at
*.kunden.ortsinfo.at
*.statics.cloud

// GCom Internet : https://www.gcom.net.au
// Submitted by Leo Julius <support@gcom.net.au>
aliases121.com

// GDS : https://www.gov.uk/service-manual/technology/managing-domain-names
// Submitted by Stephen Ford <hostmaster@digital.cabinet-office.gov.uk>
campaign.gov.uk
service.gov.uk
independent-commission.uk
independent-inquest.uk
independent-inquiry.uk
independent-panel.uk
independent-review.uk
public-inquiry.uk
royal-commission.uk

// Gehirn Inc. : https://www.gehirn.co.jp/
// Submitted by Kohei YOSHIDA <tech@gehirn.co.jp>
gehirn.ne.jp
usercontent.jp

// Gentlent, Inc. : https://www.gentlent.com
// Submitted by Tom Klein <tom@gentlent.com>
gentapps.com
gentlentapis.com
lab.ms
cdn-edges.net

// Getlocalcert: https://www.getlocalcert.net
// Submitted by Robert Alexander <support@getlocalcert.net>
localcert.net
localhostcert.net
corpnet.work

// GignoSystemJapan: http://gsj.bz
// Submitted by GignoSystemJapan <kakutou-ec@gsj.bz>
gsj.bz

// GitHub, Inc.
// Submitted by Patrick Toomey <security@github.com>
githubusercontent.com
githubpreview.dev
github.io

// GitLab, Inc.
// Submitted by Alex Hanselka <alex@gitlab.com>
gitlab.io

// Gitplac.si - https://gitplac.si
// Submitted by Aljaž Starc <me@aljaxus.eu>
gitapp.si
gitpage.si

// Glitch, Inc : https://glitch.com
// Submitted by Mads Hartmann <mads@glitch.com>
glitch.me

// Global NOG Alliance : https://nogalliance.org/
// Submitted by Sander Steffann <sander@nogalliance.org>
nog.community

// Globe Hosting SRL : https://www.globehosting.com/
// Submitted by Gavin Brown <gavin.brown@centralnic.com>
co.ro
shop.ro

// GMO Pepabo, Inc. : https://pepabo.com/
// Submitted by Hosting Div <admin@pepabo.com>
lolipop.io
angry.jp
babyblue.jp
babymilk.jp
backdrop.jp
bambina.jp
bitter.jp
blush.jp
boo.jp
boy.jp
boyfriend.jp
but.jp
candypop.jp
capoo.jp
catfood.jp
cheap.jp
chicappa.jp
chillout.jp
chips.jp
chowder.jp
chu.jp
ciao.jp
cocotte.jp
coolblog.jp
cranky.jp
cutegirl.jp
daa.jp
deca.jp
deci.jp
digick.jp
egoism.jp
fakefur.jp
fem.jp
flier.jp
floppy.jp
fool.jp
frenchkiss.jp
girlfriend.jp
girly.jp
gloomy.jp
gonna.jp
greater.jp
hacca.jp
heavy.jp
her.jp
hiho.jp
hippy.jp
holy.jp
hungry.jp
icurus.jp
itigo.jp
jellybean.jp
kikirara.jp
kill.jp
kilo.jp
kuron.jp
littlestar.jp
lolipopmc.jp
lolitapunk.jp
lomo.jp
lovepop.jp
lovesick.jp
main.jp
mods.jp
mond.jp
mongolian.jp
moo.jp
namaste.jp
nikita.jp
nobushi.jp
noor.jp
oops.jp
parallel.jp
parasite.jp
pecori.jp
peewee.jp
penne.jp
pepper.jp
perma.jp
pigboat.jp
pinoko.jp
punyu.jp
pupu.jp
pussycat.jp
pya.jp
raindrop.jp
readymade.jp
sadist.jp
schoolbus.jp
secret.jp
staba.jp
stripper.jp
sub.jp
sunnyday.jp
thick.jp
tonkotsu.jp
under.jp
upper.jp
velvet.jp
verse.jp
versus.jp
vivian.jp
watson.jp
weblike.jp
whitesnow.jp
zombie.jp
heteml.net

// GoDaddy Registry : https://registry.godaddy
// Submitted by Rohan Durrant <tldns@registry.godaddy>
graphic.design

// GoIP DNS Services : http://www.goip.de
// Submitted by Christian Poulter <milchstrasse@goip.de>
goip.de

// Google, Inc.
// Submitted by Shannon McCabe <public-suffix-editors@google.com>
blogspot.ae
blogspot.al
blogspot.am
*.hosted.app
*.run.app
web.app
blogspot.com.ar
blogspot.co.at
blogspot.com.au
blogspot.ba
blogspot.be
blogspot.bg
blogspot.bj
blogspot.com.br
blogspot.com.by
blogspot.ca
blogspot.cf
blogspot.ch
blogspot.cl
blogspot.com.co
*.0emm.com
appspot.com
*.r.appspot.com
blogspot.com
codespot.com
googleapis.com
googlecode.com
pagespeedmobilizer.com
publishproxy.com
withgoogle.com
withyoutube.com
blogspot.cv
blogspot.com.cy
blogspot.cz
blogspot.de
*.gateway.dev
blogspot.dk
blogspot.com.ee
blogspot.com.eg
blogspot.com.es
blogspot.fi
blogspot.fr
cloud.goog
translate.goog
*.usercontent.goog
blogspot.gr
blogspot.hk
blogspot.hr
blogspot.hu
blogspot.co.id
blogspot.ie
blogspot.co.il
blogspot.in
blogspot.is
blogspot.it
blogspot.jp
blogspot.co.ke
blogspot.kr
blogspot.li
blogspot.lt
blogspot.lu
blogspot.md
blogspot.mk
blogspot.mr
blogspot.com.mt
blogspot.mx
blogspot.my
cloudfunctions.net
blogspot.com.ng
blogspot.nl
blogspot.no
blogspot.co.nz
blogspot.pe
blogspot.pt
blogspot.qa
blogspot.re
blogspot.ro
blogspot.rs
blogspot.ru
blogspot.se
blogspot.sg
blogspot.si
blogspot.sk
blogspot.sn
blogspot.td
blogspot.com.tr
blogspot.tw
blogspot.ug
blogspot.co.uk
blogspot.com.uy
blogspot.vn
blogspot.co.za

// Goupile : https://goupile.fr
// Submitted by Niels Martignene <hello@goupile.fr>
goupile.fr

// GOV.UK Pay : https://www.payments.service.gov.uk/
// Submitted by Richard Baker <richard.baker@digital.cabinet-office.gov.uk>
pymnt.uk

// GOV.UK Platform as a Service : https://www.cloud.service.gov.uk/
// Submitted by Tom Whitwell <gov-uk-paas-support@digital.cabinet-office.gov.uk>
cloudapps.digital
london.cloudapps.digital

// Government of the Netherlands: https://www.government.nl
// Submitted by <domeinnaam@minaz.nl>
gov.nl

// GrayJay Web Solutions Inc. : https://grayjaysports.ca
// Submitted by Matt Yamkowy <info@grayjaysports.ca>
grayjayleagues.com

// GünstigBestellen : https://günstigbestellen.de
// Submitted by Furkan Akkoc <info@hendelzon.de>
günstigbestellen.de
günstigliefern.de

// Hakaran group: http://hakaran.cz
// Submitted by Arseniy Sokolov <security@hakaran.cz>
fin.ci
free.hr
caa.li
ua.rs
conf.se

// Häkkinen.fi
// Submitted by Eero Häkkinen <Eero+psl@Häkkinen.fi>
häkkinen.fi

// Handshake : https://handshake.org
// Submitted by Mike Damm <md@md.vc>
hs.run
hs.zone

// Hashbang : https://hashbang.sh
hashbang.sh

// Hasura : https://hasura.io
// Submitted by Shahidh K Muhammed <shahidh@hasura.io>
hasura.app
hasura-app.io

// Hatena Co., Ltd. : https://hatena.co.jp
// Submitted by Masato Nakamura <blog-developers@hatena.ne.jp>
hatenablog.com
hatenadiary.com
hateblo.jp
hatenablog.jp
hatenadiary.jp
hatenadiary.org

// Heilbronn University of Applied Sciences - Faculty Informatics (GitLab Pages): https://www.hs-heilbronn.de
// Submitted by Richard Zowalla <mi-admin@hs-heilbronn.de>
pages.it.hs-heilbronn.de

// HeiyuSpace: https://lazycat.cloud
// Submitted by Xia Bin <admin@lazycat.cloud>
heiyu.space

// Helio Networks : https://heliohost.org
// Submitted by Ben Frede <admin@heliohost.org>
helioho.st
heliohost.us

// Hepforge : https://www.hepforge.org
// Submitted by David Grellscheid <admin@hepforge.org>
hepforge.org

// Heroku : https://www.heroku.com/
// Submitted by Tom Maher <tmaher@heroku.com>
herokuapp.com
herokussl.com

// Hibernating Rhinos
// Submitted by Oren Eini <oren@ravendb.net>
ravendb.cloud
ravendb.community
development.run
ravendb.run

// home.pl S.A.: https://home.pl
// Submitted by Krzysztof Wolski <krzysztof.wolski@home.eu>
homesklep.pl

// Homebase : https://homebase.id/
// Submitted by Jason Babo <info@homebase.id>
*.kin.one
*.id.pub
*.kin.pub

// Hong Kong Productivity Council: https://www.hkpc.org/
// Submitted by SECaaS Team <summchan@hkpc.org>
secaas.hk

// Hoplix : https://www.hoplix.com
// Submitted by Danilo De Franco<info@hoplix.shop>
hoplix.shop

// HOSTBIP REGISTRY : https://www.hostbip.com/
// Submitted by Atanunu Igbunuroghene <publicsuffixlist@hostbip.com>
orx.biz
biz.gl
col.ng
firm.ng
gen.ng
ltd.ng
ngo.ng
edu.scot
sch.so

// HostFly : https://www.ie.ua
// Submitted by Bohdan Dub <support@hostfly.com.ua>
ie.ua

// HostyHosting : https://hostyhosting.com
hostyhosting.io

// Hypernode B.V. : https://www.hypernode.com/
// Submitted by Cipriano Groenendal <security@nl.team.blue>
hypernode.io

// I-O DATA DEVICE, INC. : http://www.iodata.com/
// Submitted by Yuji Minagawa <domains-admin@iodata.jp>
iobb.net

// i-registry s.r.o. : http://www.i-registry.cz/
// Submitted by Martin Semrad <semrad@i-registry.cz>
co.cz

// Ici la Lune : http://www.icilalune.com/
// Submitted by Simon Morvan <simon@icilalune.com>
*.moonscale.io
moonscale.net

// iDOT Services Limited : http://www.domain.gr.com
// Submitted by Gavin Brown <gavin.brown@centralnic.com>
gr.com

// iki.fi
// Submitted by Hannu Aronsson <haa@iki.fi>
iki.fi

// iliad italia : https://www.iliad.it
// Submitted by Marios Makassikis <mmakassikis@freebox.fr>
ibxos.it
iliadboxos.it

// Incsub, LLC : https://incsub.com/
// Submitted by Aaron Edwards <sysadmins@incsub.com>
smushcdn.com
wphostedmail.com
wpmucdn.com
tempurl.host
wpmudev.host

// Individual Network Berlin e.V. : https://www.in-berlin.de/
// Submitted by Christian Seitz <chris@in-berlin.de>
dyn-berlin.de
in-berlin.de
in-brb.de
in-butter.de
in-dsl.de
in-vpn.de
in-dsl.net
in-vpn.net
in-dsl.org
in-vpn.org

// info.at : http://www.info.at/
biz.at
info.at

// info.cx : http://info.cx
// Submitted by June Slater <whois@igloo.to>
info.cx

// Interlegis : http://www.interlegis.leg.br
// Submitted by Gabriel Ferreira <registrobr@interlegis.leg.br>
ac.leg.br
al.leg.br
am.leg.br
ap.leg.br
ba.leg.br
ce.leg.br
df.leg.br
es.leg.br
go.leg.br
ma.leg.br
mg.leg.br
ms.leg.br
mt.leg.br
pa.leg.br
pb.leg.br
pe.leg.br
pi.leg.br
pr.leg.br
rj.leg.br
rn.leg.br
ro.leg.br
rr.leg.br
rs.leg.br
sc.leg.br
se.leg.br
sp.leg.br
to.leg.br

// intermetrics GmbH : https://pixolino.com/
// Submitted by Wolfgang Schwarz <admin@intermetrics.de>
pixolino.com

// Internet-Pro, LLP : https://netangels.ru/
// Submitted by Vasiliy Sheredeko <piphon@gmail.com>
na4u.ru

// IONOS SE : https://www.ionos.com/,
// IONOS Group SE: https://www.ionos-group.com/
// submitted by Henrik Willert <security@ionos.com>
apps-1and1.com
live-website.com
apps-1and1.net
websitebuilder.online
app-ionos.space

// iopsys software solutions AB : https://iopsys.eu/
// Submitted by Roman Azarenko <roman.azarenko@iopsys.eu>
iopsys.se

// IPiFony Systems, Inc. : https://www.ipifony.com/
// Submitted by Matthew Hardeman <mhardeman@ipifony.com>
ipifony.net

// ir.md : https://nic.ir.md
// Submitted by Ali Soizi <info@nic.ir.md>
ir.md

// is-a.dev : https://www.is-a.dev
// Submitted by William Harrison <admin@m.is-a.dev>
is-a.dev

// is-a-good.dev : https://is-a-good.dev
// Submitted by William Harrison <webmaster@is-a-good.dev>
is-a-good.dev

// IServ GmbH : https://iserv.de
// Submitted by Mario Hoberg <info@iserv.de>
iservschule.de
mein-iserv.de
schulplattform.de
schulserver.de
test-iserv.de
iserv.dev

// Jelastic, Inc. : https://jelastic.com/
// Submitted by Ihor Kolodyuk <ik@jelastic.com>
mel.cloudlets.com.au
cloud.interhostsolutions.be
mycloud.by
alp1.ae.flow.ch
appengine.flow.ch
es-1.axarnet.cloud
diadem.cloud
vip.jelastic.cloud
jele.cloud
it1.eur.aruba.jenv-aruba.cloud
it1.jenv-aruba.cloud
keliweb.cloud
cs.keliweb.cloud
oxa.cloud
tn.oxa.cloud
uk.oxa.cloud
primetel.cloud
uk.primetel.cloud
ca.reclaim.cloud
uk.reclaim.cloud
us.reclaim.cloud
ch.trendhosting.cloud
de.trendhosting.cloud
jele.club
amscompute.com
dopaas.com
paas.hosted-by-previder.com
rag-cloud.hosteur.com
rag-cloud-ch.hosteur.com
jcloud.ik-server.com
jcloud-ver-jpc.ik-server.com
demo.jelastic.com
kilatiron.com
paas.massivegrid.com
jed.wafaicloud.com
lon.wafaicloud.com
ryd.wafaicloud.com
j.scaleforce.com.cy
jelastic.dogado.eu
fi.cloudplatform.fi
demo.datacenter.fi
paas.datacenter.fi
jele.host
mircloud.host
paas.beebyte.io
sekd1.beebyteapp.io
jele.io
cloud-fr1.unispace.io
jc.neen.it
cloud.jelastic.open.tim.it
jcloud.kz
upaas.kazteleport.kz
cloudjiffy.net
fra1-de.cloudjiffy.net
west1-us.cloudjiffy.net
jls-sto1.elastx.net
jls-sto2.elastx.net
jls-sto3.elastx.net
faststacks.net
fr-1.paas.massivegrid.net
lon-1.paas.massivegrid.net
lon-2.paas.massivegrid.net
ny-1.paas.massivegrid.net
ny-2.paas.massivegrid.net
sg-1.paas.massivegrid.net
jelastic.saveincloud.net
nordeste-idc.saveincloud.net
j.scaleforce.net
jelastic.tsukaeru.net
sdscloud.pl
unicloud.pl
mircloud.ru
jelastic.regruhosting.ru
enscaled.sg
jele.site
jelastic.team
orangecloud.tn
j.layershift.co.uk
phx.enscaled.us
mircloud.us

// Jino : https://www.jino.ru
// Submitted by Sergey Ulyashin <ulyashin@jino.ru>
myjino.ru
*.hosting.myjino.ru
*.landing.myjino.ru
*.spectrum.myjino.ru
*.vps.myjino.ru

// Jotelulu S.L. : https://jotelulu.com
// Submitted by Daniel Fariña <ingenieria@jotelulu.com>
jotelulu.cloud

// JouwWeb B.V. : https://www.jouwweb.nl
// Submitted by Camilo Sperberg <tech@webador.com>
webadorsite.com
jouwweb.site

// Joyent : https://www.joyent.com/
// Submitted by Brian Bennett <brian.bennett@joyent.com>
*.cns.joyent.com
*.triton.zone

// JS.ORG : http://dns.js.org
// Submitted by Stefan Keim <admin@js.org>
js.org

// KaasHosting : http://www.kaashosting.nl/
// Submitted by Wouter Bakker <hostmaster@kaashosting.nl>
kaas.gg
khplay.nl

// Kakao : https://www.kakaocorp.com/
// Submitted by JaeYoong Lee <cec@kakaocorp.com>
ktistory.com

// Kapsi : https://kapsi.fi
// Submitted by Tomi Juntunen <erani@kapsi.fi>
kapsi.fi

// Katholieke Universiteit Leuven: https://www.kuleuven.be
// Submitted by Abuse KU Leuven <abuse@kuleuven.be>
ezproxy.kuleuven.be
kuleuven.cloud

// Keyweb AG : https://www.keyweb.de
// Submitted by Martin Dannehl <postmaster@keymachine.de>
keymachine.de

// KingHost : https://king.host
// Submitted by Felipe Keller Braz <felipebraz@kinghost.com.br>
kinghost.net
uni5.net

// KnightPoint Systems, LLC : http://www.knightpoint.com/
// Submitted by Roy Keene <rkeene@knightpoint.com>
knightpoint.systems

// KoobinEvent, SL: https://www.koobin.com
// Submitted by Iván Oliva <ivan.oliva@koobin.com>
koobin.events

// Krellian Ltd. : https://krellian.com
// Submitted by Ben Francis <ben@krellian.com>
webthings.io
krellian.net

// KUROKU LTD : https://kuroku.ltd/
// Submitted by DisposaBoy <security@oya.to>
oya.to

// LCube - Professional hosting e.K. : https://www.lcube-webhosting.de
// Submitted by Lars Laehn <info@lcube.de>
git-repos.de
lcube-server.de
svn-repos.de

// Leadpages : https://www.leadpages.net
// Submitted by Greg Dallavalle <domains@leadpages.net>
leadpages.co
lpages.co
lpusercontent.com

// Lelux.fi : https://lelux.fi/
// Submitted by Lelux Admin <publisuffix@lelux.site>
lelux.site

// libp2p project : https://libp2p.io
// Submitted by Interplanetary Shipyard <psl@ipshipyard.com>
libp2p.direct

// Libre IT Ltd : https://libre.nz
// Submitted by Tomas Maggio <support@libre.nz>
runcontainers.dev

// Lifetime Hosting : https://Lifetime.Hosting/
// Submitted by Mike Fillator <support@lifetime.hosting>
co.business
co.education
co.events
co.financial
co.network
co.place
co.technology

// linkyard ldt: https://www.linkyard.ch/
// Submitted by Mario Siegenthaler <mario.siegenthaler@linkyard.ch>
linkyard-cloud.ch
linkyard.cloud

// Linode : https://linode.com
// Submitted by <security@linode.com>
members.linode.com
*.nodebalancer.linode.com
*.linodeobjects.com
ip.linodeusercontent.com

// LiquidNet Ltd : http://www.liquidnetlimited.com/
// Submitted by Victor Velchev <admin@liquidnetlimited.com>
we.bs

// Listen53 : https://www.l53.net
// Submitted by Gerry Keh <biz@l53.net>
filegear-sg.me
ggff.net

// Localcert : https://localcert.dev
// Submitted by Lann Martin <security@localcert.dev>
*.user.localcert.dev

// Log'in Line : https://www.loginline.com/
// Submitted by Rémi Mach <remi.mach@loginline.com>
loginline.app
loginline.dev
loginline.io
loginline.services
loginline.site

// Lõhmus Family, The
// Submitted by Heiki Lõhmus <hostmaster at lohmus dot me>
lohmus.me

// Lokalized : https://lokalized.nl
// Submitted by Noah Taheij <noah@lokalized.nl>
servers.run

// LubMAN UMCS Sp. z o.o : https://lubman.pl/
// Submitted by Ireneusz Maliszewski <ireneusz.maliszewski@lubman.pl>
krasnik.pl
leczna.pl
lubartow.pl
lublin.pl
poniatowa.pl
swidnik.pl

// Lug.org.uk : https://lug.org.uk
// Submitted by Jon Spriggs <admin@lug.org.uk>
glug.org.uk
lug.org.uk
lugs.org.uk

// Lukanet Ltd : https://lukanet.com
// Submitted by Anton Avramov <register@lukanet.com>
barsy.bg
barsy.club
barsycenter.com
barsyonline.com
barsy.de
barsy.dev
barsy.eu
barsy.gr
barsy.in
barsy.info
barsy.io
barsy.me
barsy.menu
barsyonline.menu
barsy.mobi
barsy.net
barsy.online
barsy.org
barsy.pro
barsy.pub
barsy.ro
barsy.rs
barsy.shop
barsyonline.shop
barsy.site
barsy.store
barsy.support
barsy.uk
barsy.co.uk
barsyonline.co.uk

// Magento Commerce
// Submitted by Damien Tournoud <dtournoud@magento.cloud>
*.magentosite.cloud

// Mail.Ru Group : https://hb.cldmail.ru
// Submitted by Ilya Zaretskiy <zaretskiy@corp.mail.ru>
hb.cldmail.ru

// May First - People Link : https://mayfirst.org/
// Submitted by Jamie McClelland <info@mayfirst.org>
mayfirst.info
mayfirst.org

// MathWorks : https://www.mathworks.com/
// Submitted by Emily Reed <psl-maintainers@groups.mathworks.com>
matlab.cloud
modelscape.com
mwcloudnonprod.com
polyspace.com

// Maze Play: https://www.mazeplay.com
// Submitted by Adam Humpherys <adam@mws.dev>
mazeplay.com

// McHost : https://mchost.ru
// Submitted by Evgeniy Subbotin <e.subbotin@mchost.ru>
mcdir.me
mcdir.ru
vps.mcdir.ru
mcpre.ru

// mcpe.me : https://mcpe.me
// Submitted by Noa Heyl <hi@noa.dev>
mcpe.me

// Mediatech : https://mediatech.by
// Submitted by Evgeniy Kozhuhovskiy <ugenk@mediatech.by>
mediatech.by
mediatech.dev

// Medicom Health : https://medicomhealth.com
// Submitted by Michael Olson <molson@medicomhealth.com>
hra.health

// Memset hosting : https://www.memset.com
// Submitted by Tom Whitwell <domains@memset.com>
miniserver.com
memset.net

// Messerli Informatik AG : https://www.messerli.ch/
// Submitted by Ruben Schmidmeister <psl-maintainers@messerli.ch>
messerli.app

// Meta Platforms, Inc. : https://meta.com/
// Submitted by Jacob Cordero <public-suffix@meta.com>
atmeta.com
apps.fbsbx.com

// MetaCentrum, CESNET z.s.p.o. : https://www.metacentrum.cz/en/
// Submitted by Zdeněk Šustr <zdenek.sustr@cesnet.cz>
*.cloud.metacentrum.cz
custom.metacentrum.cz

// MetaCentrum, CESNET z.s.p.o. : https://www.metacentrum.cz/en/
// Submitted by Radim Janča <janca@cesnet.cz>
flt.cloud.muni.cz
usr.cloud.muni.cz

// Meteor Development Group : https://www.meteor.com/hosting
// Submitted by Pierre Carrier <pierre@meteor.com>
meteorapp.com
eu.meteorapp.com

// Michau Enterprises Limited : http://www.co.pl/
co.pl

// Microsoft Corporation : http://microsoft.com
// Submitted by Public Suffix List Admin <msftpsladmin@microsoft.com>
// Managed by Corporate Domains
// Microsoft Azure : https://home.azure
*.azurecontainer.io
azure-api.net
azure-mobile.net
azureedge.net
azurefd.net
azurestaticapps.net
1.azurestaticapps.net
2.azurestaticapps.net
3.azurestaticapps.net
4.azurestaticapps.net
5.azurestaticapps.net
6.azurestaticapps.net
7.azurestaticapps.net
centralus.azurestaticapps.net
eastasia.azurestaticapps.net
eastus2.azurestaticapps.net
westeurope.azurestaticapps.net
westus2.azurestaticapps.net
azurewebsites.net
cloudapp.net
trafficmanager.net
blob.core.windows.net
servicebus.windows.net

// MikroTik: https://mikrotik.com
// Submitted by MikroTik SysAdmin Team <support@mikrotik.com>
routingthecloud.com
sn.mynetname.net
routingthecloud.net
routingthecloud.org

// minion.systems : http://minion.systems
// Submitted by Robert Böttinger <r@minion.systems>
csx.cc

// MobileEducation, LLC : https://joinforte.com
// Submitted by Grayson Martin <grayson.martin@mobileeducation.us>
forte.id

// MODX Systems LLC : https://modx.com
// Submitted by Elizabeth Southwell <elizabeth@modx.com>
modx.dev

// Mozilla Foundation : https://mozilla.org/
// Submitted by glob <glob@mozilla.com>
bmoattachments.org

// MSK-IX : https://www.msk-ix.ru/
// Submitted by Khannanov Roman <r.khannanov@msk-ix.ru>
net.ru
org.ru
pp.ru

// Mythic Beasts : https://www.mythic-beasts.com
// Submitted by Paul Cammish <kelduum@mythic-beasts.com>
hostedpi.com
caracal.mythic-beasts.com
customer.mythic-beasts.com
fentiger.mythic-beasts.com
lynx.mythic-beasts.com
ocelot.mythic-beasts.com
oncilla.mythic-beasts.com
onza.mythic-beasts.com
sphinx.mythic-beasts.com
vs.mythic-beasts.com
x.mythic-beasts.com
yali.mythic-beasts.com
cust.retrosnub.co.uk

// Nabu Casa : https://www.nabucasa.com
// Submitted by Paulus Schoutsen <infra@nabucasa.com>
ui.nabu.casa

// Net at Work Gmbh : https://www.netatwork.de
// Submitted by Jan Jaeschke <jan.jaeschke@netatwork.de>
cloud.nospamproxy.com

// Netfy Domains : https://netfy.domains
// Submitted by Suranga Ranasinghe <security@mavicsoft.com>
netfy.app

// Netlify : https://www.netlify.com
// Submitted by Jessica Parsons <jessica@netlify.com>
netlify.app

// Neustar Inc.
// Submitted by Trung Tran <Trung.Tran@neustar.biz>
4u.com

// NFSN, Inc. : https://www.NearlyFreeSpeech.NET/
// Submitted by Jeff Wheelhouse <support@nearlyfreespeech.net>
nfshost.com

// NFT.Storage : https://nft.storage/
// Submitted by Vasco Santos <vasco.santos@protocol.ai> or <support@nft.storage>
ipfs.nftstorage.link

// NGO.US Registry : https://nic.ngo.us
// Submitted by Alstra Solutions Ltd. Networking Team <admin@alstra.org>
ngo.us

// ngrok : https://ngrok.com/
// Submitted by Alan Shreve <alan@ngrok.com>
ngrok.app
ngrok-free.app
ngrok.dev
ngrok-free.dev
ngrok.io
ap.ngrok.io
au.ngrok.io
eu.ngrok.io
in.ngrok.io
jp.ngrok.io
sa.ngrok.io
us.ngrok.io
ngrok.pizza
ngrok.pro

// Nicolaus Copernicus University in Torun - MSK TORMAN (https://www.man.torun.pl)
torun.pl

// Nimbus Hosting Ltd. : https://www.nimbushosting.co.uk/
// Submitted by Nicholas Ford <dev@nimbushosting.co.uk>
nh-serv.co.uk
nimsite.uk

// No longer operated by CentralNic, these entries should be adopted and/or removed by current operators
// Submitted by Gavin Brown <gavin.brown@centralnic.com>
ar.com
hu.com
kr.com
no.com
qc.com
uy.com

// No-IP.com : https://noip.com/
// Submitted by Deven Reza <publicsuffixlist@noip.com>
mmafan.biz
myftp.biz
no-ip.biz
no-ip.ca
fantasyleague.cc
gotdns.ch
3utilities.com
blogsyte.com
ciscofreak.com
damnserver.com
ddnsking.com
ditchyourip.com
dnsiskinky.com
dynns.com
geekgalaxy.com
health-carereform.com
homesecuritymac.com
homesecuritypc.com
myactivedirectory.com
mysecuritycamera.com
myvnc.com
net-freaks.com
onthewifi.com
point2this.com
quicksytes.com
securitytactics.com
servebeer.com
servecounterstrike.com
serveexchange.com
serveftp.com
servegame.com
servehalflife.com
servehttp.com
servehumour.com
serveirc.com
servemp3.com
servep2p.com
servepics.com
servequake.com
servesarcasm.com
stufftoread.com
unusualperson.com
workisboring.com
dvrcam.info
ilovecollege.info
no-ip.info
brasilia.me
ddns.me
dnsfor.me
hopto.me
loginto.me
noip.me
webhop.me
bounceme.net
ddns.net
eating-organic.net
mydissent.net
myeffect.net
mymediapc.net
mypsx.net
mysecuritycamera.net
nhlfan.net
no-ip.net
pgafan.net
privatizehealthinsurance.net
redirectme.net
serveblog.net
serveminecraft.net
sytes.net
cable-modem.org
collegefan.org
couchpotatofries.org
hopto.org
mlbfan.org
myftp.org
mysecuritycamera.org
nflfan.org
no-ip.org
read-books.org
ufcfan.org
zapto.org
no-ip.co.uk
golffan.us
noip.us
pointto.us

// NodeArt : https://nodeart.io
// Submitted by Konstantin Nosov <Nosov@nodeart.io>
stage.nodeart.io

// Noop : https://noop.app
// Submitted by Nathaniel Schweinberg <noop@rearc.io>
*.developer.app
noop.app

// Northflank Ltd. : https://northflank.com/
// Submitted by Marco Suter <marco@northflank.com>
*.northflank.app
*.build.run
*.code.run
*.database.run
*.migration.run

// Noticeable : https://noticeable.io
// Submitted by Laurent Pellegrino <security@noticeable.io>
noticeable.news

// Notion Labs, Inc : https://www.notion.so/
// Submitted by Jess Yao <trust-core-team@makenotion.com>
notion.site

// Now-DNS : https://now-dns.com
// Submitted by Steve Russell <steve@now-dns.com>
dnsking.ch
mypi.co
n4t.co
001www.com
ddnslive.com
myiphost.com
forumz.info
soundcast.me
tcp4.me
dnsup.net
hicam.net
now-dns.net
ownip.net
vpndns.net
dynserv.org
now-dns.org
x443.pw
now-dns.top
ntdll.top
freeddns.us
crafting.xyz
zapto.xyz

// nsupdate.info : https://www.nsupdate.info/
// Submitted by Thomas Waldmann <info@nsupdate.info>
nsupdate.info
nerdpol.ovh

// NYC.mn : https://dot.nyc.mn/
// Submitted by NYC.mn Subdomain Service <nyc.mn@mailfence.com>
nyc.mn

// O3O.Foundation : https://o3o.foundation/
// Submitted by the prvcy.page Registry Team <psl@registry.prvcy.page>
prvcy.page

// Obl.ong : <https://obl.ong>
// Submitted by Reese Armstrong <team@obl.ong>
obl.ong

// Observable, Inc. : https://observablehq.com
// Submitted by Mike Bostock <dns@observablehq.com>
observablehq.cloud
static.observableusercontent.com

// OMG.LOL : https://omg.lol
// Submitted by Adam Newbold <adam@omg.lol>
omg.lol

// Omnibond Systems, LLC. : https://www.omnibond.com
// Submitted by Cole Estep <cole@omnibond.com>
cloudycluster.net

// OmniWe Limited: https://omniwe.com
// Submitted by Vicary Archangel <vicary@omniwe.com>
omniwe.site

// One.com: https://www.one.com/
// Submitted by Jacob Bunk Nielsen <jbn@one.com>
123webseite.at
123website.be
simplesite.com.br
123website.ch
simplesite.com
123webseite.de
123hjemmeside.dk
123miweb.es
123kotisivu.fi
123siteweb.fr
simplesite.gr
123homepage.it
123website.lu
123website.nl
123hjemmeside.no
service.one
simplesite.pl
123paginaweb.pt
123minsida.se

// Open Domains : https://open-domains.net
// Submitted by William Harrison <admin@open-domains.net>
is-a-fullstack.dev
is-cool.dev
is-not-a.dev
localplayer.dev
is-local.org

// Open Social : https://www.getopensocial.com/
// Submitted by Alexander Varwijk <security@getopensocial.com>
opensocial.site

// OpenCraft GmbH : http://opencraft.com/
// Submitted by Sven Marnach <sven@opencraft.com>
opencraft.hosting

// OpenHost : https://registry.openhost.uk
// Submitted by OpenHost Registry Team <support@openhost.uk>
16-b.it
32-b.it
64-b.it

// OpenResearch GmbH: https://openresearch.com/
// Submitted by Philipp Schmid <ops@openresearch.com>
orsites.com

// Opera Software, A.S.A.
// Submitted by Yngve Pettersen <yngve@opera.com>
operaunite.com

// Orange : https://www.orange.com
// Submitted by Alexandre Linte <alexandre.linte@orange.com>
tech.orange

// OsSav Technology Ltd. : https://ossav.com/
// TLD Nic: http://nic.can.re - TLD Whois Server: whois.can.re
// Submitted by OsSav Technology Ltd. <support@ossav.com>
can.re

// Oursky Limited : https://authgear.com/, https://skygear.io/
// Submitted by Authgear Team <hello@authgear.com>, Skygear Developer <hello@skygear.io>
authgear-staging.com
authgearapps.com
skygearapp.com

// OutSystems
// Submitted by Duarte Santos <domain-admin@outsystemscloud.com>
outsystemscloud.com

// OVHcloud: https://ovhcloud.com
// Submitted by Vincent Cassé <vincent.casse@ovhcloud.com>
*.hosting.ovh.net
*.webpaas.ovh.net

// OwnProvider GmbH: http://www.ownprovider.com
// Submitted by Jan Moennich <jan.moennich@ownprovider.com>
ownprovider.com
own.pm

// OwO : https://whats-th.is/
// Submitted by Dean Sheather <dean@deansheather.com>
*.owo.codes

// OX : http://www.ox.rs
// Submitted by Adam Grand <webmaster@mail.ox.rs>
ox.rs

// oy.lc
// Submitted by Charly Coste <changaco@changaco.oy.lc>
oy.lc

// Pagefog : https://pagefog.com/
// Submitted by Derek Myers <derek@pagefog.com>
pgfog.com

// PageXL : https://pagexl.com
// Submitted by Yann Guichard <yann@pagexl.com>
pagexl.com

// Pantheon Systems, Inc. : https://pantheon.io/
// Submitted by Gary Dylina <gary@pantheon.io>
gotpantheon.com
pantheonsite.io

// Paywhirl, Inc : https://paywhirl.com/
// Submitted by Daniel Netzer <dan@paywhirl.com>
*.paywhirl.com

// pcarrier.ca Software Inc: https://pcarrier.ca/
// Submitted by Pierre Carrier <pc@rrier.ca>
*.xmit.co
xmit.dev
madethis.site
srv.us
gh.srv.us
gl.srv.us

// PE Ulyanov Kirill Sergeevich : https://airy.host
// Submitted by Kirill Ulyanov <k.ulyanov@airy.host>
lk3.ru

// Peplink | Pepwave : http://peplink.com/
// Submitted by Steve Leung <steveleung@peplink.com>
mypep.link

// Perspecta : https://perspecta.com/
// Submitted by Kenneth Van Alstyne <kvanalstyne@perspecta.com>
perspecta.cloud

// Planet-Work : https://www.planet-work.com/
// Submitted by Frédéric VANNIÈRE <f.vanniere@planet-work.com>
on-web.fr

// Platform.sh : https://platform.sh
// Submitted by Nikola Kotur <nikola@platform.sh>
*.upsun.app
upsunapp.com
ent.platform.sh
eu.platform.sh
us.platform.sh
*.platformsh.site
*.tst.site

// Platter: https://platter.dev
// Submitted by Patrick Flor <patrick@platter.dev>
platter-app.com
platter-app.dev
platterp.us

// Pley AB : https://www.pley.com/
// Submitted by Henning Pohl <infra@pley.com>
pley.games

// Port53 : https://port53.io/
// Submitted by Maximilian Schieder <maxi@zeug.co>
dyn53.io

// Porter : https://porter.run/
// Submitted by Rudraksh MK <rudi@porter.run>
onporter.run

// Positive Codes Technology Company : http://co.bn/faq.html
// Submitted by Zulfais <pc@co.bn>
co.bn

// Postman, Inc : https://postman.com
// Submitted by Rahul Dhawan <security@postman.com>
postman-echo.com
pstmn.io
mock.pstmn.io
httpbin.org

// prequalifyme.today : https://prequalifyme.today
// Submitted by DeepakTiwari deepak@ivylead.io
prequalifyme.today

// prgmr.com : https://prgmr.com/
// Submitted by Sarah Newman <owner@prgmr.com>
xen.prgmr.com

// priv.at : http://www.nic.priv.at/
// Submitted by registry <lendl@nic.at>
priv.at

// Protocol Labs : https://protocol.ai/
// Submitted by Michael Burns <noc@protocol.ai>
*.dweb.link

// Protonet GmbH : http://protonet.io
// Submitted by Martin Meier <admin@protonet.io>
protonet.io

// Publication Presse Communication SARL : https://ppcom.fr
// Submitted by Yaacov Akiba Slama <admin@chirurgiens-dentistes-en-france.fr>
chirurgiens-dentistes-en-france.fr
byen.site

// pubtls.org: https://www.pubtls.org
// Submitted by Kor Nielsen <kor@pubtls.org>
pubtls.org

// PythonAnywhere LLP: https://www.pythonanywhere.com
// Submitted by Giles Thomas <giles@pythonanywhere.com>
pythonanywhere.com
eu.pythonanywhere.com

// QA2
// Submitted by Daniel Dent (https://www.danieldent.com/)
qa2.com

// QCX
// Submitted by Cassandra Beelen <cassandra@beelen.one>
qcx.io
*.sys.qcx.io

// QNAP System Inc : https://www.qnap.com
// Submitted by Nick Chang <cloudadmin@qnap.com>
myqnapcloud.cn
alpha-myqnapcloud.com
dev-myqnapcloud.com
mycloudnas.com
mynascloud.com
myqnapcloud.com

// QOTO, Org.
// Submitted by Jeffrey Phillips Freeman <jeffrey.freeman@qoto.org>
qoto.io

// Qualifio : https://qualifio.com/
// Submitted by Xavier De Cock <xdecock@gmail.com>
qualifioapp.com

// Quality Unit : https://qualityunit.com
// Submitted by Vasyl Tsalko <vtsalko@qualityunit.com>
ladesk.com

// QuickBackend: https://www.quickbackend.com
// Submitted by Dani Biro <dani@pymet.com>
qbuser.com

// Quip : https://quip.com
// Submitted by Patrick Linehan <plinehan@quip.com>
*.quipelements.com

// Qutheory LLC : http://qutheory.io
// Submitted by Jonas Schwartz <jonas@qutheory.io>
vapor.cloud
vaporcloud.io

// Rackmaze LLC : https://www.rackmaze.com
// Submitted by Kirill Pertsev <kika@rackmaze.com>
rackmaze.com
rackmaze.net

// Rad Web Hosting: https://radwebhosting.com
// Submitted by Scott Claeys <s.claeys@radwebhosting.com>
cloudsite.builders
myradweb.net
servername.us

// Radix FZC : http://domains.in.net
// Submitted by Gavin Brown <gavin.brown@centralnic.com>
web.in
in.net

// Raidboxes GmbH : https://raidboxes.de
// Submitted by Auke Tembrink <hostmaster@raidboxes.de>
myrdbx.io
site.rb-hosting.io

// Rancher Labs, Inc : https://rancher.com
// Submitted by Vincent Fiduccia <domains@rancher.com>
*.on-rancher.cloud
*.on-k3s.io
*.on-rio.io

// RavPage : https://www.ravpage.co.il
// Submitted by Roni Horowitz <roni@responder.co.il>
ravpage.co.il

// Read The Docs, Inc : https://www.readthedocs.org
// Submitted by David Fischer <team@readthedocs.org>
readthedocs-hosted.com
readthedocs.io

// Red Hat, Inc. OpenShift : https://openshift.redhat.com/
// Submitted by Tim Kramer <tkramer@rhcloud.com>
rhcloud.com

// Redgate Software: https://red-gate.com
// Submitted by Andrew Farries <andrew.farries@red-gate.com>
instances.spawn.cc

// Render : https://render.com
// Submitted by Anurag Goel <dev@render.com>
onrender.com
app.render.com

// Repl.it : https://repl.it
// Submitted by Lincoln Bergeson <psl@repl.it>
replit.app
id.replit.app
firewalledreplit.co
id.firewalledreplit.co
repl.co
id.repl.co
replit.dev
archer.replit.dev
bones.replit.dev
canary.replit.dev
global.replit.dev
hacker.replit.dev
id.replit.dev
janeway.replit.dev
kim.replit.dev
kira.replit.dev
kirk.replit.dev
odo.replit.dev
paris.replit.dev
picard.replit.dev
pike.replit.dev
prerelease.replit.dev
reed.replit.dev
riker.replit.dev
sisko.replit.dev
spock.replit.dev
staging.replit.dev
sulu.replit.dev
tarpit.replit.dev
teams.replit.dev
tucker.replit.dev
wesley.replit.dev
worf.replit.dev
repl.run

// Resin.io : https://resin.io
// Submitted by Tim Perry <tim@resin.io>
resindevice.io
devices.resinstaging.io

// RethinkDB : https://www.rethinkdb.com/
// Submitted by Chris Kastorff <info@rethinkdb.com>
hzc.io

// Rico Developments Limited : https://adimo.co
// Submitted by Colin Brown <hello@adimo.co>
adimo.co.uk

// Riseup Networks : https://riseup.net
// Submitted by Micah Anderson <micah@riseup.net>
itcouldbewor.se

// Roar Domains LLC : https://roar.basketball/
// Submitted by Gavin Brown <gavin.brown@centralnic.com>
aus.basketball
nz.basketball

// Rochester Institute of Technology : http://www.rit.edu/
// Submitted by Jennifer Herting <jchits@rit.edu>
git-pages.rit.edu

// Rocky Enterprise Software Foundation : https://resf.org
// Submitted by Neil Hanlon <neil@resf.org>
rocky.page

// Rusnames Limited: http://rusnames.ru/
// Submitted by Sergey Zotov <admin@rusnames.ru>
биз.рус
ком.рус
крым.рус
мир.рус
мск.рус
орг.рус
самара.рус
сочи.рус
спб.рус
я.рус

// Russian Academy of Sciences
// Submitted by Tech Support <support@rasnet.ru>
ras.ru

// SAKURA Internet Inc. : https://www.sakura.ad.jp/
// Submitted by Internet Service Department <rs-vendor-ml@sakura.ad.jp>
180r.com
dojin.com
sakuratan.com
sakuraweb.com
x0.com
2-d.jp
bona.jp
crap.jp
daynight.jp
eek.jp
flop.jp
halfmoon.jp
jeez.jp
matrix.jp
mimoza.jp
ivory.ne.jp
mail-box.ne.jp
mints.ne.jp
mokuren.ne.jp
opal.ne.jp
sakura.ne.jp
sumomo.ne.jp
topaz.ne.jp
netgamers.jp
nyanta.jp
o0o0.jp
rdy.jp
rgr.jp
rulez.jp
s3.isk01.sakurastorage.jp
s3.isk02.sakurastorage.jp
saloon.jp
sblo.jp
skr.jp
tank.jp
uh-oh.jp
undo.jp
rs.webaccel.jp
user.webaccel.jp
websozai.jp
xii.jp
squares.net
jpn.org
kirara.st
x0.to
from.tv
sakura.tv

// Salesforce.com, Inc. https://salesforce.com/
// Submitted by Salesforce Public Suffix List Team <public-suffix-list@salesforce.com>
*.builder.code.com
*.dev-builder.code.com
*.stg-builder.code.com
*.001.test.code-builder-stg.platform.salesforce.com
*.d.crm.dev
*.w.crm.dev
*.wa.crm.dev
*.wb.crm.dev
*.wc.crm.dev
*.wd.crm.dev
*.we.crm.dev
*.wf.crm.dev

// Sandstorm Development Group, Inc. : https://sandcats.io/
// Submitted by Asheesh Laroia <asheesh@sandstorm.io>
sandcats.io

// SBE network solutions GmbH : https://www.sbe.de/
// Submitted by Norman Meilick <nm@sbe.de>
logoip.com
logoip.de

// Scaleway : https://www.scaleway.com/
// Submitted by Rémy Léone <rleone@scaleway.com>
fr-par-1.baremetal.scw.cloud
fr-par-2.baremetal.scw.cloud
nl-ams-1.baremetal.scw.cloud
cockpit.fr-par.scw.cloud
fnc.fr-par.scw.cloud
functions.fnc.fr-par.scw.cloud
k8s.fr-par.scw.cloud
nodes.k8s.fr-par.scw.cloud
s3.fr-par.scw.cloud
s3-website.fr-par.scw.cloud
whm.fr-par.scw.cloud
priv.instances.scw.cloud
pub.instances.scw.cloud
k8s.scw.cloud
cockpit.nl-ams.scw.cloud
k8s.nl-ams.scw.cloud
nodes.k8s.nl-ams.scw.cloud
s3.nl-ams.scw.cloud
s3-website.nl-ams.scw.cloud
whm.nl-ams.scw.cloud
cockpit.pl-waw.scw.cloud
k8s.pl-waw.scw.cloud
nodes.k8s.pl-waw.scw.cloud
s3.pl-waw.scw.cloud
s3-website.pl-waw.scw.cloud
scalebook.scw.cloud
smartlabeling.scw.cloud
dedibox.fr

// schokokeks.org GbR : https://schokokeks.org/
// Submitted by Hanno Böck <hanno@schokokeks.org>
schokokeks.net

// Scottish Government: https://www.gov.scot
// Submitted by Martin Ellis <martin.ellis@gov.scot>
gov.scot
service.gov.scot

// Scry Security : http://www.scrysec.com
// Submitted by Shante Adam <shante@skyhat.io>
scrysec.com

// Scrypted : https://scrypted.app
// Submitted by Koushik Dutta <public-suffix-list@scrypted.app>
client.scrypted.io

// Securepoint GmbH : https://www.securepoint.de
// Submitted by Erik Anders <erik.anders@securepoint.de>
firewall-gateway.com
firewall-gateway.de
my-gateway.de
my-router.de
spdns.de
spdns.eu
firewall-gateway.net
my-firewall.org
myfirewall.org
spdns.org

// Seidat : https://www.seidat.com
// Submitted by Artem Kondratev <accounts@seidat.com>
seidat.net

// Sellfy : https://sellfy.com
// Submitted by Yuriy Romadin <contact@sellfy.com>
sellfy.store

// Sendmsg: https://www.sendmsg.co.il
// Submitted by Assaf Stern <domains@comstar.co.il>
minisite.ms

// Senseering GmbH : https://www.senseering.de
// Submitted by Felix Mönckemeyer <f.moenckemeyer@senseering.de>
senseering.net

// Servebolt AS: https://servebolt.com
// Submitted by Daniel Kjeserud <cloudops@servebolt.com>
servebolt.cloud

// Service Magnet : https://myservicemagnet.com
// Submitted by Dave Sanders <dave@myservicemagnet.com>
magnet.page

// Service Online LLC : http://drs.ua/
// Submitted by Serhii Bulakh <support@drs.ua>
biz.ua
co.ua
pp.ua

// Shanghai Accounting Society : https://www.sasf.org.cn
// Submitted by Information Administration <info@sasf.org.cn>
as.sh.cn

// Sheezy.Art : https://sheezy.art
// Submitted by Nyoom <admin@sheezy.art>
sheezy.games

// ShiftEdit : https://shiftedit.net/
// Submitted by Adam Jimenez <adam@shiftcreate.com>
shiftedit.io

// Shopblocks : http://www.shopblocks.com/
// Submitted by Alex Bowers <alex@shopblocks.com>
myshopblocks.com

// Shopify : https://www.shopify.com
// Submitted by Alex Richter <alex.richter@shopify.com>
myshopify.com

// Shopit : https://www.shopitcommerce.com/
// Submitted by Craig McMahon <craig@shopitcommerce.com>
shopitsite.com

// shopware AG : https://shopware.com
// Submitted by Jens Küper <cloud@shopware.com>
shopware.store

// Siemens Mobility GmbH
// Submitted by Oliver Graebner <security@mo-siemens.io>
mo-siemens.io

// SinaAppEngine : http://sae.sina.com.cn/
// Submitted by SinaAppEngine <saesupport@sinacloud.com>
1kapp.com
appchizi.com
applinzi.com
sinaapp.com
vipsinaapp.com

// Siteleaf : https://www.siteleaf.com/
// Submitted by Skylar Challand <support@siteleaf.com>
siteleaf.net

// Skyhat : http://www.skyhat.io
// Submitted by Shante Adam <shante@skyhat.io>
bounty-full.com
alpha.bounty-full.com
beta.bounty-full.com

// Small Technology Foundation : https://small-tech.org
// Submitted by Aral Balkan <aral@small-tech.org>
small-web.org

// Smallregistry by Promopixel SARL: https://www.smallregistry.net
// Former AFNIC's SLDs
// Submitted by Jérôme Lipowicz <support@promopixel.com>
aeroport.fr
avocat.fr
chambagri.fr
chirurgiens-dentistes.fr
experts-comptables.fr
medecin.fr
notaires.fr
pharmacien.fr
port.fr
veterinaire.fr

// Smoove.io : https://www.smoove.io/
// Submitted by Dan Kozak <dan@smoove.io>
vp4.me

// Snowflake Inc : https://www.snowflake.com/
// Submitted by Sam Haar <psl@snowflake.com>
*.snowflake.app
*.privatelink.snowflake.app
streamlit.app
streamlitapp.com

// Snowplow Analytics : https://snowplowanalytics.com/
// Submitted by Ian Streeter <ian@snowplowanalytics.com>
try-snowplow.com

// Software Consulting Michal Zalewski : https://www.mafelo.com
// Submitted by Michal Zalewski <security@mafelo.com>
mafelo.net

// Sony Interactive Entertainment LLC : https://sie.com/
// Submitted by David Coles <david.coles@sony.com>
playstation-cloud.com

// SourceHut : https://sourcehut.org
// Submitted by Drew DeVault <sir@cmpwn.com>
srht.site

// SourceLair PC : https://www.sourcelair.com
// Submitted by Antonis Kalipetis <akalipetis@sourcelair.com>
apps.lair.io
*.stolos.io

// SpaceKit : https://www.spacekit.io/
// Submitted by Reza Akhavan <spacekit.io@gmail.com>
spacekit.io

// SparrowHost : https://sparrowhost.in/
// Submitted by Anant Pandey <info@sparrowhost.in>
ind.mom

// SpeedPartner GmbH: https://www.speedpartner.de/
// Submitted by Stefan Neufeind <info@speedpartner.de>
customer.speedpartner.de

// Spreadshop (sprd.net AG) : https://www.spreadshop.com/
// Submitted by Martin Breest <security@spreadshop.com>
myspreadshop.at
myspreadshop.com.au
myspreadshop.be
myspreadshop.ca
myspreadshop.ch
myspreadshop.com
myspreadshop.de
myspreadshop.dk
myspreadshop.es
myspreadshop.fi
myspreadshop.fr
myspreadshop.ie
myspreadshop.it
myspreadshop.net
myspreadshop.nl
myspreadshop.no
myspreadshop.pl
myspreadshop.se
myspreadshop.co.uk

// StackBlitz : https://stackblitz.com
// Submitted by Dominic Elm <hello@stackblitz.com>
w-corp-staticblitz.com
w-credentialless-staticblitz.com
w-staticblitz.com

// Stackhero : https://www.stackhero.io
// Submitted by Adrien Gillon <adrien+public-suffix-list@stackhero.io>
stackhero-network.com

// STACKIT : https://www.stackit.de/en/
// Submitted by STACKIT-DNS Team (Simon Stier) <stackit-dns@mail.schwarz>
runs.onstackit.cloud
stackit.gg
stackit.rocks
stackit.run
stackit.zone

// Staclar : https://staclar.com
// Submitted by Q Misell <q@staclar.com>
// Submitted by Matthias Merkel <matthias.merkel@staclar.com>
musician.io
novecore.site

// Standard Library : https://stdlib.com
// Submitted by Jacob Lee <jacob@stdlib.com>
api.stdlib.com

// stereosense GmbH : https://www.involve.me
// Submitted by Florian Burmann <publicsuffix@involve.me>
feedback.ac
forms.ac
assessments.cx
calculators.cx
funnels.cx
paynow.cx
quizzes.cx
researched.cx
tests.cx
surveys.so

// Storebase : https://www.storebase.io
// Submitted by Tony Schirmer <tony@storebase.io>
storebase.store

// Storipress : https://storipress.com
// Submitted by Benno Liu <benno@storipress.com>
storipress.app

// Storj Labs Inc. : https://storj.io/
// Submitted by Philip Hutchins <hostmaster@storj.io>
storj.farm

// Strapi : https://strapi.io/
// Submitted by Florent Baldino <security@strapi.io>
strapiapp.com
media.strapiapp.com

// Strategic System Consulting (eApps Hosting): https://www.eapps.com/
// Submitted by Alex Oancea <aoancea@cloudscale365.com>
vps-host.net
atl.jelastic.vps-host.net
njs.jelastic.vps-host.net
ric.jelastic.vps-host.net

// Streak : https://streak.com
// Submitted by Blake Kadatz <eng@streak.com>
streak-link.com
streaklinks.com
streakusercontent.com

// Student-Run Computing Facility : https://www.srcf.net/
// Submitted by Edwin Balani <sysadmins@srcf.net>
soc.srcf.net
user.srcf.net

// Studenten Net Twente : http://www.snt.utwente.nl/
// Submitted by Silke Hofstra <syscom@snt.utwente.nl>
utwente.io

// Sub 6 Limited: http://www.sub6.com
// Submitted by Dan Miller <dm@sub6.com>
temp-dns.com

// Supabase : https://supabase.io
// Submitted by Inian Parameshwaran <security@supabase.io>
supabase.co
supabase.in
supabase.net

// Symfony, SAS : https://symfony.com/
// Submitted by Fabien Potencier <fabien@symfony.com>
*.sensiosite.cloud
*.s5y.io

// Syncloud : https://syncloud.org
// Submitted by Boris Rybalkin <syncloud@syncloud.it>
syncloud.it

// Synology, Inc. : https://www.synology.com/
// Submitted by Rony Weng <ronyweng@synology.com>
dscloud.biz
direct.quickconnect.cn
dsmynas.com
familyds.com
diskstation.me
dscloud.me
i234.me
myds.me
synology.me
dscloud.mobi
dsmynas.net
familyds.net
dsmynas.org
familyds.org
direct.quickconnect.to
vpnplus.to

// Tabit Technologies Ltd. : https://tabit.cloud/
// Submitted by Oren Agiv <oren@tabit.cloud>
mytabit.com
mytabit.co.il
tabitorder.co.il

// TAIFUN Software AG : http://taifun-software.de
// Submitted by Bjoern Henke <dev-server@taifun-software.de>
taifun-dns.de

// Tailscale Inc. : https://www.tailscale.com
// Submitted by David Anderson <danderson@tailscale.com>
beta.tailscale.net
ts.net
*.c.ts.net

// TASK geographical domains (https://www.task.gda.pl/uslugi/dns)
gda.pl
gdansk.pl
gdynia.pl
med.pl
sopot.pl

// tawk.to, Inc : https://www.tawk.to
// Submitted by tawk.to developer team <dev-accounts@tawk.to>
p.tawk.email
p.tawkto.email

// team.blue https://team.blue
// Submitted by Cedric Dubois <cedric.dubois@team.blue>
site.tb-hosting.com

// Teckids e.V. : https://www.teckids.org
// Submitted by Dominik George <dominik.george@teckids.org>
edugit.io
s3.teckids.org

// Telebit : https://telebit.cloud
// Submitted by AJ ONeal <aj@telebit.cloud>
telebit.app
telebit.io
*.telebit.xyz

// Thingdust AG : https://thingdust.com/
// Submitted by Adrian Imboden <adi@thingdust.com>
*.firenet.ch
*.svc.firenet.ch
reservd.com
thingdustdata.com
cust.dev.thingdust.io
reservd.dev.thingdust.io
cust.disrec.thingdust.io
reservd.disrec.thingdust.io
cust.prod.thingdust.io
cust.testing.thingdust.io
reservd.testing.thingdust.io

// ticket i/O GmbH : https://ticket.io
// Submitted by Christian Franke <it@ticket.io>
tickets.io

// Tlon.io : https://tlon.io
// Submitted by Mark Staarink <mark@tlon.io>
arvo.network
azimuth.network
tlon.network

// Tor Project, Inc. : https://torproject.org
// Submitted by Antoine Beaupré <anarcat@torproject.org>
torproject.net
pages.torproject.net

// TownNews.com : http://www.townnews.com
// Submitted by Dustin Ward <dward@townnews.com>
bloxcms.com
townnews-staging.com

// TrafficPlex GmbH : https://www.trafficplex.de/
// Submitted by Phillipp Röll <phillipp.roell@trafficplex.de>
12hp.at
2ix.at
4lima.at
lima-city.at
12hp.ch
2ix.ch
4lima.ch
lima-city.ch
trafficplex.cloud
de.cool
12hp.de
2ix.de
4lima.de
lima-city.de
1337.pictures
clan.rip
lima-city.rocks
webspace.rocks
lima.zone

// TransIP : https://www.transip.nl
// Submitted by Rory Breuk <rbreuk@transip.nl>
*.transurl.be
*.transurl.eu
*.transurl.nl

// TransIP: https://www.transip.nl
// Submitted by Cedric Dubois <cedric.dubois@team.blue>
site.transip.me

// TuxFamily : http://tuxfamily.org
// Submitted by TuxFamily administrators <adm@staff.tuxfamily.org>
tuxfamily.org

// TwoDNS : https://www.twodns.de/
// Submitted by TwoDNS-Support <support@two-dns.de>
dd-dns.de
dray-dns.de
draydns.de
dyn-vpn.de
dynvpn.de
mein-vigor.de
my-vigor.de
my-wan.de
syno-ds.de
synology-diskstation.de
synology-ds.de
diskstation.eu
diskstation.org

// Typedream : https://typedream.com
// Submitted by Putri Karunia <putri@typedream.com>
typedream.app

// Typeform : https://www.typeform.com
// Submitted by Sergi Ferriz <sergi.ferriz@typeform.com>
pro.typeform.com

// Uberspace : https://uberspace.de
// Submitted by Moritz Werner <mwerner@jonaspasche.com>
*.uberspace.de
uber.space

// UDR Limited : http://www.udr.hk.com
// Submitted by registry <hostmaster@udr.hk.com>
hk.com
inc.hk
ltd.hk
hk.org

// UK Intis Telecom LTD : https://it.com
// Submitted by ITComdomains <to@it.com>
it.com

// Unison Computing, PBC : https://unison.cloud
// Submitted by Simon Højberg <security@unison.cloud>
unison-services.cloud

// United Gameserver GmbH : https://united-gameserver.de
// Submitted by Stefan Schwarz <sysadm@united-gameserver.de>
virtual-user.de
virtualuser.de

// UNIVERSAL DOMAIN REGISTRY : https://www.udr.org.yt/
// see also: whois -h whois.udr.org.yt help
// Submitted by Atanunu Igbunuroghene <publicsuffixlist@udr.org.yt>
name.pm
sch.tf
biz.wf
sch.wf
org.yt

// University of Banja Luka : https://unibl.org
// Domains for Republic of Srpska administrative entity.
// Submitted by Marko Ivanovic <kormang@hotmail.rs>
rs.ba

// University of Bielsko-Biala regional domain: http://dns.bielsko.pl/
// Submitted by Marcin <dns@ath.bielsko.pl>
bielsko.pl

// Upli : https://upli.io
// Submitted by Lenny Bakkalian <lenny.bakkalian@gmail.com>
upli.io

// urown.net : https://urown.net
// Submitted by Hostmaster <hostmaster@urown.net>
urown.cloud
dnsupdate.info

// US REGISTRY LLC : http://us.org
// Submitted by Gavin Brown <gavin.brown@centralnic.com>
us.org

// V.UA Domain Administrator : https://domain.v.ua/
// Submitted by Serhii Rostilo <sergey@rostilo.kiev.ua>
v.ua

// Val Town, Inc : https://val.town/
// Submitted by Tom MacWright <security@val.town>
express.val.run
web.val.run

// Vercel, Inc : https://vercel.com/
// Submitted by Connor Davis <security@vercel.com>
vercel.app
vercel.dev
now.sh

// VeryPositive SIA : http://very.lv
// Submitted by Danko Aleksejevs <danko@very.lv>
2038.io

// Viprinet Europe GmbH : http://www.viprinet.com
// Submitted by Simon Kissel <hostmaster@viprinet.com>
router.management

// Virtual-Info : https://www.virtual-info.info/
// Submitted by Adnan RIHAN <hostmaster@v-info.info>
v-info.info

// Voorloper.com: https://voorloper.com
// Submitted by Nathan van Bakel <info@voorloper.com>
voorloper.cloud

// Vultr Objects : https://www.vultr.com/products/object-storage/
// Submitted by Niels Maumenee <storage@vultr.com>
*.vultrobjects.com

// Waffle Computer Inc., Ltd. : https://docs.waffleinfo.com
// Submitted by Masayuki Note <masa@blade.wafflecell.com>
wafflecell.com

// Webflow, Inc. : https://www.webflow.com
// Submitted by Webflow Security Team <security@webflow.com>
webflow.io
webflowtest.io

// WebHare bv : https://www.webhare.com/
// Submitted by Arnold Hendriks <info@webhare.com>
*.webhare.dev

// WebHotelier Technologies Ltd : https://www.webhotelier.net/
// Submitted by Apostolos Tsakpinis <apostolos.tsakpinis@gmail.com>
bookonline.app
hotelwithflight.com
reserve-online.com
reserve-online.net

// WebPros International, LLC : https://webpros.com/
// Submitted by Nicolas Rochelemagne <public.suffix@webpros.com>
cprapid.com
pleskns.com
wp2.host
pdns.page
plesk.page
wpsquared.site

// WebWaddle Ltd : https://webwaddle.com/
// Submitted by Merlin Glander <hostmaster@webwaddle.com>
*.wadl.top

// Western Digital Technologies, Inc : https://www.wdc.com
// Submitted by Jung Jin <jungseok.jin@wdc.com>
remotewd.com

// Whatbox Inc. : https://whatbox.ca/
// Submitted by Anthony Ryan <servers@whatbox.ca>
box.ca

// WIARD Enterprises : https://wiardweb.com
// Submitted by Kidd Hustle <kiddhustle@wiardweb.com>
pages.wiardweb.com

// Wikimedia Labs : https://wikitech.wikimedia.org
// Submitted by Arturo Borrero Gonzalez <aborrero@wikimedia.org>
toolforge.org
wmcloud.org
wmflabs.org

// William Harrison : https://wdharrison.com
// Submitted by William Harrison <publicsuffix@wdharrison.com>
wdh.app
preview.wdh.app
t.hrsn.net

// WISP : https://wisp.gg
// Submitted by Stepan Fedotov <stepan@wisp.gg>
panel.gg
daemon.panel.gg

// Wix.com, Inc. : https://www.wix.com
// Submitted by Shahar Talmi / Alon Kochba <publicsuffixlist@wix.com>
wixsite.com
wixstudio.com
editorx.io
wixstudio.io
wix.run

// Wizard Zines : https://wizardzines.com
// Submitted by Julia Evans <julia@wizardzines.com>
messwithdns.com

// WoltLab GmbH : https://www.woltlab.com
// Submitted by Tim Düsterhus <security@woltlab.cloud>
woltlab-demo.com
myforum.community
community-pro.de
diskussionsbereich.de
community-pro.net
meinforum.net

// Woods Valldata : https://www.woodsvalldata.co.uk/
// Submitted by Chris Whittle <chris.whittle@woodsvalldata.co.uk>
affinitylottery.org.uk
raffleentry.org.uk
weeklylottery.org.uk

// WP Engine : https://wpengine.com/
// Submitted by Michael Smith <michael.smith@wpengine.com>
// Submitted by Brandon DuRette <brandon.durette@wpengine.com>
wpenginepowered.com
js.wpenginepowered.com

// XenonCloud GbR: https://xenoncloud.net
// Submitted by Julian Uphoff <publicsuffixlist@xenoncloud.net>
half.host

// XnBay Technology : http://www.xnbay.com/
// Submitted by XnBay Developer <developer.xncloud@gmail.com>
xnbay.com
u2.xnbay.com
u2-local.xnbay.com

// XS4ALL Internet bv : https://www.xs4all.nl/
// Submitted by Daniel Mostertman <unixbeheer+publicsuffix@xs4all.net>
cistron.nl
demon.nl
xs4all.space

// Yandex.Cloud LLC : https://cloud.yandex.com
// Submitted by Alexander Lodin <security+psl@yandex-team.ru>
yandexcloud.net
storage.yandexcloud.net
website.yandexcloud.net

// YesCourse Pty Ltd : https://yescourse.com
// Submitted by Atul Bhouraskar <atul@yescourse.com>
official.academy

// Yola : https://www.yola.com/
// Submitted by Stefano Rivera <stefano@yola.com>
yolasite.com

// Yombo : https://yombo.net
// Submitted by Mitch Schwenk <mitch@yombo.net>
ybo.faith
yombo.me
homelink.one
ybo.party
ybo.review
ybo.science
ybo.trade

// Yunohost : https://yunohost.org
// Submitted by Valentin Grimaud <security@yunohost.org>
ynh.fr
nohost.me
noho.st

// ZaNiC : http://www.za.net/
// Submitted by registry <hostmaster@nic.za.net>
za.net
za.org

// ZAP-Hosting GmbH & Co. KG : https://zap-hosting.com
// Submitted by Julian Alker <security@zap-hosting.com>
zap.cloud

// Zeabur : https://zeabur.com/
// Submitted by Zeabur Team <contact@zeabur.com>
zeabur.app

// Zine EOOD : https://zine.bg/
// Submitted by Martin Angelov <martin@zine.bg>
bss.design

// Zitcom A/S : https://www.zitcom.dk
// Submitted by Emil Stahl <esp@zitcom.dk>
basicserver.io
virtualserver.io
enterprisecloud.nu

// ===END PRIVATE DOMAINS===<|MERGE_RESOLUTION|>--- conflicted
+++ resolved
@@ -12520,11 +12520,7 @@
 // Submitted by Marvin Wiesner <Marvin@curv-labs.de>
 curv.dev
 
-<<<<<<< HEAD
 // Oracle Dyn https://cloud.oracle.com/home https://dyn.com/dns/
-=======
-// Customer OCI - Oracle Dyn : https://cloud.oracle.com/home https://dyn.com/dns/
->>>>>>> 790a5a59
 // Submitted by Gregory Drake <support@dyn.com>
 // Note: This is intended to also include customer-oci.com due to wildcards implicitly including the current label
 *.customer-oci.com
