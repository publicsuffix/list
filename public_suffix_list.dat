// This Source Code Form is subject to the terms of the Mozilla Public
// License, v. 2.0. If a copy of the MPL was not distributed with this
// file, You can obtain one at https://mozilla.org/MPL/2.0/.

// Please pull this list from, and only from https://publicsuffix.org/list/public_suffix_list.dat,
// rather than any other VCS sites. Pulling from any other URL is not guaranteed to be supported.

// Instructions on pulling and using this list can be found at https://publicsuffix.org/list/.

// ===BEGIN ICANN DOMAINS===

// ac : https://en.wikipedia.org/wiki/.ac
ac
com.ac
edu.ac
gov.ac
net.ac
mil.ac
org.ac

// ad : https://en.wikipedia.org/wiki/.ad
ad
nom.ad

// ae : https://en.wikipedia.org/wiki/.ae
// see also: "Domain Name Eligibility Policy" at http://www.aeda.ae/eng/aepolicy.php
ae
co.ae
net.ae
org.ae
sch.ae
ac.ae
gov.ae
mil.ae

// aero : see https://www.information.aero/index.php?id=66
aero
accident-investigation.aero
accident-prevention.aero
aerobatic.aero
aeroclub.aero
aerodrome.aero
agents.aero
aircraft.aero
airline.aero
airport.aero
air-surveillance.aero
airtraffic.aero
air-traffic-control.aero
ambulance.aero
amusement.aero
association.aero
author.aero
ballooning.aero
broker.aero
caa.aero
cargo.aero
catering.aero
certification.aero
championship.aero
charter.aero
civilaviation.aero
club.aero
conference.aero
consultant.aero
consulting.aero
control.aero
council.aero
crew.aero
design.aero
dgca.aero
educator.aero
emergency.aero
engine.aero
engineer.aero
entertainment.aero
equipment.aero
exchange.aero
express.aero
federation.aero
flight.aero
freight.aero
fuel.aero
gliding.aero
government.aero
groundhandling.aero
group.aero
hanggliding.aero
homebuilt.aero
insurance.aero
journal.aero
journalist.aero
leasing.aero
logistics.aero
magazine.aero
maintenance.aero
media.aero
microlight.aero
modelling.aero
navigation.aero
parachuting.aero
paragliding.aero
passenger-association.aero
pilot.aero
press.aero
production.aero
recreation.aero
repbody.aero
res.aero
research.aero
rotorcraft.aero
safety.aero
scientist.aero
services.aero
show.aero
skydiving.aero
software.aero
student.aero
trader.aero
trading.aero
trainer.aero
union.aero
workinggroup.aero
works.aero

// af : http://www.nic.af/help.jsp
af
gov.af
com.af
org.af
net.af
edu.af

// ag : http://www.nic.ag/prices.htm
ag
com.ag
org.ag
net.ag
co.ag
nom.ag

// ai : http://nic.com.ai/
ai
off.ai
com.ai
net.ai
org.ai

// al : http://www.ert.gov.al/ert_alb/faq_det.html?Id=31
al
com.al
edu.al
gov.al
mil.al
net.al
org.al

// am : https://www.amnic.net/policy/en/Policy_EN.pdf
am
co.am
com.am
commune.am
net.am
org.am

// ao : https://en.wikipedia.org/wiki/.ao
// http://www.dns.ao/REGISTR.DOC
ao
ed.ao
gv.ao
og.ao
co.ao
pb.ao
it.ao

// aq : https://en.wikipedia.org/wiki/.aq
aq

// ar : https://nic.ar/nic-argentina/normativa-vigente
ar
com.ar
edu.ar
gob.ar
gov.ar
int.ar
mil.ar
musica.ar
net.ar
org.ar
tur.ar

// arpa : https://en.wikipedia.org/wiki/.arpa
// Confirmed by registry <iana-questions@icann.org> 2008-06-18
arpa
e164.arpa
in-addr.arpa
ip6.arpa
iris.arpa
uri.arpa
urn.arpa

// as : https://en.wikipedia.org/wiki/.as
as
gov.as

// asia : https://en.wikipedia.org/wiki/.asia
asia

// at : https://en.wikipedia.org/wiki/.at
// Confirmed by registry <it@nic.at> 2008-06-17
at
ac.at
co.at
gv.at
or.at

// au : https://en.wikipedia.org/wiki/.au
// http://www.auda.org.au/
au
// 2LDs
com.au
net.au
org.au
edu.au
gov.au
asn.au
id.au
// Historic 2LDs (closed to new registration, but sites still exist)
info.au
conf.au
oz.au
// CGDNs - http://www.cgdn.org.au/
act.au
nsw.au
nt.au
qld.au
sa.au
tas.au
vic.au
wa.au
// 3LDs
act.edu.au
nsw.edu.au
nt.edu.au
qld.edu.au
sa.edu.au
tas.edu.au
vic.edu.au
wa.edu.au
// act.gov.au  Bug 984824 - Removed at request of Greg Tankard
// nsw.gov.au  Bug 547985 - Removed at request of <Shae.Donelan@services.nsw.gov.au>
// nt.gov.au  Bug 940478 - Removed at request of Greg Connors <Greg.Connors@nt.gov.au>
qld.gov.au
sa.gov.au
tas.gov.au
vic.gov.au
wa.gov.au

// aw : https://en.wikipedia.org/wiki/.aw
aw
com.aw

// ax : https://en.wikipedia.org/wiki/.ax
ax

// az : https://en.wikipedia.org/wiki/.az
az
com.az
net.az
int.az
gov.az
org.az
edu.az
info.az
pp.az
mil.az
name.az
pro.az
biz.az

// ba : http://nic.ba/users_data/files/pravilnik_o_registraciji.pdf
ba
com.ba
edu.ba
gov.ba
mil.ba
net.ba
org.ba

// bb : https://en.wikipedia.org/wiki/.bb
bb
biz.bb
co.bb
com.bb
edu.bb
gov.bb
info.bb
net.bb
org.bb
store.bb
tv.bb

// bd : https://en.wikipedia.org/wiki/.bd
*.bd

// be : https://en.wikipedia.org/wiki/.be
// Confirmed by registry <tech@dns.be> 2008-06-08
be
ac.be

// bf : https://en.wikipedia.org/wiki/.bf
bf
gov.bf

// bg : https://en.wikipedia.org/wiki/.bg
// https://www.register.bg/user/static/rules/en/index.html
bg
a.bg
b.bg
c.bg
d.bg
e.bg
f.bg
g.bg
h.bg
i.bg
j.bg
k.bg
l.bg
m.bg
n.bg
o.bg
p.bg
q.bg
r.bg
s.bg
t.bg
u.bg
v.bg
w.bg
x.bg
y.bg
z.bg
0.bg
1.bg
2.bg
3.bg
4.bg
5.bg
6.bg
7.bg
8.bg
9.bg

// bh : https://en.wikipedia.org/wiki/.bh
bh
com.bh
edu.bh
net.bh
org.bh
gov.bh

// bi : https://en.wikipedia.org/wiki/.bi
// http://whois.nic.bi/
bi
co.bi
com.bi
edu.bi
or.bi
org.bi

// biz : https://en.wikipedia.org/wiki/.biz
biz

// bj : https://en.wikipedia.org/wiki/.bj
bj
asso.bj
barreau.bj
gouv.bj

// bm : http://www.bermudanic.bm/dnr-text.txt
bm
com.bm
edu.bm
gov.bm
net.bm
org.bm

// bn : http://www.bnnic.bn/faqs
bn
com.bn
edu.bn
gov.bn
net.bn
org.bn

// bo : https://nic.bo/delegacion2015.php#h-1.10
bo
com.bo
edu.bo
gob.bo
int.bo
org.bo
net.bo
mil.bo
tv.bo
web.bo
// Social Domains
academia.bo
agro.bo
arte.bo
blog.bo
bolivia.bo
ciencia.bo
cooperativa.bo
democracia.bo
deporte.bo
ecologia.bo
economia.bo
empresa.bo
indigena.bo
industria.bo
info.bo
medicina.bo
movimiento.bo
musica.bo
natural.bo
nombre.bo
noticias.bo
patria.bo
politica.bo
profesional.bo
plurinacional.bo
pueblo.bo
revista.bo
salud.bo
tecnologia.bo
tksat.bo
transporte.bo
wiki.bo

// br : http://registro.br/dominio/categoria.html
// Submitted by registry <fneves@registro.br>
br
9guacu.br
abc.br
adm.br
adv.br
agr.br
aju.br
am.br
anani.br
aparecida.br
arq.br
art.br
ato.br
b.br
barueri.br
belem.br
bhz.br
bio.br
blog.br
bmd.br
boavista.br
bsb.br
campinagrande.br
campinas.br
caxias.br
cim.br
cng.br
cnt.br
com.br
contagem.br
coop.br
cri.br
cuiaba.br
curitiba.br
def.br
ecn.br
eco.br
edu.br
emp.br
eng.br
esp.br
etc.br
eti.br
far.br
feira.br
flog.br
floripa.br
fm.br
fnd.br
fortal.br
fot.br
foz.br
fst.br
g12.br
ggf.br
goiania.br
gov.br
// gov.br 26 states + df https://en.wikipedia.org/wiki/States_of_Brazil
ac.gov.br
al.gov.br
am.gov.br
ap.gov.br
ba.gov.br
ce.gov.br
df.gov.br
es.gov.br
go.gov.br
ma.gov.br
mg.gov.br
ms.gov.br
mt.gov.br
pa.gov.br
pb.gov.br
pe.gov.br
pi.gov.br
pr.gov.br
rj.gov.br
rn.gov.br
ro.gov.br
rr.gov.br
rs.gov.br
sc.gov.br
se.gov.br
sp.gov.br
to.gov.br
gru.br
imb.br
ind.br
inf.br
jab.br
jampa.br
jdf.br
joinville.br
jor.br
jus.br
leg.br
lel.br
londrina.br
macapa.br
maceio.br
manaus.br
maringa.br
mat.br
med.br
mil.br
morena.br
mp.br
mus.br
natal.br
net.br
niteroi.br
*.nom.br
not.br
ntr.br
odo.br
ong.br
org.br
osasco.br
palmas.br
poa.br
ppg.br
pro.br
psc.br
psi.br
pvh.br
qsl.br
radio.br
rec.br
recife.br
ribeirao.br
rio.br
riobranco.br
riopreto.br
salvador.br
sampa.br
santamaria.br
santoandre.br
saobernardo.br
saogonca.br
sjc.br
slg.br
slz.br
sorocaba.br
srv.br
taxi.br
tc.br
teo.br
the.br
tmp.br
trd.br
tur.br
tv.br
udi.br
vet.br
vix.br
vlog.br
wiki.br
zlg.br

// bs : http://www.nic.bs/rules.html
bs
com.bs
net.bs
org.bs
edu.bs
gov.bs

// bt : https://en.wikipedia.org/wiki/.bt
bt
com.bt
edu.bt
gov.bt
net.bt
org.bt

// bv : No registrations at this time.
// Submitted by registry <jarle@uninett.no>
bv

// bw : https://en.wikipedia.org/wiki/.bw
// http://www.gobin.info/domainname/bw.doc
// list of other 2nd level tlds ?
bw
co.bw
org.bw

// by : https://en.wikipedia.org/wiki/.by
// http://tld.by/rules_2006_en.html
// list of other 2nd level tlds ?
by
gov.by
mil.by
// Official information does not indicate that com.by is a reserved
// second-level domain, but it's being used as one (see www.google.com.by and
// www.yahoo.com.by, for example), so we list it here for safety's sake.
com.by

// http://hoster.by/
of.by

// bz : https://en.wikipedia.org/wiki/.bz
// http://www.belizenic.bz/
bz
com.bz
net.bz
org.bz
edu.bz
gov.bz

// ca : https://en.wikipedia.org/wiki/.ca
ca
// ca geographical names
ab.ca
bc.ca
mb.ca
nb.ca
nf.ca
nl.ca
ns.ca
nt.ca
nu.ca
on.ca
pe.ca
qc.ca
sk.ca
yk.ca
// gc.ca: https://en.wikipedia.org/wiki/.gc.ca
// see also: http://registry.gc.ca/en/SubdomainFAQ
gc.ca

// cat : https://en.wikipedia.org/wiki/.cat
cat

// cc : https://en.wikipedia.org/wiki/.cc
cc

// cd : https://en.wikipedia.org/wiki/.cd
// see also: https://www.nic.cd/domain/insertDomain_2.jsp?act=1
cd
gov.cd

// cf : https://en.wikipedia.org/wiki/.cf
cf

// cg : https://en.wikipedia.org/wiki/.cg
cg

// ch : https://en.wikipedia.org/wiki/.ch
ch

// ci : https://en.wikipedia.org/wiki/.ci
// http://www.nic.ci/index.php?page=charte
ci
org.ci
or.ci
com.ci
co.ci
edu.ci
ed.ci
ac.ci
net.ci
go.ci
asso.ci
aéroport.ci
int.ci
presse.ci
md.ci
gouv.ci

// ck : https://en.wikipedia.org/wiki/.ck
*.ck
!www.ck

// cl : https://en.wikipedia.org/wiki/.cl
cl
gov.cl
gob.cl
co.cl
mil.cl

// cm : https://en.wikipedia.org/wiki/.cm plus bug 981927
cm
co.cm
com.cm
gov.cm
net.cm

// cn : https://en.wikipedia.org/wiki/.cn
// Submitted by registry <tanyaling@cnnic.cn>
cn
ac.cn
com.cn
edu.cn
gov.cn
net.cn
org.cn
mil.cn
公司.cn
网络.cn
網絡.cn
// cn geographic names
ah.cn
bj.cn
cq.cn
fj.cn
gd.cn
gs.cn
gz.cn
gx.cn
ha.cn
hb.cn
he.cn
hi.cn
hl.cn
hn.cn
jl.cn
js.cn
jx.cn
ln.cn
nm.cn
nx.cn
qh.cn
sc.cn
sd.cn
sh.cn
sn.cn
sx.cn
tj.cn
xj.cn
xz.cn
yn.cn
zj.cn
hk.cn
mo.cn
tw.cn

// co : https://en.wikipedia.org/wiki/.co
// Submitted by registry <tecnico@uniandes.edu.co>
co
arts.co
com.co
edu.co
firm.co
gov.co
info.co
int.co
mil.co
net.co
nom.co
org.co
rec.co
web.co

// com : https://en.wikipedia.org/wiki/.com
com

// coop : https://en.wikipedia.org/wiki/.coop
coop

// cr : http://www.nic.cr/niccr_publico/showRegistroDominiosScreen.do
cr
ac.cr
co.cr
ed.cr
fi.cr
go.cr
or.cr
sa.cr

// cu : https://en.wikipedia.org/wiki/.cu
cu
com.cu
edu.cu
org.cu
net.cu
gov.cu
inf.cu

// cv : https://en.wikipedia.org/wiki/.cv
cv

// cw : http://www.una.cw/cw_registry/
// Confirmed by registry <registry@una.net> 2013-03-26
cw
com.cw
edu.cw
net.cw
org.cw

// cx : https://en.wikipedia.org/wiki/.cx
// list of other 2nd level tlds ?
cx
gov.cx

// cy : http://www.nic.cy/
// Submitted by registry Panayiotou Fotia <cydns@ucy.ac.cy>
cy
ac.cy
biz.cy
com.cy
ekloges.cy
gov.cy
ltd.cy
name.cy
net.cy
org.cy
parliament.cy
press.cy
pro.cy
tm.cy

// cz : https://en.wikipedia.org/wiki/.cz
cz

// de : https://en.wikipedia.org/wiki/.de
// Confirmed by registry <ops@denic.de> (with technical
// reservations) 2008-07-01
de

// dj : https://en.wikipedia.org/wiki/.dj
dj

// dk : https://en.wikipedia.org/wiki/.dk
// Confirmed by registry <robert@dk-hostmaster.dk> 2008-06-17
dk

// dm : https://en.wikipedia.org/wiki/.dm
dm
com.dm
net.dm
org.dm
edu.dm
gov.dm

// do : https://en.wikipedia.org/wiki/.do
do
art.do
com.do
edu.do
gob.do
gov.do
mil.do
net.do
org.do
sld.do
web.do

// dz : https://en.wikipedia.org/wiki/.dz
dz
com.dz
org.dz
net.dz
gov.dz
edu.dz
asso.dz
pol.dz
art.dz

// ec : http://www.nic.ec/reg/paso1.asp
// Submitted by registry <vabboud@nic.ec>
ec
com.ec
info.ec
net.ec
fin.ec
k12.ec
med.ec
pro.ec
org.ec
edu.ec
gov.ec
gob.ec
mil.ec

// edu : https://en.wikipedia.org/wiki/.edu
edu

// ee : http://www.eenet.ee/EENet/dom_reeglid.html#lisa_B
ee
edu.ee
gov.ee
riik.ee
lib.ee
med.ee
com.ee
pri.ee
aip.ee
org.ee
fie.ee

// eg : https://en.wikipedia.org/wiki/.eg
eg
com.eg
edu.eg
eun.eg
gov.eg
mil.eg
name.eg
net.eg
org.eg
sci.eg

// er : https://en.wikipedia.org/wiki/.er
*.er

// es : https://www.nic.es/site_ingles/ingles/dominios/index.html
es
com.es
nom.es
org.es
gob.es
edu.es

// et : https://en.wikipedia.org/wiki/.et
et
com.et
gov.et
org.et
edu.et
biz.et
name.et
info.et
net.et

// eu : https://en.wikipedia.org/wiki/.eu
eu

// fi : https://en.wikipedia.org/wiki/.fi
fi
// aland.fi : https://en.wikipedia.org/wiki/.ax
// This domain is being phased out in favor of .ax. As there are still many
// domains under aland.fi, we still keep it on the list until aland.fi is
// completely removed.
// TODO: Check for updates (expected to be phased out around Q1/2009)
aland.fi

// fj : https://en.wikipedia.org/wiki/.fj
*.fj

// fk : https://en.wikipedia.org/wiki/.fk
*.fk

// fm : https://en.wikipedia.org/wiki/.fm
fm

// fo : https://en.wikipedia.org/wiki/.fo
fo

// fr : http://www.afnic.fr/
// domaines descriptifs : https://www.afnic.fr/medias/documents/Cadre_legal/Afnic_Naming_Policy_12122016_VEN.pdf
fr
asso.fr
com.fr
gouv.fr
nom.fr
prd.fr
tm.fr
// domaines sectoriels : https://www.afnic.fr/en/products-and-services/the-fr-tld/sector-based-fr-domains-4.html
aeroport.fr
avocat.fr
avoues.fr
cci.fr
chambagri.fr
chirurgiens-dentistes.fr
experts-comptables.fr
geometre-expert.fr
greta.fr
huissier-justice.fr
medecin.fr
notaires.fr
pharmacien.fr
port.fr
veterinaire.fr

// ga : https://en.wikipedia.org/wiki/.ga
ga

// gb : This registry is effectively dormant
// Submitted by registry <Damien.Shaw@ja.net>
gb

// gd : https://en.wikipedia.org/wiki/.gd
gd

// ge : http://www.nic.net.ge/policy_en.pdf
ge
com.ge
edu.ge
gov.ge
org.ge
mil.ge
net.ge
pvt.ge

// gf : https://en.wikipedia.org/wiki/.gf
gf

// gg : http://www.channelisles.net/register-domains/
// Confirmed by registry <nigel@channelisles.net> 2013-11-28
gg
co.gg
net.gg
org.gg

// gh : https://en.wikipedia.org/wiki/.gh
// see also: http://www.nic.gh/reg_now.php
// Although domains directly at second level are not possible at the moment,
// they have been possible for some time and may come back.
gh
com.gh
edu.gh
gov.gh
org.gh
mil.gh

// gi : http://www.nic.gi/rules.html
gi
com.gi
ltd.gi
gov.gi
mod.gi
edu.gi
org.gi

// gl : https://en.wikipedia.org/wiki/.gl
// http://nic.gl
gl
co.gl
com.gl
edu.gl
net.gl
org.gl

// gm : http://www.nic.gm/htmlpages%5Cgm-policy.htm
gm

// gn : http://psg.com/dns/gn/gn.txt
// Submitted by registry <randy@psg.com>
gn
ac.gn
com.gn
edu.gn
gov.gn
org.gn
net.gn

// gov : https://en.wikipedia.org/wiki/.gov
gov

// gp : http://www.nic.gp/index.php?lang=en
gp
com.gp
net.gp
mobi.gp
edu.gp
org.gp
asso.gp

// gq : https://en.wikipedia.org/wiki/.gq
gq

// gr : https://grweb.ics.forth.gr/english/1617-B-2005.html
// Submitted by registry <segred@ics.forth.gr>
gr
com.gr
edu.gr
net.gr
org.gr
gov.gr

// gs : https://en.wikipedia.org/wiki/.gs
gs

// gt : http://www.gt/politicas_de_registro.html
gt
com.gt
edu.gt
gob.gt
ind.gt
mil.gt
net.gt
org.gt

// gu : http://gadao.gov.gu/register.html
// University of Guam : https://www.uog.edu
// Submitted by uognoc@triton.uog.edu
gu
com.gu
edu.gu
gov.gu
guam.gu
info.gu
net.gu
org.gu
web.gu

// gw : https://en.wikipedia.org/wiki/.gw
gw

// gy : https://en.wikipedia.org/wiki/.gy
// http://registry.gy/
gy
co.gy
com.gy
edu.gy
gov.gy
net.gy
org.gy

// hk : https://www.hkirc.hk
// Submitted by registry <hk.tech@hkirc.hk>
hk
com.hk
edu.hk
gov.hk
idv.hk
net.hk
org.hk
公司.hk
教育.hk
敎育.hk
政府.hk
個人.hk
个人.hk
箇人.hk
網络.hk
网络.hk
组織.hk
網絡.hk
网絡.hk
组织.hk
組織.hk
組织.hk

// hm : https://en.wikipedia.org/wiki/.hm
hm

// hn : http://www.nic.hn/politicas/ps02,,05.html
hn
com.hn
edu.hn
org.hn
net.hn
mil.hn
gob.hn

// hr : http://www.dns.hr/documents/pdf/HRTLD-regulations.pdf
hr
iz.hr
from.hr
name.hr
com.hr

// ht : http://www.nic.ht/info/charte.cfm
ht
com.ht
shop.ht
firm.ht
info.ht
adult.ht
net.ht
pro.ht
org.ht
med.ht
art.ht
coop.ht
pol.ht
asso.ht
edu.ht
rel.ht
gouv.ht
perso.ht

// hu : http://www.domain.hu/domain/English/sld.html
// Confirmed by registry <pasztor@iszt.hu> 2008-06-12
hu
co.hu
info.hu
org.hu
priv.hu
sport.hu
tm.hu
2000.hu
agrar.hu
bolt.hu
casino.hu
city.hu
erotica.hu
erotika.hu
film.hu
forum.hu
games.hu
hotel.hu
ingatlan.hu
jogasz.hu
konyvelo.hu
lakas.hu
media.hu
news.hu
reklam.hu
sex.hu
shop.hu
suli.hu
szex.hu
tozsde.hu
utazas.hu
video.hu

// id : https://pandi.id/en/domain/registration-requirements/
id
ac.id
biz.id
co.id
desa.id
go.id
mil.id
my.id
net.id
or.id
ponpes.id
sch.id
web.id

// ie : https://en.wikipedia.org/wiki/.ie
ie
gov.ie

// il : http://www.isoc.org.il/domains/
il
ac.il
co.il
gov.il
idf.il
k12.il
muni.il
net.il
org.il

// im : https://www.nic.im/
// Submitted by registry <info@nic.im>
im
ac.im
co.im
com.im
ltd.co.im
net.im
org.im
plc.co.im
tt.im
tv.im

// in : https://en.wikipedia.org/wiki/.in
// see also: https://registry.in/Policies
// Please note, that nic.in is not an official eTLD, but used by most
// government institutions.
in
co.in
firm.in
net.in
org.in
gen.in
ind.in
nic.in
ac.in
edu.in
res.in
gov.in
mil.in

// info : https://en.wikipedia.org/wiki/.info
info

// int : https://en.wikipedia.org/wiki/.int
// Confirmed by registry <iana-questions@icann.org> 2008-06-18
int
eu.int

// io : http://www.nic.io/rules.html
// list of other 2nd level tlds ?
io
com.io

// iq : http://www.cmc.iq/english/iq/iqregister1.htm
iq
gov.iq
edu.iq
mil.iq
com.iq
org.iq
net.iq

// ir : http://www.nic.ir/Terms_and_Conditions_ir,_Appendix_1_Domain_Rules
// Also see http://www.nic.ir/Internationalized_Domain_Names
// Two <iran>.ir entries added at request of <tech-team@nic.ir>, 2010-04-16
ir
ac.ir
co.ir
gov.ir
id.ir
net.ir
org.ir
sch.ir
// xn--mgba3a4f16a.ir (<iran>.ir, Persian YEH)
ایران.ir
// xn--mgba3a4fra.ir (<iran>.ir, Arabic YEH)
ايران.ir

// is : http://www.isnic.is/domain/rules.php
// Confirmed by registry <marius@isgate.is> 2008-12-06
is
net.is
com.is
edu.is
gov.is
org.is
int.is

// it : https://en.wikipedia.org/wiki/.it
it
gov.it
edu.it
// Reserved geo-names (regions and provinces):
// http://www.nic.it/sites/default/files/docs/Regulation_assignation_v7.1.pdf
// Regions
abr.it
abruzzo.it
aosta-valley.it
aostavalley.it
bas.it
basilicata.it
cal.it
calabria.it
cam.it
campania.it
emilia-romagna.it
emiliaromagna.it
emr.it
friuli-v-giulia.it
friuli-ve-giulia.it
friuli-vegiulia.it
friuli-venezia-giulia.it
friuli-veneziagiulia.it
friuli-vgiulia.it
friuliv-giulia.it
friulive-giulia.it
friulivegiulia.it
friulivenezia-giulia.it
friuliveneziagiulia.it
friulivgiulia.it
fvg.it
laz.it
lazio.it
lig.it
liguria.it
lom.it
lombardia.it
lombardy.it
lucania.it
mar.it
marche.it
mol.it
molise.it
piedmont.it
piemonte.it
pmn.it
pug.it
puglia.it
sar.it
sardegna.it
sardinia.it
sic.it
sicilia.it
sicily.it
taa.it
tos.it
toscana.it
trentin-sud-tirol.it
trentin-süd-tirol.it
trentin-sudtirol.it
trentin-südtirol.it
trentin-sued-tirol.it
trentin-suedtirol.it
trentino-a-adige.it
trentino-aadige.it
trentino-alto-adige.it
trentino-altoadige.it
trentino-s-tirol.it
trentino-stirol.it
trentino-sud-tirol.it
trentino-süd-tirol.it
trentino-sudtirol.it
trentino-südtirol.it
trentino-sued-tirol.it
trentino-suedtirol.it
trentino.it
trentinoa-adige.it
trentinoaadige.it
trentinoalto-adige.it
trentinoaltoadige.it
trentinos-tirol.it
trentinostirol.it
trentinosud-tirol.it
trentinosüd-tirol.it
trentinosudtirol.it
trentinosüdtirol.it
trentinosued-tirol.it
trentinosuedtirol.it
trentinsud-tirol.it
trentinsüd-tirol.it
trentinsudtirol.it
trentinsüdtirol.it
trentinsued-tirol.it
trentinsuedtirol.it
tuscany.it
umb.it
umbria.it
val-d-aosta.it
val-daosta.it
vald-aosta.it
valdaosta.it
valle-aosta.it
valle-d-aosta.it
valle-daosta.it
valleaosta.it
valled-aosta.it
valledaosta.it
vallee-aoste.it
vallée-aoste.it
vallee-d-aoste.it
vallée-d-aoste.it
valleeaoste.it
valléeaoste.it
valleedaoste.it
valléedaoste.it
vao.it
vda.it
ven.it
veneto.it
// Provinces
ag.it
agrigento.it
al.it
alessandria.it
alto-adige.it
altoadige.it
an.it
ancona.it
andria-barletta-trani.it
andria-trani-barletta.it
andriabarlettatrani.it
andriatranibarletta.it
ao.it
aosta.it
aoste.it
ap.it
aq.it
aquila.it
ar.it
arezzo.it
ascoli-piceno.it
ascolipiceno.it
asti.it
at.it
av.it
avellino.it
ba.it
balsan-sudtirol.it
balsan-südtirol.it
balsan-suedtirol.it
balsan.it
bari.it
barletta-trani-andria.it
barlettatraniandria.it
belluno.it
benevento.it
bergamo.it
bg.it
bi.it
biella.it
bl.it
bn.it
bo.it
bologna.it
bolzano-altoadige.it
bolzano.it
bozen-sudtirol.it
bozen-südtirol.it
bozen-suedtirol.it
bozen.it
br.it
brescia.it
brindisi.it
bs.it
bt.it
bulsan-sudtirol.it
bulsan-südtirol.it
bulsan-suedtirol.it
bulsan.it
bz.it
ca.it
cagliari.it
caltanissetta.it
campidano-medio.it
campidanomedio.it
campobasso.it
carbonia-iglesias.it
carboniaiglesias.it
carrara-massa.it
carraramassa.it
caserta.it
catania.it
catanzaro.it
cb.it
ce.it
cesena-forli.it
cesena-forlì.it
cesenaforli.it
cesenaforlì.it
ch.it
chieti.it
ci.it
cl.it
cn.it
co.it
como.it
cosenza.it
cr.it
cremona.it
crotone.it
cs.it
ct.it
cuneo.it
cz.it
dell-ogliastra.it
dellogliastra.it
en.it
enna.it
fc.it
fe.it
fermo.it
ferrara.it
fg.it
fi.it
firenze.it
florence.it
fm.it
foggia.it
forli-cesena.it
forlì-cesena.it
forlicesena.it
forlìcesena.it
fr.it
frosinone.it
ge.it
genoa.it
genova.it
go.it
gorizia.it
gr.it
grosseto.it
iglesias-carbonia.it
iglesiascarbonia.it
im.it
imperia.it
is.it
isernia.it
kr.it
la-spezia.it
laquila.it
laspezia.it
latina.it
lc.it
le.it
lecce.it
lecco.it
li.it
livorno.it
lo.it
lodi.it
lt.it
lu.it
lucca.it
macerata.it
mantova.it
massa-carrara.it
massacarrara.it
matera.it
mb.it
mc.it
me.it
medio-campidano.it
mediocampidano.it
messina.it
mi.it
milan.it
milano.it
mn.it
mo.it
modena.it
monza-brianza.it
monza-e-della-brianza.it
monza.it
monzabrianza.it
monzaebrianza.it
monzaedellabrianza.it
ms.it
mt.it
na.it
naples.it
napoli.it
no.it
novara.it
nu.it
nuoro.it
og.it
ogliastra.it
olbia-tempio.it
olbiatempio.it
or.it
oristano.it
ot.it
pa.it
padova.it
padua.it
palermo.it
parma.it
pavia.it
pc.it
pd.it
pe.it
perugia.it
pesaro-urbino.it
pesarourbino.it
pescara.it
pg.it
pi.it
piacenza.it
pisa.it
pistoia.it
pn.it
po.it
pordenone.it
potenza.it
pr.it
prato.it
pt.it
pu.it
pv.it
pz.it
ra.it
ragusa.it
ravenna.it
rc.it
re.it
reggio-calabria.it
reggio-emilia.it
reggiocalabria.it
reggioemilia.it
rg.it
ri.it
rieti.it
rimini.it
rm.it
rn.it
ro.it
roma.it
rome.it
rovigo.it
sa.it
salerno.it
sassari.it
savona.it
si.it
siena.it
siracusa.it
so.it
sondrio.it
sp.it
sr.it
ss.it
suedtirol.it
südtirol.it
sv.it
ta.it
taranto.it
te.it
tempio-olbia.it
tempioolbia.it
teramo.it
terni.it
tn.it
to.it
torino.it
tp.it
tr.it
trani-andria-barletta.it
trani-barletta-andria.it
traniandriabarletta.it
tranibarlettaandria.it
trapani.it
trento.it
treviso.it
trieste.it
ts.it
turin.it
tv.it
ud.it
udine.it
urbino-pesaro.it
urbinopesaro.it
va.it
varese.it
vb.it
vc.it
ve.it
venezia.it
venice.it
verbania.it
vercelli.it
verona.it
vi.it
vibo-valentia.it
vibovalentia.it
vicenza.it
viterbo.it
vr.it
vs.it
vt.it
vv.it

// je : http://www.channelisles.net/register-domains/
// Confirmed by registry <nigel@channelisles.net> 2013-11-28
je
co.je
net.je
org.je

// jm : http://www.com.jm/register.html
*.jm

// jo : http://www.dns.jo/Registration_policy.aspx
jo
com.jo
org.jo
net.jo
edu.jo
sch.jo
gov.jo
mil.jo
name.jo

// jobs : https://en.wikipedia.org/wiki/.jobs
jobs

// jp : https://en.wikipedia.org/wiki/.jp
// http://jprs.co.jp/en/jpdomain.html
// Submitted by registry <info@jprs.jp>
jp
// jp organizational type names
ac.jp
ad.jp
co.jp
ed.jp
go.jp
gr.jp
lg.jp
ne.jp
or.jp
// jp prefecture type names
aichi.jp
akita.jp
aomori.jp
chiba.jp
ehime.jp
fukui.jp
fukuoka.jp
fukushima.jp
gifu.jp
gunma.jp
hiroshima.jp
hokkaido.jp
hyogo.jp
ibaraki.jp
ishikawa.jp
iwate.jp
kagawa.jp
kagoshima.jp
kanagawa.jp
kochi.jp
kumamoto.jp
kyoto.jp
mie.jp
miyagi.jp
miyazaki.jp
nagano.jp
nagasaki.jp
nara.jp
niigata.jp
oita.jp
okayama.jp
okinawa.jp
osaka.jp
saga.jp
saitama.jp
shiga.jp
shimane.jp
shizuoka.jp
tochigi.jp
tokushima.jp
tokyo.jp
tottori.jp
toyama.jp
wakayama.jp
yamagata.jp
yamaguchi.jp
yamanashi.jp
栃木.jp
愛知.jp
愛媛.jp
兵庫.jp
熊本.jp
茨城.jp
北海道.jp
千葉.jp
和歌山.jp
長崎.jp
長野.jp
新潟.jp
青森.jp
静岡.jp
東京.jp
石川.jp
埼玉.jp
三重.jp
京都.jp
佐賀.jp
大分.jp
大阪.jp
奈良.jp
宮城.jp
宮崎.jp
富山.jp
山口.jp
山形.jp
山梨.jp
岩手.jp
岐阜.jp
岡山.jp
島根.jp
広島.jp
徳島.jp
沖縄.jp
滋賀.jp
神奈川.jp
福井.jp
福岡.jp
福島.jp
秋田.jp
群馬.jp
香川.jp
高知.jp
鳥取.jp
鹿児島.jp
// jp geographic type names
// http://jprs.jp/doc/rule/saisoku-1.html
*.kawasaki.jp
*.kitakyushu.jp
*.kobe.jp
*.nagoya.jp
*.sapporo.jp
*.sendai.jp
*.yokohama.jp
!city.kawasaki.jp
!city.kitakyushu.jp
!city.kobe.jp
!city.nagoya.jp
!city.sapporo.jp
!city.sendai.jp
!city.yokohama.jp
// 4th level registration
aisai.aichi.jp
ama.aichi.jp
anjo.aichi.jp
asuke.aichi.jp
chiryu.aichi.jp
chita.aichi.jp
fuso.aichi.jp
gamagori.aichi.jp
handa.aichi.jp
hazu.aichi.jp
hekinan.aichi.jp
higashiura.aichi.jp
ichinomiya.aichi.jp
inazawa.aichi.jp
inuyama.aichi.jp
isshiki.aichi.jp
iwakura.aichi.jp
kanie.aichi.jp
kariya.aichi.jp
kasugai.aichi.jp
kira.aichi.jp
kiyosu.aichi.jp
komaki.aichi.jp
konan.aichi.jp
kota.aichi.jp
mihama.aichi.jp
miyoshi.aichi.jp
nishio.aichi.jp
nisshin.aichi.jp
obu.aichi.jp
oguchi.aichi.jp
oharu.aichi.jp
okazaki.aichi.jp
owariasahi.aichi.jp
seto.aichi.jp
shikatsu.aichi.jp
shinshiro.aichi.jp
shitara.aichi.jp
tahara.aichi.jp
takahama.aichi.jp
tobishima.aichi.jp
toei.aichi.jp
togo.aichi.jp
tokai.aichi.jp
tokoname.aichi.jp
toyoake.aichi.jp
toyohashi.aichi.jp
toyokawa.aichi.jp
toyone.aichi.jp
toyota.aichi.jp
tsushima.aichi.jp
yatomi.aichi.jp
akita.akita.jp
daisen.akita.jp
fujisato.akita.jp
gojome.akita.jp
hachirogata.akita.jp
happou.akita.jp
higashinaruse.akita.jp
honjo.akita.jp
honjyo.akita.jp
ikawa.akita.jp
kamikoani.akita.jp
kamioka.akita.jp
katagami.akita.jp
kazuno.akita.jp
kitaakita.akita.jp
kosaka.akita.jp
kyowa.akita.jp
misato.akita.jp
mitane.akita.jp
moriyoshi.akita.jp
nikaho.akita.jp
noshiro.akita.jp
odate.akita.jp
oga.akita.jp
ogata.akita.jp
semboku.akita.jp
yokote.akita.jp
yurihonjo.akita.jp
aomori.aomori.jp
gonohe.aomori.jp
hachinohe.aomori.jp
hashikami.aomori.jp
hiranai.aomori.jp
hirosaki.aomori.jp
itayanagi.aomori.jp
kuroishi.aomori.jp
misawa.aomori.jp
mutsu.aomori.jp
nakadomari.aomori.jp
noheji.aomori.jp
oirase.aomori.jp
owani.aomori.jp
rokunohe.aomori.jp
sannohe.aomori.jp
shichinohe.aomori.jp
shingo.aomori.jp
takko.aomori.jp
towada.aomori.jp
tsugaru.aomori.jp
tsuruta.aomori.jp
abiko.chiba.jp
asahi.chiba.jp
chonan.chiba.jp
chosei.chiba.jp
choshi.chiba.jp
chuo.chiba.jp
funabashi.chiba.jp
futtsu.chiba.jp
hanamigawa.chiba.jp
ichihara.chiba.jp
ichikawa.chiba.jp
ichinomiya.chiba.jp
inzai.chiba.jp
isumi.chiba.jp
kamagaya.chiba.jp
kamogawa.chiba.jp
kashiwa.chiba.jp
katori.chiba.jp
katsuura.chiba.jp
kimitsu.chiba.jp
kisarazu.chiba.jp
kozaki.chiba.jp
kujukuri.chiba.jp
kyonan.chiba.jp
matsudo.chiba.jp
midori.chiba.jp
mihama.chiba.jp
minamiboso.chiba.jp
mobara.chiba.jp
mutsuzawa.chiba.jp
nagara.chiba.jp
nagareyama.chiba.jp
narashino.chiba.jp
narita.chiba.jp
noda.chiba.jp
oamishirasato.chiba.jp
omigawa.chiba.jp
onjuku.chiba.jp
otaki.chiba.jp
sakae.chiba.jp
sakura.chiba.jp
shimofusa.chiba.jp
shirako.chiba.jp
shiroi.chiba.jp
shisui.chiba.jp
sodegaura.chiba.jp
sosa.chiba.jp
tako.chiba.jp
tateyama.chiba.jp
togane.chiba.jp
tohnosho.chiba.jp
tomisato.chiba.jp
urayasu.chiba.jp
yachimata.chiba.jp
yachiyo.chiba.jp
yokaichiba.chiba.jp
yokoshibahikari.chiba.jp
yotsukaido.chiba.jp
ainan.ehime.jp
honai.ehime.jp
ikata.ehime.jp
imabari.ehime.jp
iyo.ehime.jp
kamijima.ehime.jp
kihoku.ehime.jp
kumakogen.ehime.jp
masaki.ehime.jp
matsuno.ehime.jp
matsuyama.ehime.jp
namikata.ehime.jp
niihama.ehime.jp
ozu.ehime.jp
saijo.ehime.jp
seiyo.ehime.jp
shikokuchuo.ehime.jp
tobe.ehime.jp
toon.ehime.jp
uchiko.ehime.jp
uwajima.ehime.jp
yawatahama.ehime.jp
echizen.fukui.jp
eiheiji.fukui.jp
fukui.fukui.jp
ikeda.fukui.jp
katsuyama.fukui.jp
mihama.fukui.jp
minamiechizen.fukui.jp
obama.fukui.jp
ohi.fukui.jp
ono.fukui.jp
sabae.fukui.jp
sakai.fukui.jp
takahama.fukui.jp
tsuruga.fukui.jp
wakasa.fukui.jp
ashiya.fukuoka.jp
buzen.fukuoka.jp
chikugo.fukuoka.jp
chikuho.fukuoka.jp
chikujo.fukuoka.jp
chikushino.fukuoka.jp
chikuzen.fukuoka.jp
chuo.fukuoka.jp
dazaifu.fukuoka.jp
fukuchi.fukuoka.jp
hakata.fukuoka.jp
higashi.fukuoka.jp
hirokawa.fukuoka.jp
hisayama.fukuoka.jp
iizuka.fukuoka.jp
inatsuki.fukuoka.jp
kaho.fukuoka.jp
kasuga.fukuoka.jp
kasuya.fukuoka.jp
kawara.fukuoka.jp
keisen.fukuoka.jp
koga.fukuoka.jp
kurate.fukuoka.jp
kurogi.fukuoka.jp
kurume.fukuoka.jp
minami.fukuoka.jp
miyako.fukuoka.jp
miyama.fukuoka.jp
miyawaka.fukuoka.jp
mizumaki.fukuoka.jp
munakata.fukuoka.jp
nakagawa.fukuoka.jp
nakama.fukuoka.jp
nishi.fukuoka.jp
nogata.fukuoka.jp
ogori.fukuoka.jp
okagaki.fukuoka.jp
okawa.fukuoka.jp
oki.fukuoka.jp
omuta.fukuoka.jp
onga.fukuoka.jp
onojo.fukuoka.jp
oto.fukuoka.jp
saigawa.fukuoka.jp
sasaguri.fukuoka.jp
shingu.fukuoka.jp
shinyoshitomi.fukuoka.jp
shonai.fukuoka.jp
soeda.fukuoka.jp
sue.fukuoka.jp
tachiarai.fukuoka.jp
tagawa.fukuoka.jp
takata.fukuoka.jp
toho.fukuoka.jp
toyotsu.fukuoka.jp
tsuiki.fukuoka.jp
ukiha.fukuoka.jp
umi.fukuoka.jp
usui.fukuoka.jp
yamada.fukuoka.jp
yame.fukuoka.jp
yanagawa.fukuoka.jp
yukuhashi.fukuoka.jp
aizubange.fukushima.jp
aizumisato.fukushima.jp
aizuwakamatsu.fukushima.jp
asakawa.fukushima.jp
bandai.fukushima.jp
date.fukushima.jp
fukushima.fukushima.jp
furudono.fukushima.jp
futaba.fukushima.jp
hanawa.fukushima.jp
higashi.fukushima.jp
hirata.fukushima.jp
hirono.fukushima.jp
iitate.fukushima.jp
inawashiro.fukushima.jp
ishikawa.fukushima.jp
iwaki.fukushima.jp
izumizaki.fukushima.jp
kagamiishi.fukushima.jp
kaneyama.fukushima.jp
kawamata.fukushima.jp
kitakata.fukushima.jp
kitashiobara.fukushima.jp
koori.fukushima.jp
koriyama.fukushima.jp
kunimi.fukushima.jp
miharu.fukushima.jp
mishima.fukushima.jp
namie.fukushima.jp
nango.fukushima.jp
nishiaizu.fukushima.jp
nishigo.fukushima.jp
okuma.fukushima.jp
omotego.fukushima.jp
ono.fukushima.jp
otama.fukushima.jp
samegawa.fukushima.jp
shimogo.fukushima.jp
shirakawa.fukushima.jp
showa.fukushima.jp
soma.fukushima.jp
sukagawa.fukushima.jp
taishin.fukushima.jp
tamakawa.fukushima.jp
tanagura.fukushima.jp
tenei.fukushima.jp
yabuki.fukushima.jp
yamato.fukushima.jp
yamatsuri.fukushima.jp
yanaizu.fukushima.jp
yugawa.fukushima.jp
anpachi.gifu.jp
ena.gifu.jp
gifu.gifu.jp
ginan.gifu.jp
godo.gifu.jp
gujo.gifu.jp
hashima.gifu.jp
hichiso.gifu.jp
hida.gifu.jp
higashishirakawa.gifu.jp
ibigawa.gifu.jp
ikeda.gifu.jp
kakamigahara.gifu.jp
kani.gifu.jp
kasahara.gifu.jp
kasamatsu.gifu.jp
kawaue.gifu.jp
kitagata.gifu.jp
mino.gifu.jp
minokamo.gifu.jp
mitake.gifu.jp
mizunami.gifu.jp
motosu.gifu.jp
nakatsugawa.gifu.jp
ogaki.gifu.jp
sakahogi.gifu.jp
seki.gifu.jp
sekigahara.gifu.jp
shirakawa.gifu.jp
tajimi.gifu.jp
takayama.gifu.jp
tarui.gifu.jp
toki.gifu.jp
tomika.gifu.jp
wanouchi.gifu.jp
yamagata.gifu.jp
yaotsu.gifu.jp
yoro.gifu.jp
annaka.gunma.jp
chiyoda.gunma.jp
fujioka.gunma.jp
higashiagatsuma.gunma.jp
isesaki.gunma.jp
itakura.gunma.jp
kanna.gunma.jp
kanra.gunma.jp
katashina.gunma.jp
kawaba.gunma.jp
kiryu.gunma.jp
kusatsu.gunma.jp
maebashi.gunma.jp
meiwa.gunma.jp
midori.gunma.jp
minakami.gunma.jp
naganohara.gunma.jp
nakanojo.gunma.jp
nanmoku.gunma.jp
numata.gunma.jp
oizumi.gunma.jp
ora.gunma.jp
ota.gunma.jp
shibukawa.gunma.jp
shimonita.gunma.jp
shinto.gunma.jp
showa.gunma.jp
takasaki.gunma.jp
takayama.gunma.jp
tamamura.gunma.jp
tatebayashi.gunma.jp
tomioka.gunma.jp
tsukiyono.gunma.jp
tsumagoi.gunma.jp
ueno.gunma.jp
yoshioka.gunma.jp
asaminami.hiroshima.jp
daiwa.hiroshima.jp
etajima.hiroshima.jp
fuchu.hiroshima.jp
fukuyama.hiroshima.jp
hatsukaichi.hiroshima.jp
higashihiroshima.hiroshima.jp
hongo.hiroshima.jp
jinsekikogen.hiroshima.jp
kaita.hiroshima.jp
kui.hiroshima.jp
kumano.hiroshima.jp
kure.hiroshima.jp
mihara.hiroshima.jp
miyoshi.hiroshima.jp
naka.hiroshima.jp
onomichi.hiroshima.jp
osakikamijima.hiroshima.jp
otake.hiroshima.jp
saka.hiroshima.jp
sera.hiroshima.jp
seranishi.hiroshima.jp
shinichi.hiroshima.jp
shobara.hiroshima.jp
takehara.hiroshima.jp
abashiri.hokkaido.jp
abira.hokkaido.jp
aibetsu.hokkaido.jp
akabira.hokkaido.jp
akkeshi.hokkaido.jp
asahikawa.hokkaido.jp
ashibetsu.hokkaido.jp
ashoro.hokkaido.jp
assabu.hokkaido.jp
atsuma.hokkaido.jp
bibai.hokkaido.jp
biei.hokkaido.jp
bifuka.hokkaido.jp
bihoro.hokkaido.jp
biratori.hokkaido.jp
chippubetsu.hokkaido.jp
chitose.hokkaido.jp
date.hokkaido.jp
ebetsu.hokkaido.jp
embetsu.hokkaido.jp
eniwa.hokkaido.jp
erimo.hokkaido.jp
esan.hokkaido.jp
esashi.hokkaido.jp
fukagawa.hokkaido.jp
fukushima.hokkaido.jp
furano.hokkaido.jp
furubira.hokkaido.jp
haboro.hokkaido.jp
hakodate.hokkaido.jp
hamatonbetsu.hokkaido.jp
hidaka.hokkaido.jp
higashikagura.hokkaido.jp
higashikawa.hokkaido.jp
hiroo.hokkaido.jp
hokuryu.hokkaido.jp
hokuto.hokkaido.jp
honbetsu.hokkaido.jp
horokanai.hokkaido.jp
horonobe.hokkaido.jp
ikeda.hokkaido.jp
imakane.hokkaido.jp
ishikari.hokkaido.jp
iwamizawa.hokkaido.jp
iwanai.hokkaido.jp
kamifurano.hokkaido.jp
kamikawa.hokkaido.jp
kamishihoro.hokkaido.jp
kamisunagawa.hokkaido.jp
kamoenai.hokkaido.jp
kayabe.hokkaido.jp
kembuchi.hokkaido.jp
kikonai.hokkaido.jp
kimobetsu.hokkaido.jp
kitahiroshima.hokkaido.jp
kitami.hokkaido.jp
kiyosato.hokkaido.jp
koshimizu.hokkaido.jp
kunneppu.hokkaido.jp
kuriyama.hokkaido.jp
kuromatsunai.hokkaido.jp
kushiro.hokkaido.jp
kutchan.hokkaido.jp
kyowa.hokkaido.jp
mashike.hokkaido.jp
matsumae.hokkaido.jp
mikasa.hokkaido.jp
minamifurano.hokkaido.jp
mombetsu.hokkaido.jp
moseushi.hokkaido.jp
mukawa.hokkaido.jp
muroran.hokkaido.jp
naie.hokkaido.jp
nakagawa.hokkaido.jp
nakasatsunai.hokkaido.jp
nakatombetsu.hokkaido.jp
nanae.hokkaido.jp
nanporo.hokkaido.jp
nayoro.hokkaido.jp
nemuro.hokkaido.jp
niikappu.hokkaido.jp
niki.hokkaido.jp
nishiokoppe.hokkaido.jp
noboribetsu.hokkaido.jp
numata.hokkaido.jp
obihiro.hokkaido.jp
obira.hokkaido.jp
oketo.hokkaido.jp
okoppe.hokkaido.jp
otaru.hokkaido.jp
otobe.hokkaido.jp
otofuke.hokkaido.jp
otoineppu.hokkaido.jp
oumu.hokkaido.jp
ozora.hokkaido.jp
pippu.hokkaido.jp
rankoshi.hokkaido.jp
rebun.hokkaido.jp
rikubetsu.hokkaido.jp
rishiri.hokkaido.jp
rishirifuji.hokkaido.jp
saroma.hokkaido.jp
sarufutsu.hokkaido.jp
shakotan.hokkaido.jp
shari.hokkaido.jp
shibecha.hokkaido.jp
shibetsu.hokkaido.jp
shikabe.hokkaido.jp
shikaoi.hokkaido.jp
shimamaki.hokkaido.jp
shimizu.hokkaido.jp
shimokawa.hokkaido.jp
shinshinotsu.hokkaido.jp
shintoku.hokkaido.jp
shiranuka.hokkaido.jp
shiraoi.hokkaido.jp
shiriuchi.hokkaido.jp
sobetsu.hokkaido.jp
sunagawa.hokkaido.jp
taiki.hokkaido.jp
takasu.hokkaido.jp
takikawa.hokkaido.jp
takinoue.hokkaido.jp
teshikaga.hokkaido.jp
tobetsu.hokkaido.jp
tohma.hokkaido.jp
tomakomai.hokkaido.jp
tomari.hokkaido.jp
toya.hokkaido.jp
toyako.hokkaido.jp
toyotomi.hokkaido.jp
toyoura.hokkaido.jp
tsubetsu.hokkaido.jp
tsukigata.hokkaido.jp
urakawa.hokkaido.jp
urausu.hokkaido.jp
uryu.hokkaido.jp
utashinai.hokkaido.jp
wakkanai.hokkaido.jp
wassamu.hokkaido.jp
yakumo.hokkaido.jp
yoichi.hokkaido.jp
aioi.hyogo.jp
akashi.hyogo.jp
ako.hyogo.jp
amagasaki.hyogo.jp
aogaki.hyogo.jp
asago.hyogo.jp
ashiya.hyogo.jp
awaji.hyogo.jp
fukusaki.hyogo.jp
goshiki.hyogo.jp
harima.hyogo.jp
himeji.hyogo.jp
ichikawa.hyogo.jp
inagawa.hyogo.jp
itami.hyogo.jp
kakogawa.hyogo.jp
kamigori.hyogo.jp
kamikawa.hyogo.jp
kasai.hyogo.jp
kasuga.hyogo.jp
kawanishi.hyogo.jp
miki.hyogo.jp
minamiawaji.hyogo.jp
nishinomiya.hyogo.jp
nishiwaki.hyogo.jp
ono.hyogo.jp
sanda.hyogo.jp
sannan.hyogo.jp
sasayama.hyogo.jp
sayo.hyogo.jp
shingu.hyogo.jp
shinonsen.hyogo.jp
shiso.hyogo.jp
sumoto.hyogo.jp
taishi.hyogo.jp
taka.hyogo.jp
takarazuka.hyogo.jp
takasago.hyogo.jp
takino.hyogo.jp
tamba.hyogo.jp
tatsuno.hyogo.jp
toyooka.hyogo.jp
yabu.hyogo.jp
yashiro.hyogo.jp
yoka.hyogo.jp
yokawa.hyogo.jp
ami.ibaraki.jp
asahi.ibaraki.jp
bando.ibaraki.jp
chikusei.ibaraki.jp
daigo.ibaraki.jp
fujishiro.ibaraki.jp
hitachi.ibaraki.jp
hitachinaka.ibaraki.jp
hitachiomiya.ibaraki.jp
hitachiota.ibaraki.jp
ibaraki.ibaraki.jp
ina.ibaraki.jp
inashiki.ibaraki.jp
itako.ibaraki.jp
iwama.ibaraki.jp
joso.ibaraki.jp
kamisu.ibaraki.jp
kasama.ibaraki.jp
kashima.ibaraki.jp
kasumigaura.ibaraki.jp
koga.ibaraki.jp
miho.ibaraki.jp
mito.ibaraki.jp
moriya.ibaraki.jp
naka.ibaraki.jp
namegata.ibaraki.jp
oarai.ibaraki.jp
ogawa.ibaraki.jp
omitama.ibaraki.jp
ryugasaki.ibaraki.jp
sakai.ibaraki.jp
sakuragawa.ibaraki.jp
shimodate.ibaraki.jp
shimotsuma.ibaraki.jp
shirosato.ibaraki.jp
sowa.ibaraki.jp
suifu.ibaraki.jp
takahagi.ibaraki.jp
tamatsukuri.ibaraki.jp
tokai.ibaraki.jp
tomobe.ibaraki.jp
tone.ibaraki.jp
toride.ibaraki.jp
tsuchiura.ibaraki.jp
tsukuba.ibaraki.jp
uchihara.ibaraki.jp
ushiku.ibaraki.jp
yachiyo.ibaraki.jp
yamagata.ibaraki.jp
yawara.ibaraki.jp
yuki.ibaraki.jp
anamizu.ishikawa.jp
hakui.ishikawa.jp
hakusan.ishikawa.jp
kaga.ishikawa.jp
kahoku.ishikawa.jp
kanazawa.ishikawa.jp
kawakita.ishikawa.jp
komatsu.ishikawa.jp
nakanoto.ishikawa.jp
nanao.ishikawa.jp
nomi.ishikawa.jp
nonoichi.ishikawa.jp
noto.ishikawa.jp
shika.ishikawa.jp
suzu.ishikawa.jp
tsubata.ishikawa.jp
tsurugi.ishikawa.jp
uchinada.ishikawa.jp
wajima.ishikawa.jp
fudai.iwate.jp
fujisawa.iwate.jp
hanamaki.iwate.jp
hiraizumi.iwate.jp
hirono.iwate.jp
ichinohe.iwate.jp
ichinoseki.iwate.jp
iwaizumi.iwate.jp
iwate.iwate.jp
joboji.iwate.jp
kamaishi.iwate.jp
kanegasaki.iwate.jp
karumai.iwate.jp
kawai.iwate.jp
kitakami.iwate.jp
kuji.iwate.jp
kunohe.iwate.jp
kuzumaki.iwate.jp
miyako.iwate.jp
mizusawa.iwate.jp
morioka.iwate.jp
ninohe.iwate.jp
noda.iwate.jp
ofunato.iwate.jp
oshu.iwate.jp
otsuchi.iwate.jp
rikuzentakata.iwate.jp
shiwa.iwate.jp
shizukuishi.iwate.jp
sumita.iwate.jp
tanohata.iwate.jp
tono.iwate.jp
yahaba.iwate.jp
yamada.iwate.jp
ayagawa.kagawa.jp
higashikagawa.kagawa.jp
kanonji.kagawa.jp
kotohira.kagawa.jp
manno.kagawa.jp
marugame.kagawa.jp
mitoyo.kagawa.jp
naoshima.kagawa.jp
sanuki.kagawa.jp
tadotsu.kagawa.jp
takamatsu.kagawa.jp
tonosho.kagawa.jp
uchinomi.kagawa.jp
utazu.kagawa.jp
zentsuji.kagawa.jp
akune.kagoshima.jp
amami.kagoshima.jp
hioki.kagoshima.jp
isa.kagoshima.jp
isen.kagoshima.jp
izumi.kagoshima.jp
kagoshima.kagoshima.jp
kanoya.kagoshima.jp
kawanabe.kagoshima.jp
kinko.kagoshima.jp
kouyama.kagoshima.jp
makurazaki.kagoshima.jp
matsumoto.kagoshima.jp
minamitane.kagoshima.jp
nakatane.kagoshima.jp
nishinoomote.kagoshima.jp
satsumasendai.kagoshima.jp
soo.kagoshima.jp
tarumizu.kagoshima.jp
yusui.kagoshima.jp
aikawa.kanagawa.jp
atsugi.kanagawa.jp
ayase.kanagawa.jp
chigasaki.kanagawa.jp
ebina.kanagawa.jp
fujisawa.kanagawa.jp
hadano.kanagawa.jp
hakone.kanagawa.jp
hiratsuka.kanagawa.jp
isehara.kanagawa.jp
kaisei.kanagawa.jp
kamakura.kanagawa.jp
kiyokawa.kanagawa.jp
matsuda.kanagawa.jp
minamiashigara.kanagawa.jp
miura.kanagawa.jp
nakai.kanagawa.jp
ninomiya.kanagawa.jp
odawara.kanagawa.jp
oi.kanagawa.jp
oiso.kanagawa.jp
sagamihara.kanagawa.jp
samukawa.kanagawa.jp
tsukui.kanagawa.jp
yamakita.kanagawa.jp
yamato.kanagawa.jp
yokosuka.kanagawa.jp
yugawara.kanagawa.jp
zama.kanagawa.jp
zushi.kanagawa.jp
aki.kochi.jp
geisei.kochi.jp
hidaka.kochi.jp
higashitsuno.kochi.jp
ino.kochi.jp
kagami.kochi.jp
kami.kochi.jp
kitagawa.kochi.jp
kochi.kochi.jp
mihara.kochi.jp
motoyama.kochi.jp
muroto.kochi.jp
nahari.kochi.jp
nakamura.kochi.jp
nankoku.kochi.jp
nishitosa.kochi.jp
niyodogawa.kochi.jp
ochi.kochi.jp
okawa.kochi.jp
otoyo.kochi.jp
otsuki.kochi.jp
sakawa.kochi.jp
sukumo.kochi.jp
susaki.kochi.jp
tosa.kochi.jp
tosashimizu.kochi.jp
toyo.kochi.jp
tsuno.kochi.jp
umaji.kochi.jp
yasuda.kochi.jp
yusuhara.kochi.jp
amakusa.kumamoto.jp
arao.kumamoto.jp
aso.kumamoto.jp
choyo.kumamoto.jp
gyokuto.kumamoto.jp
kamiamakusa.kumamoto.jp
kikuchi.kumamoto.jp
kumamoto.kumamoto.jp
mashiki.kumamoto.jp
mifune.kumamoto.jp
minamata.kumamoto.jp
minamioguni.kumamoto.jp
nagasu.kumamoto.jp
nishihara.kumamoto.jp
oguni.kumamoto.jp
ozu.kumamoto.jp
sumoto.kumamoto.jp
takamori.kumamoto.jp
uki.kumamoto.jp
uto.kumamoto.jp
yamaga.kumamoto.jp
yamato.kumamoto.jp
yatsushiro.kumamoto.jp
ayabe.kyoto.jp
fukuchiyama.kyoto.jp
higashiyama.kyoto.jp
ide.kyoto.jp
ine.kyoto.jp
joyo.kyoto.jp
kameoka.kyoto.jp
kamo.kyoto.jp
kita.kyoto.jp
kizu.kyoto.jp
kumiyama.kyoto.jp
kyotamba.kyoto.jp
kyotanabe.kyoto.jp
kyotango.kyoto.jp
maizuru.kyoto.jp
minami.kyoto.jp
minamiyamashiro.kyoto.jp
miyazu.kyoto.jp
muko.kyoto.jp
nagaokakyo.kyoto.jp
nakagyo.kyoto.jp
nantan.kyoto.jp
oyamazaki.kyoto.jp
sakyo.kyoto.jp
seika.kyoto.jp
tanabe.kyoto.jp
uji.kyoto.jp
ujitawara.kyoto.jp
wazuka.kyoto.jp
yamashina.kyoto.jp
yawata.kyoto.jp
asahi.mie.jp
inabe.mie.jp
ise.mie.jp
kameyama.mie.jp
kawagoe.mie.jp
kiho.mie.jp
kisosaki.mie.jp
kiwa.mie.jp
komono.mie.jp
kumano.mie.jp
kuwana.mie.jp
matsusaka.mie.jp
meiwa.mie.jp
mihama.mie.jp
minamiise.mie.jp
misugi.mie.jp
miyama.mie.jp
nabari.mie.jp
shima.mie.jp
suzuka.mie.jp
tado.mie.jp
taiki.mie.jp
taki.mie.jp
tamaki.mie.jp
toba.mie.jp
tsu.mie.jp
udono.mie.jp
ureshino.mie.jp
watarai.mie.jp
yokkaichi.mie.jp
furukawa.miyagi.jp
higashimatsushima.miyagi.jp
ishinomaki.miyagi.jp
iwanuma.miyagi.jp
kakuda.miyagi.jp
kami.miyagi.jp
kawasaki.miyagi.jp
marumori.miyagi.jp
matsushima.miyagi.jp
minamisanriku.miyagi.jp
misato.miyagi.jp
murata.miyagi.jp
natori.miyagi.jp
ogawara.miyagi.jp
ohira.miyagi.jp
onagawa.miyagi.jp
osaki.miyagi.jp
rifu.miyagi.jp
semine.miyagi.jp
shibata.miyagi.jp
shichikashuku.miyagi.jp
shikama.miyagi.jp
shiogama.miyagi.jp
shiroishi.miyagi.jp
tagajo.miyagi.jp
taiwa.miyagi.jp
tome.miyagi.jp
tomiya.miyagi.jp
wakuya.miyagi.jp
watari.miyagi.jp
yamamoto.miyagi.jp
zao.miyagi.jp
aya.miyazaki.jp
ebino.miyazaki.jp
gokase.miyazaki.jp
hyuga.miyazaki.jp
kadogawa.miyazaki.jp
kawaminami.miyazaki.jp
kijo.miyazaki.jp
kitagawa.miyazaki.jp
kitakata.miyazaki.jp
kitaura.miyazaki.jp
kobayashi.miyazaki.jp
kunitomi.miyazaki.jp
kushima.miyazaki.jp
mimata.miyazaki.jp
miyakonojo.miyazaki.jp
miyazaki.miyazaki.jp
morotsuka.miyazaki.jp
nichinan.miyazaki.jp
nishimera.miyazaki.jp
nobeoka.miyazaki.jp
saito.miyazaki.jp
shiiba.miyazaki.jp
shintomi.miyazaki.jp
takaharu.miyazaki.jp
takanabe.miyazaki.jp
takazaki.miyazaki.jp
tsuno.miyazaki.jp
achi.nagano.jp
agematsu.nagano.jp
anan.nagano.jp
aoki.nagano.jp
asahi.nagano.jp
azumino.nagano.jp
chikuhoku.nagano.jp
chikuma.nagano.jp
chino.nagano.jp
fujimi.nagano.jp
hakuba.nagano.jp
hara.nagano.jp
hiraya.nagano.jp
iida.nagano.jp
iijima.nagano.jp
iiyama.nagano.jp
iizuna.nagano.jp
ikeda.nagano.jp
ikusaka.nagano.jp
ina.nagano.jp
karuizawa.nagano.jp
kawakami.nagano.jp
kiso.nagano.jp
kisofukushima.nagano.jp
kitaaiki.nagano.jp
komagane.nagano.jp
komoro.nagano.jp
matsukawa.nagano.jp
matsumoto.nagano.jp
miasa.nagano.jp
minamiaiki.nagano.jp
minamimaki.nagano.jp
minamiminowa.nagano.jp
minowa.nagano.jp
miyada.nagano.jp
miyota.nagano.jp
mochizuki.nagano.jp
nagano.nagano.jp
nagawa.nagano.jp
nagiso.nagano.jp
nakagawa.nagano.jp
nakano.nagano.jp
nozawaonsen.nagano.jp
obuse.nagano.jp
ogawa.nagano.jp
okaya.nagano.jp
omachi.nagano.jp
omi.nagano.jp
ookuwa.nagano.jp
ooshika.nagano.jp
otaki.nagano.jp
otari.nagano.jp
sakae.nagano.jp
sakaki.nagano.jp
saku.nagano.jp
sakuho.nagano.jp
shimosuwa.nagano.jp
shinanomachi.nagano.jp
shiojiri.nagano.jp
suwa.nagano.jp
suzaka.nagano.jp
takagi.nagano.jp
takamori.nagano.jp
takayama.nagano.jp
tateshina.nagano.jp
tatsuno.nagano.jp
togakushi.nagano.jp
togura.nagano.jp
tomi.nagano.jp
ueda.nagano.jp
wada.nagano.jp
yamagata.nagano.jp
yamanouchi.nagano.jp
yasaka.nagano.jp
yasuoka.nagano.jp
chijiwa.nagasaki.jp
futsu.nagasaki.jp
goto.nagasaki.jp
hasami.nagasaki.jp
hirado.nagasaki.jp
iki.nagasaki.jp
isahaya.nagasaki.jp
kawatana.nagasaki.jp
kuchinotsu.nagasaki.jp
matsuura.nagasaki.jp
nagasaki.nagasaki.jp
obama.nagasaki.jp
omura.nagasaki.jp
oseto.nagasaki.jp
saikai.nagasaki.jp
sasebo.nagasaki.jp
seihi.nagasaki.jp
shimabara.nagasaki.jp
shinkamigoto.nagasaki.jp
togitsu.nagasaki.jp
tsushima.nagasaki.jp
unzen.nagasaki.jp
ando.nara.jp
gose.nara.jp
heguri.nara.jp
higashiyoshino.nara.jp
ikaruga.nara.jp
ikoma.nara.jp
kamikitayama.nara.jp
kanmaki.nara.jp
kashiba.nara.jp
kashihara.nara.jp
katsuragi.nara.jp
kawai.nara.jp
kawakami.nara.jp
kawanishi.nara.jp
koryo.nara.jp
kurotaki.nara.jp
mitsue.nara.jp
miyake.nara.jp
nara.nara.jp
nosegawa.nara.jp
oji.nara.jp
ouda.nara.jp
oyodo.nara.jp
sakurai.nara.jp
sango.nara.jp
shimoichi.nara.jp
shimokitayama.nara.jp
shinjo.nara.jp
soni.nara.jp
takatori.nara.jp
tawaramoto.nara.jp
tenkawa.nara.jp
tenri.nara.jp
uda.nara.jp
yamatokoriyama.nara.jp
yamatotakada.nara.jp
yamazoe.nara.jp
yoshino.nara.jp
aga.niigata.jp
agano.niigata.jp
gosen.niigata.jp
itoigawa.niigata.jp
izumozaki.niigata.jp
joetsu.niigata.jp
kamo.niigata.jp
kariwa.niigata.jp
kashiwazaki.niigata.jp
minamiuonuma.niigata.jp
mitsuke.niigata.jp
muika.niigata.jp
murakami.niigata.jp
myoko.niigata.jp
nagaoka.niigata.jp
niigata.niigata.jp
ojiya.niigata.jp
omi.niigata.jp
sado.niigata.jp
sanjo.niigata.jp
seiro.niigata.jp
seirou.niigata.jp
sekikawa.niigata.jp
shibata.niigata.jp
tagami.niigata.jp
tainai.niigata.jp
tochio.niigata.jp
tokamachi.niigata.jp
tsubame.niigata.jp
tsunan.niigata.jp
uonuma.niigata.jp
yahiko.niigata.jp
yoita.niigata.jp
yuzawa.niigata.jp
beppu.oita.jp
bungoono.oita.jp
bungotakada.oita.jp
hasama.oita.jp
hiji.oita.jp
himeshima.oita.jp
hita.oita.jp
kamitsue.oita.jp
kokonoe.oita.jp
kuju.oita.jp
kunisaki.oita.jp
kusu.oita.jp
oita.oita.jp
saiki.oita.jp
taketa.oita.jp
tsukumi.oita.jp
usa.oita.jp
usuki.oita.jp
yufu.oita.jp
akaiwa.okayama.jp
asakuchi.okayama.jp
bizen.okayama.jp
hayashima.okayama.jp
ibara.okayama.jp
kagamino.okayama.jp
kasaoka.okayama.jp
kibichuo.okayama.jp
kumenan.okayama.jp
kurashiki.okayama.jp
maniwa.okayama.jp
misaki.okayama.jp
nagi.okayama.jp
niimi.okayama.jp
nishiawakura.okayama.jp
okayama.okayama.jp
satosho.okayama.jp
setouchi.okayama.jp
shinjo.okayama.jp
shoo.okayama.jp
soja.okayama.jp
takahashi.okayama.jp
tamano.okayama.jp
tsuyama.okayama.jp
wake.okayama.jp
yakage.okayama.jp
aguni.okinawa.jp
ginowan.okinawa.jp
ginoza.okinawa.jp
gushikami.okinawa.jp
haebaru.okinawa.jp
higashi.okinawa.jp
hirara.okinawa.jp
iheya.okinawa.jp
ishigaki.okinawa.jp
ishikawa.okinawa.jp
itoman.okinawa.jp
izena.okinawa.jp
kadena.okinawa.jp
kin.okinawa.jp
kitadaito.okinawa.jp
kitanakagusuku.okinawa.jp
kumejima.okinawa.jp
kunigami.okinawa.jp
minamidaito.okinawa.jp
motobu.okinawa.jp
nago.okinawa.jp
naha.okinawa.jp
nakagusuku.okinawa.jp
nakijin.okinawa.jp
nanjo.okinawa.jp
nishihara.okinawa.jp
ogimi.okinawa.jp
okinawa.okinawa.jp
onna.okinawa.jp
shimoji.okinawa.jp
taketomi.okinawa.jp
tarama.okinawa.jp
tokashiki.okinawa.jp
tomigusuku.okinawa.jp
tonaki.okinawa.jp
urasoe.okinawa.jp
uruma.okinawa.jp
yaese.okinawa.jp
yomitan.okinawa.jp
yonabaru.okinawa.jp
yonaguni.okinawa.jp
zamami.okinawa.jp
abeno.osaka.jp
chihayaakasaka.osaka.jp
chuo.osaka.jp
daito.osaka.jp
fujiidera.osaka.jp
habikino.osaka.jp
hannan.osaka.jp
higashiosaka.osaka.jp
higashisumiyoshi.osaka.jp
higashiyodogawa.osaka.jp
hirakata.osaka.jp
ibaraki.osaka.jp
ikeda.osaka.jp
izumi.osaka.jp
izumiotsu.osaka.jp
izumisano.osaka.jp
kadoma.osaka.jp
kaizuka.osaka.jp
kanan.osaka.jp
kashiwara.osaka.jp
katano.osaka.jp
kawachinagano.osaka.jp
kishiwada.osaka.jp
kita.osaka.jp
kumatori.osaka.jp
matsubara.osaka.jp
minato.osaka.jp
minoh.osaka.jp
misaki.osaka.jp
moriguchi.osaka.jp
neyagawa.osaka.jp
nishi.osaka.jp
nose.osaka.jp
osakasayama.osaka.jp
sakai.osaka.jp
sayama.osaka.jp
sennan.osaka.jp
settsu.osaka.jp
shijonawate.osaka.jp
shimamoto.osaka.jp
suita.osaka.jp
tadaoka.osaka.jp
taishi.osaka.jp
tajiri.osaka.jp
takaishi.osaka.jp
takatsuki.osaka.jp
tondabayashi.osaka.jp
toyonaka.osaka.jp
toyono.osaka.jp
yao.osaka.jp
ariake.saga.jp
arita.saga.jp
fukudomi.saga.jp
genkai.saga.jp
hamatama.saga.jp
hizen.saga.jp
imari.saga.jp
kamimine.saga.jp
kanzaki.saga.jp
karatsu.saga.jp
kashima.saga.jp
kitagata.saga.jp
kitahata.saga.jp
kiyama.saga.jp
kouhoku.saga.jp
kyuragi.saga.jp
nishiarita.saga.jp
ogi.saga.jp
omachi.saga.jp
ouchi.saga.jp
saga.saga.jp
shiroishi.saga.jp
taku.saga.jp
tara.saga.jp
tosu.saga.jp
yoshinogari.saga.jp
arakawa.saitama.jp
asaka.saitama.jp
chichibu.saitama.jp
fujimi.saitama.jp
fujimino.saitama.jp
fukaya.saitama.jp
hanno.saitama.jp
hanyu.saitama.jp
hasuda.saitama.jp
hatogaya.saitama.jp
hatoyama.saitama.jp
hidaka.saitama.jp
higashichichibu.saitama.jp
higashimatsuyama.saitama.jp
honjo.saitama.jp
ina.saitama.jp
iruma.saitama.jp
iwatsuki.saitama.jp
kamiizumi.saitama.jp
kamikawa.saitama.jp
kamisato.saitama.jp
kasukabe.saitama.jp
kawagoe.saitama.jp
kawaguchi.saitama.jp
kawajima.saitama.jp
kazo.saitama.jp
kitamoto.saitama.jp
koshigaya.saitama.jp
kounosu.saitama.jp
kuki.saitama.jp
kumagaya.saitama.jp
matsubushi.saitama.jp
minano.saitama.jp
misato.saitama.jp
miyashiro.saitama.jp
miyoshi.saitama.jp
moroyama.saitama.jp
nagatoro.saitama.jp
namegawa.saitama.jp
niiza.saitama.jp
ogano.saitama.jp
ogawa.saitama.jp
ogose.saitama.jp
okegawa.saitama.jp
omiya.saitama.jp
otaki.saitama.jp
ranzan.saitama.jp
ryokami.saitama.jp
saitama.saitama.jp
sakado.saitama.jp
satte.saitama.jp
sayama.saitama.jp
shiki.saitama.jp
shiraoka.saitama.jp
soka.saitama.jp
sugito.saitama.jp
toda.saitama.jp
tokigawa.saitama.jp
tokorozawa.saitama.jp
tsurugashima.saitama.jp
urawa.saitama.jp
warabi.saitama.jp
yashio.saitama.jp
yokoze.saitama.jp
yono.saitama.jp
yorii.saitama.jp
yoshida.saitama.jp
yoshikawa.saitama.jp
yoshimi.saitama.jp
aisho.shiga.jp
gamo.shiga.jp
higashiomi.shiga.jp
hikone.shiga.jp
koka.shiga.jp
konan.shiga.jp
kosei.shiga.jp
koto.shiga.jp
kusatsu.shiga.jp
maibara.shiga.jp
moriyama.shiga.jp
nagahama.shiga.jp
nishiazai.shiga.jp
notogawa.shiga.jp
omihachiman.shiga.jp
otsu.shiga.jp
ritto.shiga.jp
ryuoh.shiga.jp
takashima.shiga.jp
takatsuki.shiga.jp
torahime.shiga.jp
toyosato.shiga.jp
yasu.shiga.jp
akagi.shimane.jp
ama.shimane.jp
gotsu.shimane.jp
hamada.shimane.jp
higashiizumo.shimane.jp
hikawa.shimane.jp
hikimi.shimane.jp
izumo.shimane.jp
kakinoki.shimane.jp
masuda.shimane.jp
matsue.shimane.jp
misato.shimane.jp
nishinoshima.shimane.jp
ohda.shimane.jp
okinoshima.shimane.jp
okuizumo.shimane.jp
shimane.shimane.jp
tamayu.shimane.jp
tsuwano.shimane.jp
unnan.shimane.jp
yakumo.shimane.jp
yasugi.shimane.jp
yatsuka.shimane.jp
arai.shizuoka.jp
atami.shizuoka.jp
fuji.shizuoka.jp
fujieda.shizuoka.jp
fujikawa.shizuoka.jp
fujinomiya.shizuoka.jp
fukuroi.shizuoka.jp
gotemba.shizuoka.jp
haibara.shizuoka.jp
hamamatsu.shizuoka.jp
higashiizu.shizuoka.jp
ito.shizuoka.jp
iwata.shizuoka.jp
izu.shizuoka.jp
izunokuni.shizuoka.jp
kakegawa.shizuoka.jp
kannami.shizuoka.jp
kawanehon.shizuoka.jp
kawazu.shizuoka.jp
kikugawa.shizuoka.jp
kosai.shizuoka.jp
makinohara.shizuoka.jp
matsuzaki.shizuoka.jp
minamiizu.shizuoka.jp
mishima.shizuoka.jp
morimachi.shizuoka.jp
nishiizu.shizuoka.jp
numazu.shizuoka.jp
omaezaki.shizuoka.jp
shimada.shizuoka.jp
shimizu.shizuoka.jp
shimoda.shizuoka.jp
shizuoka.shizuoka.jp
susono.shizuoka.jp
yaizu.shizuoka.jp
yoshida.shizuoka.jp
ashikaga.tochigi.jp
bato.tochigi.jp
haga.tochigi.jp
ichikai.tochigi.jp
iwafune.tochigi.jp
kaminokawa.tochigi.jp
kanuma.tochigi.jp
karasuyama.tochigi.jp
kuroiso.tochigi.jp
mashiko.tochigi.jp
mibu.tochigi.jp
moka.tochigi.jp
motegi.tochigi.jp
nasu.tochigi.jp
nasushiobara.tochigi.jp
nikko.tochigi.jp
nishikata.tochigi.jp
nogi.tochigi.jp
ohira.tochigi.jp
ohtawara.tochigi.jp
oyama.tochigi.jp
sakura.tochigi.jp
sano.tochigi.jp
shimotsuke.tochigi.jp
shioya.tochigi.jp
takanezawa.tochigi.jp
tochigi.tochigi.jp
tsuga.tochigi.jp
ujiie.tochigi.jp
utsunomiya.tochigi.jp
yaita.tochigi.jp
aizumi.tokushima.jp
anan.tokushima.jp
ichiba.tokushima.jp
itano.tokushima.jp
kainan.tokushima.jp
komatsushima.tokushima.jp
matsushige.tokushima.jp
mima.tokushima.jp
minami.tokushima.jp
miyoshi.tokushima.jp
mugi.tokushima.jp
nakagawa.tokushima.jp
naruto.tokushima.jp
sanagochi.tokushima.jp
shishikui.tokushima.jp
tokushima.tokushima.jp
wajiki.tokushima.jp
adachi.tokyo.jp
akiruno.tokyo.jp
akishima.tokyo.jp
aogashima.tokyo.jp
arakawa.tokyo.jp
bunkyo.tokyo.jp
chiyoda.tokyo.jp
chofu.tokyo.jp
chuo.tokyo.jp
edogawa.tokyo.jp
fuchu.tokyo.jp
fussa.tokyo.jp
hachijo.tokyo.jp
hachioji.tokyo.jp
hamura.tokyo.jp
higashikurume.tokyo.jp
higashimurayama.tokyo.jp
higashiyamato.tokyo.jp
hino.tokyo.jp
hinode.tokyo.jp
hinohara.tokyo.jp
inagi.tokyo.jp
itabashi.tokyo.jp
katsushika.tokyo.jp
kita.tokyo.jp
kiyose.tokyo.jp
kodaira.tokyo.jp
koganei.tokyo.jp
kokubunji.tokyo.jp
komae.tokyo.jp
koto.tokyo.jp
kouzushima.tokyo.jp
kunitachi.tokyo.jp
machida.tokyo.jp
meguro.tokyo.jp
minato.tokyo.jp
mitaka.tokyo.jp
mizuho.tokyo.jp
musashimurayama.tokyo.jp
musashino.tokyo.jp
nakano.tokyo.jp
nerima.tokyo.jp
ogasawara.tokyo.jp
okutama.tokyo.jp
ome.tokyo.jp
oshima.tokyo.jp
ota.tokyo.jp
setagaya.tokyo.jp
shibuya.tokyo.jp
shinagawa.tokyo.jp
shinjuku.tokyo.jp
suginami.tokyo.jp
sumida.tokyo.jp
tachikawa.tokyo.jp
taito.tokyo.jp
tama.tokyo.jp
toshima.tokyo.jp
chizu.tottori.jp
hino.tottori.jp
kawahara.tottori.jp
koge.tottori.jp
kotoura.tottori.jp
misasa.tottori.jp
nanbu.tottori.jp
nichinan.tottori.jp
sakaiminato.tottori.jp
tottori.tottori.jp
wakasa.tottori.jp
yazu.tottori.jp
yonago.tottori.jp
asahi.toyama.jp
fuchu.toyama.jp
fukumitsu.toyama.jp
funahashi.toyama.jp
himi.toyama.jp
imizu.toyama.jp
inami.toyama.jp
johana.toyama.jp
kamiichi.toyama.jp
kurobe.toyama.jp
nakaniikawa.toyama.jp
namerikawa.toyama.jp
nanto.toyama.jp
nyuzen.toyama.jp
oyabe.toyama.jp
taira.toyama.jp
takaoka.toyama.jp
tateyama.toyama.jp
toga.toyama.jp
tonami.toyama.jp
toyama.toyama.jp
unazuki.toyama.jp
uozu.toyama.jp
yamada.toyama.jp
arida.wakayama.jp
aridagawa.wakayama.jp
gobo.wakayama.jp
hashimoto.wakayama.jp
hidaka.wakayama.jp
hirogawa.wakayama.jp
inami.wakayama.jp
iwade.wakayama.jp
kainan.wakayama.jp
kamitonda.wakayama.jp
katsuragi.wakayama.jp
kimino.wakayama.jp
kinokawa.wakayama.jp
kitayama.wakayama.jp
koya.wakayama.jp
koza.wakayama.jp
kozagawa.wakayama.jp
kudoyama.wakayama.jp
kushimoto.wakayama.jp
mihama.wakayama.jp
misato.wakayama.jp
nachikatsuura.wakayama.jp
shingu.wakayama.jp
shirahama.wakayama.jp
taiji.wakayama.jp
tanabe.wakayama.jp
wakayama.wakayama.jp
yuasa.wakayama.jp
yura.wakayama.jp
asahi.yamagata.jp
funagata.yamagata.jp
higashine.yamagata.jp
iide.yamagata.jp
kahoku.yamagata.jp
kaminoyama.yamagata.jp
kaneyama.yamagata.jp
kawanishi.yamagata.jp
mamurogawa.yamagata.jp
mikawa.yamagata.jp
murayama.yamagata.jp
nagai.yamagata.jp
nakayama.yamagata.jp
nanyo.yamagata.jp
nishikawa.yamagata.jp
obanazawa.yamagata.jp
oe.yamagata.jp
oguni.yamagata.jp
ohkura.yamagata.jp
oishida.yamagata.jp
sagae.yamagata.jp
sakata.yamagata.jp
sakegawa.yamagata.jp
shinjo.yamagata.jp
shirataka.yamagata.jp
shonai.yamagata.jp
takahata.yamagata.jp
tendo.yamagata.jp
tozawa.yamagata.jp
tsuruoka.yamagata.jp
yamagata.yamagata.jp
yamanobe.yamagata.jp
yonezawa.yamagata.jp
yuza.yamagata.jp
abu.yamaguchi.jp
hagi.yamaguchi.jp
hikari.yamaguchi.jp
hofu.yamaguchi.jp
iwakuni.yamaguchi.jp
kudamatsu.yamaguchi.jp
mitou.yamaguchi.jp
nagato.yamaguchi.jp
oshima.yamaguchi.jp
shimonoseki.yamaguchi.jp
shunan.yamaguchi.jp
tabuse.yamaguchi.jp
tokuyama.yamaguchi.jp
toyota.yamaguchi.jp
ube.yamaguchi.jp
yuu.yamaguchi.jp
chuo.yamanashi.jp
doshi.yamanashi.jp
fuefuki.yamanashi.jp
fujikawa.yamanashi.jp
fujikawaguchiko.yamanashi.jp
fujiyoshida.yamanashi.jp
hayakawa.yamanashi.jp
hokuto.yamanashi.jp
ichikawamisato.yamanashi.jp
kai.yamanashi.jp
kofu.yamanashi.jp
koshu.yamanashi.jp
kosuge.yamanashi.jp
minami-alps.yamanashi.jp
minobu.yamanashi.jp
nakamichi.yamanashi.jp
nanbu.yamanashi.jp
narusawa.yamanashi.jp
nirasaki.yamanashi.jp
nishikatsura.yamanashi.jp
oshino.yamanashi.jp
otsuki.yamanashi.jp
showa.yamanashi.jp
tabayama.yamanashi.jp
tsuru.yamanashi.jp
uenohara.yamanashi.jp
yamanakako.yamanashi.jp
yamanashi.yamanashi.jp

// ke : http://www.kenic.or.ke/index.php/en/ke-domains/ke-domains
ke
ac.ke
co.ke
go.ke
info.ke
me.ke
mobi.ke
ne.ke
or.ke
sc.ke

// kg : http://www.domain.kg/dmn_n.html
kg
org.kg
net.kg
com.kg
edu.kg
gov.kg
mil.kg

// kh : http://www.mptc.gov.kh/dns_registration.htm
*.kh

// ki : http://www.ki/dns/index.html
ki
edu.ki
biz.ki
net.ki
org.ki
gov.ki
info.ki
com.ki

// km : https://en.wikipedia.org/wiki/.km
// http://www.domaine.km/documents/charte.doc
km
org.km
nom.km
gov.km
prd.km
tm.km
edu.km
mil.km
ass.km
com.km
// These are only mentioned as proposed suggestions at domaine.km, but
// https://en.wikipedia.org/wiki/.km says they're available for registration:
coop.km
asso.km
presse.km
medecin.km
notaires.km
pharmaciens.km
veterinaire.km
gouv.km

// kn : https://en.wikipedia.org/wiki/.kn
// http://www.dot.kn/domainRules.html
kn
net.kn
org.kn
edu.kn
gov.kn

// kp : http://www.kcce.kp/en_index.php
kp
com.kp
edu.kp
gov.kp
org.kp
rep.kp
tra.kp

// kr : https://en.wikipedia.org/wiki/.kr
// see also: http://domain.nida.or.kr/eng/registration.jsp
kr
ac.kr
co.kr
es.kr
go.kr
hs.kr
kg.kr
mil.kr
ms.kr
ne.kr
or.kr
pe.kr
re.kr
sc.kr
// kr geographical names
busan.kr
chungbuk.kr
chungnam.kr
daegu.kr
daejeon.kr
gangwon.kr
gwangju.kr
gyeongbuk.kr
gyeonggi.kr
gyeongnam.kr
incheon.kr
jeju.kr
jeonbuk.kr
jeonnam.kr
seoul.kr
ulsan.kr

// kw : https://www.nic.kw/policies/
// Confirmed by registry <nic.tech@citra.gov.kw>
kw
com.kw
edu.kw
emb.kw
gov.kw
ind.kw
net.kw
org.kw

// ky : http://www.icta.ky/da_ky_reg_dom.php
// Confirmed by registry <kysupport@perimeterusa.com> 2008-06-17
ky
edu.ky
gov.ky
com.ky
org.ky
net.ky

// kz : https://en.wikipedia.org/wiki/.kz
// see also: http://www.nic.kz/rules/index.jsp
kz
org.kz
edu.kz
net.kz
gov.kz
mil.kz
com.kz

// la : https://en.wikipedia.org/wiki/.la
// Submitted by registry <gavin.brown@nic.la>
la
int.la
net.la
info.la
edu.la
gov.la
per.la
com.la
org.la

// lb : https://en.wikipedia.org/wiki/.lb
// Submitted by registry <randy@psg.com>
lb
com.lb
edu.lb
gov.lb
net.lb
org.lb

// lc : https://en.wikipedia.org/wiki/.lc
// see also: http://www.nic.lc/rules.htm
lc
com.lc
net.lc
co.lc
org.lc
edu.lc
gov.lc

// li : https://en.wikipedia.org/wiki/.li
li

// lk : http://www.nic.lk/seclevpr.html
lk
gov.lk
sch.lk
net.lk
int.lk
com.lk
org.lk
edu.lk
ngo.lk
soc.lk
web.lk
ltd.lk
assn.lk
grp.lk
hotel.lk
ac.lk

// lr : http://psg.com/dns/lr/lr.txt
// Submitted by registry <randy@psg.com>
lr
com.lr
edu.lr
gov.lr
org.lr
net.lr

// ls : http://www.nic.ls/
// Confirmed by registry <lsadmin@nic.ls>
ls
ac.ls
biz.ls
co.ls
edu.ls
gov.ls
info.ls
net.ls
org.ls
sc.ls

// lt : https://en.wikipedia.org/wiki/.lt
lt
// gov.lt : http://www.gov.lt/index_en.php
gov.lt

// lu : http://www.dns.lu/en/
lu

// lv : http://www.nic.lv/DNS/En/generic.php
lv
com.lv
edu.lv
gov.lv
org.lv
mil.lv
id.lv
net.lv
asn.lv
conf.lv

// ly : http://www.nic.ly/regulations.php
ly
com.ly
net.ly
gov.ly
plc.ly
edu.ly
sch.ly
med.ly
org.ly
id.ly

// ma : https://en.wikipedia.org/wiki/.ma
// http://www.anrt.ma/fr/admin/download/upload/file_fr782.pdf
ma
co.ma
net.ma
gov.ma
org.ma
ac.ma
press.ma

// mc : http://www.nic.mc/
mc
tm.mc
asso.mc

// md : https://en.wikipedia.org/wiki/.md
md

// me : https://en.wikipedia.org/wiki/.me
me
co.me
net.me
org.me
edu.me
ac.me
gov.me
its.me
priv.me

// mg : http://nic.mg/nicmg/?page_id=39
mg
org.mg
nom.mg
gov.mg
prd.mg
tm.mg
edu.mg
mil.mg
com.mg
co.mg

// mh : https://en.wikipedia.org/wiki/.mh
mh

// mil : https://en.wikipedia.org/wiki/.mil
mil

// mk : https://en.wikipedia.org/wiki/.mk
// see also: http://dns.marnet.net.mk/postapka.php
mk
com.mk
org.mk
net.mk
edu.mk
gov.mk
inf.mk
name.mk

// ml : http://www.gobin.info/domainname/ml-template.doc
// see also: https://en.wikipedia.org/wiki/.ml
ml
com.ml
edu.ml
gouv.ml
gov.ml
net.ml
org.ml
presse.ml

// mm : https://en.wikipedia.org/wiki/.mm
*.mm

// mn : https://en.wikipedia.org/wiki/.mn
mn
gov.mn
edu.mn
org.mn

// mo : http://www.monic.net.mo/
mo
com.mo
net.mo
org.mo
edu.mo
gov.mo

// mobi : https://en.wikipedia.org/wiki/.mobi
mobi

// mp : http://www.dot.mp/
// Confirmed by registry <dcamacho@saipan.com> 2008-06-17
mp

// mq : https://en.wikipedia.org/wiki/.mq
mq

// mr : https://en.wikipedia.org/wiki/.mr
mr
gov.mr

// ms : http://www.nic.ms/pdf/MS_Domain_Name_Rules.pdf
ms
com.ms
edu.ms
gov.ms
net.ms
org.ms

// mt : https://www.nic.org.mt/go/policy
// Submitted by registry <help@nic.org.mt>
mt
com.mt
edu.mt
net.mt
org.mt

// mu : https://en.wikipedia.org/wiki/.mu
mu
com.mu
net.mu
org.mu
gov.mu
ac.mu
co.mu
or.mu

// museum : http://about.museum/naming/
// http://index.museum/
museum
academy.museum
agriculture.museum
air.museum
airguard.museum
alabama.museum
alaska.museum
amber.museum
ambulance.museum
american.museum
americana.museum
americanantiques.museum
americanart.museum
amsterdam.museum
and.museum
annefrank.museum
anthro.museum
anthropology.museum
antiques.museum
aquarium.museum
arboretum.museum
archaeological.museum
archaeology.museum
architecture.museum
art.museum
artanddesign.museum
artcenter.museum
artdeco.museum
arteducation.museum
artgallery.museum
arts.museum
artsandcrafts.museum
asmatart.museum
assassination.museum
assisi.museum
association.museum
astronomy.museum
atlanta.museum
austin.museum
australia.museum
automotive.museum
aviation.museum
axis.museum
badajoz.museum
baghdad.museum
bahn.museum
bale.museum
baltimore.museum
barcelona.museum
baseball.museum
basel.museum
baths.museum
bauern.museum
beauxarts.museum
beeldengeluid.museum
bellevue.museum
bergbau.museum
berkeley.museum
berlin.museum
bern.museum
bible.museum
bilbao.museum
bill.museum
birdart.museum
birthplace.museum
bonn.museum
boston.museum
botanical.museum
botanicalgarden.museum
botanicgarden.museum
botany.museum
brandywinevalley.museum
brasil.museum
bristol.museum
british.museum
britishcolumbia.museum
broadcast.museum
brunel.museum
brussel.museum
brussels.museum
bruxelles.museum
building.museum
burghof.museum
bus.museum
bushey.museum
cadaques.museum
california.museum
cambridge.museum
can.museum
canada.museum
capebreton.museum
carrier.museum
cartoonart.museum
casadelamoneda.museum
castle.museum
castres.museum
celtic.museum
center.museum
chattanooga.museum
cheltenham.museum
chesapeakebay.museum
chicago.museum
children.museum
childrens.museum
childrensgarden.museum
chiropractic.museum
chocolate.museum
christiansburg.museum
cincinnati.museum
cinema.museum
circus.museum
civilisation.museum
civilization.museum
civilwar.museum
clinton.museum
clock.museum
coal.museum
coastaldefence.museum
cody.museum
coldwar.museum
collection.museum
colonialwilliamsburg.museum
coloradoplateau.museum
columbia.museum
columbus.museum
communication.museum
communications.museum
community.museum
computer.museum
computerhistory.museum
comunicações.museum
contemporary.museum
contemporaryart.museum
convent.museum
copenhagen.museum
corporation.museum
correios-e-telecomunicações.museum
corvette.museum
costume.museum
countryestate.museum
county.museum
crafts.museum
cranbrook.museum
creation.museum
cultural.museum
culturalcenter.museum
culture.museum
cyber.museum
cymru.museum
dali.museum
dallas.museum
database.museum
ddr.museum
decorativearts.museum
delaware.museum
delmenhorst.museum
denmark.museum
depot.museum
design.museum
detroit.museum
dinosaur.museum
discovery.museum
dolls.museum
donostia.museum
durham.museum
eastafrica.museum
eastcoast.museum
education.museum
educational.museum
egyptian.museum
eisenbahn.museum
elburg.museum
elvendrell.museum
embroidery.museum
encyclopedic.museum
england.museum
entomology.museum
environment.museum
environmentalconservation.museum
epilepsy.museum
essex.museum
estate.museum
ethnology.museum
exeter.museum
exhibition.museum
family.museum
farm.museum
farmequipment.museum
farmers.museum
farmstead.museum
field.museum
figueres.museum
filatelia.museum
film.museum
fineart.museum
finearts.museum
finland.museum
flanders.museum
florida.museum
force.museum
fortmissoula.museum
fortworth.museum
foundation.museum
francaise.museum
frankfurt.museum
franziskaner.museum
freemasonry.museum
freiburg.museum
fribourg.museum
frog.museum
fundacio.museum
furniture.museum
gallery.museum
garden.museum
gateway.museum
geelvinck.museum
gemological.museum
geology.museum
georgia.museum
giessen.museum
glas.museum
glass.museum
gorge.museum
grandrapids.museum
graz.museum
guernsey.museum
halloffame.museum
hamburg.museum
handson.museum
harvestcelebration.museum
hawaii.museum
health.museum
heimatunduhren.museum
hellas.museum
helsinki.museum
hembygdsforbund.museum
heritage.museum
histoire.museum
historical.museum
historicalsociety.museum
historichouses.museum
historisch.museum
historisches.museum
history.museum
historyofscience.museum
horology.museum
house.museum
humanities.museum
illustration.museum
imageandsound.museum
indian.museum
indiana.museum
indianapolis.museum
indianmarket.museum
intelligence.museum
interactive.museum
iraq.museum
iron.museum
isleofman.museum
jamison.museum
jefferson.museum
jerusalem.museum
jewelry.museum
jewish.museum
jewishart.museum
jfk.museum
journalism.museum
judaica.museum
judygarland.museum
juedisches.museum
juif.museum
karate.museum
karikatur.museum
kids.museum
koebenhavn.museum
koeln.museum
kunst.museum
kunstsammlung.museum
kunstunddesign.museum
labor.museum
labour.museum
lajolla.museum
lancashire.museum
landes.museum
lans.museum
läns.museum
larsson.museum
lewismiller.museum
lincoln.museum
linz.museum
living.museum
livinghistory.museum
localhistory.museum
london.museum
losangeles.museum
louvre.museum
loyalist.museum
lucerne.museum
luxembourg.museum
luzern.museum
mad.museum
madrid.museum
mallorca.museum
manchester.museum
mansion.museum
mansions.museum
manx.museum
marburg.museum
maritime.museum
maritimo.museum
maryland.museum
marylhurst.museum
media.museum
medical.museum
medizinhistorisches.museum
meeres.museum
memorial.museum
mesaverde.museum
michigan.museum
midatlantic.museum
military.museum
mill.museum
miners.museum
mining.museum
minnesota.museum
missile.museum
missoula.museum
modern.museum
moma.museum
money.museum
monmouth.museum
monticello.museum
montreal.museum
moscow.museum
motorcycle.museum
muenchen.museum
muenster.museum
mulhouse.museum
muncie.museum
museet.museum
museumcenter.museum
museumvereniging.museum
music.museum
national.museum
nationalfirearms.museum
nationalheritage.museum
nativeamerican.museum
naturalhistory.museum
naturalhistorymuseum.museum
naturalsciences.museum
nature.museum
naturhistorisches.museum
natuurwetenschappen.museum
naumburg.museum
naval.museum
nebraska.museum
neues.museum
newhampshire.museum
newjersey.museum
newmexico.museum
newport.museum
newspaper.museum
newyork.museum
niepce.museum
norfolk.museum
north.museum
nrw.museum
nuernberg.museum
nuremberg.museum
nyc.museum
nyny.museum
oceanographic.museum
oceanographique.museum
omaha.museum
online.museum
ontario.museum
openair.museum
oregon.museum
oregontrail.museum
otago.museum
oxford.museum
pacific.museum
paderborn.museum
palace.museum
paleo.museum
palmsprings.museum
panama.museum
paris.museum
pasadena.museum
pharmacy.museum
philadelphia.museum
philadelphiaarea.museum
philately.museum
phoenix.museum
photography.museum
pilots.museum
pittsburgh.museum
planetarium.museum
plantation.museum
plants.museum
plaza.museum
portal.museum
portland.museum
portlligat.museum
posts-and-telecommunications.museum
preservation.museum
presidio.museum
press.museum
project.museum
public.museum
pubol.museum
quebec.museum
railroad.museum
railway.museum
research.museum
resistance.museum
riodejaneiro.museum
rochester.museum
rockart.museum
roma.museum
russia.museum
saintlouis.museum
salem.museum
salvadordali.museum
salzburg.museum
sandiego.museum
sanfrancisco.museum
santabarbara.museum
santacruz.museum
santafe.museum
saskatchewan.museum
satx.museum
savannahga.museum
schlesisches.museum
schoenbrunn.museum
schokoladen.museum
school.museum
schweiz.museum
science.museum
scienceandhistory.museum
scienceandindustry.museum
sciencecenter.museum
sciencecenters.museum
science-fiction.museum
sciencehistory.museum
sciences.museum
sciencesnaturelles.museum
scotland.museum
seaport.museum
settlement.museum
settlers.museum
shell.museum
sherbrooke.museum
sibenik.museum
silk.museum
ski.museum
skole.museum
society.museum
sologne.museum
soundandvision.museum
southcarolina.museum
southwest.museum
space.museum
spy.museum
square.museum
stadt.museum
stalbans.museum
starnberg.museum
state.museum
stateofdelaware.museum
station.museum
steam.museum
steiermark.museum
stjohn.museum
stockholm.museum
stpetersburg.museum
stuttgart.museum
suisse.museum
surgeonshall.museum
surrey.museum
svizzera.museum
sweden.museum
sydney.museum
tank.museum
tcm.museum
technology.museum
telekommunikation.museum
television.museum
texas.museum
textile.museum
theater.museum
time.museum
timekeeping.museum
topology.museum
torino.museum
touch.museum
town.museum
transport.museum
tree.museum
trolley.museum
trust.museum
trustee.museum
uhren.museum
ulm.museum
undersea.museum
university.museum
usa.museum
usantiques.museum
usarts.museum
uscountryestate.museum
usculture.museum
usdecorativearts.museum
usgarden.museum
ushistory.museum
ushuaia.museum
uslivinghistory.museum
utah.museum
uvic.museum
valley.museum
vantaa.museum
versailles.museum
viking.museum
village.museum
virginia.museum
virtual.museum
virtuel.museum
vlaanderen.museum
volkenkunde.museum
wales.museum
wallonie.museum
war.museum
washingtondc.museum
watchandclock.museum
watch-and-clock.museum
western.museum
westfalen.museum
whaling.museum
wildlife.museum
williamsburg.museum
windmill.museum
workshop.museum
york.museum
yorkshire.museum
yosemite.museum
youth.museum
zoological.museum
zoology.museum
ירושלים.museum
иком.museum

// mv : https://en.wikipedia.org/wiki/.mv
// "mv" included because, contra Wikipedia, google.mv exists.
mv
aero.mv
biz.mv
com.mv
coop.mv
edu.mv
gov.mv
info.mv
int.mv
mil.mv
museum.mv
name.mv
net.mv
org.mv
pro.mv

// mw : http://www.registrar.mw/
mw
ac.mw
biz.mw
co.mw
com.mw
coop.mw
edu.mw
gov.mw
int.mw
museum.mw
net.mw
org.mw

// mx : http://www.nic.mx/
// Submitted by registry <farias@nic.mx>
mx
com.mx
org.mx
gob.mx
edu.mx
net.mx

// my : http://www.mynic.net.my/
my
com.my
net.my
org.my
gov.my
edu.my
mil.my
name.my

// mz : http://www.uem.mz/
// Submitted by registry <antonio@uem.mz>
mz
ac.mz
adv.mz
co.mz
edu.mz
gov.mz
mil.mz
net.mz
org.mz

// na : http://www.na-nic.com.na/
// http://www.info.na/domain/
na
info.na
pro.na
name.na
school.na
or.na
dr.na
us.na
mx.na
ca.na
in.na
cc.na
tv.na
ws.na
mobi.na
co.na
com.na
org.na

// name : has 2nd-level tlds, but there's no list of them
name

// nc : http://www.cctld.nc/
nc
asso.nc
nom.nc

// ne : https://en.wikipedia.org/wiki/.ne
ne

// net : https://en.wikipedia.org/wiki/.net
net

// nf : https://en.wikipedia.org/wiki/.nf
nf
com.nf
net.nf
per.nf
rec.nf
web.nf
arts.nf
firm.nf
info.nf
other.nf
store.nf

// ng : http://www.nira.org.ng/index.php/join-us/register-ng-domain/189-nira-slds
ng
com.ng
edu.ng
gov.ng
i.ng
mil.ng
mobi.ng
name.ng
net.ng
org.ng
sch.ng

// ni : http://www.nic.ni/
ni
ac.ni
biz.ni
co.ni
com.ni
edu.ni
gob.ni
in.ni
info.ni
int.ni
mil.ni
net.ni
nom.ni
org.ni
web.ni

// nl : https://en.wikipedia.org/wiki/.nl
//      https://www.sidn.nl/
//      ccTLD for the Netherlands
nl

// no : http://www.norid.no/regelverk/index.en.html
// The Norwegian registry has declined to notify us of updates. The web pages
// referenced below are the official source of the data. There is also an
// announce mailing list:
// https://postlister.uninett.no/sympa/info/norid-diskusjon
no
// Norid generic domains : http://www.norid.no/regelverk/vedlegg-c.en.html
fhs.no
vgs.no
fylkesbibl.no
folkebibl.no
museum.no
idrett.no
priv.no
// Non-Norid generic domains : http://www.norid.no/regelverk/vedlegg-d.en.html
mil.no
stat.no
dep.no
kommune.no
herad.no
// no geographical names : http://www.norid.no/regelverk/vedlegg-b.en.html
// counties
aa.no
ah.no
bu.no
fm.no
hl.no
hm.no
jan-mayen.no
mr.no
nl.no
nt.no
of.no
ol.no
oslo.no
rl.no
sf.no
st.no
svalbard.no
tm.no
tr.no
va.no
vf.no
// primary and lower secondary schools per county
gs.aa.no
gs.ah.no
gs.bu.no
gs.fm.no
gs.hl.no
gs.hm.no
gs.jan-mayen.no
gs.mr.no
gs.nl.no
gs.nt.no
gs.of.no
gs.ol.no
gs.oslo.no
gs.rl.no
gs.sf.no
gs.st.no
gs.svalbard.no
gs.tm.no
gs.tr.no
gs.va.no
gs.vf.no
// cities
akrehamn.no
åkrehamn.no
algard.no
ålgård.no
arna.no
brumunddal.no
bryne.no
bronnoysund.no
brønnøysund.no
drobak.no
drøbak.no
egersund.no
fetsund.no
floro.no
florø.no
fredrikstad.no
hokksund.no
honefoss.no
hønefoss.no
jessheim.no
jorpeland.no
jørpeland.no
kirkenes.no
kopervik.no
krokstadelva.no
langevag.no
langevåg.no
leirvik.no
mjondalen.no
mjøndalen.no
mo-i-rana.no
mosjoen.no
mosjøen.no
nesoddtangen.no
orkanger.no
osoyro.no
osøyro.no
raholt.no
råholt.no
sandnessjoen.no
sandnessjøen.no
skedsmokorset.no
slattum.no
spjelkavik.no
stathelle.no
stavern.no
stjordalshalsen.no
stjørdalshalsen.no
tananger.no
tranby.no
vossevangen.no
// communities
afjord.no
åfjord.no
agdenes.no
al.no
ål.no
alesund.no
ålesund.no
alstahaug.no
alta.no
áltá.no
alaheadju.no
álaheadju.no
alvdal.no
amli.no
åmli.no
amot.no
åmot.no
andebu.no
andoy.no
andøy.no
andasuolo.no
ardal.no
årdal.no
aremark.no
arendal.no
ås.no
aseral.no
åseral.no
asker.no
askim.no
askvoll.no
askoy.no
askøy.no
asnes.no
åsnes.no
audnedaln.no
aukra.no
aure.no
aurland.no
aurskog-holand.no
aurskog-høland.no
austevoll.no
austrheim.no
averoy.no
averøy.no
balestrand.no
ballangen.no
balat.no
bálát.no
balsfjord.no
bahccavuotna.no
báhccavuotna.no
bamble.no
bardu.no
beardu.no
beiarn.no
bajddar.no
bájddar.no
baidar.no
báidár.no
berg.no
bergen.no
berlevag.no
berlevåg.no
bearalvahki.no
bearalváhki.no
bindal.no
birkenes.no
bjarkoy.no
bjarkøy.no
bjerkreim.no
bjugn.no
bodo.no
bodø.no
badaddja.no
bådåddjå.no
budejju.no
bokn.no
bremanger.no
bronnoy.no
brønnøy.no
bygland.no
bykle.no
barum.no
bærum.no
bo.telemark.no
bø.telemark.no
bo.nordland.no
bø.nordland.no
bievat.no
bievát.no
bomlo.no
bømlo.no
batsfjord.no
båtsfjord.no
bahcavuotna.no
báhcavuotna.no
dovre.no
drammen.no
drangedal.no
dyroy.no
dyrøy.no
donna.no
dønna.no
eid.no
eidfjord.no
eidsberg.no
eidskog.no
eidsvoll.no
eigersund.no
elverum.no
enebakk.no
engerdal.no
etne.no
etnedal.no
evenes.no
evenassi.no
evenášši.no
evje-og-hornnes.no
farsund.no
fauske.no
fuossko.no
fuoisku.no
fedje.no
fet.no
finnoy.no
finnøy.no
fitjar.no
fjaler.no
fjell.no
flakstad.no
flatanger.no
flekkefjord.no
flesberg.no
flora.no
fla.no
flå.no
folldal.no
forsand.no
fosnes.no
frei.no
frogn.no
froland.no
frosta.no
frana.no
fræna.no
froya.no
frøya.no
fusa.no
fyresdal.no
forde.no
førde.no
gamvik.no
gangaviika.no
gáŋgaviika.no
gaular.no
gausdal.no
gildeskal.no
gildeskål.no
giske.no
gjemnes.no
gjerdrum.no
gjerstad.no
gjesdal.no
gjovik.no
gjøvik.no
gloppen.no
gol.no
gran.no
grane.no
granvin.no
gratangen.no
grimstad.no
grong.no
kraanghke.no
kråanghke.no
grue.no
gulen.no
hadsel.no
halden.no
halsa.no
hamar.no
hamaroy.no
habmer.no
hábmer.no
hapmir.no
hápmir.no
hammerfest.no
hammarfeasta.no
hámmárfeasta.no
haram.no
hareid.no
harstad.no
hasvik.no
aknoluokta.no
ákŋoluokta.no
hattfjelldal.no
aarborte.no
haugesund.no
hemne.no
hemnes.no
hemsedal.no
heroy.more-og-romsdal.no
herøy.møre-og-romsdal.no
heroy.nordland.no
herøy.nordland.no
hitra.no
hjartdal.no
hjelmeland.no
hobol.no
hobøl.no
hof.no
hol.no
hole.no
holmestrand.no
holtalen.no
holtålen.no
hornindal.no
horten.no
hurdal.no
hurum.no
hvaler.no
hyllestad.no
hagebostad.no
hægebostad.no
hoyanger.no
høyanger.no
hoylandet.no
høylandet.no
ha.no
hå.no
ibestad.no
inderoy.no
inderøy.no
iveland.no
jevnaker.no
jondal.no
jolster.no
jølster.no
karasjok.no
karasjohka.no
kárášjohka.no
karlsoy.no
galsa.no
gálsá.no
karmoy.no
karmøy.no
kautokeino.no
guovdageaidnu.no
klepp.no
klabu.no
klæbu.no
kongsberg.no
kongsvinger.no
kragero.no
kragerø.no
kristiansand.no
kristiansund.no
krodsherad.no
krødsherad.no
kvalsund.no
rahkkeravju.no
ráhkkerávju.no
kvam.no
kvinesdal.no
kvinnherad.no
kviteseid.no
kvitsoy.no
kvitsøy.no
kvafjord.no
kvæfjord.no
giehtavuoatna.no
kvanangen.no
kvænangen.no
navuotna.no
návuotna.no
kafjord.no
kåfjord.no
gaivuotna.no
gáivuotna.no
larvik.no
lavangen.no
lavagis.no
loabat.no
loabát.no
lebesby.no
davvesiida.no
leikanger.no
leirfjord.no
leka.no
leksvik.no
lenvik.no
leangaviika.no
leaŋgaviika.no
lesja.no
levanger.no
lier.no
lierne.no
lillehammer.no
lillesand.no
lindesnes.no
lindas.no
lindås.no
lom.no
loppa.no
lahppi.no
láhppi.no
lund.no
lunner.no
luroy.no
lurøy.no
luster.no
lyngdal.no
lyngen.no
ivgu.no
lardal.no
lerdal.no
lærdal.no
lodingen.no
lødingen.no
lorenskog.no
lørenskog.no
loten.no
løten.no
malvik.no
masoy.no
måsøy.no
muosat.no
muosát.no
mandal.no
marker.no
marnardal.no
masfjorden.no
meland.no
meldal.no
melhus.no
meloy.no
meløy.no
meraker.no
meråker.no
moareke.no
moåreke.no
midsund.no
midtre-gauldal.no
modalen.no
modum.no
molde.no
moskenes.no
moss.no
mosvik.no
malselv.no
målselv.no
malatvuopmi.no
málatvuopmi.no
namdalseid.no
aejrie.no
namsos.no
namsskogan.no
naamesjevuemie.no
nååmesjevuemie.no
laakesvuemie.no
nannestad.no
narvik.no
narviika.no
naustdal.no
nedre-eiker.no
nes.akershus.no
nes.buskerud.no
nesna.no
nesodden.no
nesseby.no
unjarga.no
unjárga.no
nesset.no
nissedal.no
nittedal.no
nord-aurdal.no
nord-fron.no
nord-odal.no
norddal.no
nordkapp.no
davvenjarga.no
davvenjárga.no
nordre-land.no
nordreisa.no
raisa.no
ráisa.no
nore-og-uvdal.no
notodden.no
naroy.no
nærøy.no
notteroy.no
nøtterøy.no
odda.no
oksnes.no
øksnes.no
oppdal.no
oppegard.no
oppegård.no
orkdal.no
orland.no
ørland.no
orskog.no
ørskog.no
orsta.no
ørsta.no
os.hedmark.no
os.hordaland.no
osen.no
osteroy.no
osterøy.no
ostre-toten.no
østre-toten.no
overhalla.no
ovre-eiker.no
øvre-eiker.no
oyer.no
øyer.no
oygarden.no
øygarden.no
oystre-slidre.no
øystre-slidre.no
porsanger.no
porsangu.no
porsáŋgu.no
porsgrunn.no
radoy.no
radøy.no
rakkestad.no
rana.no
ruovat.no
randaberg.no
rauma.no
rendalen.no
rennebu.no
rennesoy.no
rennesøy.no
rindal.no
ringebu.no
ringerike.no
ringsaker.no
rissa.no
risor.no
risør.no
roan.no
rollag.no
rygge.no
ralingen.no
rælingen.no
rodoy.no
rødøy.no
romskog.no
rømskog.no
roros.no
røros.no
rost.no
røst.no
royken.no
røyken.no
royrvik.no
røyrvik.no
rade.no
råde.no
salangen.no
siellak.no
saltdal.no
salat.no
sálát.no
sálat.no
samnanger.no
sande.more-og-romsdal.no
sande.møre-og-romsdal.no
sande.vestfold.no
sandefjord.no
sandnes.no
sandoy.no
sandøy.no
sarpsborg.no
sauda.no
sauherad.no
sel.no
selbu.no
selje.no
seljord.no
sigdal.no
siljan.no
sirdal.no
skaun.no
skedsmo.no
ski.no
skien.no
skiptvet.no
skjervoy.no
skjervøy.no
skierva.no
skiervá.no
skjak.no
skjåk.no
skodje.no
skanland.no
skånland.no
skanit.no
skánit.no
smola.no
smøla.no
snillfjord.no
snasa.no
snåsa.no
snoasa.no
snaase.no
snåase.no
sogndal.no
sokndal.no
sola.no
solund.no
songdalen.no
sortland.no
spydeberg.no
stange.no
stavanger.no
steigen.no
steinkjer.no
stjordal.no
stjørdal.no
stokke.no
stor-elvdal.no
stord.no
stordal.no
storfjord.no
omasvuotna.no
strand.no
stranda.no
stryn.no
sula.no
suldal.no
sund.no
sunndal.no
surnadal.no
sveio.no
svelvik.no
sykkylven.no
sogne.no
søgne.no
somna.no
sømna.no
sondre-land.no
søndre-land.no
sor-aurdal.no
sør-aurdal.no
sor-fron.no
sør-fron.no
sor-odal.no
sør-odal.no
sor-varanger.no
sør-varanger.no
matta-varjjat.no
mátta-várjjat.no
sorfold.no
sørfold.no
sorreisa.no
sørreisa.no
sorum.no
sørum.no
tana.no
deatnu.no
time.no
tingvoll.no
tinn.no
tjeldsund.no
dielddanuorri.no
tjome.no
tjøme.no
tokke.no
tolga.no
torsken.no
tranoy.no
tranøy.no
tromso.no
tromsø.no
tromsa.no
romsa.no
trondheim.no
troandin.no
trysil.no
trana.no
træna.no
trogstad.no
trøgstad.no
tvedestrand.no
tydal.no
tynset.no
tysfjord.no
divtasvuodna.no
divttasvuotna.no
tysnes.no
tysvar.no
tysvær.no
tonsberg.no
tønsberg.no
ullensaker.no
ullensvang.no
ulvik.no
utsira.no
vadso.no
vadsø.no
cahcesuolo.no
čáhcesuolo.no
vaksdal.no
valle.no
vang.no
vanylven.no
vardo.no
vardø.no
varggat.no
várggát.no
vefsn.no
vaapste.no
vega.no
vegarshei.no
vegårshei.no
vennesla.no
verdal.no
verran.no
vestby.no
vestnes.no
vestre-slidre.no
vestre-toten.no
vestvagoy.no
vestvågøy.no
vevelstad.no
vik.no
vikna.no
vindafjord.no
volda.no
voss.no
varoy.no
værøy.no
vagan.no
vågan.no
voagat.no
vagsoy.no
vågsøy.no
vaga.no
vågå.no
valer.ostfold.no
våler.østfold.no
valer.hedmark.no
våler.hedmark.no

// np : http://www.mos.com.np/register.html
*.np

// nr : http://cenpac.net.nr/dns/index.html
// Submitted by registry <technician@cenpac.net.nr>
nr
biz.nr
info.nr
gov.nr
edu.nr
org.nr
net.nr
com.nr

// nu : https://en.wikipedia.org/wiki/.nu
nu

// nz : https://en.wikipedia.org/wiki/.nz
// Submitted by registry <jay@nzrs.net.nz>
nz
ac.nz
co.nz
cri.nz
geek.nz
gen.nz
govt.nz
health.nz
iwi.nz
kiwi.nz
maori.nz
mil.nz
māori.nz
net.nz
org.nz
parliament.nz
school.nz

// om : https://en.wikipedia.org/wiki/.om
om
co.om
com.om
edu.om
gov.om
med.om
museum.om
net.om
org.om
pro.om

// onion : https://tools.ietf.org/html/rfc7686
onion

// org : https://en.wikipedia.org/wiki/.org
org

// pa : http://www.nic.pa/
// Some additional second level "domains" resolve directly as hostnames, such as
// pannet.pa, so we add a rule for "pa".
pa
ac.pa
gob.pa
com.pa
org.pa
sld.pa
edu.pa
net.pa
ing.pa
abo.pa
med.pa
nom.pa

// pe : https://www.nic.pe/InformeFinalComision.pdf
pe
edu.pe
gob.pe
nom.pe
mil.pe
org.pe
com.pe
net.pe

// pf : http://www.gobin.info/domainname/formulaire-pf.pdf
pf
com.pf
org.pf
edu.pf

// pg : https://en.wikipedia.org/wiki/.pg
*.pg

// ph : http://www.domains.ph/FAQ2.asp
// Submitted by registry <jed@email.com.ph>
ph
com.ph
net.ph
org.ph
gov.ph
edu.ph
ngo.ph
mil.ph
i.ph

// pk : http://pk5.pknic.net.pk/pk5/msgNamepk.PK
pk
com.pk
net.pk
edu.pk
org.pk
fam.pk
biz.pk
web.pk
gov.pk
gob.pk
gok.pk
gon.pk
gop.pk
gos.pk
info.pk

// pl http://www.dns.pl/english/index.html
// Submitted by registry
pl
com.pl
net.pl
org.pl
// pl functional domains (http://www.dns.pl/english/index.html)
aid.pl
agro.pl
atm.pl
auto.pl
biz.pl
edu.pl
gmina.pl
gsm.pl
info.pl
mail.pl
miasta.pl
media.pl
mil.pl
nieruchomosci.pl
nom.pl
pc.pl
powiat.pl
priv.pl
realestate.pl
rel.pl
sex.pl
shop.pl
sklep.pl
sos.pl
szkola.pl
targi.pl
tm.pl
tourism.pl
travel.pl
turystyka.pl
// Government domains
gov.pl
ap.gov.pl
ic.gov.pl
is.gov.pl
us.gov.pl
kmpsp.gov.pl
kppsp.gov.pl
kwpsp.gov.pl
psp.gov.pl
wskr.gov.pl
kwp.gov.pl
mw.gov.pl
ug.gov.pl
um.gov.pl
umig.gov.pl
ugim.gov.pl
upow.gov.pl
uw.gov.pl
starostwo.gov.pl
pa.gov.pl
po.gov.pl
psse.gov.pl
pup.gov.pl
rzgw.gov.pl
sa.gov.pl
so.gov.pl
sr.gov.pl
wsa.gov.pl
sko.gov.pl
uzs.gov.pl
wiih.gov.pl
winb.gov.pl
pinb.gov.pl
wios.gov.pl
witd.gov.pl
wzmiuw.gov.pl
piw.gov.pl
wiw.gov.pl
griw.gov.pl
wif.gov.pl
oum.gov.pl
sdn.gov.pl
zp.gov.pl
uppo.gov.pl
mup.gov.pl
wuoz.gov.pl
konsulat.gov.pl
oirm.gov.pl
// pl regional domains (http://www.dns.pl/english/index.html)
augustow.pl
babia-gora.pl
bedzin.pl
beskidy.pl
bialowieza.pl
bialystok.pl
bielawa.pl
bieszczady.pl
boleslawiec.pl
bydgoszcz.pl
bytom.pl
cieszyn.pl
czeladz.pl
czest.pl
dlugoleka.pl
elblag.pl
elk.pl
glogow.pl
gniezno.pl
gorlice.pl
grajewo.pl
ilawa.pl
jaworzno.pl
jelenia-gora.pl
jgora.pl
kalisz.pl
kazimierz-dolny.pl
karpacz.pl
kartuzy.pl
kaszuby.pl
katowice.pl
kepno.pl
ketrzyn.pl
klodzko.pl
kobierzyce.pl
kolobrzeg.pl
konin.pl
konskowola.pl
kutno.pl
lapy.pl
lebork.pl
legnica.pl
lezajsk.pl
limanowa.pl
lomza.pl
lowicz.pl
lubin.pl
lukow.pl
malbork.pl
malopolska.pl
mazowsze.pl
mazury.pl
mielec.pl
mielno.pl
mragowo.pl
naklo.pl
nowaruda.pl
nysa.pl
olawa.pl
olecko.pl
olkusz.pl
olsztyn.pl
opoczno.pl
opole.pl
ostroda.pl
ostroleka.pl
ostrowiec.pl
ostrowwlkp.pl
pila.pl
pisz.pl
podhale.pl
podlasie.pl
polkowice.pl
pomorze.pl
pomorskie.pl
prochowice.pl
pruszkow.pl
przeworsk.pl
pulawy.pl
radom.pl
rawa-maz.pl
rybnik.pl
rzeszow.pl
sanok.pl
sejny.pl
slask.pl
slupsk.pl
sosnowiec.pl
stalowa-wola.pl
skoczow.pl
starachowice.pl
stargard.pl
suwalki.pl
swidnica.pl
swiebodzin.pl
swinoujscie.pl
szczecin.pl
szczytno.pl
tarnobrzeg.pl
tgory.pl
turek.pl
tychy.pl
ustka.pl
walbrzych.pl
warmia.pl
warszawa.pl
waw.pl
wegrow.pl
wielun.pl
wlocl.pl
wloclawek.pl
wodzislaw.pl
wolomin.pl
wroclaw.pl
zachpomor.pl
zagan.pl
zarow.pl
zgora.pl
zgorzelec.pl

// pm : http://www.afnic.fr/medias/documents/AFNIC-naming-policy2012.pdf
pm

// pn : http://www.government.pn/PnRegistry/policies.htm
pn
gov.pn
co.pn
org.pn
edu.pn
net.pn

// post : https://en.wikipedia.org/wiki/.post
post

// pr : http://www.nic.pr/index.asp?f=1
pr
com.pr
net.pr
org.pr
gov.pr
edu.pr
isla.pr
pro.pr
biz.pr
info.pr
name.pr
// these aren't mentioned on nic.pr, but on https://en.wikipedia.org/wiki/.pr
est.pr
prof.pr
ac.pr

// pro : http://registry.pro/get-pro
pro
aaa.pro
aca.pro
acct.pro
avocat.pro
bar.pro
cpa.pro
eng.pro
jur.pro
law.pro
med.pro
recht.pro

// ps : https://en.wikipedia.org/wiki/.ps
// http://www.nic.ps/registration/policy.html#reg
ps
edu.ps
gov.ps
sec.ps
plo.ps
com.ps
org.ps
net.ps

// pt : http://online.dns.pt/dns/start_dns
pt
net.pt
gov.pt
org.pt
edu.pt
int.pt
publ.pt
com.pt
nome.pt

// pw : https://en.wikipedia.org/wiki/.pw
pw
co.pw
ne.pw
or.pw
ed.pw
go.pw
belau.pw

// py : http://www.nic.py/pautas.html#seccion_9
// Submitted by registry
py
com.py
coop.py
edu.py
gov.py
mil.py
net.py
org.py

// qa : http://domains.qa/en/
qa
com.qa
edu.qa
gov.qa
mil.qa
name.qa
net.qa
org.qa
sch.qa

// re : http://www.afnic.re/obtenir/chartes/nommage-re/annexe-descriptifs
re
asso.re
com.re
nom.re

// ro : http://www.rotld.ro/
ro
arts.ro
com.ro
firm.ro
info.ro
nom.ro
nt.ro
org.ro
rec.ro
store.ro
tm.ro
www.ro

// rs : https://www.rnids.rs/en/domains/national-domains
rs
ac.rs
co.rs
edu.rs
gov.rs
in.rs
org.rs

// ru : https://cctld.ru/en/domains/domens_ru/reserved/
ru
ac.ru
edu.ru
gov.ru
int.ru
mil.ru
test.ru

// rw : http://www.nic.rw/cgi-bin/policy.pl
rw
gov.rw
net.rw
edu.rw
ac.rw
com.rw
co.rw
int.rw
mil.rw
gouv.rw

// sa : http://www.nic.net.sa/
sa
com.sa
net.sa
org.sa
gov.sa
med.sa
pub.sa
edu.sa
sch.sa

// sb : http://www.sbnic.net.sb/
// Submitted by registry <lee.humphries@telekom.com.sb>
sb
com.sb
edu.sb
gov.sb
net.sb
org.sb

// sc : http://www.nic.sc/
sc
com.sc
gov.sc
net.sc
org.sc
edu.sc

// sd : http://www.isoc.sd/sudanic.isoc.sd/billing_pricing.htm
// Submitted by registry <admin@isoc.sd>
sd
com.sd
net.sd
org.sd
edu.sd
med.sd
tv.sd
gov.sd
info.sd

// se : https://en.wikipedia.org/wiki/.se
// Submitted by registry <patrik.wallstrom@iis.se>
se
a.se
ac.se
b.se
bd.se
brand.se
c.se
d.se
e.se
f.se
fh.se
fhsk.se
fhv.se
g.se
h.se
i.se
k.se
komforb.se
kommunalforbund.se
komvux.se
l.se
lanbib.se
m.se
n.se
naturbruksgymn.se
o.se
org.se
p.se
parti.se
pp.se
press.se
r.se
s.se
t.se
tm.se
u.se
w.se
x.se
y.se
z.se

// sg : http://www.nic.net.sg/page/registration-policies-procedures-and-guidelines
sg
com.sg
net.sg
org.sg
gov.sg
edu.sg
per.sg

// sh : http://www.nic.sh/registrar.html
sh
com.sh
net.sh
gov.sh
org.sh
mil.sh

// si : https://en.wikipedia.org/wiki/.si
si

// sj : No registrations at this time.
// Submitted by registry <jarle@uninett.no>
sj

// sk : https://en.wikipedia.org/wiki/.sk
// list of 2nd level domains ?
sk

// sl : http://www.nic.sl
// Submitted by registry <adam@neoip.com>
sl
com.sl
net.sl
edu.sl
gov.sl
org.sl

// sm : https://en.wikipedia.org/wiki/.sm
sm

// sn : https://en.wikipedia.org/wiki/.sn
sn
art.sn
com.sn
edu.sn
gouv.sn
org.sn
perso.sn
univ.sn

// so : http://www.soregistry.com/
so
com.so
net.so
org.so

// sr : https://en.wikipedia.org/wiki/.sr
sr

// st : http://www.nic.st/html/policyrules/
st
co.st
com.st
consulado.st
edu.st
embaixada.st
gov.st
mil.st
net.st
org.st
principe.st
saotome.st
store.st

// su : https://en.wikipedia.org/wiki/.su
su

// sv : http://www.svnet.org.sv/niveldos.pdf
sv
com.sv
edu.sv
gob.sv
org.sv
red.sv

// sx : https://en.wikipedia.org/wiki/.sx
// Submitted by registry <jcvignes@openregistry.com>
sx
gov.sx

// sy : https://en.wikipedia.org/wiki/.sy
// see also: http://www.gobin.info/domainname/sy.doc
sy
edu.sy
gov.sy
net.sy
mil.sy
com.sy
org.sy

// sz : https://en.wikipedia.org/wiki/.sz
// http://www.sispa.org.sz/
sz
co.sz
ac.sz
org.sz

// tc : https://en.wikipedia.org/wiki/.tc
tc

// td : https://en.wikipedia.org/wiki/.td
td

// tel: https://en.wikipedia.org/wiki/.tel
// http://www.telnic.org/
tel

// tf : https://en.wikipedia.org/wiki/.tf
tf

// tg : https://en.wikipedia.org/wiki/.tg
// http://www.nic.tg/
tg

// th : https://en.wikipedia.org/wiki/.th
// Submitted by registry <krit@thains.co.th>
th
ac.th
co.th
go.th
in.th
mi.th
net.th
or.th

// tj : http://www.nic.tj/policy.html
tj
ac.tj
biz.tj
co.tj
com.tj
edu.tj
go.tj
gov.tj
int.tj
mil.tj
name.tj
net.tj
nic.tj
org.tj
test.tj
web.tj

// tk : https://en.wikipedia.org/wiki/.tk
tk

// tl : https://en.wikipedia.org/wiki/.tl
tl
gov.tl

// tm : http://www.nic.tm/local.html
tm
com.tm
co.tm
org.tm
net.tm
nom.tm
gov.tm
mil.tm
edu.tm

// tn : https://en.wikipedia.org/wiki/.tn
// http://whois.ati.tn/
tn
com.tn
ens.tn
fin.tn
gov.tn
ind.tn
intl.tn
nat.tn
net.tn
org.tn
info.tn
perso.tn
tourism.tn
edunet.tn
rnrt.tn
rns.tn
rnu.tn
mincom.tn
agrinet.tn
defense.tn
turen.tn

// to : https://en.wikipedia.org/wiki/.to
// Submitted by registry <egullich@colo.to>
to
com.to
gov.to
net.to
org.to
edu.to
mil.to

// tr : https://nic.tr/
// https://nic.tr/forms/eng/policies.pdf
// https://nic.tr/index.php?USRACTN=PRICELST
tr
av.tr
bbs.tr
bel.tr
biz.tr
com.tr
dr.tr
edu.tr
gen.tr
gov.tr
info.tr
mil.tr
k12.tr
kep.tr
name.tr
net.tr
org.tr
pol.tr
tel.tr
tsk.tr
tv.tr
web.tr
// Used by Northern Cyprus
nc.tr
// Used by government agencies of Northern Cyprus
gov.nc.tr

// tt : http://www.nic.tt/
tt
co.tt
com.tt
org.tt
net.tt
biz.tt
info.tt
pro.tt
int.tt
coop.tt
jobs.tt
mobi.tt
travel.tt
museum.tt
aero.tt
name.tt
gov.tt
edu.tt

// tv : https://en.wikipedia.org/wiki/.tv
// Not listing any 2LDs as reserved since none seem to exist in practice,
// Wikipedia notwithstanding.
tv

// tw : https://en.wikipedia.org/wiki/.tw
tw
edu.tw
gov.tw
mil.tw
com.tw
net.tw
org.tw
idv.tw
game.tw
ebiz.tw
club.tw
網路.tw
組織.tw
商業.tw

// tz : http://www.tznic.or.tz/index.php/domains
// Submitted by registry <manager@tznic.or.tz>
tz
ac.tz
co.tz
go.tz
hotel.tz
info.tz
me.tz
mil.tz
mobi.tz
ne.tz
or.tz
sc.tz
tv.tz

// ua : https://hostmaster.ua/policy/?ua
// Submitted by registry <dk@cctld.ua>
ua
// ua 2LD
com.ua
edu.ua
gov.ua
in.ua
net.ua
org.ua
// ua geographic names
// https://hostmaster.ua/2ld/
cherkassy.ua
cherkasy.ua
chernigov.ua
chernihiv.ua
chernivtsi.ua
chernovtsy.ua
ck.ua
cn.ua
cr.ua
crimea.ua
cv.ua
dn.ua
dnepropetrovsk.ua
dnipropetrovsk.ua
dominic.ua
donetsk.ua
dp.ua
if.ua
ivano-frankivsk.ua
kh.ua
kharkiv.ua
kharkov.ua
kherson.ua
khmelnitskiy.ua
khmelnytskyi.ua
kiev.ua
kirovograd.ua
km.ua
kr.ua
krym.ua
ks.ua
kv.ua
kyiv.ua
lg.ua
lt.ua
lugansk.ua
lutsk.ua
lv.ua
lviv.ua
mk.ua
mykolaiv.ua
nikolaev.ua
od.ua
odesa.ua
odessa.ua
pl.ua
poltava.ua
rivne.ua
rovno.ua
rv.ua
sb.ua
sebastopol.ua
sevastopol.ua
sm.ua
sumy.ua
te.ua
ternopil.ua
uz.ua
uzhgorod.ua
vinnica.ua
vinnytsia.ua
vn.ua
volyn.ua
yalta.ua
zaporizhzhe.ua
zaporizhzhia.ua
zhitomir.ua
zhytomyr.ua
zp.ua
zt.ua

// ug : https://www.registry.co.ug/
ug
co.ug
or.ug
ac.ug
sc.ug
go.ug
ne.ug
com.ug
org.ug

// uk : https://en.wikipedia.org/wiki/.uk
// Submitted by registry <Michael.Daly@nominet.org.uk>
uk
ac.uk
co.uk
gov.uk
ltd.uk
me.uk
net.uk
nhs.uk
org.uk
plc.uk
police.uk
*.sch.uk

// us : https://en.wikipedia.org/wiki/.us
us
dni.us
fed.us
isa.us
kids.us
nsn.us
// us geographic names
ak.us
al.us
ar.us
as.us
az.us
ca.us
co.us
ct.us
dc.us
de.us
fl.us
ga.us
gu.us
hi.us
ia.us
id.us
il.us
in.us
ks.us
ky.us
la.us
ma.us
md.us
me.us
mi.us
mn.us
mo.us
ms.us
mt.us
nc.us
nd.us
ne.us
nh.us
nj.us
nm.us
nv.us
ny.us
oh.us
ok.us
or.us
pa.us
pr.us
ri.us
sc.us
sd.us
tn.us
tx.us
ut.us
vi.us
vt.us
va.us
wa.us
wi.us
wv.us
wy.us
// The registrar notes several more specific domains available in each state,
// such as state.*.us, dst.*.us, etc., but resolution of these is somewhat
// haphazard; in some states these domains resolve as addresses, while in others
// only subdomains are available, or even nothing at all. We include the
// most common ones where it's clear that different sites are different
// entities.
k12.ak.us
k12.al.us
k12.ar.us
k12.as.us
k12.az.us
k12.ca.us
k12.co.us
k12.ct.us
k12.dc.us
k12.de.us
k12.fl.us
k12.ga.us
k12.gu.us
// k12.hi.us  Bug 614565 - Hawaii has a state-wide DOE login
k12.ia.us
k12.id.us
k12.il.us
k12.in.us
k12.ks.us
k12.ky.us
k12.la.us
k12.ma.us
k12.md.us
k12.me.us
k12.mi.us
k12.mn.us
k12.mo.us
k12.ms.us
k12.mt.us
k12.nc.us
// k12.nd.us  Bug 1028347 - Removed at request of Travis Rosso <trossow@nd.gov>
k12.ne.us
k12.nh.us
k12.nj.us
k12.nm.us
k12.nv.us
k12.ny.us
k12.oh.us
k12.ok.us
k12.or.us
k12.pa.us
k12.pr.us
k12.ri.us
k12.sc.us
// k12.sd.us  Bug 934131 - Removed at request of James Booze <James.Booze@k12.sd.us>
k12.tn.us
k12.tx.us
k12.ut.us
k12.vi.us
k12.vt.us
k12.va.us
k12.wa.us
k12.wi.us
// k12.wv.us  Bug 947705 - Removed at request of Verne Britton <verne@wvnet.edu>
k12.wy.us
cc.ak.us
cc.al.us
cc.ar.us
cc.as.us
cc.az.us
cc.ca.us
cc.co.us
cc.ct.us
cc.dc.us
cc.de.us
cc.fl.us
cc.ga.us
cc.gu.us
cc.hi.us
cc.ia.us
cc.id.us
cc.il.us
cc.in.us
cc.ks.us
cc.ky.us
cc.la.us
cc.ma.us
cc.md.us
cc.me.us
cc.mi.us
cc.mn.us
cc.mo.us
cc.ms.us
cc.mt.us
cc.nc.us
cc.nd.us
cc.ne.us
cc.nh.us
cc.nj.us
cc.nm.us
cc.nv.us
cc.ny.us
cc.oh.us
cc.ok.us
cc.or.us
cc.pa.us
cc.pr.us
cc.ri.us
cc.sc.us
cc.sd.us
cc.tn.us
cc.tx.us
cc.ut.us
cc.vi.us
cc.vt.us
cc.va.us
cc.wa.us
cc.wi.us
cc.wv.us
cc.wy.us
lib.ak.us
lib.al.us
lib.ar.us
lib.as.us
lib.az.us
lib.ca.us
lib.co.us
lib.ct.us
lib.dc.us
// lib.de.us  Issue #243 - Moved to Private section at request of Ed Moore <Ed.Moore@lib.de.us>
lib.fl.us
lib.ga.us
lib.gu.us
lib.hi.us
lib.ia.us
lib.id.us
lib.il.us
lib.in.us
lib.ks.us
lib.ky.us
lib.la.us
lib.ma.us
lib.md.us
lib.me.us
lib.mi.us
lib.mn.us
lib.mo.us
lib.ms.us
lib.mt.us
lib.nc.us
lib.nd.us
lib.ne.us
lib.nh.us
lib.nj.us
lib.nm.us
lib.nv.us
lib.ny.us
lib.oh.us
lib.ok.us
lib.or.us
lib.pa.us
lib.pr.us
lib.ri.us
lib.sc.us
lib.sd.us
lib.tn.us
lib.tx.us
lib.ut.us
lib.vi.us
lib.vt.us
lib.va.us
lib.wa.us
lib.wi.us
// lib.wv.us  Bug 941670 - Removed at request of Larry W Arnold <arnold@wvlc.lib.wv.us>
lib.wy.us
// k12.ma.us contains school districts in Massachusetts. The 4LDs are
//  managed independently except for private (PVT), charter (CHTR) and
//  parochial (PAROCH) schools.  Those are delegated directly to the
//  5LD operators.   <k12-ma-hostmaster _ at _ rsuc.gweep.net>
pvt.k12.ma.us
chtr.k12.ma.us
paroch.k12.ma.us
// Merit Network, Inc. maintains the registry for =~ /(k12|cc|lib).mi.us/ and the following
//    see also: http://domreg.merit.edu
//    see also: whois -h whois.domreg.merit.edu help
ann-arbor.mi.us
cog.mi.us
dst.mi.us
eaton.mi.us
gen.mi.us
mus.mi.us
tec.mi.us
washtenaw.mi.us

// uy : http://www.nic.org.uy/
uy
com.uy
edu.uy
gub.uy
mil.uy
net.uy
org.uy

// uz : http://www.reg.uz/
uz
co.uz
com.uz
net.uz
org.uz

// va : https://en.wikipedia.org/wiki/.va
va

// vc : https://en.wikipedia.org/wiki/.vc
// Submitted by registry <kshah@ca.afilias.info>
vc
com.vc
net.vc
org.vc
gov.vc
mil.vc
edu.vc

// ve : https://registro.nic.ve/
// Submitted by registry
ve
arts.ve
co.ve
com.ve
e12.ve
edu.ve
firm.ve
gob.ve
gov.ve
info.ve
int.ve
mil.ve
net.ve
org.ve
rec.ve
store.ve
tec.ve
web.ve

// vg : https://en.wikipedia.org/wiki/.vg
vg

// vi : http://www.nic.vi/newdomainform.htm
// http://www.nic.vi/Domain_Rules/body_domain_rules.html indicates some other
// TLDs are "reserved", such as edu.vi and gov.vi, but doesn't actually say they
// are available for registration (which they do not seem to be).
vi
co.vi
com.vi
k12.vi
net.vi
org.vi

// vn : https://www.dot.vn/vnnic/vnnic/domainregistration.jsp
vn
com.vn
net.vn
org.vn
edu.vn
gov.vn
int.vn
ac.vn
biz.vn
info.vn
name.vn
pro.vn
health.vn

// vu : https://en.wikipedia.org/wiki/.vu
// http://www.vunic.vu/
vu
com.vu
edu.vu
net.vu
org.vu

// wf : http://www.afnic.fr/medias/documents/AFNIC-naming-policy2012.pdf
wf

// ws : https://en.wikipedia.org/wiki/.ws
// http://samoanic.ws/index.dhtml
ws
com.ws
net.ws
org.ws
gov.ws
edu.ws

// yt : http://www.afnic.fr/medias/documents/AFNIC-naming-policy2012.pdf
yt

// IDN ccTLDs
// When submitting patches, please maintain a sort by ISO 3166 ccTLD, then
// U-label, and follow this format:
// // A-Label ("<Latin renderings>", <language name>[, variant info]) : <ISO 3166 ccTLD>
// // [sponsoring org]
// U-Label

// xn--mgbaam7a8h ("Emerat", Arabic) : AE
// http://nic.ae/english/arabicdomain/rules.jsp
امارات

// xn--y9a3aq ("hye", Armenian) : AM
// ISOC AM (operated by .am Registry)
հայ

// xn--54b7fta0cc ("Bangla", Bangla) : BD
বাংলা

// xn--90ae ("bg", Bulgarian) : BG
бг

// xn--90ais ("bel", Belarusian/Russian Cyrillic) : BY
// Operated by .by registry
бел

// xn--fiqs8s ("Zhongguo/China", Chinese, Simplified) : CN
// CNNIC
// http://cnnic.cn/html/Dir/2005/10/11/3218.htm
中国

// xn--fiqz9s ("Zhongguo/China", Chinese, Traditional) : CN
// CNNIC
// http://cnnic.cn/html/Dir/2005/10/11/3218.htm
中國

// xn--lgbbat1ad8j ("Algeria/Al Jazair", Arabic) : DZ
الجزائر

// xn--wgbh1c ("Egypt/Masr", Arabic) : EG
// http://www.dotmasr.eg/
مصر

// xn--e1a4c ("eu", Cyrillic) : EU
ею

// xn--node ("ge", Georgian Mkhedruli) : GE
გე

// xn--qxam ("el", Greek) : GR
// Hellenic Ministry of Infrastructure, Transport, and Networks
ελ

// xn--j6w193g ("Hong Kong", Chinese) : HK
// https://www.hkirc.hk
// Submitted by registry <hk.tech@hkirc.hk>
// https://www.hkirc.hk/content.jsp?id=30#!/34
香港
公司.香港
教育.香港
政府.香港
個人.香港
網絡.香港
組織.香港

// xn--2scrj9c ("Bharat", Kannada) : IN
// India
ಭಾರತ

// xn--3hcrj9c ("Bharat", Oriya) : IN
// India
ଭାରତ

// xn--45br5cyl ("Bharatam", Assamese) : IN
// India
ভাৰত

// xn--h2breg3eve ("Bharatam", Sanskrit) : IN
// India
भारतम्

// xn--h2brj9c8c ("Bharot", Santali) : IN
// India
भारोत

// xn--mgbgu82a ("Bharat", Sindhi) : IN
// India
ڀارت

// xn--rvc1e0am3e ("Bharatam", Malayalam) : IN
// India
ഭാരതം

// xn--h2brj9c ("Bharat", Devanagari) : IN
// India
भारत

// xn--mgbbh1a ("Bharat", Kashmiri) : IN
// India
بارت

// xn--mgbbh1a71e ("Bharat", Arabic) : IN
// India
بھارت

// xn--fpcrj9c3d ("Bharat", Telugu) : IN
// India
భారత్

// xn--gecrj9c ("Bharat", Gujarati) : IN
// India
ભારત

// xn--s9brj9c ("Bharat", Gurmukhi) : IN
// India
ਭਾਰਤ

// xn--45brj9c ("Bharat", Bengali) : IN
// India
ভারত

// xn--xkc2dl3a5ee0h ("India", Tamil) : IN
// India
இந்தியா

// xn--mgba3a4f16a ("Iran", Persian) : IR
ایران

// xn--mgba3a4fra ("Iran", Arabic) : IR
ايران

// xn--mgbtx2b ("Iraq", Arabic) : IQ
// Communications and Media Commission
عراق

// xn--mgbayh7gpa ("al-Ordon", Arabic) : JO
// National Information Technology Center (NITC)
// Royal Scientific Society, Al-Jubeiha
الاردن

// xn--3e0b707e ("Republic of Korea", Hangul) : KR
한국

// xn--80ao21a ("Kaz", Kazakh) : KZ
қаз

// xn--fzc2c9e2c ("Lanka", Sinhalese-Sinhala) : LK
// http://nic.lk
ලංකා

// xn--xkc2al3hye2a ("Ilangai", Tamil) : LK
// http://nic.lk
இலங்கை

// xn--mgbc0a9azcg ("Morocco/al-Maghrib", Arabic) : MA
المغرب

// xn--d1alf ("mkd", Macedonian) : MK
// MARnet
мкд

// xn--l1acc ("mon", Mongolian) : MN
мон

// xn--mix891f ("Macao", Chinese, Traditional) : MO
// MONIC / HNET Asia (Registry Operator for .mo)
澳門

// xn--mix082f ("Macao", Chinese, Simplified) : MO
澳门

// xn--mgbx4cd0ab ("Malaysia", Malay) : MY
مليسيا

// xn--mgb9awbf ("Oman", Arabic) : OM
عمان

// xn--mgbai9azgqp6j ("Pakistan", Urdu/Arabic) : PK
پاکستان

// xn--mgbai9a5eva00b ("Pakistan", Urdu/Arabic, variant) : PK
پاكستان

// xn--ygbi2ammx ("Falasteen", Arabic) : PS
// The Palestinian National Internet Naming Authority (PNINA)
// http://www.pnina.ps
فلسطين

// xn--90a3ac ("srb", Cyrillic) : RS
// https://www.rnids.rs/en/domains/national-domains
срб
пр.срб
орг.срб
обр.срб
од.срб
упр.срб
ак.срб

// xn--p1ai ("rf", Russian-Cyrillic) : RU
// http://www.cctld.ru/en/docs/rulesrf.php
рф

// xn--wgbl6a ("Qatar", Arabic) : QA
// http://www.ict.gov.qa/
قطر

// xn--mgberp4a5d4ar ("AlSaudiah", Arabic) : SA
// http://www.nic.net.sa/
السعودية

// xn--mgberp4a5d4a87g ("AlSaudiah", Arabic, variant)  : SA
السعودیة

// xn--mgbqly7c0a67fbc ("AlSaudiah", Arabic, variant) : SA
السعودیۃ

// xn--mgbqly7cvafr ("AlSaudiah", Arabic, variant) : SA
السعوديه

// xn--mgbpl2fh ("sudan", Arabic) : SD
// Operated by .sd registry
سودان

// xn--yfro4i67o Singapore ("Singapore", Chinese) : SG
新加坡

// xn--clchc0ea0b2g2a9gcd ("Singapore", Tamil) : SG
சிங்கப்பூர்

// xn--ogbpf8fl ("Syria", Arabic) : SY
سورية

// xn--mgbtf8fl ("Syria", Arabic, variant) : SY
سوريا

// xn--o3cw4h ("Thai", Thai) : TH
// http://www.thnic.co.th
ไทย
ศึกษา.ไทย
ธุรกิจ.ไทย
รัฐบาล.ไทย
ทหาร.ไทย
เน็ต.ไทย
องค์กร.ไทย

// xn--pgbs0dh ("Tunisia", Arabic) : TN
// http://nic.tn
تونس

// xn--kpry57d ("Taiwan", Chinese, Traditional) : TW
// http://www.twnic.net/english/dn/dn_07a.htm
台灣

// xn--kprw13d ("Taiwan", Chinese, Simplified) : TW
// http://www.twnic.net/english/dn/dn_07a.htm
台湾

// xn--nnx388a ("Taiwan", Chinese, variant) : TW
臺灣

// xn--j1amh ("ukr", Cyrillic) : UA
укр

// xn--mgb2ddes ("AlYemen", Arabic) : YE
اليمن

// xxx : http://icmregistry.com
xxx

// ye : http://www.y.net.ye/services/domain_name.htm
*.ye

// za : http://www.zadna.org.za/content/page/domain-information
ac.za
agric.za
alt.za
co.za
edu.za
gov.za
grondar.za
law.za
mil.za
net.za
ngo.za
nis.za
nom.za
org.za
school.za
tm.za
web.za

// zm : https://zicta.zm/
// Submitted by registry <info@zicta.zm>
zm
ac.zm
biz.zm
co.zm
com.zm
edu.zm
gov.zm
info.zm
mil.zm
net.zm
org.zm
sch.zm

// zw : https://www.potraz.gov.zw/
// Confirmed by registry <bmtengwa@potraz.gov.zw> 2017-01-25
zw
ac.zw
co.zw
gov.zw
mil.zw
org.zw


// newGTLDs
// List of new gTLDs imported from https://newgtlds.icann.org/newgtlds.csv on 2018-05-08T19:40:37Z
// This list is auto-generated, don't edit it manually.

// aaa : 2015-02-26 American Automobile Association, Inc.
aaa

// aarp : 2015-05-21 AARP
aarp

// abarth : 2015-07-30 Fiat Chrysler Automobiles N.V.
abarth

// abb : 2014-10-24 ABB Ltd
abb

// abbott : 2014-07-24 Abbott Laboratories, Inc.
abbott

// abbvie : 2015-07-30 AbbVie Inc.
abbvie

// abc : 2015-07-30 Disney Enterprises, Inc.
abc

// able : 2015-06-25 Able Inc.
able

// abogado : 2014-04-24 Minds + Machines Group Limited
abogado

// abudhabi : 2015-07-30 Abu Dhabi Systems and Information Centre
abudhabi

// academy : 2013-11-07 Binky Moon, LLC
academy

// accenture : 2014-08-15 Accenture plc
accenture

// accountant : 2014-11-20 dot Accountant Limited
accountant

// accountants : 2014-03-20 Binky Moon, LLC
accountants

// aco : 2015-01-08 ACO Severin Ahlmann GmbH & Co. KG
aco

// actor : 2013-12-12 United TLD Holdco Ltd.
actor

// adac : 2015-07-16 Allgemeiner Deutscher Automobil-Club e.V. (ADAC)
adac

// ads : 2014-12-04 Charleston Road Registry Inc.
ads

// adult : 2014-10-16 ICM Registry AD LLC
adult

// aeg : 2015-03-19 Aktiebolaget Electrolux
aeg

// aetna : 2015-05-21 Aetna Life Insurance Company
aetna

// afamilycompany : 2015-07-23 Johnson Shareholdings, Inc.
afamilycompany

// afl : 2014-10-02 Australian Football League
afl

// africa : 2014-03-24 ZA Central Registry NPC trading as Registry.Africa
africa

// agakhan : 2015-04-23 Fondation Aga Khan (Aga Khan Foundation)
agakhan

// agency : 2013-11-14 Binky Moon, LLC
agency

// aig : 2014-12-18 American International Group, Inc.
aig

// aigo : 2015-08-06 aigo Digital Technology Co,Ltd.
aigo

// airbus : 2015-07-30 Airbus S.A.S.
airbus

// airforce : 2014-03-06 United TLD Holdco Ltd.
airforce

// airtel : 2014-10-24 Bharti Airtel Limited
airtel

// akdn : 2015-04-23 Fondation Aga Khan (Aga Khan Foundation)
akdn

// alfaromeo : 2015-07-31 Fiat Chrysler Automobiles N.V.
alfaromeo

// alibaba : 2015-01-15 Alibaba Group Holding Limited
alibaba

// alipay : 2015-01-15 Alibaba Group Holding Limited
alipay

// allfinanz : 2014-07-03 Allfinanz Deutsche Vermögensberatung Aktiengesellschaft
allfinanz

// allstate : 2015-07-31 Allstate Fire and Casualty Insurance Company
allstate

// ally : 2015-06-18 Ally Financial Inc.
ally

// alsace : 2014-07-02 Region Grand Est
alsace

// alstom : 2015-07-30 ALSTOM
alstom

// americanexpress : 2015-07-31 American Express Travel Related Services Company, Inc.
americanexpress

// americanfamily : 2015-07-23 AmFam, Inc.
americanfamily

// amex : 2015-07-31 American Express Travel Related Services Company, Inc.
amex

// amfam : 2015-07-23 AmFam, Inc.
amfam

// amica : 2015-05-28 Amica Mutual Insurance Company
amica

// amsterdam : 2014-07-24 Gemeente Amsterdam
amsterdam

// analytics : 2014-12-18 Campus IP LLC
analytics

// android : 2014-08-07 Charleston Road Registry Inc.
android

// anquan : 2015-01-08 QIHOO 360 TECHNOLOGY CO. LTD.
anquan

// anz : 2015-07-31 Australia and New Zealand Banking Group Limited
anz

// aol : 2015-09-17 Oath Inc.
aol

// apartments : 2014-12-11 Binky Moon, LLC
apartments

// app : 2015-05-14 Charleston Road Registry Inc.
app

// apple : 2015-05-14 Apple Inc.
apple

// aquarelle : 2014-07-24 Aquarelle.com
aquarelle

// arab : 2015-11-12 League of Arab States
arab

// aramco : 2014-11-20 Aramco Services Company
aramco

// archi : 2014-02-06 Afilias plc
archi

// army : 2014-03-06 United TLD Holdco Ltd.
army

// art : 2016-03-24 UK Creative Ideas Limited
art

// arte : 2014-12-11 Association Relative à la Télévision Européenne G.E.I.E.
arte

// asda : 2015-07-31 Wal-Mart Stores, Inc.
asda

// associates : 2014-03-06 Binky Moon, LLC
associates

// athleta : 2015-07-30 The Gap, Inc.
athleta

// attorney : 2014-03-20 United TLD Holdco Ltd.
attorney

// auction : 2014-03-20 United TLD Holdco Ltd.
auction

// audi : 2015-05-21 AUDI Aktiengesellschaft
audi

// audible : 2015-06-25 Amazon Registry Services, Inc.
audible

// audio : 2014-03-20 Uniregistry, Corp.
audio

// auspost : 2015-08-13 Australian Postal Corporation
auspost

// author : 2014-12-18 Amazon Registry Services, Inc.
author

// auto : 2014-11-13 Cars Registry Limited
auto

// autos : 2014-01-09 DERAutos, LLC
autos

// avianca : 2015-01-08 Aerovias del Continente Americano S.A. Avianca
avianca

// aws : 2015-06-25 Amazon Registry Services, Inc.
aws

// axa : 2013-12-19 AXA SA
axa

// azure : 2014-12-18 Microsoft Corporation
azure

// baby : 2015-04-09 Johnson & Johnson Services, Inc.
baby

// baidu : 2015-01-08 Baidu, Inc.
baidu

// banamex : 2015-07-30 Citigroup Inc.
banamex

// bananarepublic : 2015-07-31 The Gap, Inc.
bananarepublic

// band : 2014-06-12 United TLD Holdco Ltd.
band

// bank : 2014-09-25 fTLD Registry Services LLC
bank

// bar : 2013-12-12 Punto 2012 Sociedad Anonima Promotora de Inversion de Capital Variable
bar

// barcelona : 2014-07-24 Municipi de Barcelona
barcelona

// barclaycard : 2014-11-20 Barclays Bank PLC
barclaycard

// barclays : 2014-11-20 Barclays Bank PLC
barclays

// barefoot : 2015-06-11 Gallo Vineyards, Inc.
barefoot

// bargains : 2013-11-14 Binky Moon, LLC
bargains

// baseball : 2015-10-29 MLB Advanced Media DH, LLC
baseball

// basketball : 2015-08-20 Fédération Internationale de Basketball (FIBA)
basketball

// bauhaus : 2014-04-17 Werkhaus GmbH
bauhaus

// bayern : 2014-01-23 Bayern Connect GmbH
bayern

// bbc : 2014-12-18 British Broadcasting Corporation
bbc

// bbt : 2015-07-23 BB&T Corporation
bbt

// bbva : 2014-10-02 BANCO BILBAO VIZCAYA ARGENTARIA, S.A.
bbva

// bcg : 2015-04-02 The Boston Consulting Group, Inc.
bcg

// bcn : 2014-07-24 Municipi de Barcelona
bcn

// beats : 2015-05-14 Beats Electronics, LLC
beats

// beauty : 2015-12-03 L'Oréal
beauty

// beer : 2014-01-09 Minds + Machines Group Limited
beer

// bentley : 2014-12-18 Bentley Motors Limited
bentley

// berlin : 2013-10-31 dotBERLIN GmbH & Co. KG
berlin

// best : 2013-12-19 BestTLD Pty Ltd
best

// bestbuy : 2015-07-31 BBY Solutions, Inc.
bestbuy

// bet : 2015-05-07 Afilias plc
bet

// bharti : 2014-01-09 Bharti Enterprises (Holding) Private Limited
bharti

// bible : 2014-06-19 American Bible Society
bible

// bid : 2013-12-19 dot Bid Limited
bid

// bike : 2013-08-27 Binky Moon, LLC
bike

// bing : 2014-12-18 Microsoft Corporation
bing

// bingo : 2014-12-04 Binky Moon, LLC
bingo

// bio : 2014-03-06 Afilias plc
bio

// black : 2014-01-16 Afilias plc
black

// blackfriday : 2014-01-16 Uniregistry, Corp.
blackfriday

// blockbuster : 2015-07-30 Dish DBS Corporation
blockbuster

// blog : 2015-05-14 Knock Knock WHOIS There, LLC
blog

// bloomberg : 2014-07-17 Bloomberg IP Holdings LLC
bloomberg

// blue : 2013-11-07 Afilias plc
blue

// bms : 2014-10-30 Bristol-Myers Squibb Company
bms

// bmw : 2014-01-09 Bayerische Motoren Werke Aktiengesellschaft
bmw

// bnl : 2014-07-24 Banca Nazionale del Lavoro
bnl

// bnpparibas : 2014-05-29 BNP Paribas
bnpparibas

// boats : 2014-12-04 DERBoats, LLC
boats

// boehringer : 2015-07-09 Boehringer Ingelheim International GmbH
boehringer

// bofa : 2015-07-31 Bank of America Corporation
bofa

// bom : 2014-10-16 Núcleo de Informação e Coordenação do Ponto BR - NIC.br
bom

// bond : 2014-06-05 Bond University Limited
bond

// boo : 2014-01-30 Charleston Road Registry Inc.
boo

// book : 2015-08-27 Amazon Registry Services, Inc.
book

// booking : 2015-07-16 Booking.com B.V.
booking

// bosch : 2015-06-18 Robert Bosch GMBH
bosch

// bostik : 2015-05-28 Bostik SA
bostik

// boston : 2015-12-10 Boston TLD Management, LLC
boston

// bot : 2014-12-18 Amazon Registry Services, Inc.
bot

// boutique : 2013-11-14 Binky Moon, LLC
boutique

// box : 2015-11-12 NS1 Limited
box

// bradesco : 2014-12-18 Banco Bradesco S.A.
bradesco

// bridgestone : 2014-12-18 Bridgestone Corporation
bridgestone

// broadway : 2014-12-22 Celebrate Broadway, Inc.
broadway

// broker : 2014-12-11 Dotbroker Registry Limited
broker

// brother : 2015-01-29 Brother Industries, Ltd.
brother

// brussels : 2014-02-06 DNS.be vzw
brussels

// budapest : 2013-11-21 Minds + Machines Group Limited
budapest

// bugatti : 2015-07-23 Bugatti International SA
bugatti

// build : 2013-11-07 Plan Bee LLC
build

// builders : 2013-11-07 Binky Moon, LLC
builders

// business : 2013-11-07 Binky Moon, LLC
business

// buy : 2014-12-18 Amazon Registry Services, Inc.
buy

// buzz : 2013-10-02 DOTSTRATEGY CO.
buzz

// bzh : 2014-02-27 Association www.bzh
bzh

// cab : 2013-10-24 Binky Moon, LLC
cab

// cafe : 2015-02-11 Binky Moon, LLC
cafe

// cal : 2014-07-24 Charleston Road Registry Inc.
cal

// call : 2014-12-18 Amazon Registry Services, Inc.
call

// calvinklein : 2015-07-30 PVH gTLD Holdings LLC
calvinklein

// cam : 2016-04-21 AC Webconnecting Holding B.V.
cam

// camera : 2013-08-27 Binky Moon, LLC
camera

// camp : 2013-11-07 Binky Moon, LLC
camp

// cancerresearch : 2014-05-15 Australian Cancer Research Foundation
cancerresearch

// canon : 2014-09-12 Canon Inc.
canon

// capetown : 2014-03-24 ZA Central Registry NPC trading as ZA Central Registry
capetown

// capital : 2014-03-06 Binky Moon, LLC
capital

// capitalone : 2015-08-06 Capital One Financial Corporation
capitalone

// car : 2015-01-22 Cars Registry Limited
car

// caravan : 2013-12-12 Caravan International, Inc.
caravan

// cards : 2013-12-05 Binky Moon, LLC
cards

// care : 2014-03-06 Binky Moon, LLC
care

// career : 2013-10-09 dotCareer LLC
career

// careers : 2013-10-02 Binky Moon, LLC
careers

// cars : 2014-11-13 Cars Registry Limited
cars

// cartier : 2014-06-23 Richemont DNS Inc.
cartier

// casa : 2013-11-21 Minds + Machines Group Limited
casa

// case : 2015-09-03 CNH Industrial N.V.
case

// caseih : 2015-09-03 CNH Industrial N.V.
caseih

// cash : 2014-03-06 Binky Moon, LLC
cash

// casino : 2014-12-18 Binky Moon, LLC
casino

// catering : 2013-12-05 Binky Moon, LLC
catering

// catholic : 2015-10-21 Pontificium Consilium de Comunicationibus Socialibus (PCCS) (Pontifical Council for Social Communication)
catholic

// cba : 2014-06-26 COMMONWEALTH BANK OF AUSTRALIA
cba

// cbn : 2014-08-22 The Christian Broadcasting Network, Inc.
cbn

// cbre : 2015-07-02 CBRE, Inc.
cbre

// cbs : 2015-08-06 CBS Domains Inc.
cbs

// ceb : 2015-04-09 The Corporate Executive Board Company
ceb

// center : 2013-11-07 Binky Moon, LLC
center

// ceo : 2013-11-07 CEOTLD Pty Ltd
ceo

// cern : 2014-06-05 European Organization for Nuclear Research ("CERN")
cern

// cfa : 2014-08-28 CFA Institute
cfa

// cfd : 2014-12-11 DotCFD Registry Limited
cfd

// chanel : 2015-04-09 Chanel International B.V.
chanel

// channel : 2014-05-08 Charleston Road Registry Inc.
channel

// charity : 2018-04-11 Corn Lake, LLC
charity

// chase : 2015-04-30 JPMorgan Chase Bank, National Association
chase

// chat : 2014-12-04 Binky Moon, LLC
chat

// cheap : 2013-11-14 Binky Moon, LLC
cheap

// chintai : 2015-06-11 CHINTAI Corporation
chintai

// christmas : 2013-11-21 Uniregistry, Corp.
christmas

// chrome : 2014-07-24 Charleston Road Registry Inc.
chrome

// chrysler : 2015-07-30 FCA US LLC.
chrysler

// church : 2014-02-06 Binky Moon, LLC
church

// cipriani : 2015-02-19 Hotel Cipriani Srl
cipriani

// circle : 2014-12-18 Amazon Registry Services, Inc.
circle

// cisco : 2014-12-22 Cisco Technology, Inc.
cisco

// citadel : 2015-07-23 Citadel Domain LLC
citadel

// citi : 2015-07-30 Citigroup Inc.
citi

// citic : 2014-01-09 CITIC Group Corporation
citic

// city : 2014-05-29 Binky Moon, LLC
city

// cityeats : 2014-12-11 Lifestyle Domain Holdings, Inc.
cityeats

// claims : 2014-03-20 Binky Moon, LLC
claims

// cleaning : 2013-12-05 Binky Moon, LLC
cleaning

// click : 2014-06-05 Uniregistry, Corp.
click

// clinic : 2014-03-20 Binky Moon, LLC
clinic

// clinique : 2015-10-01 The Estée Lauder Companies Inc.
clinique

// clothing : 2013-08-27 Binky Moon, LLC
clothing

// cloud : 2015-04-16 Aruba PEC S.p.A.
cloud

// club : 2013-11-08 .CLUB DOMAINS, LLC
club

// clubmed : 2015-06-25 Club Méditerranée S.A.
clubmed

// coach : 2014-10-09 Binky Moon, LLC
coach

// codes : 2013-10-31 Binky Moon, LLC
codes

// coffee : 2013-10-17 Binky Moon, LLC
coffee

// college : 2014-01-16 XYZ.COM LLC
college

// cologne : 2014-02-05 punkt.wien GmbH
cologne

// comcast : 2015-07-23 Comcast IP Holdings I, LLC
comcast

// commbank : 2014-06-26 COMMONWEALTH BANK OF AUSTRALIA
commbank

// community : 2013-12-05 Binky Moon, LLC
community

// company : 2013-11-07 Binky Moon, LLC
company

// compare : 2015-10-08 iSelect Ltd
compare

// computer : 2013-10-24 Binky Moon, LLC
computer

// comsec : 2015-01-08 VeriSign, Inc.
comsec

// condos : 2013-12-05 Binky Moon, LLC
condos

// construction : 2013-09-16 Binky Moon, LLC
construction

// consulting : 2013-12-05 United TLD Holdco Ltd.
consulting

// contact : 2015-01-08 Top Level Spectrum, Inc.
contact

// contractors : 2013-09-10 Binky Moon, LLC
contractors

// cooking : 2013-11-21 Minds + Machines Group Limited
cooking

// cookingchannel : 2015-07-02 Lifestyle Domain Holdings, Inc.
cookingchannel

// cool : 2013-11-14 Binky Moon, LLC
cool

// corsica : 2014-09-25 Collectivité de Corse
corsica

// country : 2013-12-19 DotCountry LLC
country

// coupon : 2015-02-26 Amazon Registry Services, Inc.
coupon

// coupons : 2015-03-26 Binky Moon, LLC
coupons

// courses : 2014-12-04 OPEN UNIVERSITIES AUSTRALIA PTY LTD
courses

// credit : 2014-03-20 Binky Moon, LLC
credit

// creditcard : 2014-03-20 Binky Moon, LLC
creditcard

// creditunion : 2015-01-22 CUNA Performance Resources, LLC
creditunion

// cricket : 2014-10-09 dot Cricket Limited
cricket

// crown : 2014-10-24 Crown Equipment Corporation
crown

// crs : 2014-04-03 Federated Co-operatives Limited
crs

// cruise : 2015-12-10 Viking River Cruises (Bermuda) Ltd.
cruise

// cruises : 2013-12-05 Binky Moon, LLC
cruises

// csc : 2014-09-25 Alliance-One Services, Inc.
csc

// cuisinella : 2014-04-03 SALM S.A.S.
cuisinella

// cymru : 2014-05-08 Nominet UK
cymru

// cyou : 2015-01-22 Beijing Gamease Age Digital Technology Co., Ltd.
cyou

// dabur : 2014-02-06 Dabur India Limited
dabur

// dad : 2014-01-23 Charleston Road Registry Inc.
dad

// dance : 2013-10-24 United TLD Holdco Ltd.
dance

// data : 2016-06-02 Dish DBS Corporation
data

// date : 2014-11-20 dot Date Limited
date

// dating : 2013-12-05 Binky Moon, LLC
dating

// datsun : 2014-03-27 NISSAN MOTOR CO., LTD.
datsun

// day : 2014-01-30 Charleston Road Registry Inc.
day

// dclk : 2014-11-20 Charleston Road Registry Inc.
dclk

// dds : 2015-05-07 Minds + Machines Group Limited
dds

// deal : 2015-06-25 Amazon Registry Services, Inc.
deal

// dealer : 2014-12-22 Dealer Dot Com, Inc.
dealer

// deals : 2014-05-22 Binky Moon, LLC
deals

// degree : 2014-03-06 United TLD Holdco Ltd.
degree

// delivery : 2014-09-11 Binky Moon, LLC
delivery

// dell : 2014-10-24 Dell Inc.
dell

// deloitte : 2015-07-31 Deloitte Touche Tohmatsu
deloitte

// delta : 2015-02-19 Delta Air Lines, Inc.
delta

// democrat : 2013-10-24 United TLD Holdco Ltd.
democrat

// dental : 2014-03-20 Binky Moon, LLC
dental

// dentist : 2014-03-20 United TLD Holdco Ltd.
dentist

// desi : 2013-11-14 Desi Networks LLC
desi

// design : 2014-11-07 Top Level Design, LLC
design

// dev : 2014-10-16 Charleston Road Registry Inc.
dev

// dhl : 2015-07-23 Deutsche Post AG
dhl

// diamonds : 2013-09-22 Binky Moon, LLC
diamonds

// diet : 2014-06-26 Uniregistry, Corp.
diet

// digital : 2014-03-06 Binky Moon, LLC
digital

// direct : 2014-04-10 Binky Moon, LLC
direct

// directory : 2013-09-20 Binky Moon, LLC
directory

// discount : 2014-03-06 Binky Moon, LLC
discount

// discover : 2015-07-23 Discover Financial Services
discover

// dish : 2015-07-30 Dish DBS Corporation
dish

// diy : 2015-11-05 Lifestyle Domain Holdings, Inc.
diy

// dnp : 2013-12-13 Dai Nippon Printing Co., Ltd.
dnp

// docs : 2014-10-16 Charleston Road Registry Inc.
docs

// doctor : 2016-06-02 Binky Moon, LLC
doctor

// dodge : 2015-07-30 FCA US LLC.
dodge

// dog : 2014-12-04 Binky Moon, LLC
dog

// domains : 2013-10-17 Binky Moon, LLC
domains

// dot : 2015-05-21 Dish DBS Corporation
dot

// download : 2014-11-20 dot Support Limited
download

// drive : 2015-03-05 Charleston Road Registry Inc.
drive

// dtv : 2015-06-04 Dish DBS Corporation
dtv

// dubai : 2015-01-01 Dubai Smart Government Department
dubai

// duck : 2015-07-23 Johnson Shareholdings, Inc.
duck

// dunlop : 2015-07-02 The Goodyear Tire & Rubber Company
dunlop

// duns : 2015-08-06 The Dun & Bradstreet Corporation
duns

// dupont : 2015-06-25 E. I. du Pont de Nemours and Company
dupont

// durban : 2014-03-24 ZA Central Registry NPC trading as ZA Central Registry
durban

// dvag : 2014-06-23 Deutsche Vermögensberatung Aktiengesellschaft DVAG
dvag

// dvr : 2016-05-26 Hughes Satellite Systems Corporation
dvr

// earth : 2014-12-04 Interlink Co., Ltd.
earth

// eat : 2014-01-23 Charleston Road Registry Inc.
eat

// eco : 2016-07-08 Big Room Inc.
eco

// edeka : 2014-12-18 EDEKA Verband kaufmännischer Genossenschaften e.V.
edeka

// education : 2013-11-07 Binky Moon, LLC
education

// email : 2013-10-31 Binky Moon, LLC
email

// emerck : 2014-04-03 Merck KGaA
emerck

// energy : 2014-09-11 Binky Moon, LLC
energy

// engineer : 2014-03-06 United TLD Holdco Ltd.
engineer

// engineering : 2014-03-06 Binky Moon, LLC
engineering

// enterprises : 2013-09-20 Binky Moon, LLC
enterprises

// epson : 2014-12-04 Seiko Epson Corporation
epson

// equipment : 2013-08-27 Binky Moon, LLC
equipment

// ericsson : 2015-07-09 Telefonaktiebolaget L M Ericsson
ericsson

// erni : 2014-04-03 ERNI Group Holding AG
erni

// esq : 2014-05-08 Charleston Road Registry Inc.
esq

// estate : 2013-08-27 Binky Moon, LLC
estate

// esurance : 2015-07-23 Esurance Insurance Company
esurance

// etisalat : 2015-09-03 Emirates Telecommunications Corporation (trading as Etisalat)
etisalat

// eurovision : 2014-04-24 European Broadcasting Union (EBU)
eurovision

// eus : 2013-12-12 Puntueus Fundazioa
eus

// events : 2013-12-05 Binky Moon, LLC
events

// everbank : 2014-05-15 EverBank
everbank

// exchange : 2014-03-06 Binky Moon, LLC
exchange

// expert : 2013-11-21 Binky Moon, LLC
expert

// exposed : 2013-12-05 Binky Moon, LLC
exposed

// express : 2015-02-11 Binky Moon, LLC
express

// extraspace : 2015-05-14 Extra Space Storage LLC
extraspace

// fage : 2014-12-18 Fage International S.A.
fage

// fail : 2014-03-06 Binky Moon, LLC
fail

// fairwinds : 2014-11-13 FairWinds Partners, LLC
fairwinds

// faith : 2014-11-20 dot Faith Limited
faith

// family : 2015-04-02 United TLD Holdco Ltd.
family

// fan : 2014-03-06 Asiamix Digital Limited
fan

// fans : 2014-11-07 Asiamix Digital Limited
fans

// farm : 2013-11-07 Binky Moon, LLC
farm

// farmers : 2015-07-09 Farmers Insurance Exchange
farmers

// fashion : 2014-07-03 Minds + Machines Group Limited
fashion

// fast : 2014-12-18 Amazon Registry Services, Inc.
fast

// fedex : 2015-08-06 Federal Express Corporation
fedex

// feedback : 2013-12-19 Top Level Spectrum, Inc.
feedback

// ferrari : 2015-07-31 Fiat Chrysler Automobiles N.V.
ferrari

// ferrero : 2014-12-18 Ferrero Trading Lux S.A.
ferrero

// fiat : 2015-07-31 Fiat Chrysler Automobiles N.V.
fiat

// fidelity : 2015-07-30 Fidelity Brokerage Services LLC
fidelity

// fido : 2015-08-06 Rogers Communications Canada Inc.
fido

// film : 2015-01-08 Motion Picture Domain Registry Pty Ltd
film

// final : 2014-10-16 Núcleo de Informação e Coordenação do Ponto BR - NIC.br
final

// finance : 2014-03-20 Binky Moon, LLC
finance

// financial : 2014-03-06 Binky Moon, LLC
financial

// fire : 2015-06-25 Amazon Registry Services, Inc.
fire

// firestone : 2014-12-18 Bridgestone Licensing Services, Inc
firestone

// firmdale : 2014-03-27 Firmdale Holdings Limited
firmdale

// fish : 2013-12-12 Binky Moon, LLC
fish

// fishing : 2013-11-21 Minds + Machines Group Limited
fishing

// fit : 2014-11-07 Minds + Machines Group Limited
fit

// fitness : 2014-03-06 Binky Moon, LLC
fitness

// flickr : 2015-04-02 Yahoo! Domain Services Inc.
flickr

// flights : 2013-12-05 Binky Moon, LLC
flights

// flir : 2015-07-23 FLIR Systems, Inc.
flir

// florist : 2013-11-07 Binky Moon, LLC
florist

// flowers : 2014-10-09 Uniregistry, Corp.
flowers

// fly : 2014-05-08 Charleston Road Registry Inc.
fly

// foo : 2014-01-23 Charleston Road Registry Inc.
foo

// food : 2016-04-21 Lifestyle Domain Holdings, Inc.
food

// foodnetwork : 2015-07-02 Lifestyle Domain Holdings, Inc.
foodnetwork

// football : 2014-12-18 Binky Moon, LLC
football

// ford : 2014-11-13 Ford Motor Company
ford

// forex : 2014-12-11 Dotforex Registry Limited
forex

// forsale : 2014-05-22 United TLD Holdco Ltd.
forsale

// forum : 2015-04-02 Fegistry, LLC
forum

// foundation : 2013-12-05 Binky Moon, LLC
foundation

// fox : 2015-09-11 FOX Registry, LLC
fox

// free : 2015-12-10 Amazon Registry Services, Inc.
free

// fresenius : 2015-07-30 Fresenius Immobilien-Verwaltungs-GmbH
fresenius

// frl : 2014-05-15 FRLregistry B.V.
frl

// frogans : 2013-12-19 OP3FT
frogans

// frontdoor : 2015-07-02 Lifestyle Domain Holdings, Inc.
frontdoor

// frontier : 2015-02-05 Frontier Communications Corporation
frontier

// ftr : 2015-07-16 Frontier Communications Corporation
ftr

// fujitsu : 2015-07-30 Fujitsu Limited
fujitsu

// fujixerox : 2015-07-23 Xerox DNHC LLC
fujixerox

// fun : 2016-01-14 DotSpace Inc.
fun

// fund : 2014-03-20 Binky Moon, LLC
fund

// furniture : 2014-03-20 Binky Moon, LLC
furniture

// futbol : 2013-09-20 United TLD Holdco Ltd.
futbol

// fyi : 2015-04-02 Binky Moon, LLC
fyi

// gal : 2013-11-07 Asociación puntoGAL
gal

// gallery : 2013-09-13 Binky Moon, LLC
gallery

// gallo : 2015-06-11 Gallo Vineyards, Inc.
gallo

// gallup : 2015-02-19 Gallup, Inc.
gallup

// game : 2015-05-28 Uniregistry, Corp.
game

// games : 2015-05-28 United TLD Holdco Ltd.
games

// gap : 2015-07-31 The Gap, Inc.
gap

// garden : 2014-06-26 Minds + Machines Group Limited
garden

// gbiz : 2014-07-17 Charleston Road Registry Inc.
gbiz

// gdn : 2014-07-31 Joint Stock Company "Navigation-information systems"
gdn

// gea : 2014-12-04 GEA Group Aktiengesellschaft
gea

// gent : 2014-01-23 COMBELL NV
gent

// genting : 2015-03-12 Resorts World Inc Pte. Ltd.
genting

// george : 2015-07-31 Wal-Mart Stores, Inc.
george

// ggee : 2014-01-09 GMO Internet, Inc.
ggee

// gift : 2013-10-17 DotGift, LLC
gift

// gifts : 2014-07-03 Binky Moon, LLC
gifts

// gives : 2014-03-06 United TLD Holdco Ltd.
gives

// giving : 2014-11-13 Giving Limited
giving

// glade : 2015-07-23 Johnson Shareholdings, Inc.
glade

// glass : 2013-11-07 Binky Moon, LLC
glass

// gle : 2014-07-24 Charleston Road Registry Inc.
gle

// global : 2014-04-17 Dot Global Domain Registry Limited
global

// globo : 2013-12-19 Globo Comunicação e Participações S.A
globo

// gmail : 2014-05-01 Charleston Road Registry Inc.
gmail

// gmbh : 2016-01-29 Binky Moon, LLC
gmbh

// gmo : 2014-01-09 GMO Internet Pte. Ltd.
gmo

// gmx : 2014-04-24 1&1 Mail & Media GmbH
gmx

// godaddy : 2015-07-23 Go Daddy East, LLC
godaddy

// gold : 2015-01-22 Binky Moon, LLC
gold

// goldpoint : 2014-11-20 YODOBASHI CAMERA CO.,LTD.
goldpoint

// golf : 2014-12-18 Binky Moon, LLC
golf

// goo : 2014-12-18 NTT Resonant Inc.
goo

// goodyear : 2015-07-02 The Goodyear Tire & Rubber Company
goodyear

// goog : 2014-11-20 Charleston Road Registry Inc.
goog

// google : 2014-07-24 Charleston Road Registry Inc.
google

// gop : 2014-01-16 Republican State Leadership Committee, Inc.
gop

// got : 2014-12-18 Amazon Registry Services, Inc.
got

// grainger : 2015-05-07 Grainger Registry Services, LLC
grainger

// graphics : 2013-09-13 Binky Moon, LLC
graphics

// gratis : 2014-03-20 Binky Moon, LLC
gratis

// green : 2014-05-08 Afilias plc
green

// gripe : 2014-03-06 Binky Moon, LLC
gripe

// grocery : 2016-06-16 Wal-Mart Stores, Inc.
grocery

// group : 2014-08-15 Binky Moon, LLC
group

// guardian : 2015-07-30 The Guardian Life Insurance Company of America
guardian

// gucci : 2014-11-13 Guccio Gucci S.p.a.
gucci

// guge : 2014-08-28 Charleston Road Registry Inc.
guge

// guide : 2013-09-13 Binky Moon, LLC
guide

// guitars : 2013-11-14 Uniregistry, Corp.
guitars

// guru : 2013-08-27 Binky Moon, LLC
guru

// hair : 2015-12-03 L'Oréal
hair

// hamburg : 2014-02-20 Hamburg Top-Level-Domain GmbH
hamburg

// hangout : 2014-11-13 Charleston Road Registry Inc.
hangout

// haus : 2013-12-05 United TLD Holdco Ltd.
haus

// hbo : 2015-07-30 HBO Registry Services, Inc.
hbo

// hdfc : 2015-07-30 HOUSING DEVELOPMENT FINANCE CORPORATION LIMITED
hdfc

// hdfcbank : 2015-02-12 HDFC Bank Limited
hdfcbank

// health : 2015-02-11 DotHealth, LLC
health

// healthcare : 2014-06-12 Binky Moon, LLC
healthcare

// help : 2014-06-26 Uniregistry, Corp.
help

// helsinki : 2015-02-05 City of Helsinki
helsinki

// here : 2014-02-06 Charleston Road Registry Inc.
here

// hermes : 2014-07-10 HERMES INTERNATIONAL
hermes

// hgtv : 2015-07-02 Lifestyle Domain Holdings, Inc.
hgtv

// hiphop : 2014-03-06 Uniregistry, Corp.
hiphop

// hisamitsu : 2015-07-16 Hisamitsu Pharmaceutical Co.,Inc.
hisamitsu

// hitachi : 2014-10-31 Hitachi, Ltd.
hitachi

// hiv : 2014-03-13 Uniregistry, Corp.
hiv

// hkt : 2015-05-14 PCCW-HKT DataCom Services Limited
hkt

// hockey : 2015-03-19 Binky Moon, LLC
hockey

// holdings : 2013-08-27 Binky Moon, LLC
holdings

// holiday : 2013-11-07 Binky Moon, LLC
holiday

// homedepot : 2015-04-02 Home Depot Product Authority, LLC
homedepot

// homegoods : 2015-07-16 The TJX Companies, Inc.
homegoods

// homes : 2014-01-09 DERHomes, LLC
homes

// homesense : 2015-07-16 The TJX Companies, Inc.
homesense

// honda : 2014-12-18 Honda Motor Co., Ltd.
honda

// honeywell : 2015-07-23 Honeywell GTLD LLC
honeywell

// horse : 2013-11-21 Minds + Machines Group Limited
horse

// hospital : 2016-10-20 Binky Moon, LLC
hospital

// host : 2014-04-17 DotHost Inc.
host

// hosting : 2014-05-29 Uniregistry, Corp.
hosting

// hot : 2015-08-27 Amazon Registry Services, Inc.
hot

// hoteles : 2015-03-05 Travel Reservations SRL
hoteles

// hotels : 2016-04-07 Booking.com B.V.
hotels

// hotmail : 2014-12-18 Microsoft Corporation
hotmail

// house : 2013-11-07 Binky Moon, LLC
house

// how : 2014-01-23 Charleston Road Registry Inc.
how

// hsbc : 2014-10-24 HSBC Global Services (UK) Limited
hsbc

// hughes : 2015-07-30 Hughes Satellite Systems Corporation
hughes

// hyatt : 2015-07-30 Hyatt GTLD, L.L.C.
hyatt

// hyundai : 2015-07-09 Hyundai Motor Company
hyundai

// ibm : 2014-07-31 International Business Machines Corporation
ibm

// icbc : 2015-02-19 Industrial and Commercial Bank of China Limited
icbc

// ice : 2014-10-30 IntercontinentalExchange, Inc.
ice

// icu : 2015-01-08 ShortDot SA
icu

// ieee : 2015-07-23 IEEE Global LLC
ieee

// ifm : 2014-01-30 ifm electronic gmbh
ifm

// ikano : 2015-07-09 Ikano S.A.
ikano

// imamat : 2015-08-06 Fondation Aga Khan (Aga Khan Foundation)
imamat

// imdb : 2015-06-25 Amazon Registry Services, Inc.
imdb

// immo : 2014-07-10 Binky Moon, LLC
immo

// immobilien : 2013-11-07 United TLD Holdco Ltd.
immobilien

// inc : 2018-03-10 GTLD Limited
inc

// industries : 2013-12-05 Binky Moon, LLC
industries

// infiniti : 2014-03-27 NISSAN MOTOR CO., LTD.
infiniti

// ing : 2014-01-23 Charleston Road Registry Inc.
ing

// ink : 2013-12-05 Top Level Design, LLC
ink

// institute : 2013-11-07 Binky Moon, LLC
institute

// insurance : 2015-02-19 fTLD Registry Services LLC
insurance

// insure : 2014-03-20 Binky Moon, LLC
insure

// intel : 2015-08-06 Intel Corporation
intel

// international : 2013-11-07 Binky Moon, LLC
international

// intuit : 2015-07-30 Intuit Administrative Services, Inc.
intuit

// investments : 2014-03-20 Binky Moon, LLC
investments

// ipiranga : 2014-08-28 Ipiranga Produtos de Petroleo S.A.
ipiranga

// irish : 2014-08-07 Binky Moon, LLC
irish

// iselect : 2015-02-11 iSelect Ltd
iselect

// ismaili : 2015-08-06 Fondation Aga Khan (Aga Khan Foundation)
ismaili

// ist : 2014-08-28 Istanbul Metropolitan Municipality
ist

// istanbul : 2014-08-28 Istanbul Metropolitan Municipality
istanbul

// itau : 2014-10-02 Itau Unibanco Holding S.A.
itau

// itv : 2015-07-09 ITV Services Limited
itv

// iveco : 2015-09-03 CNH Industrial N.V.
iveco

// jaguar : 2014-11-13 Jaguar Land Rover Ltd
jaguar

// java : 2014-06-19 Oracle Corporation
java

// jcb : 2014-11-20 JCB Co., Ltd.
jcb

// jcp : 2015-04-23 JCP Media, Inc.
jcp

// jeep : 2015-07-30 FCA US LLC.
jeep

// jetzt : 2014-01-09 Binky Moon, LLC
jetzt

// jewelry : 2015-03-05 Binky Moon, LLC
jewelry

// jio : 2015-04-02 Reliance Industries Limited
jio

// jll : 2015-04-02 Jones Lang LaSalle Incorporated
jll

// jmp : 2015-03-26 Matrix IP LLC
jmp

// jnj : 2015-06-18 Johnson & Johnson Services, Inc.
jnj

// joburg : 2014-03-24 ZA Central Registry NPC trading as ZA Central Registry
joburg

// jot : 2014-12-18 Amazon Registry Services, Inc.
jot

// joy : 2014-12-18 Amazon Registry Services, Inc.
joy

// jpmorgan : 2015-04-30 JPMorgan Chase Bank, National Association
jpmorgan

// jprs : 2014-09-18 Japan Registry Services Co., Ltd.
jprs

// juegos : 2014-03-20 Uniregistry, Corp.
juegos

// juniper : 2015-07-30 JUNIPER NETWORKS, INC.
juniper

// kaufen : 2013-11-07 United TLD Holdco Ltd.
kaufen

// kddi : 2014-09-12 KDDI CORPORATION
kddi

// kerryhotels : 2015-04-30 Kerry Trading Co. Limited
kerryhotels

// kerrylogistics : 2015-04-09 Kerry Trading Co. Limited
kerrylogistics

// kerryproperties : 2015-04-09 Kerry Trading Co. Limited
kerryproperties

// kfh : 2014-12-04 Kuwait Finance House
kfh

// kia : 2015-07-09 KIA MOTORS CORPORATION
kia

// kim : 2013-09-23 Afilias plc
kim

// kinder : 2014-11-07 Ferrero Trading Lux S.A.
kinder

// kindle : 2015-06-25 Amazon Registry Services, Inc.
kindle

// kitchen : 2013-09-20 Binky Moon, LLC
kitchen

// kiwi : 2013-09-20 DOT KIWI LIMITED
kiwi

// koeln : 2014-01-09 punkt.wien GmbH
koeln

// komatsu : 2015-01-08 Komatsu Ltd.
komatsu

// kosher : 2015-08-20 Kosher Marketing Assets LLC
kosher

// kpmg : 2015-04-23 KPMG International Cooperative (KPMG International Genossenschaft)
kpmg

// kpn : 2015-01-08 Koninklijke KPN N.V.
kpn

// krd : 2013-12-05 KRG Department of Information Technology
krd

// kred : 2013-12-19 KredTLD Pty Ltd
kred

// kuokgroup : 2015-04-09 Kerry Trading Co. Limited
kuokgroup

// kyoto : 2014-11-07 Academic Institution: Kyoto Jyoho Gakuen
kyoto

// lacaixa : 2014-01-09 Fundación Bancaria Caixa d’Estalvis i Pensions de Barcelona, “la Caixa”
lacaixa

// ladbrokes : 2015-08-06 LADBROKES INTERNATIONAL PLC
ladbrokes

// lamborghini : 2015-06-04 Automobili Lamborghini S.p.A.
lamborghini

// lamer : 2015-10-01 The Estée Lauder Companies Inc.
lamer

// lancaster : 2015-02-12 LANCASTER
lancaster

// lancia : 2015-07-31 Fiat Chrysler Automobiles N.V.
lancia

// lancome : 2015-07-23 L'Oréal
lancome

// land : 2013-09-10 Binky Moon, LLC
land

// landrover : 2014-11-13 Jaguar Land Rover Ltd
landrover

// lanxess : 2015-07-30 LANXESS Corporation
lanxess

// lasalle : 2015-04-02 Jones Lang LaSalle Incorporated
lasalle

// lat : 2014-10-16 ECOM-LAC Federaciòn de Latinoamèrica y el Caribe para Internet y el Comercio Electrònico
lat

// latino : 2015-07-30 Dish DBS Corporation
latino

// latrobe : 2014-06-16 La Trobe University
latrobe

// law : 2015-01-22 Minds + Machines Group Limited
law

// lawyer : 2014-03-20 United TLD Holdco Ltd.
lawyer

// lds : 2014-03-20 IRI Domain Management, LLC ("Applicant")
lds

// lease : 2014-03-06 Binky Moon, LLC
lease

// leclerc : 2014-08-07 A.C.D. LEC Association des Centres Distributeurs Edouard Leclerc
leclerc

// lefrak : 2015-07-16 LeFrak Organization, Inc.
lefrak

// legal : 2014-10-16 Binky Moon, LLC
legal

// lego : 2015-07-16 LEGO Juris A/S
lego

// lexus : 2015-04-23 TOYOTA MOTOR CORPORATION
lexus

// lgbt : 2014-05-08 Afilias plc
lgbt

// liaison : 2014-10-02 Liaison Technologies, Incorporated
liaison

// lidl : 2014-09-18 Schwarz Domains und Services GmbH & Co. KG
lidl

// life : 2014-02-06 Binky Moon, LLC
life

// lifeinsurance : 2015-01-15 American Council of Life Insurers
lifeinsurance

// lifestyle : 2014-12-11 Lifestyle Domain Holdings, Inc.
lifestyle

// lighting : 2013-08-27 Binky Moon, LLC
lighting

// like : 2014-12-18 Amazon Registry Services, Inc.
like

// lilly : 2015-07-31 Eli Lilly and Company
lilly

// limited : 2014-03-06 Binky Moon, LLC
limited

// limo : 2013-10-17 Binky Moon, LLC
limo

// lincoln : 2014-11-13 Ford Motor Company
lincoln

// linde : 2014-12-04 Linde Aktiengesellschaft
linde

// link : 2013-11-14 Uniregistry, Corp.
link

// lipsy : 2015-06-25 Lipsy Ltd
lipsy

// live : 2014-12-04 United TLD Holdco Ltd.
live

// living : 2015-07-30 Lifestyle Domain Holdings, Inc.
living

// lixil : 2015-03-19 LIXIL Group Corporation
lixil

// llc : 2017-12-14 Afilias plc
llc

// loan : 2014-11-20 dot Loan Limited
loan

// loans : 2014-03-20 Binky Moon, LLC
loans

// locker : 2015-06-04 Dish DBS Corporation
locker

// locus : 2015-06-25 Locus Analytics LLC
locus

// loft : 2015-07-30 Annco, Inc.
loft

// lol : 2015-01-30 Uniregistry, Corp.
lol

// london : 2013-11-14 Dot London Domains Limited
london

// lotte : 2014-11-07 Lotte Holdings Co., Ltd.
lotte

// lotto : 2014-04-10 Afilias plc
lotto

// love : 2014-12-22 Merchant Law Group LLP
love

// lpl : 2015-07-30 LPL Holdings, Inc.
lpl

// lplfinancial : 2015-07-30 LPL Holdings, Inc.
lplfinancial

// ltd : 2014-09-25 Binky Moon, LLC
ltd

// ltda : 2014-04-17 InterNetX, Corp
ltda

// lundbeck : 2015-08-06 H. Lundbeck A/S
lundbeck

// lupin : 2014-11-07 LUPIN LIMITED
lupin

// luxe : 2014-01-09 Minds + Machines Group Limited
luxe

// luxury : 2013-10-17 Luxury Partners, LLC
luxury

// macys : 2015-07-31 Macys, Inc.
macys

// madrid : 2014-05-01 Comunidad de Madrid
madrid

// maif : 2014-10-02 Mutuelle Assurance Instituteur France (MAIF)
maif

// maison : 2013-12-05 Binky Moon, LLC
maison

// makeup : 2015-01-15 L'Oréal
makeup

// man : 2014-12-04 MAN SE
man

// management : 2013-11-07 Binky Moon, LLC
management

// mango : 2013-10-24 PUNTO FA S.L.
mango

// map : 2016-06-09 Charleston Road Registry Inc.
map

// market : 2014-03-06 United TLD Holdco Ltd.
market

// marketing : 2013-11-07 Binky Moon, LLC
marketing

// markets : 2014-12-11 Dotmarkets Registry Limited
markets

// marriott : 2014-10-09 Marriott Worldwide Corporation
marriott

// marshalls : 2015-07-16 The TJX Companies, Inc.
marshalls

// maserati : 2015-07-31 Fiat Chrysler Automobiles N.V.
maserati

// mattel : 2015-08-06 Mattel Sites, Inc.
mattel

// mba : 2015-04-02 Binky Moon, LLC
mba

// mckinsey : 2015-07-31 McKinsey Holdings, Inc.
mckinsey

// med : 2015-08-06 Medistry LLC
med

// media : 2014-03-06 Binky Moon, LLC
media

// meet : 2014-01-16 Charleston Road Registry Inc.
meet

// melbourne : 2014-05-29 The Crown in right of the State of Victoria, represented by its Department of State Development, Business and Innovation
melbourne

// meme : 2014-01-30 Charleston Road Registry Inc.
meme

// memorial : 2014-10-16 Dog Beach, LLC
memorial

// men : 2015-02-26 Exclusive Registry Limited
men

// menu : 2013-09-11 Wedding TLD2, LLC
menu

// merckmsd : 2016-07-14 MSD Registry Holdings, Inc.
merckmsd

// metlife : 2015-05-07 MetLife Services and Solutions, LLC
metlife

// miami : 2013-12-19 Minds + Machines Group Limited
miami

// microsoft : 2014-12-18 Microsoft Corporation
microsoft

// mini : 2014-01-09 Bayerische Motoren Werke Aktiengesellschaft
mini

// mint : 2015-07-30 Intuit Administrative Services, Inc.
mint

// mit : 2015-07-02 Massachusetts Institute of Technology
mit

// mitsubishi : 2015-07-23 Mitsubishi Corporation
mitsubishi

// mlb : 2015-05-21 MLB Advanced Media DH, LLC
mlb

// mls : 2015-04-23 The Canadian Real Estate Association
mls

// mma : 2014-11-07 MMA IARD
mma

// mobile : 2016-06-02 Dish DBS Corporation
mobile

// mobily : 2014-12-18 GreenTech Consultancy Company W.L.L.
mobily

// moda : 2013-11-07 United TLD Holdco Ltd.
moda

// moe : 2013-11-13 Interlink Co., Ltd.
moe

// moi : 2014-12-18 Amazon Registry Services, Inc.
moi

// mom : 2015-04-16 Uniregistry, Corp.
mom

// monash : 2013-09-30 Monash University
monash

// money : 2014-10-16 Binky Moon, LLC
money

// monster : 2015-09-11 Monster Worldwide, Inc.
monster

// mopar : 2015-07-30 FCA US LLC.
mopar

// mormon : 2013-12-05 IRI Domain Management, LLC ("Applicant")
mormon

// mortgage : 2014-03-20 United TLD Holdco Ltd.
mortgage

// moscow : 2013-12-19 Foundation for Assistance for Internet Technologies and Infrastructure Development (FAITID)
moscow

// moto : 2015-06-04 Motorola Trademark Holdings, LLC
moto

// motorcycles : 2014-01-09 DERMotorcycles, LLC
motorcycles

// mov : 2014-01-30 Charleston Road Registry Inc.
mov

// movie : 2015-02-05 Binky Moon, LLC
movie

// movistar : 2014-10-16 Telefónica S.A.
movistar

// msd : 2015-07-23 MSD Registry Holdings, Inc.
msd

// mtn : 2014-12-04 MTN Dubai Limited
mtn

// mtr : 2015-03-12 MTR Corporation Limited
mtr

// mutual : 2015-04-02 Northwestern Mutual MU TLD Registry, LLC
mutual

// nab : 2015-08-20 National Australia Bank Limited
nab

// nadex : 2014-12-11 Nadex Domains, Inc.
nadex

// nagoya : 2013-10-24 GMO Registry, Inc.
nagoya

// nationwide : 2015-07-23 Nationwide Mutual Insurance Company
nationwide

// natura : 2015-03-12 NATURA COSMÉTICOS S.A.
natura

// navy : 2014-03-06 United TLD Holdco Ltd.
navy

// nba : 2015-07-31 NBA REGISTRY, LLC
nba

// nec : 2015-01-08 NEC Corporation
nec

// netbank : 2014-06-26 COMMONWEALTH BANK OF AUSTRALIA
netbank

// netflix : 2015-06-18 Netflix, Inc.
netflix

// network : 2013-11-14 Binky Moon, LLC
network

// neustar : 2013-12-05 Registry Services, LLC
neustar

// new : 2014-01-30 Charleston Road Registry Inc.
new

// newholland : 2015-09-03 CNH Industrial N.V.
newholland

// news : 2014-12-18 United TLD Holdco Ltd.
news

// next : 2015-06-18 Next plc
next

// nextdirect : 2015-06-18 Next plc
nextdirect

// nexus : 2014-07-24 Charleston Road Registry Inc.
nexus

// nfl : 2015-07-23 NFL Reg Ops LLC
nfl

// ngo : 2014-03-06 Public Interest Registry
ngo

// nhk : 2014-02-13 Japan Broadcasting Corporation (NHK)
nhk

// nico : 2014-12-04 DWANGO Co., Ltd.
nico

// nike : 2015-07-23 NIKE, Inc.
nike

// nikon : 2015-05-21 NIKON CORPORATION
nikon

// ninja : 2013-11-07 United TLD Holdco Ltd.
ninja

// nissan : 2014-03-27 NISSAN MOTOR CO., LTD.
nissan

// nissay : 2015-10-29 Nippon Life Insurance Company
nissay

// nokia : 2015-01-08 Nokia Corporation
nokia

// northwesternmutual : 2015-06-18 Northwestern Mutual Registry, LLC
northwesternmutual

// norton : 2014-12-04 Symantec Corporation
norton

// now : 2015-06-25 Amazon Registry Services, Inc.
now

// nowruz : 2014-09-04 Asia Green IT System Bilgisayar San. ve Tic. Ltd. Sti.
nowruz

// nowtv : 2015-05-14 Starbucks (HK) Limited
nowtv

// nra : 2014-05-22 NRA Holdings Company, INC.
nra

// nrw : 2013-11-21 Minds + Machines GmbH
nrw

// ntt : 2014-10-31 NIPPON TELEGRAPH AND TELEPHONE CORPORATION
ntt

// nyc : 2014-01-23 The City of New York by and through the New York City Department of Information Technology & Telecommunications
nyc

// obi : 2014-09-25 OBI Group Holding SE & Co. KGaA
obi

// observer : 2015-04-30 Top Level Spectrum, Inc.
observer

// off : 2015-07-23 Johnson Shareholdings, Inc.
off

// office : 2015-03-12 Microsoft Corporation
office

// okinawa : 2013-12-05 BRregistry, Inc.
okinawa

// olayan : 2015-05-14 Crescent Holding GmbH
olayan

// olayangroup : 2015-05-14 Crescent Holding GmbH
olayangroup

// oldnavy : 2015-07-31 The Gap, Inc.
oldnavy

// ollo : 2015-06-04 Dish DBS Corporation
ollo

// omega : 2015-01-08 The Swatch Group Ltd
omega

// one : 2014-11-07 One.com A/S
one

// ong : 2014-03-06 Public Interest Registry
ong

// onl : 2013-09-16 I-Registry Ltd.
onl

// online : 2015-01-15 DotOnline Inc.
online

// onyourside : 2015-07-23 Nationwide Mutual Insurance Company
onyourside

// ooo : 2014-01-09 INFIBEAM INCORPORATION LIMITED
ooo

// open : 2015-07-31 American Express Travel Related Services Company, Inc.
open

// oracle : 2014-06-19 Oracle Corporation
oracle

// orange : 2015-03-12 Orange Brand Services Limited
orange

// organic : 2014-03-27 Afilias plc
organic

// origins : 2015-10-01 The Estée Lauder Companies Inc.
origins

// osaka : 2014-09-04 Osaka Registry Co., Ltd.
osaka

// otsuka : 2013-10-11 Otsuka Holdings Co., Ltd.
otsuka

// ott : 2015-06-04 Dish DBS Corporation
ott

// ovh : 2014-01-16 OVH SAS
ovh

// page : 2014-12-04 Charleston Road Registry Inc.
page

// panasonic : 2015-07-30 Panasonic Corporation
panasonic

// paris : 2014-01-30 City of Paris
paris

// pars : 2014-09-04 Asia Green IT System Bilgisayar San. ve Tic. Ltd. Sti.
pars

// partners : 2013-12-05 Binky Moon, LLC
partners

// parts : 2013-12-05 Binky Moon, LLC
parts

// party : 2014-09-11 Blue Sky Registry Limited
party

// passagens : 2015-03-05 Travel Reservations SRL
passagens

// pay : 2015-08-27 Amazon Registry Services, Inc.
pay

// pccw : 2015-05-14 PCCW Enterprises Limited
pccw

// pet : 2015-05-07 Afilias plc
pet

// pfizer : 2015-09-11 Pfizer Inc.
pfizer

// pharmacy : 2014-06-19 National Association of Boards of Pharmacy
pharmacy

// phd : 2016-07-28 Charleston Road Registry Inc.
phd

// philips : 2014-11-07 Koninklijke Philips N.V.
philips

// phone : 2016-06-02 Dish DBS Corporation
phone

// photo : 2013-11-14 Uniregistry, Corp.
photo

// photography : 2013-09-20 Binky Moon, LLC
photography

// photos : 2013-10-17 Binky Moon, LLC
photos

// physio : 2014-05-01 PhysBiz Pty Ltd
physio

// piaget : 2014-10-16 Richemont DNS Inc.
piaget

// pics : 2013-11-14 Uniregistry, Corp.
pics

// pictet : 2014-06-26 Pictet Europe S.A.
pictet

// pictures : 2014-03-06 Binky Moon, LLC
pictures

// pid : 2015-01-08 Top Level Spectrum, Inc.
pid

// pin : 2014-12-18 Amazon Registry Services, Inc.
pin

// ping : 2015-06-11 Ping Registry Provider, Inc.
ping

// pink : 2013-10-01 Afilias plc
pink

// pioneer : 2015-07-16 Pioneer Corporation
pioneer

// pizza : 2014-06-26 Binky Moon, LLC
pizza

// place : 2014-04-24 Binky Moon, LLC
place

// play : 2015-03-05 Charleston Road Registry Inc.
play

// playstation : 2015-07-02 Sony Computer Entertainment Inc.
playstation

// plumbing : 2013-09-10 Binky Moon, LLC
plumbing

// plus : 2015-02-05 Binky Moon, LLC
plus

// pnc : 2015-07-02 PNC Domain Co., LLC
pnc

// pohl : 2014-06-23 Deutsche Vermögensberatung Aktiengesellschaft DVAG
pohl

// poker : 2014-07-03 Afilias plc
poker

// politie : 2015-08-20 Politie Nederland
politie

// porn : 2014-10-16 ICM Registry PN LLC
porn

// pramerica : 2015-07-30 Prudential Financial, Inc.
pramerica

// praxi : 2013-12-05 Praxi S.p.A.
praxi

// press : 2014-04-03 DotPress Inc.
press

// prime : 2015-06-25 Amazon Registry Services, Inc.
prime

// prod : 2014-01-23 Charleston Road Registry Inc.
prod

// productions : 2013-12-05 Binky Moon, LLC
productions

// prof : 2014-07-24 Charleston Road Registry Inc.
prof

// progressive : 2015-07-23 Progressive Casualty Insurance Company
progressive

// promo : 2014-12-18 Afilias plc
promo

// properties : 2013-12-05 Binky Moon, LLC
properties

// property : 2014-05-22 Uniregistry, Corp.
property

// protection : 2015-04-23 XYZ.COM LLC
protection

// pru : 2015-07-30 Prudential Financial, Inc.
pru

// prudential : 2015-07-30 Prudential Financial, Inc.
prudential

// pub : 2013-12-12 United TLD Holdco Ltd.
pub

// pwc : 2015-10-29 PricewaterhouseCoopers LLP
pwc

// qpon : 2013-11-14 dotCOOL, Inc.
qpon

// quebec : 2013-12-19 PointQuébec Inc
quebec

// quest : 2015-03-26 Quest ION Limited
quest

// qvc : 2015-07-30 QVC, Inc.
qvc

// racing : 2014-12-04 Premier Registry Limited
racing

// radio : 2016-07-21 European Broadcasting Union (EBU)
radio

// raid : 2015-07-23 Johnson Shareholdings, Inc.
raid

// read : 2014-12-18 Amazon Registry Services, Inc.
read

// realestate : 2015-09-11 dotRealEstate LLC
realestate

// realtor : 2014-05-29 Real Estate Domains LLC
realtor

// realty : 2015-03-19 Fegistry, LLC
realty

// recipes : 2013-10-17 Binky Moon, LLC
recipes

// red : 2013-11-07 Afilias plc
red

// redstone : 2014-10-31 Redstone Haute Couture Co., Ltd.
redstone

// redumbrella : 2015-03-26 Travelers TLD, LLC
redumbrella

// rehab : 2014-03-06 United TLD Holdco Ltd.
rehab

// reise : 2014-03-13 Binky Moon, LLC
reise

// reisen : 2014-03-06 Binky Moon, LLC
reisen

// reit : 2014-09-04 National Association of Real Estate Investment Trusts, Inc.
reit

// reliance : 2015-04-02 Reliance Industries Limited
reliance

// ren : 2013-12-12 Beijing Qianxiang Wangjing Technology Development Co., Ltd.
ren

// rent : 2014-12-04 XYZ.COM LLC
rent

// rentals : 2013-12-05 Binky Moon, LLC
rentals

// repair : 2013-11-07 Binky Moon, LLC
repair

// report : 2013-12-05 Binky Moon, LLC
report

// republican : 2014-03-20 United TLD Holdco Ltd.
republican

// rest : 2013-12-19 Punto 2012 Sociedad Anonima Promotora de Inversion de Capital Variable
rest

// restaurant : 2014-07-03 Binky Moon, LLC
restaurant

// review : 2014-11-20 dot Review Limited
review

// reviews : 2013-09-13 United TLD Holdco Ltd.
reviews

// rexroth : 2015-06-18 Robert Bosch GMBH
rexroth

// rich : 2013-11-21 I-Registry Ltd.
rich

// richardli : 2015-05-14 Pacific Century Asset Management (HK) Limited
richardli

// ricoh : 2014-11-20 Ricoh Company, Ltd.
ricoh

// rightathome : 2015-07-23 Johnson Shareholdings, Inc.
rightathome

// ril : 2015-04-02 Reliance Industries Limited
ril

// rio : 2014-02-27 Empresa Municipal de Informática SA - IPLANRIO
rio

// rip : 2014-07-10 United TLD Holdco Ltd.
rip

// rmit : 2015-11-19 Royal Melbourne Institute of Technology
rmit

// rocher : 2014-12-18 Ferrero Trading Lux S.A.
rocher

// rocks : 2013-11-14 United TLD Holdco Ltd.
rocks

// rodeo : 2013-12-19 Minds + Machines Group Limited
rodeo

// rogers : 2015-08-06 Rogers Communications Canada Inc.
rogers

// room : 2014-12-18 Amazon Registry Services, Inc.
room

// rsvp : 2014-05-08 Charleston Road Registry Inc.
rsvp

// rugby : 2016-12-15 World Rugby Strategic Developments Limited
rugby

// ruhr : 2013-10-02 regiodot GmbH & Co. KG
ruhr

// run : 2015-03-19 Binky Moon, LLC
run

// rwe : 2015-04-02 RWE AG
rwe

// ryukyu : 2014-01-09 BRregistry, Inc.
ryukyu

// saarland : 2013-12-12 dotSaarland GmbH
saarland

// safe : 2014-12-18 Amazon Registry Services, Inc.
safe

// safety : 2015-01-08 Safety Registry Services, LLC.
safety

// sakura : 2014-12-18 SAKURA Internet Inc.
sakura

// sale : 2014-10-16 United TLD Holdco Ltd.
sale

// salon : 2014-12-11 Binky Moon, LLC
salon

// samsclub : 2015-07-31 Wal-Mart Stores, Inc.
samsclub

// samsung : 2014-04-03 SAMSUNG SDS CO., LTD
samsung

// sandvik : 2014-11-13 Sandvik AB
sandvik

// sandvikcoromant : 2014-11-07 Sandvik AB
sandvikcoromant

// sanofi : 2014-10-09 Sanofi
sanofi

// sap : 2014-03-27 SAP AG
sap

// sarl : 2014-07-03 Binky Moon, LLC
sarl

// sas : 2015-04-02 Research IP LLC
sas

// save : 2015-06-25 Amazon Registry Services, Inc.
save

// saxo : 2014-10-31 Saxo Bank A/S
saxo

// sbi : 2015-03-12 STATE BANK OF INDIA
sbi

// sbs : 2014-11-07 SPECIAL BROADCASTING SERVICE CORPORATION
sbs

// sca : 2014-03-13 SVENSKA CELLULOSA AKTIEBOLAGET SCA (publ)
sca

// scb : 2014-02-20 The Siam Commercial Bank Public Company Limited ("SCB")
scb

// schaeffler : 2015-08-06 Schaeffler Technologies AG & Co. KG
schaeffler

// schmidt : 2014-04-03 SALM S.A.S.
schmidt

// scholarships : 2014-04-24 Scholarships.com, LLC
scholarships

// school : 2014-12-18 Binky Moon, LLC
school

// schule : 2014-03-06 Binky Moon, LLC
schule

// schwarz : 2014-09-18 Schwarz Domains und Services GmbH & Co. KG
schwarz

// science : 2014-09-11 dot Science Limited
science

// scjohnson : 2015-07-23 Johnson Shareholdings, Inc.
scjohnson

// scor : 2014-10-31 SCOR SE
scor

// scot : 2014-01-23 Dot Scot Registry Limited
scot

// search : 2016-06-09 Charleston Road Registry Inc.
search

// seat : 2014-05-22 SEAT, S.A. (Sociedad Unipersonal)
seat

// secure : 2015-08-27 Amazon Registry Services, Inc.
secure

// security : 2015-05-14 XYZ.COM LLC
security

// seek : 2014-12-04 Seek Limited
seek

// select : 2015-10-08 iSelect Ltd
select

// sener : 2014-10-24 Sener Ingeniería y Sistemas, S.A.
sener

// services : 2014-02-27 Binky Moon, LLC
services

// ses : 2015-07-23 SES
ses

// seven : 2015-08-06 Seven West Media Ltd
seven

// sew : 2014-07-17 SEW-EURODRIVE GmbH & Co KG
sew

// sex : 2014-11-13 ICM Registry SX LLC
sex

// sexy : 2013-09-11 Uniregistry, Corp.
sexy

// sfr : 2015-08-13 Societe Francaise du Radiotelephone - SFR
sfr

// shangrila : 2015-09-03 Shangri‐La International Hotel Management Limited
shangrila

// sharp : 2014-05-01 Sharp Corporation
sharp

// shaw : 2015-04-23 Shaw Cablesystems G.P.
shaw

// shell : 2015-07-30 Shell Information Technology International Inc
shell

// shia : 2014-09-04 Asia Green IT System Bilgisayar San. ve Tic. Ltd. Sti.
shia

// shiksha : 2013-11-14 Afilias plc
shiksha

// shoes : 2013-10-02 Binky Moon, LLC
shoes

// shop : 2016-04-08 GMO Registry, Inc.
shop

// shopping : 2016-03-31 Binky Moon, LLC
shopping

// shouji : 2015-01-08 QIHOO 360 TECHNOLOGY CO. LTD.
shouji

// show : 2015-03-05 Binky Moon, LLC
show

// showtime : 2015-08-06 CBS Domains Inc.
showtime

// shriram : 2014-01-23 Shriram Capital Ltd.
shriram

// silk : 2015-06-25 Amazon Registry Services, Inc.
silk

// sina : 2015-03-12 Sina Corporation
sina

// singles : 2013-08-27 Binky Moon, LLC
singles

// site : 2015-01-15 DotSite Inc.
site

// ski : 2015-04-09 Afilias plc
ski

// skin : 2015-01-15 L'Oréal
skin

// sky : 2014-06-19 Sky International AG
sky

// skype : 2014-12-18 Microsoft Corporation
skype

// sling : 2015-07-30 Hughes Satellite Systems Corporation
sling

// smart : 2015-07-09 Smart Communications, Inc. (SMART)
smart

// smile : 2014-12-18 Amazon Registry Services, Inc.
smile

// sncf : 2015-02-19 Société Nationale des Chemins de fer Francais S N C F
sncf

// soccer : 2015-03-26 Binky Moon, LLC
soccer

// social : 2013-11-07 United TLD Holdco Ltd.
social

// softbank : 2015-07-02 SoftBank Corp.
softbank

// software : 2014-03-20 United TLD Holdco Ltd.
software

// sohu : 2013-12-19 Sohu.com Limited
sohu

// solar : 2013-11-07 Binky Moon, LLC
solar

// solutions : 2013-11-07 Binky Moon, LLC
solutions

// song : 2015-02-26 Amazon Registry Services, Inc.
song

// sony : 2015-01-08 Sony Corporation
sony

// soy : 2014-01-23 Charleston Road Registry Inc.
soy

// space : 2014-04-03 DotSpace Inc.
space

// sport : 2017-11-16 Global Association of International Sports Federations (GAISF)
sport

// spot : 2015-02-26 Amazon Registry Services, Inc.
spot

// spreadbetting : 2014-12-11 Dotspreadbetting Registry Limited
spreadbetting

// srl : 2015-05-07 InterNetX, Corp
srl

// srt : 2015-07-30 FCA US LLC.
srt

// stada : 2014-11-13 STADA Arzneimittel AG
stada

// staples : 2015-07-30 Staples, Inc.
staples

// star : 2015-01-08 Star India Private Limited
star

// starhub : 2015-02-05 StarHub Ltd
starhub

// statebank : 2015-03-12 STATE BANK OF INDIA
statebank

// statefarm : 2015-07-30 State Farm Mutual Automobile Insurance Company
statefarm

// stc : 2014-10-09 Saudi Telecom Company
stc

// stcgroup : 2014-10-09 Saudi Telecom Company
stcgroup

// stockholm : 2014-12-18 Stockholms kommun
stockholm

// storage : 2014-12-22 XYZ.COM LLC
storage

// store : 2015-04-09 DotStore Inc.
store

// stream : 2016-01-08 dot Stream Limited
stream

// studio : 2015-02-11 United TLD Holdco Ltd.
studio

// study : 2014-12-11 OPEN UNIVERSITIES AUSTRALIA PTY LTD
study

// style : 2014-12-04 Binky Moon, LLC
style

// sucks : 2014-12-22 Vox Populi Registry Ltd.
sucks

// supplies : 2013-12-19 Binky Moon, LLC
supplies

// supply : 2013-12-19 Binky Moon, LLC
supply

// support : 2013-10-24 Binky Moon, LLC
support

// surf : 2014-01-09 Minds + Machines Group Limited
surf

// surgery : 2014-03-20 Binky Moon, LLC
surgery

// suzuki : 2014-02-20 SUZUKI MOTOR CORPORATION
suzuki

// swatch : 2015-01-08 The Swatch Group Ltd
swatch

// swiftcover : 2015-07-23 Swiftcover Insurance Services Limited
swiftcover

// swiss : 2014-10-16 Swiss Confederation
swiss

// sydney : 2014-09-18 State of New South Wales, Department of Premier and Cabinet
sydney

// symantec : 2014-12-04 Symantec Corporation
symantec

// systems : 2013-11-07 Binky Moon, LLC
systems

// tab : 2014-12-04 Tabcorp Holdings Limited
tab

// taipei : 2014-07-10 Taipei City Government
taipei

// talk : 2015-04-09 Amazon Registry Services, Inc.
talk

// taobao : 2015-01-15 Alibaba Group Holding Limited
taobao

// target : 2015-07-31 Target Domain Holdings, LLC
target

// tatamotors : 2015-03-12 Tata Motors Ltd
tatamotors

// tatar : 2014-04-24 Limited Liability Company "Coordination Center of Regional Domain of Tatarstan Republic"
tatar

// tattoo : 2013-08-30 Uniregistry, Corp.
tattoo

// tax : 2014-03-20 Binky Moon, LLC
tax

// taxi : 2015-03-19 Binky Moon, LLC
taxi

// tci : 2014-09-12 Asia Green IT System Bilgisayar San. ve Tic. Ltd. Sti.
tci

// tdk : 2015-06-11 TDK Corporation
tdk

// team : 2015-03-05 Binky Moon, LLC
team

// tech : 2015-01-30 Personals TLD Inc.
tech

// technology : 2013-09-13 Binky Moon, LLC
technology

// telefonica : 2014-10-16 Telefónica S.A.
telefonica

// temasek : 2014-08-07 Temasek Holdings (Private) Limited
temasek

// tennis : 2014-12-04 Binky Moon, LLC
tennis

// teva : 2015-07-02 Teva Pharmaceutical Industries Limited
teva

// thd : 2015-04-02 Home Depot Product Authority, LLC
thd

// theater : 2015-03-19 Binky Moon, LLC
theater

// theatre : 2015-05-07 XYZ.COM LLC
theatre

// tiaa : 2015-07-23 Teachers Insurance and Annuity Association of America
tiaa

// tickets : 2015-02-05 Accent Media Limited
tickets

// tienda : 2013-11-14 Binky Moon, LLC
tienda

// tiffany : 2015-01-30 Tiffany and Company
tiffany

// tips : 2013-09-20 Binky Moon, LLC
tips

// tires : 2014-11-07 Binky Moon, LLC
tires

// tirol : 2014-04-24 punkt Tirol GmbH
tirol

// tjmaxx : 2015-07-16 The TJX Companies, Inc.
tjmaxx

// tjx : 2015-07-16 The TJX Companies, Inc.
tjx

// tkmaxx : 2015-07-16 The TJX Companies, Inc.
tkmaxx

// tmall : 2015-01-15 Alibaba Group Holding Limited
tmall

// today : 2013-09-20 Binky Moon, LLC
today

// tokyo : 2013-11-13 GMO Registry, Inc.
tokyo

// tools : 2013-11-21 Binky Moon, LLC
tools

// top : 2014-03-20 .TOP Registry
top

// toray : 2014-12-18 Toray Industries, Inc.
toray

// toshiba : 2014-04-10 TOSHIBA Corporation
toshiba

// total : 2015-08-06 Total SA
total

// tours : 2015-01-22 Binky Moon, LLC
tours

// town : 2014-03-06 Binky Moon, LLC
town

// toyota : 2015-04-23 TOYOTA MOTOR CORPORATION
toyota

// toys : 2014-03-06 Binky Moon, LLC
toys

// trade : 2014-01-23 Elite Registry Limited
trade

// trading : 2014-12-11 Dottrading Registry Limited
trading

// training : 2013-11-07 Binky Moon, LLC
training

// travel :  Dog Beach, LLC
travel

// travelchannel : 2015-07-02 Lifestyle Domain Holdings, Inc.
travelchannel

// travelers : 2015-03-26 Travelers TLD, LLC
travelers

// travelersinsurance : 2015-03-26 Travelers TLD, LLC
travelersinsurance

// trust : 2014-10-16 NCC Group Inc.
trust

// trv : 2015-03-26 Travelers TLD, LLC
trv

// tube : 2015-06-11 Latin American Telecom LLC
tube

// tui : 2014-07-03 TUI AG
tui

// tunes : 2015-02-26 Amazon Registry Services, Inc.
tunes

// tushu : 2014-12-18 Amazon Registry Services, Inc.
tushu

// tvs : 2015-02-19 T V SUNDRAM IYENGAR  & SONS LIMITED
tvs

// ubank : 2015-08-20 National Australia Bank Limited
ubank

// ubs : 2014-12-11 UBS AG
ubs

// uconnect : 2015-07-30 FCA US LLC.
uconnect

// unicom : 2015-10-15 China United Network Communications Corporation Limited
unicom

// university : 2014-03-06 Binky Moon, LLC
university

// uno : 2013-09-11 Dot Latin LLC
uno

// uol : 2014-05-01 UBN INTERNET LTDA.
uol

// ups : 2015-06-25 UPS Market Driver, Inc.
ups

// vacations : 2013-12-05 Binky Moon, LLC
vacations

// vana : 2014-12-11 Lifestyle Domain Holdings, Inc.
vana

// vanguard : 2015-09-03 The Vanguard Group, Inc.
vanguard

// vegas : 2014-01-16 Dot Vegas, Inc.
vegas

// ventures : 2013-08-27 Binky Moon, LLC
ventures

// verisign : 2015-08-13 VeriSign, Inc.
verisign

// versicherung : 2014-03-20 TLD-BOX Registrydienstleistungen GmbH
versicherung

// vet : 2014-03-06 United TLD Holdco Ltd.
vet

// viajes : 2013-10-17 Binky Moon, LLC
viajes

// video : 2014-10-16 United TLD Holdco Ltd.
video

// vig : 2015-05-14 VIENNA INSURANCE GROUP AG Wiener Versicherung Gruppe
vig

// viking : 2015-04-02 Viking River Cruises (Bermuda) Ltd.
viking

// villas : 2013-12-05 Binky Moon, LLC
villas

// vin : 2015-06-18 Binky Moon, LLC
vin

// vip : 2015-01-22 Minds + Machines Group Limited
vip

// virgin : 2014-09-25 Virgin Enterprises Limited
virgin

// visa : 2015-07-30 Visa Worldwide Pte. Limited
visa

// vision : 2013-12-05 Binky Moon, LLC
vision

// vistaprint : 2014-09-18 Vistaprint Limited
vistaprint

// viva : 2014-11-07 Saudi Telecom Company
viva

// vivo : 2015-07-31 Telefonica Brasil S.A.
vivo

// vlaanderen : 2014-02-06 DNS.be vzw
vlaanderen

// vodka : 2013-12-19 Minds + Machines Group Limited
vodka

// volkswagen : 2015-05-14 Volkswagen Group of America Inc.
volkswagen

// volvo : 2015-11-12 Volvo Holding Sverige Aktiebolag
volvo

// vote : 2013-11-21 Monolith Registry LLC
vote

// voting : 2013-11-13 Valuetainment Corp.
voting

// voto : 2013-11-21 Monolith Registry LLC
voto

// voyage : 2013-08-27 Binky Moon, LLC
voyage

// vuelos : 2015-03-05 Travel Reservations SRL
vuelos

// wales : 2014-05-08 Nominet UK
wales

// walmart : 2015-07-31 Wal-Mart Stores, Inc.
walmart

// walter : 2014-11-13 Sandvik AB
walter

// wang : 2013-10-24 Zodiac Wang Limited
wang

// wanggou : 2014-12-18 Amazon Registry Services, Inc.
wanggou

// warman : 2015-06-18 Weir Group IP Limited
warman

// watch : 2013-11-14 Binky Moon, LLC
watch

// watches : 2014-12-22 Richemont DNS Inc.
watches

// weather : 2015-01-08 International Business Machines Corporation
weather

// weatherchannel : 2015-03-12 International Business Machines Corporation
weatherchannel

// webcam : 2014-01-23 dot Webcam Limited
webcam

// weber : 2015-06-04 Saint-Gobain Weber SA
weber

// website : 2014-04-03 DotWebsite Inc.
website

// wed : 2013-10-01 Atgron, Inc.
wed

// wedding : 2014-04-24 Minds + Machines Group Limited
wedding

// weibo : 2015-03-05 Sina Corporation
weibo

// weir : 2015-01-29 Weir Group IP Limited
weir

// whoswho : 2014-02-20 Who's Who Registry
whoswho

// wien : 2013-10-28 punkt.wien GmbH
wien

// wiki : 2013-11-07 Top Level Design, LLC
wiki

// williamhill : 2014-03-13 William Hill Organization Limited
williamhill

// win : 2014-11-20 First Registry Limited
win

// windows : 2014-12-18 Microsoft Corporation
windows

// wine : 2015-06-18 Binky Moon, LLC
wine

// winners : 2015-07-16 The TJX Companies, Inc.
winners

// wme : 2014-02-13 William Morris Endeavor Entertainment, LLC
wme

// wolterskluwer : 2015-08-06 Wolters Kluwer N.V.
wolterskluwer

// woodside : 2015-07-09 Woodside Petroleum Limited
woodside

// work : 2013-12-19 Minds + Machines Group Limited
work

// works : 2013-11-14 Binky Moon, LLC
works

// world : 2014-06-12 Binky Moon, LLC
world

// wow : 2015-10-08 Amazon Registry Services, Inc.
wow

// wtc : 2013-12-19 World Trade Centers Association, Inc.
wtc

// wtf : 2014-03-06 Binky Moon, LLC
wtf

// xbox : 2014-12-18 Microsoft Corporation
xbox

// xerox : 2014-10-24 Xerox DNHC LLC
xerox

// xfinity : 2015-07-09 Comcast IP Holdings I, LLC
xfinity

// xihuan : 2015-01-08 QIHOO 360 TECHNOLOGY CO. LTD.
xihuan

// xin : 2014-12-11 Elegant Leader Limited
xin

// xn--11b4c3d : 2015-01-15 VeriSign Sarl
कॉम

// xn--1ck2e1b : 2015-02-26 Amazon Registry Services, Inc.
セール

// xn--1qqw23a : 2014-01-09 Guangzhou YU Wei Information Technology Co., Ltd.
佛山

// xn--30rr7y : 2014-06-12 Excellent First Limited
慈善

// xn--3bst00m : 2013-09-13 Eagle Horizon Limited
集团

// xn--3ds443g : 2013-09-08 TLD REGISTRY LIMITED
在线

// xn--3oq18vl8pn36a : 2015-07-02 Volkswagen (China) Investment Co., Ltd.
大众汽车

// xn--3pxu8k : 2015-01-15 VeriSign Sarl
点看

// xn--42c2d9a : 2015-01-15 VeriSign Sarl
คอม

// xn--45q11c : 2013-11-21 Zodiac Gemini Ltd
八卦

// xn--4gbrim : 2013-10-04 Suhub Electronic Establishment
موقع

// xn--55qw42g : 2013-11-08 China Organizational Name Administration Center
公益

// xn--55qx5d : 2013-11-14 China Internet Network Information Center (CNNIC)
公司

// xn--5su34j936bgsg : 2015-09-03 Shangri‐La International Hotel Management Limited
香格里拉

// xn--5tzm5g : 2014-12-22 Global Website TLD Asia Limited
网站

// xn--6frz82g : 2013-09-23 Afilias plc
移动

// xn--6qq986b3xl : 2013-09-13 Tycoon Treasure Limited
我爱你

// xn--80adxhks : 2013-12-19 Foundation for Assistance for Internet Technologies and Infrastructure Development (FAITID)
москва

// xn--80aqecdr1a : 2015-10-21 Pontificium Consilium de Comunicationibus Socialibus (PCCS) (Pontifical Council for Social Communication)
католик

// xn--80asehdb : 2013-07-14 CORE Association
онлайн

// xn--80aswg : 2013-07-14 CORE Association
сайт

// xn--8y0a063a : 2015-03-26 China United Network Communications Corporation Limited
联通

// xn--9dbq2a : 2015-01-15 VeriSign Sarl
קום

// xn--9et52u : 2014-06-12 RISE VICTORY LIMITED
时尚

// xn--9krt00a : 2015-03-12 Sina Corporation
微博

// xn--b4w605ferd : 2014-08-07 Temasek Holdings (Private) Limited
淡马锡

// xn--bck1b9a5dre4c : 2015-02-26 Amazon Registry Services, Inc.
ファッション

// xn--c1avg : 2013-11-14 Public Interest Registry
орг

// xn--c2br7g : 2015-01-15 VeriSign Sarl
नेट

// xn--cck2b3b : 2015-02-26 Amazon Registry Services, Inc.
ストア

// xn--cg4bki : 2013-09-27 SAMSUNG SDS CO., LTD
삼성

// xn--czr694b : 2014-01-16 Dot Trademark TLD Holding Company Limited
商标

// xn--czrs0t : 2013-12-19 Binky Moon, LLC
商店

// xn--czru2d : 2013-11-21 Zodiac Aquarius Limited
商城

// xn--d1acj3b : 2013-11-20 The Foundation for Network Initiatives “The Smart Internet”
дети

// xn--eckvdtc9d : 2014-12-18 Amazon Registry Services, Inc.
ポイント

// xn--efvy88h : 2014-08-22 Guangzhou YU Wei Information Technology Co., Ltd.
新闻

// xn--estv75g : 2015-02-19 Industrial and Commercial Bank of China Limited
工行

// xn--fct429k : 2015-04-09 Amazon Registry Services, Inc.
家電

// xn--fhbei : 2015-01-15 VeriSign Sarl
كوم

// xn--fiq228c5hs : 2013-09-08 TLD REGISTRY LIMITED
中文网

// xn--fiq64b : 2013-10-14 CITIC Group Corporation
中信

// xn--fjq720a : 2014-05-22 Binky Moon, LLC
娱乐

// xn--flw351e : 2014-07-31 Charleston Road Registry Inc.
谷歌

// xn--fzys8d69uvgm : 2015-05-14 PCCW Enterprises Limited
電訊盈科

// xn--g2xx48c : 2015-01-30 Minds + Machines Group Limited
购物

// xn--gckr3f0f : 2015-02-26 Amazon Registry Services, Inc.
クラウド

// xn--gk3at1e : 2015-10-08 Amazon Registry Services, Inc.
通販

// xn--hxt814e : 2014-05-15 Zodiac Taurus Limited
网店

// xn--i1b6b1a6a2e : 2013-11-14 Public Interest Registry
संगठन

// xn--imr513n : 2014-12-11 Dot Trademark TLD Holding Company Limited
餐厅

// xn--io0a7i : 2013-11-14 China Internet Network Information Center (CNNIC)
网络

// xn--j1aef : 2015-01-15 VeriSign Sarl
ком

// xn--jlq61u9w7b : 2015-01-08 Nokia Corporation
诺基亚

// xn--jvr189m : 2015-02-26 Amazon Registry Services, Inc.
食品

// xn--kcrx77d1x4a : 2014-11-07 Koninklijke Philips N.V.
飞利浦

// xn--kpu716f : 2014-12-22 Richemont DNS Inc.
手表

// xn--kput3i : 2014-02-13 Beijing RITT-Net Technology Development Co., Ltd
手机

// xn--mgba3a3ejt : 2014-11-20 Aramco Services Company
ارامكو

// xn--mgba7c0bbn0a : 2015-05-14 Crescent Holding GmbH
العليان

// xn--mgbaakc7dvf : 2015-09-03 Emirates Telecommunications Corporation (trading as Etisalat)
اتصالات

// xn--mgbab2bd : 2013-10-31 CORE Association
بازار

// xn--mgbb9fbpob : 2014-12-18 GreenTech Consultancy Company W.L.L.
موبايلي

// xn--mgbca7dzdo : 2015-07-30 Abu Dhabi Systems and Information Centre
ابوظبي

// xn--mgbi4ecexp : 2015-10-21 Pontificium Consilium de Comunicationibus Socialibus (PCCS) (Pontifical Council for Social Communication)
كاثوليك

// xn--mgbt3dhd : 2014-09-04 Asia Green IT System Bilgisayar San. ve Tic. Ltd. Sti.
همراه

// xn--mk1bu44c : 2015-01-15 VeriSign Sarl
닷컴

// xn--mxtq1m : 2014-03-06 Net-Chinese Co., Ltd.
政府

// xn--ngbc5azd : 2013-07-13 International Domain Registry Pty. Ltd.
شبكة

// xn--ngbe9e0a : 2014-12-04 Kuwait Finance House
بيتك

// xn--ngbrx : 2015-11-12 League of Arab States
عرب

// xn--nqv7f : 2013-11-14 Public Interest Registry
机构

// xn--nqv7fs00ema : 2013-11-14 Public Interest Registry
组织机构

// xn--nyqy26a : 2014-11-07 Stable Tone Limited
健康

// xn--otu796d : 2017-08-06 Dot Trademark TLD Holding Company Limited
招聘

// xn--p1acf : 2013-12-12 Rusnames Limited
рус

// xn--pbt977c : 2014-12-22 Richemont DNS Inc.
珠宝

// xn--pssy2u : 2015-01-15 VeriSign Sarl
大拿

// xn--q9jyb4c : 2013-09-17 Charleston Road Registry Inc.
みんな

// xn--qcka1pmc : 2014-07-31 Charleston Road Registry Inc.
グーグル

// xn--rhqv96g : 2013-09-11 Stable Tone Limited
世界

// xn--rovu88b : 2015-02-26 Amazon Registry Services, Inc.
書籍

// xn--ses554g : 2014-01-16 KNET Co., Ltd.
网址

// xn--t60b56a : 2015-01-15 VeriSign Sarl
닷넷

// xn--tckwe : 2015-01-15 VeriSign Sarl
コム

// xn--tiq49xqyj : 2015-10-21 Pontificium Consilium de Comunicationibus Socialibus (PCCS) (Pontifical Council for Social Communication)
天主教

// xn--unup4y : 2013-07-14 Binky Moon, LLC
游戏

// xn--vermgensberater-ctb : 2014-06-23 Deutsche Vermögensberatung Aktiengesellschaft DVAG
vermögensberater

// xn--vermgensberatung-pwb : 2014-06-23 Deutsche Vermögensberatung Aktiengesellschaft DVAG
vermögensberatung

// xn--vhquv : 2013-08-27 Binky Moon, LLC
企业

// xn--vuq861b : 2014-10-16 Beijing Tele-info Network Technology Co., Ltd.
信息

// xn--w4r85el8fhu5dnra : 2015-04-30 Kerry Trading Co. Limited
嘉里大酒店

// xn--w4rs40l : 2015-07-30 Kerry Trading Co. Limited
嘉里

// xn--xhq521b : 2013-11-14 Guangzhou YU Wei Information Technology Co., Ltd.
广东

// xn--zfr164b : 2013-11-08 China Organizational Name Administration Center
政务

// xyz : 2013-12-05 XYZ.COM LLC
xyz

// yachts : 2014-01-09 DERYachts, LLC
yachts

// yahoo : 2015-04-02 Yahoo! Domain Services Inc.
yahoo

// yamaxun : 2014-12-18 Amazon Registry Services, Inc.
yamaxun

// yandex : 2014-04-10 YANDEX, LLC
yandex

// yodobashi : 2014-11-20 YODOBASHI CAMERA CO.,LTD.
yodobashi

// yoga : 2014-05-29 Minds + Machines Group Limited
yoga

// yokohama : 2013-12-12 GMO Registry, Inc.
yokohama

// you : 2015-04-09 Amazon Registry Services, Inc.
you

// youtube : 2014-05-01 Charleston Road Registry Inc.
youtube

// yun : 2015-01-08 QIHOO 360 TECHNOLOGY CO. LTD.
yun

// zappos : 2015-06-25 Amazon Registry Services, Inc.
zappos

// zara : 2014-11-07 Industria de Diseño Textil, S.A. (INDITEX, S.A.)
zara

// zero : 2014-12-18 Amazon Registry Services, Inc.
zero

// zip : 2014-05-08 Charleston Road Registry Inc.
zip

// zone : 2013-11-14 Binky Moon, LLC
zone

// zuerich : 2014-11-07 Kanton Zürich (Canton of Zurich)
zuerich


// ===END ICANN DOMAINS===
// ===BEGIN PRIVATE DOMAINS===
// (Note: these are in alphabetical order by company name)

// 1GB LLC : https://www.1gb.ua/
// Submitted by 1GB LLC <noc@1gb.com.ua>
cc.ua
inf.ua
ltd.ua

// Agnat sp. z o.o. : https://domena.pl
// Submitted by Przemyslaw Plewa <it-admin@domena.pl>
beep.pl

// alboto.ca : http://alboto.ca
// Submitted by Anton Avramov <avramov@alboto.ca>
barsy.ca

// Alces Software Ltd : http://alces-software.com
// Submitted by Mark J. Titorenko <mark.titorenko@alces-software.com>
*.compute.estate
*.alces.network

// alwaysdata : https://www.alwaysdata.com
// Submitted by Cyril <admin@alwaysdata.com>
alwaysdata.net

// Amazon CloudFront : https://aws.amazon.com/cloudfront/
// Submitted by Donavan Miller <donavanm@amazon.com>
cloudfront.net

// Amazon Elastic Compute Cloud : https://aws.amazon.com/ec2/
// Submitted by Luke Wells <psl-maintainers@amazon.com>
*.compute.amazonaws.com
*.compute-1.amazonaws.com
*.compute.amazonaws.com.cn
us-east-1.amazonaws.com

// Amazon Elastic Beanstalk : https://aws.amazon.com/elasticbeanstalk/
// Submitted by Luke Wells <psl-maintainers@amazon.com>
cn-north-1.eb.amazonaws.com.cn
cn-northwest-1.eb.amazonaws.com.cn
elasticbeanstalk.com
ap-northeast-1.elasticbeanstalk.com
ap-northeast-2.elasticbeanstalk.com
ap-northeast-3.elasticbeanstalk.com
ap-south-1.elasticbeanstalk.com
ap-southeast-1.elasticbeanstalk.com
ap-southeast-2.elasticbeanstalk.com
ca-central-1.elasticbeanstalk.com
eu-central-1.elasticbeanstalk.com
eu-west-1.elasticbeanstalk.com
eu-west-2.elasticbeanstalk.com
eu-west-3.elasticbeanstalk.com
sa-east-1.elasticbeanstalk.com
us-east-1.elasticbeanstalk.com
us-east-2.elasticbeanstalk.com
us-gov-west-1.elasticbeanstalk.com
us-west-1.elasticbeanstalk.com
us-west-2.elasticbeanstalk.com

// Amazon Elastic Load Balancing : https://aws.amazon.com/elasticloadbalancing/
// Submitted by Luke Wells <psl-maintainers@amazon.com>
*.elb.amazonaws.com
*.elb.amazonaws.com.cn

// Amazon S3 : https://aws.amazon.com/s3/
// Submitted by Luke Wells <psl-maintainers@amazon.com>
s3.amazonaws.com
s3-ap-northeast-1.amazonaws.com
s3-ap-northeast-2.amazonaws.com
s3-ap-south-1.amazonaws.com
s3-ap-southeast-1.amazonaws.com
s3-ap-southeast-2.amazonaws.com
s3-ca-central-1.amazonaws.com
s3-eu-central-1.amazonaws.com
s3-eu-west-1.amazonaws.com
s3-eu-west-2.amazonaws.com
s3-eu-west-3.amazonaws.com
s3-external-1.amazonaws.com
s3-fips-us-gov-west-1.amazonaws.com
s3-sa-east-1.amazonaws.com
s3-us-gov-west-1.amazonaws.com
s3-us-east-2.amazonaws.com
s3-us-west-1.amazonaws.com
s3-us-west-2.amazonaws.com
s3.ap-northeast-2.amazonaws.com
s3.ap-south-1.amazonaws.com
s3.cn-north-1.amazonaws.com.cn
s3.ca-central-1.amazonaws.com
s3.eu-central-1.amazonaws.com
s3.eu-west-2.amazonaws.com
s3.eu-west-3.amazonaws.com
s3.us-east-2.amazonaws.com
s3.dualstack.ap-northeast-1.amazonaws.com
s3.dualstack.ap-northeast-2.amazonaws.com
s3.dualstack.ap-south-1.amazonaws.com
s3.dualstack.ap-southeast-1.amazonaws.com
s3.dualstack.ap-southeast-2.amazonaws.com
s3.dualstack.ca-central-1.amazonaws.com
s3.dualstack.eu-central-1.amazonaws.com
s3.dualstack.eu-west-1.amazonaws.com
s3.dualstack.eu-west-2.amazonaws.com
s3.dualstack.eu-west-3.amazonaws.com
s3.dualstack.sa-east-1.amazonaws.com
s3.dualstack.us-east-1.amazonaws.com
s3.dualstack.us-east-2.amazonaws.com
s3-website-us-east-1.amazonaws.com
s3-website-us-west-1.amazonaws.com
s3-website-us-west-2.amazonaws.com
s3-website-ap-northeast-1.amazonaws.com
s3-website-ap-southeast-1.amazonaws.com
s3-website-ap-southeast-2.amazonaws.com
s3-website-eu-west-1.amazonaws.com
s3-website-sa-east-1.amazonaws.com
s3-website.ap-northeast-2.amazonaws.com
s3-website.ap-south-1.amazonaws.com
s3-website.ca-central-1.amazonaws.com
s3-website.eu-central-1.amazonaws.com
s3-website.eu-west-2.amazonaws.com
s3-website.eu-west-3.amazonaws.com
s3-website.us-east-2.amazonaws.com

// Amune : https://amune.org/
// Submitted by Team Amune <cert@amune.org>
t3l3p0rt.net
tele.amune.org

// Apigee : https://apigee.com/
// Submitted by Apigee Security Team <security@apigee.com>
apigee.io

// Aptible : https://www.aptible.com/
// Submitted by Thomas Orozco <thomas@aptible.com>
on-aptible.com

// Asociación Amigos de la Informática "Euskalamiga" : http://encounter.eus/
// Submitted by Hector Martin <marcan@euskalencounter.org>
user.party.eus

// Association potager.org : https://potager.org/
// Submitted by Lunar <jardiniers@potager.org>
pimienta.org
poivron.org
potager.org
sweetpepper.org

// ASUSTOR Inc. : http://www.asustor.com
// Submitted by Vincent Tseng <vincenttseng@asustor.com>
myasustor.com

// Automattic Inc. : https://automattic.com/
// Submitted by Alex Concha <alex.concha@automattic.com>
go-vip.co
go-vip.net
wpcomstaging.com

// AVM : https://avm.de
// Submitted by Andreas Weise <a.weise@avm.de>
myfritz.net

// AW AdvisorWebsites.com Software Inc : https://advisorwebsites.com
// Submitted by James Kennedy <domains@advisorwebsites.com>
*.awdev.ca
*.advisor.ws

// backplane : https://www.backplane.io
// Submitted by Anthony Voutas <anthony@backplane.io>
backplaneapp.io

// Banzai Cloud
// Submitted by Gabor Kozma <info@banzaicloud.com>
app.banzaicloud.io

// BetaInABox
// Submitted by Adrian <adrian@betainabox.com>
betainabox.com

// BinaryLane : http://www.binarylane.com
// Submitted by Nathan O'Sullivan <nathan@mammoth.com.au>
bnr.la

// Blackbaud, Inc. : https://www.blackbaud.com
// Submitted by Paul Crowder <paul.crowder@blackbaud.com>
blackbaudcdn.net

// Boomla : https://boomla.com
// Submitted by Tibor Halter <thalter@boomla.com>
boomla.net

// Boxfuse : https://boxfuse.com
// Submitted by Axel Fontaine <axel@boxfuse.com>
boxfuse.io

// bplaced : https://www.bplaced.net/
// Submitted by Miroslav Bozic <security@bplaced.net>
square7.ch
bplaced.com
bplaced.de
square7.de
bplaced.net
square7.net

// BrowserSafetyMark
// Submitted by Dave Tharp <browsersafetymark.io@quicinc.com>
browsersafetymark.io

// Bytemark Hosting : https://www.bytemark.co.uk
// Submitted by Paul Cammish <paul.cammish@bytemark.co.uk>
uk0.bigv.io
dh.bytemark.co.uk
vm.bytemark.co.uk

// callidomus : https://www.callidomus.com/
// Submitted by Marcus Popp <admin@callidomus.com>
mycd.eu

// CentralNic : http://www.centralnic.com/names/domains
// Submitted by registry <gavin.brown@centralnic.com>
ae.org
ar.com
br.com
cn.com
com.de
com.se
de.com
eu.com
gb.com
gb.net
hu.com
hu.net
jp.net
jpn.com
kr.com
mex.com
no.com
qc.com
ru.com
sa.com
se.net
uk.com
uk.net
us.com
uy.com
za.bz
za.com

// Africa.com Web Solutions Ltd : https://registry.africa.com
// Submitted by Gavin Brown <gavin.brown@centralnic.com>
africa.com

// iDOT Services Limited : http://www.domain.gr.com
// Submitted by Gavin Brown <gavin.brown@centralnic.com>
gr.com

// Radix FZC : http://domains.in.net
// Submitted by Gavin Brown <gavin.brown@centralnic.com>
in.net

// US REGISTRY LLC : http://us.org
// Submitted by Gavin Brown <gavin.brown@centralnic.com>
us.org

// co.com Registry, LLC : https://registry.co.com
// Submitted by Gavin Brown <gavin.brown@centralnic.com>
co.com

// c.la : http://www.c.la/
c.la

// certmgr.org : https://certmgr.org
// Submitted by B. Blechschmidt <hostmaster@certmgr.org>
certmgr.org

// Citrix : https://citrix.com
// Submitted by Alex Stoddard <alex.stoddard@citrix.com>
xenapponazure.com

// Civilized Discourse Construction Kit, Inc. : https://www.discourse.org/
// Submitted by Rishabh Nambiar <rishabh.nambiar@discourse.org>
discourse.group

// ClearVox : http://www.clearvox.nl/
// Submitted by Leon Rowland <leon@clearvox.nl>
virtueeldomein.nl

// Clever Cloud : https://www.clever-cloud.com/
// Submitted by Quentin Adam <noc@clever-cloud.com>
cleverapps.io

// Cloud66 : https://www.cloud66.com/
// Submitted by Khash Sajadi <khash@cloud66.com>
c66.me
cloud66.ws

// CloudAccess.net : https://www.cloudaccess.net/
// Submitted by Pawel Panek <noc@cloudaccess.net>
jdevcloud.com
wpdevcloud.com
cloudaccess.host
freesite.host
cloudaccess.net

// cloudControl : https://www.cloudcontrol.com/
// Submitted by Tobias Wilken <tw@cloudcontrol.com>
cloudcontrolled.com
cloudcontrolapp.com

// Cloudflare, Inc. : https://www.cloudflare.com/
// Submitted by Jake Riesterer <publicsuffixlist@cloudflare.com>
workers.dev

// co.ca : http://registry.co.ca/
co.ca

// Co & Co : https://co-co.nl/
// Submitted by Govert Versluis <govert@co-co.nl>
*.otap.co

// i-registry s.r.o. : http://www.i-registry.cz/
// Submitted by Martin Semrad <semrad@i-registry.cz>
co.cz

// CDN77.com : http://www.cdn77.com
// Submitted by Jan Krpes <jan.krpes@cdn77.com>
c.cdn77.org
cdn77-ssl.net
r.cdn77.net
rsc.cdn77.org
ssl.origin.cdn77-secure.org

// Cloud DNS Ltd : http://www.cloudns.net
// Submitted by Aleksander Hristov <noc@cloudns.net>
cloudns.asia
cloudns.biz
cloudns.club
cloudns.cc
cloudns.eu
cloudns.in
cloudns.info
cloudns.org
cloudns.pro
cloudns.pw
cloudns.us

// Cloudeity Inc : https://cloudeity.com
// Submitted by Stefan Dimitrov <contact@cloudeity.com>
cloudeity.net

// CNPY : https://cnpy.gdn
// Submitted by Angelo Gladding <angelo@lahacker.net>
cnpy.gdn

// CoDNS B.V.
co.nl
co.no

// Combell.com : https://www.combell.com
// Submitted by Thomas Wouters <thomas.wouters@combellgroup.com>
webhosting.be
hosting-cluster.nl

// COSIMO GmbH : http://www.cosimo.de
// Submitted by Rene Marticke <rmarticke@cosimo.de>
dyn.cosidns.de
dynamisches-dns.de
dnsupdater.de
internet-dns.de
l-o-g-i-n.de
dynamic-dns.info
feste-ip.net
knx-server.net
static-access.net

// Craynic, s.r.o. : http://www.craynic.com/
// Submitted by Ales Krajnik <ales.krajnik@craynic.com>
realm.cz

// Cryptonomic : https://cryptonomic.net/
// Submitted by Andrew Cady <public-suffix-list@cryptonomic.net>
*.cryptonomic.net

// Cupcake : https://cupcake.io/
// Submitted by Jonathan Rudenberg <jonathan@cupcake.io>
cupcake.is

// cyon GmbH : https://www.cyon.ch/
// Submitted by Dominic Luechinger <dol@cyon.ch>
cyon.link
cyon.site

// Daplie, Inc : https://daplie.com
// Submitted by AJ ONeal <aj@daplie.com>
daplie.me
localhost.daplie.me

// Datto, Inc. : https://www.datto.com/
// Submitted by Philipp Heckel <ph@datto.com>
dattolocal.com
dattorelay.com
dattoweb.com
mydatto.com
dattolocal.net
mydatto.net

// Dansk.net : http://www.dansk.net/
// Submitted by Anani Voule <digital@digital.co.dk>
biz.dk
co.dk
firm.dk
reg.dk
store.dk

// dapps.earth : https://dapps.earth/
// Submitted by Daniil Burdakov <icqkill@gmail.com>
*.dapps.earth
*.bzz.dapps.earth

// Debian : https://www.debian.org/
// Submitted by Peter Palfrader / Debian Sysadmin Team <dsa-publicsuffixlist@debian.org>
debian.net

// deSEC : https://desec.io/
// Submitted by Peter Thomassen <peter@desec.io>
dedyn.io

// DNShome : https://www.dnshome.de/
// Submitted by Norbert Auler <mail@dnshome.de>
dnshome.de

// DotArai : https://www.dotarai.com/
// Submitted by Atsadawat Netcharadsang <atsadawat@dotarai.co.th>
online.th
shop.th

// DrayTek Corp. : https://www.draytek.com/
// Submitted by Paul Fang <mis@draytek.com>
drayddns.com

// DreamHost : http://www.dreamhost.com/
// Submitted by Andrew Farmer <andrew.farmer@dreamhost.com>
dreamhosters.com

// Drobo : http://www.drobo.com/
// Submitted by Ricardo Padilha <rpadilha@drobo.com>
mydrobo.com

// Drud Holdings, LLC. : https://www.drud.com/
// Submitted by Kevin Bridges <kevin@drud.com>
drud.io
drud.us

// DuckDNS : http://www.duckdns.org/
// Submitted by Richard Harper <richard@duckdns.org>
duckdns.org

// dy.fi : http://dy.fi/
// Submitted by Heikki Hannikainen <hessu@hes.iki.fi>
dy.fi
tunk.org

// DynDNS.com : http://www.dyndns.com/services/dns/dyndns/
dyndns-at-home.com
dyndns-at-work.com
dyndns-blog.com
dyndns-free.com
dyndns-home.com
dyndns-ip.com
dyndns-mail.com
dyndns-office.com
dyndns-pics.com
dyndns-remote.com
dyndns-server.com
dyndns-web.com
dyndns-wiki.com
dyndns-work.com
dyndns.biz
dyndns.info
dyndns.org
dyndns.tv
at-band-camp.net
ath.cx
barrel-of-knowledge.info
barrell-of-knowledge.info
better-than.tv
blogdns.com
blogdns.net
blogdns.org
blogsite.org
boldlygoingnowhere.org
broke-it.net
buyshouses.net
cechire.com
dnsalias.com
dnsalias.net
dnsalias.org
dnsdojo.com
dnsdojo.net
dnsdojo.org
does-it.net
doesntexist.com
doesntexist.org
dontexist.com
dontexist.net
dontexist.org
doomdns.com
doomdns.org
dvrdns.org
dyn-o-saur.com
dynalias.com
dynalias.net
dynalias.org
dynathome.net
dyndns.ws
endofinternet.net
endofinternet.org
endoftheinternet.org
est-a-la-maison.com
est-a-la-masion.com
est-le-patron.com
est-mon-blogueur.com
for-better.biz
for-more.biz
for-our.info
for-some.biz
for-the.biz
forgot.her.name
forgot.his.name
from-ak.com
from-al.com
from-ar.com
from-az.net
from-ca.com
from-co.net
from-ct.com
from-dc.com
from-de.com
from-fl.com
from-ga.com
from-hi.com
from-ia.com
from-id.com
from-il.com
from-in.com
from-ks.com
from-ky.com
from-la.net
from-ma.com
from-md.com
from-me.org
from-mi.com
from-mn.com
from-mo.com
from-ms.com
from-mt.com
from-nc.com
from-nd.com
from-ne.com
from-nh.com
from-nj.com
from-nm.com
from-nv.com
from-ny.net
from-oh.com
from-ok.com
from-or.com
from-pa.com
from-pr.com
from-ri.com
from-sc.com
from-sd.com
from-tn.com
from-tx.com
from-ut.com
from-va.com
from-vt.com
from-wa.com
from-wi.com
from-wv.com
from-wy.com
ftpaccess.cc
fuettertdasnetz.de
game-host.org
game-server.cc
getmyip.com
gets-it.net
go.dyndns.org
gotdns.com
gotdns.org
groks-the.info
groks-this.info
ham-radio-op.net
here-for-more.info
hobby-site.com
hobby-site.org
home.dyndns.org
homedns.org
homeftp.net
homeftp.org
homeip.net
homelinux.com
homelinux.net
homelinux.org
homeunix.com
homeunix.net
homeunix.org
iamallama.com
in-the-band.net
is-a-anarchist.com
is-a-blogger.com
is-a-bookkeeper.com
is-a-bruinsfan.org
is-a-bulls-fan.com
is-a-candidate.org
is-a-caterer.com
is-a-celticsfan.org
is-a-chef.com
is-a-chef.net
is-a-chef.org
is-a-conservative.com
is-a-cpa.com
is-a-cubicle-slave.com
is-a-democrat.com
is-a-designer.com
is-a-doctor.com
is-a-financialadvisor.com
is-a-geek.com
is-a-geek.net
is-a-geek.org
is-a-green.com
is-a-guru.com
is-a-hard-worker.com
is-a-hunter.com
is-a-knight.org
is-a-landscaper.com
is-a-lawyer.com
is-a-liberal.com
is-a-libertarian.com
is-a-linux-user.org
is-a-llama.com
is-a-musician.com
is-a-nascarfan.com
is-a-nurse.com
is-a-painter.com
is-a-patsfan.org
is-a-personaltrainer.com
is-a-photographer.com
is-a-player.com
is-a-republican.com
is-a-rockstar.com
is-a-socialist.com
is-a-soxfan.org
is-a-student.com
is-a-teacher.com
is-a-techie.com
is-a-therapist.com
is-an-accountant.com
is-an-actor.com
is-an-actress.com
is-an-anarchist.com
is-an-artist.com
is-an-engineer.com
is-an-entertainer.com
is-by.us
is-certified.com
is-found.org
is-gone.com
is-into-anime.com
is-into-cars.com
is-into-cartoons.com
is-into-games.com
is-leet.com
is-lost.org
is-not-certified.com
is-saved.org
is-slick.com
is-uberleet.com
is-very-bad.org
is-very-evil.org
is-very-good.org
is-very-nice.org
is-very-sweet.org
is-with-theband.com
isa-geek.com
isa-geek.net
isa-geek.org
isa-hockeynut.com
issmarterthanyou.com
isteingeek.de
istmein.de
kicks-ass.net
kicks-ass.org
knowsitall.info
land-4-sale.us
lebtimnetz.de
leitungsen.de
likes-pie.com
likescandy.com
merseine.nu
mine.nu
misconfused.org
mypets.ws
myphotos.cc
neat-url.com
office-on-the.net
on-the-web.tv
podzone.net
podzone.org
readmyblog.org
saves-the-whales.com
scrapper-site.net
scrapping.cc
selfip.biz
selfip.com
selfip.info
selfip.net
selfip.org
sells-for-less.com
sells-for-u.com
sells-it.net
sellsyourhome.org
servebbs.com
servebbs.net
servebbs.org
serveftp.net
serveftp.org
servegame.org
shacknet.nu
simple-url.com
space-to-rent.com
stuff-4-sale.org
stuff-4-sale.us
teaches-yoga.com
thruhere.net
traeumtgerade.de
webhop.biz
webhop.info
webhop.net
webhop.org
worse-than.tv
writesthisblog.com

// ddnss.de : https://www.ddnss.de/
// Submitted by Robert Niedziela <webmaster@ddnss.de>
ddnss.de
dyn.ddnss.de
dyndns.ddnss.de
dyndns1.de
dyn-ip24.de
home-webserver.de
dyn.home-webserver.de
myhome-server.de
ddnss.org

// Definima : http://www.definima.com/
// Submitted by Maxence Bitterli <maxence@definima.com>
definima.net
definima.io

// dnstrace.pro : https://dnstrace.pro/
// Submitted by Chris Partridge <chris@partridge.tech>
bci.dnstrace.pro

// Dynu.com : https://www.dynu.com/
// Submitted by Sue Ye <sue@dynu.com>
ddnsfree.com
ddnsgeek.com
giize.com
gleeze.com
kozow.com
loseyourip.com
ooguy.com
theworkpc.com
casacam.net
dynu.net
accesscam.org
camdvr.org
freeddns.org
mywire.org
webredirect.org
myddns.rocks
blogsite.xyz

// dynv6 : https://dynv6.com
// Submitted by Dominik Menke <dom@digineo.de>
dynv6.net

// E4YOU spol. s.r.o. : https://e4you.cz/
// Submitted by Vladimir Dudr <info@e4you.cz>
e4.cz

// Enalean SAS: https://www.enalean.com
// Submitted by Thomas Cottier <thomas.cottier@enalean.com>
mytuleap.com

// Enonic : http://enonic.com/
// Submitted by Erik Kaareng-Sunde <esu@enonic.com>
enonic.io
customer.enonic.io

// EU.org https://eu.org/
// Submitted by Pierre Beyssac <hostmaster@eu.org>
eu.org
al.eu.org
asso.eu.org
at.eu.org
au.eu.org
be.eu.org
bg.eu.org
ca.eu.org
cd.eu.org
ch.eu.org
cn.eu.org
cy.eu.org
cz.eu.org
de.eu.org
dk.eu.org
edu.eu.org
ee.eu.org
es.eu.org
fi.eu.org
fr.eu.org
gr.eu.org
hr.eu.org
hu.eu.org
ie.eu.org
il.eu.org
in.eu.org
int.eu.org
is.eu.org
it.eu.org
jp.eu.org
kr.eu.org
lt.eu.org
lu.eu.org
lv.eu.org
mc.eu.org
me.eu.org
mk.eu.org
mt.eu.org
my.eu.org
net.eu.org
ng.eu.org
nl.eu.org
no.eu.org
nz.eu.org
paris.eu.org
pl.eu.org
pt.eu.org
q-a.eu.org
ro.eu.org
ru.eu.org
se.eu.org
si.eu.org
sk.eu.org
tr.eu.org
uk.eu.org
us.eu.org

// Evennode : http://www.evennode.com/
// Submitted by Michal Kralik <support@evennode.com>
eu-1.evennode.com
eu-2.evennode.com
eu-3.evennode.com
eu-4.evennode.com
us-1.evennode.com
us-2.evennode.com
us-3.evennode.com
us-4.evennode.com

// eDirect Corp. : https://hosting.url.com.tw/
// Submitted by C.S. chang <cschang@corp.url.com.tw>
twmail.cc
twmail.net
twmail.org
mymailer.com.tw
url.tw

// Facebook, Inc.
// Submitted by Peter Ruibal <public-suffix@fb.com>
apps.fbsbx.com

// FAITID : https://faitid.org/
// Submitted by Maxim Alzoba <tech.contact@faitid.org>
// https://www.flexireg.net/stat_info
ru.net
adygeya.ru
bashkiria.ru
bir.ru
cbg.ru
com.ru
dagestan.ru
grozny.ru
kalmykia.ru
kustanai.ru
marine.ru
mordovia.ru
msk.ru
mytis.ru
nalchik.ru
nov.ru
pyatigorsk.ru
spb.ru
vladikavkaz.ru
vladimir.ru
abkhazia.su
adygeya.su
aktyubinsk.su
arkhangelsk.su
armenia.su
ashgabad.su
azerbaijan.su
balashov.su
bashkiria.su
bryansk.su
bukhara.su
chimkent.su
dagestan.su
east-kazakhstan.su
exnet.su
georgia.su
grozny.su
ivanovo.su
jambyl.su
kalmykia.su
kaluga.su
karacol.su
karaganda.su
karelia.su
khakassia.su
krasnodar.su
kurgan.su
kustanai.su
lenug.su
mangyshlak.su
mordovia.su
msk.su
murmansk.su
nalchik.su
navoi.su
north-kazakhstan.su
nov.su
obninsk.su
penza.su
pokrovsk.su
sochi.su
spb.su
tashkent.su
termez.su
togliatti.su
troitsk.su
tselinograd.su
tula.su
tuva.su
vladikavkaz.su
vladimir.su
vologda.su

// Fancy Bits, LLC : http://getchannels.com
// Submitted by Aman Gupta <aman@getchannels.com>
channelsdvr.net

// Fastly Inc. : http://www.fastly.com/
// Submitted by Fastly Security <security@fastly.com>
fastly-terrarium.com
fastlylb.net
map.fastlylb.net
freetls.fastly.net
map.fastly.net
a.prod.fastly.net
global.prod.fastly.net
a.ssl.fastly.net
b.ssl.fastly.net
global.ssl.fastly.net

// FASTVPS EESTI OU : https://fastvps.ru/
// Submitted by Likhachev Vasiliy <lihachev@fastvps.ru>
fastpanel.direct
fastvps-server.com

// Featherhead : https://featherhead.xyz/
// Submitted by Simon Menke <simon@featherhead.xyz>
fhapp.xyz

// Fedora : https://fedoraproject.org/
// submitted by Patrick Uiterwijk <puiterwijk@fedoraproject.org>
fedorainfracloud.org
fedorapeople.org
cloud.fedoraproject.org
app.os.fedoraproject.org
app.os.stg.fedoraproject.org

// Fermax : https://fermax.com/
// submitted by Koen Van Isterdael <k.vanisterdael@fermax.be>
mydobiss.com

// Filegear Inc. : https://www.filegear.com
// Submitted by Jason Zhu <jason@owtware.com>
filegear.me
filegear-au.me
filegear-de.me
filegear-gb.me
filegear-ie.me
filegear-jp.me
filegear-sg.me

// Firebase, Inc.
// Submitted by Chris Raynor <chris@firebase.com>
firebaseapp.com

// Flynn : https://flynn.io
// Submitted by Jonathan Rudenberg <jonathan@flynn.io>
flynnhub.com
flynnhosting.net

// Freebox : http://www.freebox.fr
// Submitted by Romain Fliedel <rfliedel@freebox.fr>
freebox-os.com
freeboxos.com
fbx-os.fr
fbxos.fr
freebox-os.fr
freeboxos.fr

// freedesktop.org : https://www.freedesktop.org
// Submitted by Daniel Stone <daniel@fooishbar.org>
freedesktop.org

// Futureweb OG : http://www.futureweb.at
// Submitted by Andreas Schnederle-Wagner <schnederle@futureweb.at>
*.futurecms.at
*.ex.futurecms.at
*.in.futurecms.at
futurehosting.at
futuremailing.at
*.ex.ortsinfo.at
*.kunden.ortsinfo.at
*.statics.cloud

// GDS : https://www.gov.uk/service-manual/operations/operating-servicegovuk-subdomains
// Submitted by David Illsley <david.illsley@digital.cabinet-office.gov.uk>
service.gov.uk

// GitHub, Inc.
// Submitted by Patrick Toomey <security@github.com>
github.io
githubusercontent.com

// GitLab, Inc.
// Submitted by Alex Hanselka <alex@gitlab.com>
gitlab.io

// GOV.UK Platform as a Service : https://www.cloud.service.gov.uk/
// Submitted by Tom Whitwell <tom.whitwell@digital.cabinet-office.gov.uk>
cloudapps.digital
london.cloudapps.digital

// UKHomeOffice : https://www.gov.uk/government/organisations/home-office
// Submitted by Jon Shanks <jon.shanks@digital.homeoffice.gov.uk>
homeoffice.gov.uk

// GlobeHosting, Inc.
// Submitted by Zoltan Egresi <egresi@globehosting.com>
ro.im
shop.ro

// GoIP DNS Services : http://www.goip.de
// Submitted by Christian Poulter <milchstrasse@goip.de>
goip.de

// Google, Inc.
// Submitted by Eduardo Vela <evn@google.com>
run.app
a.run.app
*.0emm.com
appspot.com
blogspot.ae
blogspot.al
blogspot.am
blogspot.ba
blogspot.be
blogspot.bg
blogspot.bj
blogspot.ca
blogspot.cf
blogspot.ch
blogspot.cl
blogspot.co.at
blogspot.co.id
blogspot.co.il
blogspot.co.ke
blogspot.co.nz
blogspot.co.uk
blogspot.co.za
blogspot.com
blogspot.com.ar
blogspot.com.au
blogspot.com.br
blogspot.com.by
blogspot.com.co
blogspot.com.cy
blogspot.com.ee
blogspot.com.eg
blogspot.com.es
blogspot.com.mt
blogspot.com.ng
blogspot.com.tr
blogspot.com.uy
blogspot.cv
blogspot.cz
blogspot.de
blogspot.dk
blogspot.fi
blogspot.fr
blogspot.gr
blogspot.hk
blogspot.hr
blogspot.hu
blogspot.ie
blogspot.in
blogspot.is
blogspot.it
blogspot.jp
blogspot.kr
blogspot.li
blogspot.lt
blogspot.lu
blogspot.md
blogspot.mk
blogspot.mr
blogspot.mx
blogspot.my
blogspot.nl
blogspot.no
blogspot.pe
blogspot.pt
blogspot.qa
blogspot.re
blogspot.ro
blogspot.rs
blogspot.ru
blogspot.se
blogspot.sg
blogspot.si
blogspot.sk
blogspot.sn
blogspot.td
blogspot.tw
blogspot.ug
blogspot.vn
cloudfunctions.net
cloud.goog
codespot.com
googleapis.com
googlecode.com
pagespeedmobilizer.com
publishproxy.com
withgoogle.com
withyoutube.com

// Hakaran group: http://hakaran.cz
// Submited by Arseniy Sokolov <security@hakaran.cz>
fin.ci
free.hr
caa.li
ua.rs
conf.se

// Hashbang : https://hashbang.sh
hashbang.sh

// Hasura : https://hasura.io
// Submitted by Shahidh K Muhammed <shahidh@hasura.io>
hasura.app
hasura-app.io

// Hepforge : https://www.hepforge.org
// Submitted by David Grellscheid <admin@hepforge.org>
hepforge.org

// Heroku : https://www.heroku.com/
// Submitted by Tom Maher <tmaher@heroku.com>
herokuapp.com
herokussl.com

// Hibernating Rhinos
// Submitted by Oren Eini <oren@ravendb.net>
myravendb.com
ravendb.community
ravendb.me
development.run
ravendb.run

// Ici la Lune : http://www.icilalune.com/
// Submitted by Simon Morvan <simon@icilalune.com>
*.moonscale.io
moonscale.net

// iki.fi
// Submitted by Hannu Aronsson <haa@iki.fi>
iki.fi

// Individual Network Berlin e.V. : https://www.in-berlin.de/
// Submitted by Christian Seitz <chris@in-berlin.de>
dyn-berlin.de
in-berlin.de
in-brb.de
in-butter.de
in-dsl.de
in-dsl.net
in-dsl.org
in-vpn.de
in-vpn.net
in-vpn.org

// info.at : http://www.info.at/
biz.at
info.at

// info.cx : http://info.cx
// Submitted by Jacob Slater <whois@igloo.to>
info.cx

// Interlegis : http://www.interlegis.leg.br
// Submitted by Gabriel Ferreira <registrobr@interlegis.leg.br>
ac.leg.br
al.leg.br
am.leg.br
ap.leg.br
ba.leg.br
ce.leg.br
df.leg.br
es.leg.br
go.leg.br
ma.leg.br
mg.leg.br
ms.leg.br
mt.leg.br
pa.leg.br
pb.leg.br
pe.leg.br
pi.leg.br
pr.leg.br
rj.leg.br
rn.leg.br
ro.leg.br
rr.leg.br
rs.leg.br
sc.leg.br
se.leg.br
sp.leg.br
to.leg.br

// intermetrics GmbH : https://pixolino.com/
// Submitted by Wolfgang Schwarz <admin@intermetrics.de>
pixolino.com

// IPiFony Systems, Inc. : https://www.ipifony.com/
// Submitted by Matthew Hardeman <mhardeman@ipifony.com>
ipifony.net

// IServ GmbH : https://iserv.eu
// Submitted by Kim-Alexander Brodowski <kim.brodowski@iserv.eu>
mein-iserv.de
test-iserv.de

// Jino : https://www.jino.ru
// Submitted by Sergey Ulyashin <ulyashin@jino.ru>
myjino.ru
*.hosting.myjino.ru
*.landing.myjino.ru
*.spectrum.myjino.ru
*.vps.myjino.ru

// Joyent : https://www.joyent.com/
// Submitted by Brian Bennett <brian.bennett@joyent.com>
*.triton.zone
*.cns.joyent.com

// JS.ORG : http://dns.js.org
// Submitted by Stefan Keim <admin@js.org>
js.org

// Keyweb AG : https://www.keyweb.de
// Submitted by Martin Dannehl <postmaster@keymachine.de>
keymachine.de

// KnightPoint Systems, LLC : http://www.knightpoint.com/
// Submitted by Roy Keene <rkeene@knightpoint.com>
knightpoint.systems

// .KRD : http://nic.krd/data/krd/Registration%20Policy.pdf
co.krd
edu.krd

// LCube - Professional hosting e.K. : https://www.lcube-webhosting.de
// Submitted by Lars Laehn <info@lcube.de>
git-repos.de
lcube-server.de
svn-repos.de

// Leadpages : https://www.leadpages.net
// Submitted by Greg Dallavalle <domains@leadpages.net>
leadpages.co
lpages.co
lpusercontent.com

// Lifetime Hosting : https://Lifetime.Hosting/
// Submitted by Mike Fillator <support@lifetime.hosting>
co.business
co.education
co.events
co.financial
co.network
co.place
co.technology

// Lightmaker Property Manager, Inc. : https://app.lmpm.com/
// Submitted by Greg Holland <greg.holland@lmpm.com>
app.lmpm.com

// Linki Tools UG : https://linki.tools
// Submitted by Paulo Matos <pmatos@linki.tools>
linkitools.space

// linkyard ldt: https://www.linkyard.ch/
// Submitted by Mario Siegenthaler <mario.siegenthaler@linkyard.ch>
linkyard.cloud
linkyard-cloud.ch

// LiquidNet Ltd : http://www.liquidnetlimited.com/
// Submitted by Victor Velchev <admin@liquidnetlimited.com>
we.bs

// LubMAN UMCS Sp. z o.o : https://lubman.pl/
// Submitted by Ireneusz Maliszewski <ireneusz.maliszewski@lubman.pl>
krasnik.pl
leczna.pl
lubartow.pl
lublin.pl
poniatowa.pl
swidnik.pl

// Lug.org.uk : https://lug.org.uk
// Submitted by Jon Spriggs <admin@lug.org.uk>
uklugs.org
glug.org.uk
lug.org.uk
lugs.org.uk

// Lukanet Ltd : https://lukanet.com
// Submitted by Anton Avramov <register@lukanet.com>
barsy.bg
barsy.co.uk
barsyonline.co.uk
barsycenter.com
barsyonline.com
barsy.club
barsy.de
barsy.eu
barsy.in
barsy.info
barsy.io
barsy.me
barsy.menu
barsy.mobi
barsy.net
barsy.online
barsy.org
barsy.pro
barsy.pub
barsy.shop
barsy.site
barsy.support
barsy.uk

// Magento Commerce
// Submitted by Damien Tournoud <dtournoud@magento.cloud>
*.magentosite.cloud

// May First - People Link : https://mayfirst.org/
// Submitted by Jamie McClelland <info@mayfirst.org>
mayfirst.info
mayfirst.org

// Mail.Ru Group : https://hb.cldmail.ru
// Submitted by Ilya Zaretskiy <zaretskiy@corp.mail.ru>
hb.cldmail.ru

// Memset hosting : https://www.memset.com
// Submitted by Tom Whitwell <domains@memset.com>
miniserver.com
memset.net

// MetaCentrum, CESNET z.s.p.o. : https://www.metacentrum.cz/en/
// Submitted by Zdeněk Šustr <zdenek.sustr@cesnet.cz>
cloud.metacentrum.cz
custom.metacentrum.cz

// MetaCentrum, CESNET z.s.p.o. : https://www.metacentrum.cz/en/
// Submitted by Radim Janča <janca@cesnet.cz>
flt.cloud.muni.cz
usr.cloud.muni.cz

// Meteor Development Group : https://www.meteor.com/hosting
// Submitted by Pierre Carrier <pierre@meteor.com>
meteorapp.com
eu.meteorapp.com

// Michau Enterprises Limited : http://www.co.pl/
co.pl

// Microsoft Corporation : http://microsoft.com
// Submitted by Justin Luk <juluk@microsoft.com>
azurecontainer.io
azurewebsites.net
azure-mobile.net
cloudapp.net

// Mozilla Corporation : https://mozilla.com
// Submitted by Ben Francis <bfrancis@mozilla.com>
mozilla-iot.org

// Mozilla Foundation : https://mozilla.org/
// Submitted by glob <glob@mozilla.com>
bmoattachments.org

// MSK-IX : https://www.msk-ix.ru/
// Submitted by Khannanov Roman <r.khannanov@msk-ix.ru>
net.ru
org.ru
pp.ru

// Nabu Casa : https://www.nabucasa.com
// Submitted by Paulus Schoutsen <infra@nabucasa.com>
ui.nabu.casa

// Names.of.London : https://names.of.london/
// Submitted by James Stevens <registry@names.of.london> or <james@jrcs.net>
pony.club
of.fashion
on.fashion
of.football
in.london
of.london
for.men
and.mom
for.mom
for.one
for.sale
of.work
to.work

// NCTU.ME : https://nctu.me/
// Submitted by Tocknicsu <admin@nctu.me>
nctu.me

// Netlify : https://www.netlify.com
// Submitted by Jessica Parsons <jessica@netlify.com>
bitballoon.com
netlify.com

// Neustar Inc.
// Submitted by Trung Tran <Trung.Tran@neustar.biz>
4u.com

// ngrok : https://ngrok.com/
// Submitted by Alan Shreve <alan@ngrok.com>
ngrok.io

// Nimbus Hosting Ltd. : https://www.nimbushosting.co.uk/
// Submitted by Nicholas Ford <nick@nimbushosting.co.uk>
nh-serv.co.uk

// NFSN, Inc. : https://www.NearlyFreeSpeech.NET/
// Submitted by Jeff Wheelhouse <support@nearlyfreespeech.net>
nfshost.com

// Now-DNS : https://now-dns.com
// Submitted by Steve Russell <steve@now-dns.com>
dnsking.ch
mypi.co
n4t.co
001www.com
ddnslive.com
myiphost.com
forumz.info
16-b.it
32-b.it
64-b.it
soundcast.me
tcp4.me
dnsup.net
hicam.net
now-dns.net
ownip.net
vpndns.net
dynserv.org
now-dns.org
x443.pw
now-dns.top
ntdll.top
freeddns.us
crafting.xyz
zapto.xyz

// nsupdate.info : https://www.nsupdate.info/
// Submitted by Thomas Waldmann <info@nsupdate.info>
nsupdate.info
nerdpol.ovh

// No-IP.com : https://noip.com/
// Submitted by Deven Reza <publicsuffixlist@noip.com>
blogsyte.com
brasilia.me
cable-modem.org
ciscofreak.com
collegefan.org
couchpotatofries.org
damnserver.com
ddns.me
ditchyourip.com
dnsfor.me
dnsiskinky.com
dvrcam.info
dynns.com
eating-organic.net
fantasyleague.cc
geekgalaxy.com
golffan.us
health-carereform.com
homesecuritymac.com
homesecuritypc.com
hopto.me
ilovecollege.info
loginto.me
mlbfan.org
mmafan.biz
myactivedirectory.com
mydissent.net
myeffect.net
mymediapc.net
mypsx.net
mysecuritycamera.com
mysecuritycamera.net
mysecuritycamera.org
net-freaks.com
nflfan.org
nhlfan.net
no-ip.ca
no-ip.co.uk
no-ip.net
noip.us
onthewifi.com
pgafan.net
point2this.com
pointto.us
privatizehealthinsurance.net
quicksytes.com
read-books.org
securitytactics.com
serveexchange.com
servehumour.com
servep2p.com
servesarcasm.com
stufftoread.com
ufcfan.org
unusualperson.com
workisboring.com
3utilities.com
bounceme.net
ddns.net
ddnsking.com
gotdns.ch
hopto.org
myftp.biz
myftp.org
myvnc.com
no-ip.biz
no-ip.info
no-ip.org
noip.me
redirectme.net
servebeer.com
serveblog.net
servecounterstrike.com
serveftp.com
servegame.com
servehalflife.com
servehttp.com
serveirc.com
serveminecraft.net
servemp3.com
servepics.com
servequake.com
sytes.net
webhop.me
zapto.org

// NodeArt : https://nodeart.io
// Submitted by Konstantin Nosov <Nosov@nodeart.io>
stage.nodeart.io

// Nodum B.V. : https://nodum.io/
// Submitted by Wietse Wind <hello+publicsuffixlist@nodum.io>
nodum.co
nodum.io

// Nucleos Inc. : https://nucleos.com
// Submitted by Piotr Zduniak <piotr@nucleos.com>
pcloud.host

// NYC.mn : http://www.information.nyc.mn
// Submitted by Matthew Brown <mattbrown@nyc.mn>
nyc.mn

// NymNom : https://nymnom.com/
// Submitted by Dave McCormack <dave.mccormack@nymnom.com>
nom.ae
nom.af
nom.ai
nom.al
nym.by
nym.bz
nom.cl
nom.gd
nom.ge
nom.gl
nym.gr
nom.gt
nym.gy
nom.hn
nym.ie
nom.im
nom.ke
nym.kz
nym.la
nym.lc
nom.li
nym.li
nym.lt
nym.lu
nym.me
nom.mk
nym.mn
nym.mx
nom.nu
nym.nz
nym.pe
nym.pt
nom.pw
nom.qa
nym.ro
nom.rs
nom.si
nym.sk
nom.st
nym.su
nym.sx
nom.tj
nym.tw
nom.ug
nom.uy
nom.vc
nom.vg

// Octopodal Solutions, LLC. : https://ulterius.io/
// Submitted by Andrew Sampson <andrew@ulterius.io>
cya.gg

// Omnibond Systems, LLC. : https://www.omnibond.com
// Submitted by Cole Estep <cole@omnibond.com>
cloudycluster.net

// One Fold Media : http://www.onefoldmedia.com/
// Submitted by Eddie Jones <eddie@onefoldmedia.com>
nid.io

// OpenCraft GmbH : http://opencraft.com/
// Submitted by Sven Marnach <sven@opencraft.com>
opencraft.hosting

// Opera Software, A.S.A.
// Submitted by Yngve Pettersen <yngve@opera.com>
operaunite.com

// OutSystems
// Submitted by Duarte Santos <domain-admin@outsystemscloud.com>
outsystemscloud.com

// OwnProvider GmbH: http://www.ownprovider.com
// Submitted by Jan Moennich <jan.moennich@ownprovider.com>
ownprovider.com
own.pm

// OX : http://www.ox.rs
// Submitted by Adam Grand <webmaster@mail.ox.rs>
ox.rs

// oy.lc
// Submitted by Charly Coste <changaco@changaco.oy.lc>
oy.lc

// Pagefog : https://pagefog.com/
// Submitted by Derek Myers <derek@pagefog.com>
pgfog.com

// Pagefront : https://www.pagefronthq.com/
// Submitted by Jason Kriss <jason@pagefronthq.com>
pagefrontapp.com

// .pl domains (grandfathered)
art.pl
gliwice.pl
krakow.pl
poznan.pl
wroc.pl
zakopane.pl

// Pantheon Systems, Inc. : https://pantheon.io/
// Submitted by Gary Dylina <gary@pantheon.io>
pantheonsite.io
gotpantheon.com

// Peplink | Pepwave : http://peplink.com/
// Submitted by Steve Leung <steveleung@peplink.com>
mypep.link

// Planet-Work : https://www.planet-work.com/
// Submitted by Frédéric VANNIÈRE <f.vanniere@planet-work.com>
on-web.fr

// Platform.sh : https://platform.sh
// Submitted by Nikola Kotur <nikola@platform.sh>
*.platform.sh
*.platformsh.site

// prgmr.com : https://prgmr.com/
// Submitted by Sarah Newman <owner@prgmr.com>
xen.prgmr.com

// priv.at : http://www.nic.priv.at/
// Submitted by registry <lendl@nic.at>
priv.at

// Protonet GmbH : http://protonet.io
// Submitted by Martin Meier <admin@protonet.io>
protonet.io

// Publication Presse Communication SARL : https://ppcom.fr
// Submitted by Yaacov Akiba Slama <admin@chirurgiens-dentistes-en-france.fr>
chirurgiens-dentistes-en-france.fr
byen.site

// Redstar Consultants : https://www.redstarconsultants.com/
// Submitted by Jons Slemmer <jons@redstarconsultants.com>
instantcloud.cn

// Russian Academy of Sciences
// Submitted by Tech Support <support@rasnet.ru>
ras.ru

// QA2
// Submitted by Daniel Dent (https://www.danieldent.com/)
qa2.com

// QNAP System Inc : https://www.qnap.com
// Submitted by Nick Chang <nickchang@qnap.com>
dev-myqnapcloud.com
alpha-myqnapcloud.com
myqnapcloud.com

// Quip : https://quip.com
// Submitted by Patrick Linehan <plinehan@quip.com>
*.quipelements.com

// Qutheory LLC : http://qutheory.io
// Submitted by Jonas Schwartz <jonas@qutheory.io>
vapor.cloud
vaporcloud.io

// Rackmaze LLC : https://www.rackmaze.com
// Submitted by Kirill Pertsev <kika@rackmaze.com>
rackmaze.com
rackmaze.net

// Rancher Labs, Inc : https://rancher.com
// Submitted by Vincent Fiduccia <domains@rancher.com>
*.on-rancher.cloud
*.on-rio.io

// Read The Docs, Inc : https://www.readthedocs.org
// Submitted by David Fischer <team@readthedocs.org>
readthedocs.io

// Red Hat, Inc. OpenShift : https://openshift.redhat.com/
// Submitted by Tim Kramer <tkramer@rhcloud.com>
rhcloud.com

<<<<<<< HEAD
// Render : https://render.com
// Submitted by Anurag Goel <dev@render.com>
app.render.com
onrender.com
=======
// Repl.it : https://repl.it
// Submitted by Mason Clayton <mason@repl.it>
repl.co
repl.run
>>>>>>> c2d23ce6

// Resin.io : https://resin.io
// Submitted by Tim Perry <tim@resin.io>
resindevice.io
devices.resinstaging.io

// RethinkDB : https://www.rethinkdb.com/
// Submitted by Chris Kastorff <info@rethinkdb.com>
hzc.io

// Revitalised Limited : http://www.revitalised.co.uk
// Submitted by Jack Price <jack@revitalised.co.uk>
wellbeingzone.eu
ptplus.fit
wellbeingzone.co.uk

// Rochester Institute of Technology : http://www.rit.edu/
// Submitted by Jennifer Herting <jchits@rit.edu>
git-pages.rit.edu

// Sandstorm Development Group, Inc. : https://sandcats.io/
// Submitted by Asheesh Laroia <asheesh@sandstorm.io>
sandcats.io

// SBE network solutions GmbH : https://www.sbe.de/
// Submitted by Norman Meilick <nm@sbe.de>
logoip.de
logoip.com

// schokokeks.org GbR : https://schokokeks.org/
// Submitted by Hanno Böck <hanno@schokokeks.org>
schokokeks.net

// Scry Security : http://www.scrysec.com
// Submitted by Shante Adam <shante@skyhat.io>
scrysec.com

// Securepoint GmbH : https://www.securepoint.de
// Submitted by Erik Anders <erik.anders@securepoint.de>
firewall-gateway.com
firewall-gateway.de
my-gateway.de
my-router.de
spdns.de
spdns.eu
firewall-gateway.net
my-firewall.org
myfirewall.org
spdns.org

// SensioLabs, SAS : https://sensiolabs.com/
// Submitted by Fabien Potencier <fabien.potencier@sensiolabs.com>
*.s5y.io
*.sensiosite.cloud

// Service Online LLC : http://drs.ua/
// Submitted by Serhii Bulakh <support@drs.ua>
biz.ua
co.ua
pp.ua

// ShiftEdit : https://shiftedit.net/
// Submitted by Adam Jimenez <adam@shiftcreate.com>
shiftedit.io

// Shopblocks : http://www.shopblocks.com/
// Submitted by Alex Bowers <alex@shopblocks.com>
myshopblocks.com

// SinaAppEngine : http://sae.sina.com.cn/
// Submitted by SinaAppEngine <saesupport@sinacloud.com>
1kapp.com
appchizi.com
applinzi.com
sinaapp.com
vipsinaapp.com

// Siteleaf : https://www.siteleaf.com/
// Submitted by Skylar Challand <support@siteleaf.com>
siteleaf.net

// Skyhat : http://www.skyhat.io
// Submitted by Shante Adam <shante@skyhat.io>
bounty-full.com
alpha.bounty-full.com
beta.bounty-full.com

// Stackhero : https://www.stackhero.io
// Submitted by Adrien Gillon <adrien+public-suffix-list@stackhero.io>
stackhero-network.com

// staticland : https://static.land
// Submitted by Seth Vincent <sethvincent@gmail.com>
static.land
dev.static.land
sites.static.land

// SourceLair PC : https://www.sourcelair.com
// Submitted by Antonis Kalipetis <akalipetis@sourcelair.com>
apps.lair.io
*.stolos.io

// SpaceKit : https://www.spacekit.io/
// Submitted by Reza Akhavan <spacekit.io@gmail.com>
spacekit.io

// SpeedPartner GmbH: https://www.speedpartner.de/
// Submitted by Stefan Neufeind <info@speedpartner.de>
customer.speedpartner.de

// Standard Library : https://stdlib.com
// Submitted by Jacob Lee <jacob@stdlib.com>
api.stdlib.com

// Storj Labs Inc. : https://storj.io/
// Submitted by Philip Hutchins <hostmaster@storj.io>
storj.farm

// Studenten Net Twente : http://www.snt.utwente.nl/
// Submitted by Silke Hofstra <syscom@snt.utwente.nl>
utwente.io

// Sub 6 Limited: http://www.sub6.com
// Submitted by Dan Miller <dm@sub6.com>
temp-dns.com

// Swisscom Application Cloud: https://developer.swisscom.com
// Submitted by Matthias.Winzeler <matthias.winzeler@swisscom.com>
applicationcloud.io
scapp.io

// Syncloud : https://syncloud.org
// Submitted by Boris Rybalkin <syncloud@syncloud.it>
syncloud.it

// Synology, Inc. : https://www.synology.com/
// Submitted by Rony Weng <ronyweng@synology.com>
diskstation.me
dscloud.biz
dscloud.me
dscloud.mobi
dsmynas.com
dsmynas.net
dsmynas.org
familyds.com
familyds.net
familyds.org
i234.me
myds.me
synology.me
vpnplus.to

// TAIFUN Software AG : http://taifun-software.de
// Submitted by Bjoern Henke <dev-server@taifun-software.de>
taifun-dns.de

// TASK geographical domains (www.task.gda.pl/uslugi/dns)
gda.pl
gdansk.pl
gdynia.pl
med.pl
sopot.pl

// Teckids e.V. : https://www.teckids.org
// Submitted by Dominik George <dominik.george@teckids.org>
edugit.org

// Telebit : https://telebit.cloud
// Submitted by AJ ONeal <aj@telebit.cloud>
telebit.app
telebit.io
*.telebit.xyz

// The Gwiddle Foundation : https://gwiddlefoundation.org.uk
// Submitted by Joshua Bayfield <joshua.bayfield@gwiddlefoundation.org.uk>
gwiddle.co.uk

// Thingdust AG : https://thingdust.com/
// Submitted by Adrian Imboden <adi@thingdust.com>
cust.dev.thingdust.io
cust.disrec.thingdust.io
cust.prod.thingdust.io
cust.testing.thingdust.io

// TownNews.com : http://www.townnews.com
// Submitted by Dustin Ward <dward@townnews.com>
bloxcms.com
townnews-staging.com

// TrafficPlex GmbH : https://www.trafficplex.de/
// Submitted by Phillipp Röll <phillipp.roell@trafficplex.de>
12hp.at
2ix.at
4lima.at
lima-city.at
12hp.ch
2ix.ch
4lima.ch
lima-city.ch
trafficplex.cloud
de.cool
12hp.de
2ix.de
4lima.de
lima-city.de
1337.pictures
clan.rip
lima-city.rocks
webspace.rocks
lima.zone

// TransIP : https://www.transip.nl
// Submitted by Rory Breuk <rbreuk@transip.nl>
*.transurl.be
*.transurl.eu
*.transurl.nl

// TuxFamily : http://tuxfamily.org
// Submitted by TuxFamily administrators <adm@staff.tuxfamily.org>
tuxfamily.org

// TwoDNS : https://www.twodns.de/
// Submitted by TwoDNS-Support <support@two-dns.de>
dd-dns.de
diskstation.eu
diskstation.org
dray-dns.de
draydns.de
dyn-vpn.de
dynvpn.de
mein-vigor.de
my-vigor.de
my-wan.de
syno-ds.de
synology-diskstation.de
synology-ds.de

// Uberspace : https://uberspace.de
// Submitted by Moritz Werner <mwerner@jonaspasche.com>
uber.space
*.uberspace.de

// UDR Limited : http://www.udr.hk.com
// Submitted by registry <hostmaster@udr.hk.com>
hk.com
hk.org
ltd.hk
inc.hk

// United Gameserver GmbH : https://united-gameserver.de
// Submitted by Stefan Schwarz <sysadm@united-gameserver.de>
virtualuser.de
virtual-user.de

// .US
// Submitted by Ed Moore <Ed.Moore@lib.de.us>
lib.de.us

// VeryPositive SIA : http://very.lv
// Submitted by Danko Aleksejevs <danko@very.lv>
2038.io

// Viprinet Europe GmbH : http://www.viprinet.com
// Submitted by Simon Kissel <hostmaster@viprinet.com>
router.management

// Virtual-Info : https://www.virtual-info.info/
// Submitted by Adnan RIHAN <hostmaster@v-info.info>
v-info.info

// Voorloper.com: https://voorloper.com
// Submitted by Nathan van Bakel <info@voorloper.com>
voorloper.cloud

// WeDeploy by Liferay, Inc. : https://www.wedeploy.com
// Submitted by Henrique Vicente <security@wedeploy.com>
wedeploy.io
wedeploy.me
wedeploy.sh

// Western Digital Technologies, Inc : https://www.wdc.com
// Submitted by Jung Jin <jungseok.jin@wdc.com>
remotewd.com

// Wikimedia Labs : https://wikitech.wikimedia.org
// Submitted by Yuvi Panda <yuvipanda@wikimedia.org>
wmflabs.org

// XenonCloud GbR: https://xenoncloud.net
// Submitted by Julian Uphoff <publicsuffixlist@xenoncloud.net>
half.host

// XnBay Technology : http://www.xnbay.com/
// Submitted by XnBay Developer <developer.xncloud@gmail.com>
xnbay.com
u2.xnbay.com
u2-local.xnbay.com

// XS4ALL Internet bv : https://www.xs4all.nl/
// Submitted by Daniel Mostertman <unixbeheer+publicsuffix@xs4all.net>
cistron.nl
demon.nl
xs4all.space

// YesCourse Pty Ltd : https://yescourse.com
// Submitted by Atul Bhouraskar <atul@yescourse.com>
official.academy

// Yola : https://www.yola.com/
// Submitted by Stefano Rivera <stefano@yola.com>
yolasite.com

// Yombo : https://yombo.net
// Submitted by Mitch Schwenk <mitch@yombo.net>
ybo.faith
yombo.me
homelink.one
ybo.party
ybo.review
ybo.science
ybo.trade

// Yunohost : https://yunohost.org
// Submitted by Valentin Grimaud <security@yunohost.org>
nohost.me
noho.st

// ZaNiC : http://www.za.net/
// Submitted by registry <hostmaster@nic.za.net>
za.net
za.org

// Zeit, Inc. : https://zeit.domains/
// Submitted by Olli Vanhoja <olli@zeit.co>
now.sh

// Zine EOOD : https://zine.bg/
// Submitted by Martin Angelov <martin@zine.bg>
bss.design

// Zitcom A/S : https://www.zitcom.dk
// Submitted by Emil Stahl <esp@zitcom.dk>
site.builder.nu

// Zone.id : https://zone.id/
// Submitted by Su Hendro <admin@zone.id>
zone.id

// ===END PRIVATE DOMAINS===<|MERGE_RESOLUTION|>--- conflicted
+++ resolved
@@ -12474,17 +12474,15 @@
 // Submitted by Tim Kramer <tkramer@rhcloud.com>
 rhcloud.com
 
-<<<<<<< HEAD
 // Render : https://render.com
 // Submitted by Anurag Goel <dev@render.com>
 app.render.com
 onrender.com
-=======
+
 // Repl.it : https://repl.it
 // Submitted by Mason Clayton <mason@repl.it>
 repl.co
 repl.run
->>>>>>> c2d23ce6
 
 // Resin.io : https://resin.io
 // Submitted by Tim Perry <tim@resin.io>
