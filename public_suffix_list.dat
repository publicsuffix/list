--- conflicted
+++ resolved
@@ -12482,15 +12482,13 @@
 *.platform.sh
 *.platformsh.site
 
-<<<<<<< HEAD
 // Port53 : https://port53.io/
 // Submitted by Maximilian Schieder <maxi@zeug.co>
 dyn53.io
-=======
+
 // Positive Codes Technology Company : http://co.bn/faq.html
 // Submitted by Zulfais <pc@co.bn>
 co.bn
->>>>>>> c3a44bfc
 
 // prgmr.com : https://prgmr.com/
 // Submitted by Sarah Newman <owner@prgmr.com>
