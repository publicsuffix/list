// This Source Code Form is subject to the terms of the Mozilla Public
// License, v. 2.0. If a copy of the MPL was not distributed with this
// file, You can obtain one at https://mozilla.org/MPL/2.0/.

// Please pull this list from, and only from https://publicsuffix.org/list/public_suffix_list.dat,
// rather than any other VCS sites. Pulling from any other URL is not guaranteed to be supported.

// Instructions on pulling and using this list can be found at https://publicsuffix.org/list/.

// ===BEGIN ICANN DOMAINS===

// ac : https://en.wikipedia.org/wiki/.ac
ac
com.ac
edu.ac
gov.ac
net.ac
mil.ac
org.ac

// ad : https://en.wikipedia.org/wiki/.ad
ad
nom.ad

// ae : https://en.wikipedia.org/wiki/.ae
// see also: "Domain Name Eligibility Policy" at http://www.aeda.ae/eng/aepolicy.php
ae
co.ae
net.ae
org.ae
sch.ae
ac.ae
gov.ae
mil.ae

// aero : see https://www.information.aero/index.php?id=66
aero
accident-investigation.aero
accident-prevention.aero
aerobatic.aero
aeroclub.aero
aerodrome.aero
agents.aero
aircraft.aero
airline.aero
airport.aero
air-surveillance.aero
airtraffic.aero
air-traffic-control.aero
ambulance.aero
amusement.aero
association.aero
author.aero
ballooning.aero
broker.aero
caa.aero
cargo.aero
catering.aero
certification.aero
championship.aero
charter.aero
civilaviation.aero
club.aero
conference.aero
consultant.aero
consulting.aero
control.aero
council.aero
crew.aero
design.aero
dgca.aero
educator.aero
emergency.aero
engine.aero
engineer.aero
entertainment.aero
equipment.aero
exchange.aero
express.aero
federation.aero
flight.aero
fuel.aero
gliding.aero
government.aero
groundhandling.aero
group.aero
hanggliding.aero
homebuilt.aero
insurance.aero
journal.aero
journalist.aero
leasing.aero
logistics.aero
magazine.aero
maintenance.aero
media.aero
microlight.aero
modelling.aero
navigation.aero
parachuting.aero
paragliding.aero
passenger-association.aero
pilot.aero
press.aero
production.aero
recreation.aero
repbody.aero
res.aero
research.aero
rotorcraft.aero
safety.aero
scientist.aero
services.aero
show.aero
skydiving.aero
software.aero
student.aero
trader.aero
trading.aero
trainer.aero
union.aero
workinggroup.aero
works.aero

// af : http://www.nic.af/help.jsp
af
gov.af
com.af
org.af
net.af
edu.af

// ag : http://www.nic.ag/prices.htm
ag
com.ag
org.ag
net.ag
co.ag
nom.ag

// ai : http://nic.com.ai/
ai
off.ai
com.ai
net.ai
org.ai

// al : http://www.ert.gov.al/ert_alb/faq_det.html?Id=31
al
com.al
edu.al
gov.al
mil.al
net.al
org.al

// am : https://www.amnic.net/policy/en/Policy_EN.pdf
am
co.am
com.am
commune.am
net.am
org.am

// ao : https://en.wikipedia.org/wiki/.ao
// http://www.dns.ao/REGISTR.DOC
ao
ed.ao
gv.ao
og.ao
co.ao
pb.ao
it.ao

// aq : https://en.wikipedia.org/wiki/.aq
aq

// ar : https://nic.ar/es/nic-argentina/normativa
ar
bet.ar
com.ar
coop.ar
edu.ar
gob.ar
gov.ar
int.ar
mil.ar
musica.ar
mutual.ar
net.ar
org.ar
senasa.ar
tur.ar

// arpa : https://en.wikipedia.org/wiki/.arpa
// Confirmed by registry <iana-questions@icann.org> 2008-06-18
arpa
e164.arpa
in-addr.arpa
ip6.arpa
iris.arpa
uri.arpa
urn.arpa

// as : https://en.wikipedia.org/wiki/.as
as
gov.as

// asia : https://en.wikipedia.org/wiki/.asia
asia

// at : https://en.wikipedia.org/wiki/.at
// Confirmed by registry <it@nic.at> 2008-06-17
at
ac.at
co.at
gv.at
or.at
sth.ac.at

// au : https://en.wikipedia.org/wiki/.au
// http://www.auda.org.au/
au
// 2LDs
com.au
net.au
org.au
edu.au
gov.au
asn.au
id.au
// Historic 2LDs (closed to new registration, but sites still exist)
info.au
conf.au
oz.au
// CGDNs - http://www.cgdn.org.au/
act.au
nsw.au
nt.au
qld.au
sa.au
tas.au
vic.au
wa.au
// 3LDs
act.edu.au
catholic.edu.au
// eq.edu.au - Removed at the request of the Queensland Department of Education
nsw.edu.au
nt.edu.au
qld.edu.au
sa.edu.au
tas.edu.au
vic.edu.au
wa.edu.au
// act.gov.au  Bug 984824 - Removed at request of Greg Tankard
// nsw.gov.au  Bug 547985 - Removed at request of <Shae.Donelan@services.nsw.gov.au>
// nt.gov.au  Bug 940478 - Removed at request of Greg Connors <Greg.Connors@nt.gov.au>
qld.gov.au
sa.gov.au
tas.gov.au
vic.gov.au
wa.gov.au
// 4LDs
// education.tas.edu.au - Removed at the request of the Department of Education Tasmania
schools.nsw.edu.au

// aw : https://en.wikipedia.org/wiki/.aw
aw
com.aw

// ax : https://en.wikipedia.org/wiki/.ax
ax

// az : https://en.wikipedia.org/wiki/.az
az
com.az
net.az
int.az
gov.az
org.az
edu.az
info.az
pp.az
mil.az
name.az
pro.az
biz.az

// ba : http://nic.ba/users_data/files/pravilnik_o_registraciji.pdf
ba
com.ba
edu.ba
gov.ba
mil.ba
net.ba
org.ba

// bb : https://en.wikipedia.org/wiki/.bb
bb
biz.bb
co.bb
com.bb
edu.bb
gov.bb
info.bb
net.bb
org.bb
store.bb
tv.bb

// bd : https://en.wikipedia.org/wiki/.bd
*.bd

// be : https://en.wikipedia.org/wiki/.be
// Confirmed by registry <tech@dns.be> 2008-06-08
be
ac.be

// bf : https://en.wikipedia.org/wiki/.bf
bf
gov.bf

// bg : https://en.wikipedia.org/wiki/.bg
// https://www.register.bg/user/static/rules/en/index.html
bg
a.bg
b.bg
c.bg
d.bg
e.bg
f.bg
g.bg
h.bg
i.bg
j.bg
k.bg
l.bg
m.bg
n.bg
o.bg
p.bg
q.bg
r.bg
s.bg
t.bg
u.bg
v.bg
w.bg
x.bg
y.bg
z.bg
0.bg
1.bg
2.bg
3.bg
4.bg
5.bg
6.bg
7.bg
8.bg
9.bg

// bh : https://en.wikipedia.org/wiki/.bh
bh
com.bh
edu.bh
net.bh
org.bh
gov.bh

// bi : https://en.wikipedia.org/wiki/.bi
// http://whois.nic.bi/
bi
co.bi
com.bi
edu.bi
or.bi
org.bi

// biz : https://en.wikipedia.org/wiki/.biz
biz

// bj : https://en.wikipedia.org/wiki/.bj
bj
asso.bj
barreau.bj
gouv.bj

// bm : http://www.bermudanic.bm/dnr-text.txt
bm
com.bm
edu.bm
gov.bm
net.bm
org.bm

// bn : http://www.bnnic.bn/faqs
bn
com.bn
edu.bn
gov.bn
net.bn
org.bn

// bo : https://nic.bo/delegacion2015.php#h-1.10
bo
com.bo
edu.bo
gob.bo
int.bo
org.bo
net.bo
mil.bo
tv.bo
web.bo
// Social Domains
academia.bo
agro.bo
arte.bo
blog.bo
bolivia.bo
ciencia.bo
cooperativa.bo
democracia.bo
deporte.bo
ecologia.bo
economia.bo
empresa.bo
indigena.bo
industria.bo
info.bo
medicina.bo
movimiento.bo
musica.bo
natural.bo
nombre.bo
noticias.bo
patria.bo
politica.bo
profesional.bo
plurinacional.bo
pueblo.bo
revista.bo
salud.bo
tecnologia.bo
tksat.bo
transporte.bo
wiki.bo

// br : http://registro.br/dominio/categoria.html
// Submitted by registry <fneves@registro.br>
br
9guacu.br
abc.br
adm.br
adv.br
agr.br
aju.br
am.br
anani.br
aparecida.br
app.br
arq.br
art.br
ato.br
b.br
barueri.br
belem.br
bhz.br
bib.br
bio.br
blog.br
bmd.br
boavista.br
bsb.br
campinagrande.br
campinas.br
caxias.br
cim.br
cng.br
cnt.br
com.br
contagem.br
coop.br
coz.br
cri.br
cuiaba.br
curitiba.br
def.br
des.br
det.br
dev.br
ecn.br
eco.br
edu.br
emp.br
enf.br
eng.br
esp.br
etc.br
eti.br
far.br
feira.br
flog.br
floripa.br
fm.br
fnd.br
fortal.br
fot.br
foz.br
fst.br
g12.br
geo.br
ggf.br
goiania.br
gov.br
// gov.br 26 states + df https://en.wikipedia.org/wiki/States_of_Brazil
ac.gov.br
al.gov.br
am.gov.br
ap.gov.br
ba.gov.br
ce.gov.br
df.gov.br
es.gov.br
go.gov.br
ma.gov.br
mg.gov.br
ms.gov.br
mt.gov.br
pa.gov.br
pb.gov.br
pe.gov.br
pi.gov.br
pr.gov.br
rj.gov.br
rn.gov.br
ro.gov.br
rr.gov.br
rs.gov.br
sc.gov.br
se.gov.br
sp.gov.br
to.gov.br
gru.br
imb.br
ind.br
inf.br
jab.br
jampa.br
jdf.br
joinville.br
jor.br
jus.br
leg.br
lel.br
log.br
londrina.br
macapa.br
maceio.br
manaus.br
maringa.br
mat.br
med.br
mil.br
morena.br
mp.br
mus.br
natal.br
net.br
niteroi.br
*.nom.br
not.br
ntr.br
odo.br
ong.br
org.br
osasco.br
palmas.br
poa.br
ppg.br
pro.br
psc.br
psi.br
pvh.br
qsl.br
radio.br
rec.br
recife.br
rep.br
ribeirao.br
rio.br
riobranco.br
riopreto.br
salvador.br
sampa.br
santamaria.br
santoandre.br
saobernardo.br
saogonca.br
seg.br
sjc.br
slg.br
slz.br
sorocaba.br
srv.br
taxi.br
tc.br
tec.br
teo.br
the.br
tmp.br
trd.br
tur.br
tv.br
udi.br
vet.br
vix.br
vlog.br
wiki.br
zlg.br

// bs : http://www.nic.bs/rules.html
bs
com.bs
net.bs
org.bs
edu.bs
gov.bs

// bt : https://en.wikipedia.org/wiki/.bt
bt
com.bt
edu.bt
gov.bt
net.bt
org.bt

// bv : No registrations at this time.
// Submitted by registry <jarle@uninett.no>
bv

// bw : https://en.wikipedia.org/wiki/.bw
// http://www.gobin.info/domainname/bw.doc
// list of other 2nd level tlds ?
bw
co.bw
org.bw

// by : https://en.wikipedia.org/wiki/.by
// http://tld.by/rules_2006_en.html
// list of other 2nd level tlds ?
by
gov.by
mil.by
// Official information does not indicate that com.by is a reserved
// second-level domain, but it's being used as one (see www.google.com.by and
// www.yahoo.com.by, for example), so we list it here for safety's sake.
com.by

// http://hoster.by/
of.by

// bz : https://en.wikipedia.org/wiki/.bz
// http://www.belizenic.bz/
bz
com.bz
net.bz
org.bz
edu.bz
gov.bz

// ca : https://en.wikipedia.org/wiki/.ca
ca
// ca geographical names
ab.ca
bc.ca
mb.ca
nb.ca
nf.ca
nl.ca
ns.ca
nt.ca
nu.ca
on.ca
pe.ca
qc.ca
sk.ca
yk.ca
// gc.ca: https://en.wikipedia.org/wiki/.gc.ca
// see also: http://registry.gc.ca/en/SubdomainFAQ
gc.ca

// cat : https://en.wikipedia.org/wiki/.cat
cat

// cc : https://en.wikipedia.org/wiki/.cc
cc

// cd : https://en.wikipedia.org/wiki/.cd
// see also: https://www.nic.cd/domain/insertDomain_2.jsp?act=1
cd
gov.cd

// cf : https://en.wikipedia.org/wiki/.cf
cf

// cg : https://en.wikipedia.org/wiki/.cg
cg

// ch : https://en.wikipedia.org/wiki/.ch
ch

// ci : https://en.wikipedia.org/wiki/.ci
// http://www.nic.ci/index.php?page=charte
ci
org.ci
or.ci
com.ci
co.ci
edu.ci
ed.ci
ac.ci
net.ci
go.ci
asso.ci
aéroport.ci
int.ci
presse.ci
md.ci
gouv.ci

// ck : https://en.wikipedia.org/wiki/.ck
*.ck
!www.ck

// cl : https://www.nic.cl
// Confirmed by .CL registry <hsalgado@nic.cl>
cl
co.cl
gob.cl
gov.cl
mil.cl

// cm : https://en.wikipedia.org/wiki/.cm plus bug 981927
cm
co.cm
com.cm
gov.cm
net.cm

// cn : https://en.wikipedia.org/wiki/.cn
// Submitted by registry <tanyaling@cnnic.cn>
cn
ac.cn
com.cn
edu.cn
gov.cn
net.cn
org.cn
mil.cn
公司.cn
网络.cn
網絡.cn
// cn geographic names
ah.cn
bj.cn
cq.cn
fj.cn
gd.cn
gs.cn
gz.cn
gx.cn
ha.cn
hb.cn
he.cn
hi.cn
hl.cn
hn.cn
jl.cn
js.cn
jx.cn
ln.cn
nm.cn
nx.cn
qh.cn
sc.cn
sd.cn
sh.cn
sn.cn
sx.cn
tj.cn
xj.cn
xz.cn
yn.cn
zj.cn
hk.cn
mo.cn
tw.cn

// co : https://en.wikipedia.org/wiki/.co
// Submitted by registry <tecnico@uniandes.edu.co>
co
arts.co
com.co
edu.co
firm.co
gov.co
info.co
int.co
mil.co
net.co
nom.co
org.co
rec.co
web.co

// com : https://en.wikipedia.org/wiki/.com
com

// coop : https://en.wikipedia.org/wiki/.coop
coop

// cr : http://www.nic.cr/niccr_publico/showRegistroDominiosScreen.do
cr
ac.cr
co.cr
ed.cr
fi.cr
go.cr
or.cr
sa.cr

// cu : https://en.wikipedia.org/wiki/.cu
cu
com.cu
edu.cu
org.cu
net.cu
gov.cu
inf.cu

// cv : https://en.wikipedia.org/wiki/.cv
// cv : http://www.dns.cv/tldcv_portal/do?com=DS;5446457100;111;+PAGE(4000018)+K-CAT-CODIGO(RDOM)+RCNT(100); <- registration rules
cv
com.cv
edu.cv
int.cv
nome.cv
org.cv

// cw : http://www.una.cw/cw_registry/
// Confirmed by registry <registry@una.net> 2013-03-26
cw
com.cw
edu.cw
net.cw
org.cw

// cx : https://en.wikipedia.org/wiki/.cx
// list of other 2nd level tlds ?
cx
gov.cx

// cy : http://www.nic.cy/
// Submitted by registry Panayiotou Fotia <cydns@ucy.ac.cy>
cy
ac.cy
biz.cy
com.cy
ekloges.cy
gov.cy
ltd.cy
name.cy
net.cy
org.cy
parliament.cy
press.cy
pro.cy
tm.cy

// cz : https://en.wikipedia.org/wiki/.cz
cz

// de : https://en.wikipedia.org/wiki/.de
// Confirmed by registry <ops@denic.de> (with technical
// reservations) 2008-07-01
de

// dj : https://en.wikipedia.org/wiki/.dj
dj

// dk : https://en.wikipedia.org/wiki/.dk
// Confirmed by registry <robert@dk-hostmaster.dk> 2008-06-17
dk

// dm : https://en.wikipedia.org/wiki/.dm
dm
com.dm
net.dm
org.dm
edu.dm
gov.dm

// do : https://en.wikipedia.org/wiki/.do
do
art.do
com.do
edu.do
gob.do
gov.do
mil.do
net.do
org.do
sld.do
web.do

// dz : http://www.nic.dz/images/pdf_nic/charte.pdf
dz
art.dz
asso.dz
com.dz
edu.dz
gov.dz
org.dz
net.dz
pol.dz
soc.dz
tm.dz

// ec : http://www.nic.ec/reg/paso1.asp
// Submitted by registry <vabboud@nic.ec>
ec
com.ec
info.ec
net.ec
fin.ec
k12.ec
med.ec
pro.ec
org.ec
edu.ec
gov.ec
gob.ec
mil.ec

// edu : https://en.wikipedia.org/wiki/.edu
edu

// ee : http://www.eenet.ee/EENet/dom_reeglid.html#lisa_B
ee
edu.ee
gov.ee
riik.ee
lib.ee
med.ee
com.ee
pri.ee
aip.ee
org.ee
fie.ee

// eg : https://en.wikipedia.org/wiki/.eg
eg
com.eg
edu.eg
eun.eg
gov.eg
mil.eg
name.eg
net.eg
org.eg
sci.eg

// er : https://en.wikipedia.org/wiki/.er
*.er

// es : https://www.nic.es/site_ingles/ingles/dominios/index.html
es
com.es
nom.es
org.es
gob.es
edu.es

// et : https://en.wikipedia.org/wiki/.et
et
com.et
gov.et
org.et
edu.et
biz.et
name.et
info.et
net.et

// eu : https://en.wikipedia.org/wiki/.eu
eu

// fi : https://en.wikipedia.org/wiki/.fi
fi
// aland.fi : https://en.wikipedia.org/wiki/.ax
// This domain is being phased out in favor of .ax. As there are still many
// domains under aland.fi, we still keep it on the list until aland.fi is
// completely removed.
// TODO: Check for updates (expected to be phased out around Q1/2009)
aland.fi

// fj : http://domains.fj/
// Submitted by registry <garth.miller@cocca.org.nz> 2020-02-11
fj
ac.fj
biz.fj
com.fj
gov.fj
info.fj
mil.fj
name.fj
net.fj
org.fj
pro.fj

// fk : https://en.wikipedia.org/wiki/.fk
*.fk

// fm : https://en.wikipedia.org/wiki/.fm
com.fm
edu.fm
net.fm
org.fm
fm

// fo : https://en.wikipedia.org/wiki/.fo
fo

// fr : http://www.afnic.fr/
// domaines descriptifs : https://www.afnic.fr/medias/documents/Cadre_legal/Afnic_Naming_Policy_12122016_VEN.pdf
fr
asso.fr
com.fr
gouv.fr
nom.fr
prd.fr
tm.fr
// domaines sectoriels : https://www.afnic.fr/en/products-and-services/the-fr-tld/sector-based-fr-domains-4.html
aeroport.fr
avocat.fr
avoues.fr
cci.fr
chambagri.fr
chirurgiens-dentistes.fr
experts-comptables.fr
geometre-expert.fr
greta.fr
huissier-justice.fr
medecin.fr
notaires.fr
pharmacien.fr
port.fr
veterinaire.fr

// ga : https://en.wikipedia.org/wiki/.ga
ga

// gb : This registry is effectively dormant
// Submitted by registry <Damien.Shaw@ja.net>
gb

// gd : https://en.wikipedia.org/wiki/.gd
edu.gd
gov.gd
gd

// ge : http://www.nic.net.ge/policy_en.pdf
ge
com.ge
edu.ge
gov.ge
org.ge
mil.ge
net.ge
pvt.ge

// gf : https://en.wikipedia.org/wiki/.gf
gf

// gg : http://www.channelisles.net/register-domains/
// Confirmed by registry <nigel@channelisles.net> 2013-11-28
gg
co.gg
net.gg
org.gg

// gh : https://en.wikipedia.org/wiki/.gh
// see also: http://www.nic.gh/reg_now.php
// Although domains directly at second level are not possible at the moment,
// they have been possible for some time and may come back.
gh
com.gh
edu.gh
gov.gh
org.gh
mil.gh

// gi : http://www.nic.gi/rules.html
gi
com.gi
ltd.gi
gov.gi
mod.gi
edu.gi
org.gi

// gl : https://en.wikipedia.org/wiki/.gl
// http://nic.gl
gl
co.gl
com.gl
edu.gl
net.gl
org.gl

// gm : http://www.nic.gm/htmlpages%5Cgm-policy.htm
gm

// gn : http://psg.com/dns/gn/gn.txt
// Submitted by registry <randy@psg.com>
gn
ac.gn
com.gn
edu.gn
gov.gn
org.gn
net.gn

// gov : https://en.wikipedia.org/wiki/.gov
gov

// gp : http://www.nic.gp/index.php?lang=en
gp
com.gp
net.gp
mobi.gp
edu.gp
org.gp
asso.gp

// gq : https://en.wikipedia.org/wiki/.gq
gq

// gr : https://grweb.ics.forth.gr/english/1617-B-2005.html
// Submitted by registry <segred@ics.forth.gr>
gr
com.gr
edu.gr
net.gr
org.gr
gov.gr

// gs : https://en.wikipedia.org/wiki/.gs
gs

// gt : https://www.gt/sitio/registration_policy.php?lang=en
gt
com.gt
edu.gt
gob.gt
ind.gt
mil.gt
net.gt
org.gt

// gu : http://gadao.gov.gu/register.html
// University of Guam : https://www.uog.edu
// Submitted by uognoc@triton.uog.edu
gu
com.gu
edu.gu
gov.gu
guam.gu
info.gu
net.gu
org.gu
web.gu

// gw : https://en.wikipedia.org/wiki/.gw
// gw : https://nic.gw/regras/
gw

// gy : https://en.wikipedia.org/wiki/.gy
// http://registry.gy/
gy
co.gy
com.gy
edu.gy
gov.gy
net.gy
org.gy

// hk : https://www.hkirc.hk
// Submitted by registry <hk.tech@hkirc.hk>
hk
com.hk
edu.hk
gov.hk
idv.hk
net.hk
org.hk
公司.hk
教育.hk
敎育.hk
政府.hk
個人.hk
个人.hk
箇人.hk
網络.hk
网络.hk
组織.hk
網絡.hk
网絡.hk
组织.hk
組織.hk
組织.hk

// hm : https://en.wikipedia.org/wiki/.hm
hm

// hn : http://www.nic.hn/politicas/ps02,,05.html
hn
com.hn
edu.hn
org.hn
net.hn
mil.hn
gob.hn

// hr : http://www.dns.hr/documents/pdf/HRTLD-regulations.pdf
hr
iz.hr
from.hr
name.hr
com.hr

// ht : http://www.nic.ht/info/charte.cfm
ht
com.ht
shop.ht
firm.ht
info.ht
adult.ht
net.ht
pro.ht
org.ht
med.ht
art.ht
coop.ht
pol.ht
asso.ht
edu.ht
rel.ht
gouv.ht
perso.ht

// hu : http://www.domain.hu/domain/English/sld.html
// Confirmed by registry <pasztor@iszt.hu> 2008-06-12
hu
co.hu
info.hu
org.hu
priv.hu
sport.hu
tm.hu
2000.hu
agrar.hu
bolt.hu
casino.hu
city.hu
erotica.hu
erotika.hu
film.hu
forum.hu
games.hu
hotel.hu
ingatlan.hu
jogasz.hu
konyvelo.hu
lakas.hu
media.hu
news.hu
reklam.hu
sex.hu
shop.hu
suli.hu
szex.hu
tozsde.hu
utazas.hu
video.hu

// id : https://pandi.id/en/domain/registration-requirements/
id
ac.id
biz.id
co.id
desa.id
go.id
mil.id
my.id
net.id
or.id
ponpes.id
sch.id
web.id

// ie : https://en.wikipedia.org/wiki/.ie
ie
gov.ie

// il : http://www.isoc.org.il/domains/
il
ac.il
co.il
gov.il
idf.il
k12.il
muni.il
net.il
org.il

// im : https://www.nic.im/
// Submitted by registry <info@nic.im>
im
ac.im
co.im
com.im
ltd.co.im
net.im
org.im
plc.co.im
tt.im
tv.im

// in : https://en.wikipedia.org/wiki/.in
// see also: https://registry.in/Policies
// Please note, that nic.in is not an official eTLD, but used by most
// government institutions.
in
co.in
firm.in
net.in
org.in
gen.in
ind.in
nic.in
ac.in
edu.in
res.in
gov.in
mil.in

// info : https://en.wikipedia.org/wiki/.info
info

// int : https://en.wikipedia.org/wiki/.int
// Confirmed by registry <iana-questions@icann.org> 2008-06-18
int
eu.int

// io : http://www.nic.io/rules.html
// list of other 2nd level tlds ?
io
com.io

// iq : http://www.cmc.iq/english/iq/iqregister1.htm
iq
gov.iq
edu.iq
mil.iq
com.iq
org.iq
net.iq

// ir : http://www.nic.ir/Terms_and_Conditions_ir,_Appendix_1_Domain_Rules
// Also see http://www.nic.ir/Internationalized_Domain_Names
// Two <iran>.ir entries added at request of <tech-team@nic.ir>, 2010-04-16
ir
ac.ir
co.ir
gov.ir
id.ir
net.ir
org.ir
sch.ir
// xn--mgba3a4f16a.ir (<iran>.ir, Persian YEH)
ایران.ir
// xn--mgba3a4fra.ir (<iran>.ir, Arabic YEH)
ايران.ir

// is : http://www.isnic.is/domain/rules.php
// Confirmed by registry <marius@isgate.is> 2008-12-06
is
net.is
com.is
edu.is
gov.is
org.is
int.is

// it : https://en.wikipedia.org/wiki/.it
it
gov.it
edu.it
// Reserved geo-names (regions and provinces):
// https://www.nic.it/sites/default/files/archivio/docs/Regulation_assignation_v7.1.pdf
// Regions
abr.it
abruzzo.it
aosta-valley.it
aostavalley.it
bas.it
basilicata.it
cal.it
calabria.it
cam.it
campania.it
emilia-romagna.it
emiliaromagna.it
emr.it
friuli-v-giulia.it
friuli-ve-giulia.it
friuli-vegiulia.it
friuli-venezia-giulia.it
friuli-veneziagiulia.it
friuli-vgiulia.it
friuliv-giulia.it
friulive-giulia.it
friulivegiulia.it
friulivenezia-giulia.it
friuliveneziagiulia.it
friulivgiulia.it
fvg.it
laz.it
lazio.it
lig.it
liguria.it
lom.it
lombardia.it
lombardy.it
lucania.it
mar.it
marche.it
mol.it
molise.it
piedmont.it
piemonte.it
pmn.it
pug.it
puglia.it
sar.it
sardegna.it
sardinia.it
sic.it
sicilia.it
sicily.it
taa.it
tos.it
toscana.it
trentin-sud-tirol.it
trentin-süd-tirol.it
trentin-sudtirol.it
trentin-südtirol.it
trentin-sued-tirol.it
trentin-suedtirol.it
trentino-a-adige.it
trentino-aadige.it
trentino-alto-adige.it
trentino-altoadige.it
trentino-s-tirol.it
trentino-stirol.it
trentino-sud-tirol.it
trentino-süd-tirol.it
trentino-sudtirol.it
trentino-südtirol.it
trentino-sued-tirol.it
trentino-suedtirol.it
trentino.it
trentinoa-adige.it
trentinoaadige.it
trentinoalto-adige.it
trentinoaltoadige.it
trentinos-tirol.it
trentinostirol.it
trentinosud-tirol.it
trentinosüd-tirol.it
trentinosudtirol.it
trentinosüdtirol.it
trentinosued-tirol.it
trentinosuedtirol.it
trentinsud-tirol.it
trentinsüd-tirol.it
trentinsudtirol.it
trentinsüdtirol.it
trentinsued-tirol.it
trentinsuedtirol.it
tuscany.it
umb.it
umbria.it
val-d-aosta.it
val-daosta.it
vald-aosta.it
valdaosta.it
valle-aosta.it
valle-d-aosta.it
valle-daosta.it
valleaosta.it
valled-aosta.it
valledaosta.it
vallee-aoste.it
vallée-aoste.it
vallee-d-aoste.it
vallée-d-aoste.it
valleeaoste.it
valléeaoste.it
valleedaoste.it
valléedaoste.it
vao.it
vda.it
ven.it
veneto.it
// Provinces
ag.it
agrigento.it
al.it
alessandria.it
alto-adige.it
altoadige.it
an.it
ancona.it
andria-barletta-trani.it
andria-trani-barletta.it
andriabarlettatrani.it
andriatranibarletta.it
ao.it
aosta.it
aoste.it
ap.it
aq.it
aquila.it
ar.it
arezzo.it
ascoli-piceno.it
ascolipiceno.it
asti.it
at.it
av.it
avellino.it
ba.it
balsan-sudtirol.it
balsan-südtirol.it
balsan-suedtirol.it
balsan.it
bari.it
barletta-trani-andria.it
barlettatraniandria.it
belluno.it
benevento.it
bergamo.it
bg.it
bi.it
biella.it
bl.it
bn.it
bo.it
bologna.it
bolzano-altoadige.it
bolzano.it
bozen-sudtirol.it
bozen-südtirol.it
bozen-suedtirol.it
bozen.it
br.it
brescia.it
brindisi.it
bs.it
bt.it
bulsan-sudtirol.it
bulsan-südtirol.it
bulsan-suedtirol.it
bulsan.it
bz.it
ca.it
cagliari.it
caltanissetta.it
campidano-medio.it
campidanomedio.it
campobasso.it
carbonia-iglesias.it
carboniaiglesias.it
carrara-massa.it
carraramassa.it
caserta.it
catania.it
catanzaro.it
cb.it
ce.it
cesena-forli.it
cesena-forlì.it
cesenaforli.it
cesenaforlì.it
ch.it
chieti.it
ci.it
cl.it
cn.it
co.it
como.it
cosenza.it
cr.it
cremona.it
crotone.it
cs.it
ct.it
cuneo.it
cz.it
dell-ogliastra.it
dellogliastra.it
en.it
enna.it
fc.it
fe.it
fermo.it
ferrara.it
fg.it
fi.it
firenze.it
florence.it
fm.it
foggia.it
forli-cesena.it
forlì-cesena.it
forlicesena.it
forlìcesena.it
fr.it
frosinone.it
ge.it
genoa.it
genova.it
go.it
gorizia.it
gr.it
grosseto.it
iglesias-carbonia.it
iglesiascarbonia.it
im.it
imperia.it
is.it
isernia.it
kr.it
la-spezia.it
laquila.it
laspezia.it
latina.it
lc.it
le.it
lecce.it
lecco.it
li.it
livorno.it
lo.it
lodi.it
lt.it
lu.it
lucca.it
macerata.it
mantova.it
massa-carrara.it
massacarrara.it
matera.it
mb.it
mc.it
me.it
medio-campidano.it
mediocampidano.it
messina.it
mi.it
milan.it
milano.it
mn.it
mo.it
modena.it
monza-brianza.it
monza-e-della-brianza.it
monza.it
monzabrianza.it
monzaebrianza.it
monzaedellabrianza.it
ms.it
mt.it
na.it
naples.it
napoli.it
no.it
novara.it
nu.it
nuoro.it
og.it
ogliastra.it
olbia-tempio.it
olbiatempio.it
or.it
oristano.it
ot.it
pa.it
padova.it
padua.it
palermo.it
parma.it
pavia.it
pc.it
pd.it
pe.it
perugia.it
pesaro-urbino.it
pesarourbino.it
pescara.it
pg.it
pi.it
piacenza.it
pisa.it
pistoia.it
pn.it
po.it
pordenone.it
potenza.it
pr.it
prato.it
pt.it
pu.it
pv.it
pz.it
ra.it
ragusa.it
ravenna.it
rc.it
re.it
reggio-calabria.it
reggio-emilia.it
reggiocalabria.it
reggioemilia.it
rg.it
ri.it
rieti.it
rimini.it
rm.it
rn.it
ro.it
roma.it
rome.it
rovigo.it
sa.it
salerno.it
sassari.it
savona.it
si.it
siena.it
siracusa.it
so.it
sondrio.it
sp.it
sr.it
ss.it
suedtirol.it
südtirol.it
sv.it
ta.it
taranto.it
te.it
tempio-olbia.it
tempioolbia.it
teramo.it
terni.it
tn.it
to.it
torino.it
tp.it
tr.it
trani-andria-barletta.it
trani-barletta-andria.it
traniandriabarletta.it
tranibarlettaandria.it
trapani.it
trento.it
treviso.it
trieste.it
ts.it
turin.it
tv.it
ud.it
udine.it
urbino-pesaro.it
urbinopesaro.it
va.it
varese.it
vb.it
vc.it
ve.it
venezia.it
venice.it
verbania.it
vercelli.it
verona.it
vi.it
vibo-valentia.it
vibovalentia.it
vicenza.it
viterbo.it
vr.it
vs.it
vt.it
vv.it

// je : http://www.channelisles.net/register-domains/
// Confirmed by registry <nigel@channelisles.net> 2013-11-28
je
co.je
net.je
org.je

// jm : http://www.com.jm/register.html
*.jm

// jo : http://www.dns.jo/Registration_policy.aspx
jo
com.jo
org.jo
net.jo
edu.jo
sch.jo
gov.jo
mil.jo
name.jo

// jobs : https://en.wikipedia.org/wiki/.jobs
jobs

// jp : https://en.wikipedia.org/wiki/.jp
// http://jprs.co.jp/en/jpdomain.html
// Submitted by registry <info@jprs.jp>
jp
// jp organizational type names
ac.jp
ad.jp
co.jp
ed.jp
go.jp
gr.jp
lg.jp
ne.jp
or.jp
// jp prefecture type names
aichi.jp
akita.jp
aomori.jp
chiba.jp
ehime.jp
fukui.jp
fukuoka.jp
fukushima.jp
gifu.jp
gunma.jp
hiroshima.jp
hokkaido.jp
hyogo.jp
ibaraki.jp
ishikawa.jp
iwate.jp
kagawa.jp
kagoshima.jp
kanagawa.jp
kochi.jp
kumamoto.jp
kyoto.jp
mie.jp
miyagi.jp
miyazaki.jp
nagano.jp
nagasaki.jp
nara.jp
niigata.jp
oita.jp
okayama.jp
okinawa.jp
osaka.jp
saga.jp
saitama.jp
shiga.jp
shimane.jp
shizuoka.jp
tochigi.jp
tokushima.jp
tokyo.jp
tottori.jp
toyama.jp
wakayama.jp
yamagata.jp
yamaguchi.jp
yamanashi.jp
栃木.jp
愛知.jp
愛媛.jp
兵庫.jp
熊本.jp
茨城.jp
北海道.jp
千葉.jp
和歌山.jp
長崎.jp
長野.jp
新潟.jp
青森.jp
静岡.jp
東京.jp
石川.jp
埼玉.jp
三重.jp
京都.jp
佐賀.jp
大分.jp
大阪.jp
奈良.jp
宮城.jp
宮崎.jp
富山.jp
山口.jp
山形.jp
山梨.jp
岩手.jp
岐阜.jp
岡山.jp
島根.jp
広島.jp
徳島.jp
沖縄.jp
滋賀.jp
神奈川.jp
福井.jp
福岡.jp
福島.jp
秋田.jp
群馬.jp
香川.jp
高知.jp
鳥取.jp
鹿児島.jp
// jp geographic type names
// http://jprs.jp/doc/rule/saisoku-1.html
*.kawasaki.jp
*.kitakyushu.jp
*.kobe.jp
*.nagoya.jp
*.sapporo.jp
*.sendai.jp
*.yokohama.jp
!city.kawasaki.jp
!city.kitakyushu.jp
!city.kobe.jp
!city.nagoya.jp
!city.sapporo.jp
!city.sendai.jp
!city.yokohama.jp
// 4th level registration
aisai.aichi.jp
ama.aichi.jp
anjo.aichi.jp
asuke.aichi.jp
chiryu.aichi.jp
chita.aichi.jp
fuso.aichi.jp
gamagori.aichi.jp
handa.aichi.jp
hazu.aichi.jp
hekinan.aichi.jp
higashiura.aichi.jp
ichinomiya.aichi.jp
inazawa.aichi.jp
inuyama.aichi.jp
isshiki.aichi.jp
iwakura.aichi.jp
kanie.aichi.jp
kariya.aichi.jp
kasugai.aichi.jp
kira.aichi.jp
kiyosu.aichi.jp
komaki.aichi.jp
konan.aichi.jp
kota.aichi.jp
mihama.aichi.jp
miyoshi.aichi.jp
nishio.aichi.jp
nisshin.aichi.jp
obu.aichi.jp
oguchi.aichi.jp
oharu.aichi.jp
okazaki.aichi.jp
owariasahi.aichi.jp
seto.aichi.jp
shikatsu.aichi.jp
shinshiro.aichi.jp
shitara.aichi.jp
tahara.aichi.jp
takahama.aichi.jp
tobishima.aichi.jp
toei.aichi.jp
togo.aichi.jp
tokai.aichi.jp
tokoname.aichi.jp
toyoake.aichi.jp
toyohashi.aichi.jp
toyokawa.aichi.jp
toyone.aichi.jp
toyota.aichi.jp
tsushima.aichi.jp
yatomi.aichi.jp
akita.akita.jp
daisen.akita.jp
fujisato.akita.jp
gojome.akita.jp
hachirogata.akita.jp
happou.akita.jp
higashinaruse.akita.jp
honjo.akita.jp
honjyo.akita.jp
ikawa.akita.jp
kamikoani.akita.jp
kamioka.akita.jp
katagami.akita.jp
kazuno.akita.jp
kitaakita.akita.jp
kosaka.akita.jp
kyowa.akita.jp
misato.akita.jp
mitane.akita.jp
moriyoshi.akita.jp
nikaho.akita.jp
noshiro.akita.jp
odate.akita.jp
oga.akita.jp
ogata.akita.jp
semboku.akita.jp
yokote.akita.jp
yurihonjo.akita.jp
aomori.aomori.jp
gonohe.aomori.jp
hachinohe.aomori.jp
hashikami.aomori.jp
hiranai.aomori.jp
hirosaki.aomori.jp
itayanagi.aomori.jp
kuroishi.aomori.jp
misawa.aomori.jp
mutsu.aomori.jp
nakadomari.aomori.jp
noheji.aomori.jp
oirase.aomori.jp
owani.aomori.jp
rokunohe.aomori.jp
sannohe.aomori.jp
shichinohe.aomori.jp
shingo.aomori.jp
takko.aomori.jp
towada.aomori.jp
tsugaru.aomori.jp
tsuruta.aomori.jp
abiko.chiba.jp
asahi.chiba.jp
chonan.chiba.jp
chosei.chiba.jp
choshi.chiba.jp
chuo.chiba.jp
funabashi.chiba.jp
futtsu.chiba.jp
hanamigawa.chiba.jp
ichihara.chiba.jp
ichikawa.chiba.jp
ichinomiya.chiba.jp
inzai.chiba.jp
isumi.chiba.jp
kamagaya.chiba.jp
kamogawa.chiba.jp
kashiwa.chiba.jp
katori.chiba.jp
katsuura.chiba.jp
kimitsu.chiba.jp
kisarazu.chiba.jp
kozaki.chiba.jp
kujukuri.chiba.jp
kyonan.chiba.jp
matsudo.chiba.jp
midori.chiba.jp
mihama.chiba.jp
minamiboso.chiba.jp
mobara.chiba.jp
mutsuzawa.chiba.jp
nagara.chiba.jp
nagareyama.chiba.jp
narashino.chiba.jp
narita.chiba.jp
noda.chiba.jp
oamishirasato.chiba.jp
omigawa.chiba.jp
onjuku.chiba.jp
otaki.chiba.jp
sakae.chiba.jp
sakura.chiba.jp
shimofusa.chiba.jp
shirako.chiba.jp
shiroi.chiba.jp
shisui.chiba.jp
sodegaura.chiba.jp
sosa.chiba.jp
tako.chiba.jp
tateyama.chiba.jp
togane.chiba.jp
tohnosho.chiba.jp
tomisato.chiba.jp
urayasu.chiba.jp
yachimata.chiba.jp
yachiyo.chiba.jp
yokaichiba.chiba.jp
yokoshibahikari.chiba.jp
yotsukaido.chiba.jp
ainan.ehime.jp
honai.ehime.jp
ikata.ehime.jp
imabari.ehime.jp
iyo.ehime.jp
kamijima.ehime.jp
kihoku.ehime.jp
kumakogen.ehime.jp
masaki.ehime.jp
matsuno.ehime.jp
matsuyama.ehime.jp
namikata.ehime.jp
niihama.ehime.jp
ozu.ehime.jp
saijo.ehime.jp
seiyo.ehime.jp
shikokuchuo.ehime.jp
tobe.ehime.jp
toon.ehime.jp
uchiko.ehime.jp
uwajima.ehime.jp
yawatahama.ehime.jp
echizen.fukui.jp
eiheiji.fukui.jp
fukui.fukui.jp
ikeda.fukui.jp
katsuyama.fukui.jp
mihama.fukui.jp
minamiechizen.fukui.jp
obama.fukui.jp
ohi.fukui.jp
ono.fukui.jp
sabae.fukui.jp
sakai.fukui.jp
takahama.fukui.jp
tsuruga.fukui.jp
wakasa.fukui.jp
ashiya.fukuoka.jp
buzen.fukuoka.jp
chikugo.fukuoka.jp
chikuho.fukuoka.jp
chikujo.fukuoka.jp
chikushino.fukuoka.jp
chikuzen.fukuoka.jp
chuo.fukuoka.jp
dazaifu.fukuoka.jp
fukuchi.fukuoka.jp
hakata.fukuoka.jp
higashi.fukuoka.jp
hirokawa.fukuoka.jp
hisayama.fukuoka.jp
iizuka.fukuoka.jp
inatsuki.fukuoka.jp
kaho.fukuoka.jp
kasuga.fukuoka.jp
kasuya.fukuoka.jp
kawara.fukuoka.jp
keisen.fukuoka.jp
koga.fukuoka.jp
kurate.fukuoka.jp
kurogi.fukuoka.jp
kurume.fukuoka.jp
minami.fukuoka.jp
miyako.fukuoka.jp
miyama.fukuoka.jp
miyawaka.fukuoka.jp
mizumaki.fukuoka.jp
munakata.fukuoka.jp
nakagawa.fukuoka.jp
nakama.fukuoka.jp
nishi.fukuoka.jp
nogata.fukuoka.jp
ogori.fukuoka.jp
okagaki.fukuoka.jp
okawa.fukuoka.jp
oki.fukuoka.jp
omuta.fukuoka.jp
onga.fukuoka.jp
onojo.fukuoka.jp
oto.fukuoka.jp
saigawa.fukuoka.jp
sasaguri.fukuoka.jp
shingu.fukuoka.jp
shinyoshitomi.fukuoka.jp
shonai.fukuoka.jp
soeda.fukuoka.jp
sue.fukuoka.jp
tachiarai.fukuoka.jp
tagawa.fukuoka.jp
takata.fukuoka.jp
toho.fukuoka.jp
toyotsu.fukuoka.jp
tsuiki.fukuoka.jp
ukiha.fukuoka.jp
umi.fukuoka.jp
usui.fukuoka.jp
yamada.fukuoka.jp
yame.fukuoka.jp
yanagawa.fukuoka.jp
yukuhashi.fukuoka.jp
aizubange.fukushima.jp
aizumisato.fukushima.jp
aizuwakamatsu.fukushima.jp
asakawa.fukushima.jp
bandai.fukushima.jp
date.fukushima.jp
fukushima.fukushima.jp
furudono.fukushima.jp
futaba.fukushima.jp
hanawa.fukushima.jp
higashi.fukushima.jp
hirata.fukushima.jp
hirono.fukushima.jp
iitate.fukushima.jp
inawashiro.fukushima.jp
ishikawa.fukushima.jp
iwaki.fukushima.jp
izumizaki.fukushima.jp
kagamiishi.fukushima.jp
kaneyama.fukushima.jp
kawamata.fukushima.jp
kitakata.fukushima.jp
kitashiobara.fukushima.jp
koori.fukushima.jp
koriyama.fukushima.jp
kunimi.fukushima.jp
miharu.fukushima.jp
mishima.fukushima.jp
namie.fukushima.jp
nango.fukushima.jp
nishiaizu.fukushima.jp
nishigo.fukushima.jp
okuma.fukushima.jp
omotego.fukushima.jp
ono.fukushima.jp
otama.fukushima.jp
samegawa.fukushima.jp
shimogo.fukushima.jp
shirakawa.fukushima.jp
showa.fukushima.jp
soma.fukushima.jp
sukagawa.fukushima.jp
taishin.fukushima.jp
tamakawa.fukushima.jp
tanagura.fukushima.jp
tenei.fukushima.jp
yabuki.fukushima.jp
yamato.fukushima.jp
yamatsuri.fukushima.jp
yanaizu.fukushima.jp
yugawa.fukushima.jp
anpachi.gifu.jp
ena.gifu.jp
gifu.gifu.jp
ginan.gifu.jp
godo.gifu.jp
gujo.gifu.jp
hashima.gifu.jp
hichiso.gifu.jp
hida.gifu.jp
higashishirakawa.gifu.jp
ibigawa.gifu.jp
ikeda.gifu.jp
kakamigahara.gifu.jp
kani.gifu.jp
kasahara.gifu.jp
kasamatsu.gifu.jp
kawaue.gifu.jp
kitagata.gifu.jp
mino.gifu.jp
minokamo.gifu.jp
mitake.gifu.jp
mizunami.gifu.jp
motosu.gifu.jp
nakatsugawa.gifu.jp
ogaki.gifu.jp
sakahogi.gifu.jp
seki.gifu.jp
sekigahara.gifu.jp
shirakawa.gifu.jp
tajimi.gifu.jp
takayama.gifu.jp
tarui.gifu.jp
toki.gifu.jp
tomika.gifu.jp
wanouchi.gifu.jp
yamagata.gifu.jp
yaotsu.gifu.jp
yoro.gifu.jp
annaka.gunma.jp
chiyoda.gunma.jp
fujioka.gunma.jp
higashiagatsuma.gunma.jp
isesaki.gunma.jp
itakura.gunma.jp
kanna.gunma.jp
kanra.gunma.jp
katashina.gunma.jp
kawaba.gunma.jp
kiryu.gunma.jp
kusatsu.gunma.jp
maebashi.gunma.jp
meiwa.gunma.jp
midori.gunma.jp
minakami.gunma.jp
naganohara.gunma.jp
nakanojo.gunma.jp
nanmoku.gunma.jp
numata.gunma.jp
oizumi.gunma.jp
ora.gunma.jp
ota.gunma.jp
shibukawa.gunma.jp
shimonita.gunma.jp
shinto.gunma.jp
showa.gunma.jp
takasaki.gunma.jp
takayama.gunma.jp
tamamura.gunma.jp
tatebayashi.gunma.jp
tomioka.gunma.jp
tsukiyono.gunma.jp
tsumagoi.gunma.jp
ueno.gunma.jp
yoshioka.gunma.jp
asaminami.hiroshima.jp
daiwa.hiroshima.jp
etajima.hiroshima.jp
fuchu.hiroshima.jp
fukuyama.hiroshima.jp
hatsukaichi.hiroshima.jp
higashihiroshima.hiroshima.jp
hongo.hiroshima.jp
jinsekikogen.hiroshima.jp
kaita.hiroshima.jp
kui.hiroshima.jp
kumano.hiroshima.jp
kure.hiroshima.jp
mihara.hiroshima.jp
miyoshi.hiroshima.jp
naka.hiroshima.jp
onomichi.hiroshima.jp
osakikamijima.hiroshima.jp
otake.hiroshima.jp
saka.hiroshima.jp
sera.hiroshima.jp
seranishi.hiroshima.jp
shinichi.hiroshima.jp
shobara.hiroshima.jp
takehara.hiroshima.jp
abashiri.hokkaido.jp
abira.hokkaido.jp
aibetsu.hokkaido.jp
akabira.hokkaido.jp
akkeshi.hokkaido.jp
asahikawa.hokkaido.jp
ashibetsu.hokkaido.jp
ashoro.hokkaido.jp
assabu.hokkaido.jp
atsuma.hokkaido.jp
bibai.hokkaido.jp
biei.hokkaido.jp
bifuka.hokkaido.jp
bihoro.hokkaido.jp
biratori.hokkaido.jp
chippubetsu.hokkaido.jp
chitose.hokkaido.jp
date.hokkaido.jp
ebetsu.hokkaido.jp
embetsu.hokkaido.jp
eniwa.hokkaido.jp
erimo.hokkaido.jp
esan.hokkaido.jp
esashi.hokkaido.jp
fukagawa.hokkaido.jp
fukushima.hokkaido.jp
furano.hokkaido.jp
furubira.hokkaido.jp
haboro.hokkaido.jp
hakodate.hokkaido.jp
hamatonbetsu.hokkaido.jp
hidaka.hokkaido.jp
higashikagura.hokkaido.jp
higashikawa.hokkaido.jp
hiroo.hokkaido.jp
hokuryu.hokkaido.jp
hokuto.hokkaido.jp
honbetsu.hokkaido.jp
horokanai.hokkaido.jp
horonobe.hokkaido.jp
ikeda.hokkaido.jp
imakane.hokkaido.jp
ishikari.hokkaido.jp
iwamizawa.hokkaido.jp
iwanai.hokkaido.jp
kamifurano.hokkaido.jp
kamikawa.hokkaido.jp
kamishihoro.hokkaido.jp
kamisunagawa.hokkaido.jp
kamoenai.hokkaido.jp
kayabe.hokkaido.jp
kembuchi.hokkaido.jp
kikonai.hokkaido.jp
kimobetsu.hokkaido.jp
kitahiroshima.hokkaido.jp
kitami.hokkaido.jp
kiyosato.hokkaido.jp
koshimizu.hokkaido.jp
kunneppu.hokkaido.jp
kuriyama.hokkaido.jp
kuromatsunai.hokkaido.jp
kushiro.hokkaido.jp
kutchan.hokkaido.jp
kyowa.hokkaido.jp
mashike.hokkaido.jp
matsumae.hokkaido.jp
mikasa.hokkaido.jp
minamifurano.hokkaido.jp
mombetsu.hokkaido.jp
moseushi.hokkaido.jp
mukawa.hokkaido.jp
muroran.hokkaido.jp
naie.hokkaido.jp
nakagawa.hokkaido.jp
nakasatsunai.hokkaido.jp
nakatombetsu.hokkaido.jp
nanae.hokkaido.jp
nanporo.hokkaido.jp
nayoro.hokkaido.jp
nemuro.hokkaido.jp
niikappu.hokkaido.jp
niki.hokkaido.jp
nishiokoppe.hokkaido.jp
noboribetsu.hokkaido.jp
numata.hokkaido.jp
obihiro.hokkaido.jp
obira.hokkaido.jp
oketo.hokkaido.jp
okoppe.hokkaido.jp
otaru.hokkaido.jp
otobe.hokkaido.jp
otofuke.hokkaido.jp
otoineppu.hokkaido.jp
oumu.hokkaido.jp
ozora.hokkaido.jp
pippu.hokkaido.jp
rankoshi.hokkaido.jp
rebun.hokkaido.jp
rikubetsu.hokkaido.jp
rishiri.hokkaido.jp
rishirifuji.hokkaido.jp
saroma.hokkaido.jp
sarufutsu.hokkaido.jp
shakotan.hokkaido.jp
shari.hokkaido.jp
shibecha.hokkaido.jp
shibetsu.hokkaido.jp
shikabe.hokkaido.jp
shikaoi.hokkaido.jp
shimamaki.hokkaido.jp
shimizu.hokkaido.jp
shimokawa.hokkaido.jp
shinshinotsu.hokkaido.jp
shintoku.hokkaido.jp
shiranuka.hokkaido.jp
shiraoi.hokkaido.jp
shiriuchi.hokkaido.jp
sobetsu.hokkaido.jp
sunagawa.hokkaido.jp
taiki.hokkaido.jp
takasu.hokkaido.jp
takikawa.hokkaido.jp
takinoue.hokkaido.jp
teshikaga.hokkaido.jp
tobetsu.hokkaido.jp
tohma.hokkaido.jp
tomakomai.hokkaido.jp
tomari.hokkaido.jp
toya.hokkaido.jp
toyako.hokkaido.jp
toyotomi.hokkaido.jp
toyoura.hokkaido.jp
tsubetsu.hokkaido.jp
tsukigata.hokkaido.jp
urakawa.hokkaido.jp
urausu.hokkaido.jp
uryu.hokkaido.jp
utashinai.hokkaido.jp
wakkanai.hokkaido.jp
wassamu.hokkaido.jp
yakumo.hokkaido.jp
yoichi.hokkaido.jp
aioi.hyogo.jp
akashi.hyogo.jp
ako.hyogo.jp
amagasaki.hyogo.jp
aogaki.hyogo.jp
asago.hyogo.jp
ashiya.hyogo.jp
awaji.hyogo.jp
fukusaki.hyogo.jp
goshiki.hyogo.jp
harima.hyogo.jp
himeji.hyogo.jp
ichikawa.hyogo.jp
inagawa.hyogo.jp
itami.hyogo.jp
kakogawa.hyogo.jp
kamigori.hyogo.jp
kamikawa.hyogo.jp
kasai.hyogo.jp
kasuga.hyogo.jp
kawanishi.hyogo.jp
miki.hyogo.jp
minamiawaji.hyogo.jp
nishinomiya.hyogo.jp
nishiwaki.hyogo.jp
ono.hyogo.jp
sanda.hyogo.jp
sannan.hyogo.jp
sasayama.hyogo.jp
sayo.hyogo.jp
shingu.hyogo.jp
shinonsen.hyogo.jp
shiso.hyogo.jp
sumoto.hyogo.jp
taishi.hyogo.jp
taka.hyogo.jp
takarazuka.hyogo.jp
takasago.hyogo.jp
takino.hyogo.jp
tamba.hyogo.jp
tatsuno.hyogo.jp
toyooka.hyogo.jp
yabu.hyogo.jp
yashiro.hyogo.jp
yoka.hyogo.jp
yokawa.hyogo.jp
ami.ibaraki.jp
asahi.ibaraki.jp
bando.ibaraki.jp
chikusei.ibaraki.jp
daigo.ibaraki.jp
fujishiro.ibaraki.jp
hitachi.ibaraki.jp
hitachinaka.ibaraki.jp
hitachiomiya.ibaraki.jp
hitachiota.ibaraki.jp
ibaraki.ibaraki.jp
ina.ibaraki.jp
inashiki.ibaraki.jp
itako.ibaraki.jp
iwama.ibaraki.jp
joso.ibaraki.jp
kamisu.ibaraki.jp
kasama.ibaraki.jp
kashima.ibaraki.jp
kasumigaura.ibaraki.jp
koga.ibaraki.jp
miho.ibaraki.jp
mito.ibaraki.jp
moriya.ibaraki.jp
naka.ibaraki.jp
namegata.ibaraki.jp
oarai.ibaraki.jp
ogawa.ibaraki.jp
omitama.ibaraki.jp
ryugasaki.ibaraki.jp
sakai.ibaraki.jp
sakuragawa.ibaraki.jp
shimodate.ibaraki.jp
shimotsuma.ibaraki.jp
shirosato.ibaraki.jp
sowa.ibaraki.jp
suifu.ibaraki.jp
takahagi.ibaraki.jp
tamatsukuri.ibaraki.jp
tokai.ibaraki.jp
tomobe.ibaraki.jp
tone.ibaraki.jp
toride.ibaraki.jp
tsuchiura.ibaraki.jp
tsukuba.ibaraki.jp
uchihara.ibaraki.jp
ushiku.ibaraki.jp
yachiyo.ibaraki.jp
yamagata.ibaraki.jp
yawara.ibaraki.jp
yuki.ibaraki.jp
anamizu.ishikawa.jp
hakui.ishikawa.jp
hakusan.ishikawa.jp
kaga.ishikawa.jp
kahoku.ishikawa.jp
kanazawa.ishikawa.jp
kawakita.ishikawa.jp
komatsu.ishikawa.jp
nakanoto.ishikawa.jp
nanao.ishikawa.jp
nomi.ishikawa.jp
nonoichi.ishikawa.jp
noto.ishikawa.jp
shika.ishikawa.jp
suzu.ishikawa.jp
tsubata.ishikawa.jp
tsurugi.ishikawa.jp
uchinada.ishikawa.jp
wajima.ishikawa.jp
fudai.iwate.jp
fujisawa.iwate.jp
hanamaki.iwate.jp
hiraizumi.iwate.jp
hirono.iwate.jp
ichinohe.iwate.jp
ichinoseki.iwate.jp
iwaizumi.iwate.jp
iwate.iwate.jp
joboji.iwate.jp
kamaishi.iwate.jp
kanegasaki.iwate.jp
karumai.iwate.jp
kawai.iwate.jp
kitakami.iwate.jp
kuji.iwate.jp
kunohe.iwate.jp
kuzumaki.iwate.jp
miyako.iwate.jp
mizusawa.iwate.jp
morioka.iwate.jp
ninohe.iwate.jp
noda.iwate.jp
ofunato.iwate.jp
oshu.iwate.jp
otsuchi.iwate.jp
rikuzentakata.iwate.jp
shiwa.iwate.jp
shizukuishi.iwate.jp
sumita.iwate.jp
tanohata.iwate.jp
tono.iwate.jp
yahaba.iwate.jp
yamada.iwate.jp
ayagawa.kagawa.jp
higashikagawa.kagawa.jp
kanonji.kagawa.jp
kotohira.kagawa.jp
manno.kagawa.jp
marugame.kagawa.jp
mitoyo.kagawa.jp
naoshima.kagawa.jp
sanuki.kagawa.jp
tadotsu.kagawa.jp
takamatsu.kagawa.jp
tonosho.kagawa.jp
uchinomi.kagawa.jp
utazu.kagawa.jp
zentsuji.kagawa.jp
akune.kagoshima.jp
amami.kagoshima.jp
hioki.kagoshima.jp
isa.kagoshima.jp
isen.kagoshima.jp
izumi.kagoshima.jp
kagoshima.kagoshima.jp
kanoya.kagoshima.jp
kawanabe.kagoshima.jp
kinko.kagoshima.jp
kouyama.kagoshima.jp
makurazaki.kagoshima.jp
matsumoto.kagoshima.jp
minamitane.kagoshima.jp
nakatane.kagoshima.jp
nishinoomote.kagoshima.jp
satsumasendai.kagoshima.jp
soo.kagoshima.jp
tarumizu.kagoshima.jp
yusui.kagoshima.jp
aikawa.kanagawa.jp
atsugi.kanagawa.jp
ayase.kanagawa.jp
chigasaki.kanagawa.jp
ebina.kanagawa.jp
fujisawa.kanagawa.jp
hadano.kanagawa.jp
hakone.kanagawa.jp
hiratsuka.kanagawa.jp
isehara.kanagawa.jp
kaisei.kanagawa.jp
kamakura.kanagawa.jp
kiyokawa.kanagawa.jp
matsuda.kanagawa.jp
minamiashigara.kanagawa.jp
miura.kanagawa.jp
nakai.kanagawa.jp
ninomiya.kanagawa.jp
odawara.kanagawa.jp
oi.kanagawa.jp
oiso.kanagawa.jp
sagamihara.kanagawa.jp
samukawa.kanagawa.jp
tsukui.kanagawa.jp
yamakita.kanagawa.jp
yamato.kanagawa.jp
yokosuka.kanagawa.jp
yugawara.kanagawa.jp
zama.kanagawa.jp
zushi.kanagawa.jp
aki.kochi.jp
geisei.kochi.jp
hidaka.kochi.jp
higashitsuno.kochi.jp
ino.kochi.jp
kagami.kochi.jp
kami.kochi.jp
kitagawa.kochi.jp
kochi.kochi.jp
mihara.kochi.jp
motoyama.kochi.jp
muroto.kochi.jp
nahari.kochi.jp
nakamura.kochi.jp
nankoku.kochi.jp
nishitosa.kochi.jp
niyodogawa.kochi.jp
ochi.kochi.jp
okawa.kochi.jp
otoyo.kochi.jp
otsuki.kochi.jp
sakawa.kochi.jp
sukumo.kochi.jp
susaki.kochi.jp
tosa.kochi.jp
tosashimizu.kochi.jp
toyo.kochi.jp
tsuno.kochi.jp
umaji.kochi.jp
yasuda.kochi.jp
yusuhara.kochi.jp
amakusa.kumamoto.jp
arao.kumamoto.jp
aso.kumamoto.jp
choyo.kumamoto.jp
gyokuto.kumamoto.jp
kamiamakusa.kumamoto.jp
kikuchi.kumamoto.jp
kumamoto.kumamoto.jp
mashiki.kumamoto.jp
mifune.kumamoto.jp
minamata.kumamoto.jp
minamioguni.kumamoto.jp
nagasu.kumamoto.jp
nishihara.kumamoto.jp
oguni.kumamoto.jp
ozu.kumamoto.jp
sumoto.kumamoto.jp
takamori.kumamoto.jp
uki.kumamoto.jp
uto.kumamoto.jp
yamaga.kumamoto.jp
yamato.kumamoto.jp
yatsushiro.kumamoto.jp
ayabe.kyoto.jp
fukuchiyama.kyoto.jp
higashiyama.kyoto.jp
ide.kyoto.jp
ine.kyoto.jp
joyo.kyoto.jp
kameoka.kyoto.jp
kamo.kyoto.jp
kita.kyoto.jp
kizu.kyoto.jp
kumiyama.kyoto.jp
kyotamba.kyoto.jp
kyotanabe.kyoto.jp
kyotango.kyoto.jp
maizuru.kyoto.jp
minami.kyoto.jp
minamiyamashiro.kyoto.jp
miyazu.kyoto.jp
muko.kyoto.jp
nagaokakyo.kyoto.jp
nakagyo.kyoto.jp
nantan.kyoto.jp
oyamazaki.kyoto.jp
sakyo.kyoto.jp
seika.kyoto.jp
tanabe.kyoto.jp
uji.kyoto.jp
ujitawara.kyoto.jp
wazuka.kyoto.jp
yamashina.kyoto.jp
yawata.kyoto.jp
asahi.mie.jp
inabe.mie.jp
ise.mie.jp
kameyama.mie.jp
kawagoe.mie.jp
kiho.mie.jp
kisosaki.mie.jp
kiwa.mie.jp
komono.mie.jp
kumano.mie.jp
kuwana.mie.jp
matsusaka.mie.jp
meiwa.mie.jp
mihama.mie.jp
minamiise.mie.jp
misugi.mie.jp
miyama.mie.jp
nabari.mie.jp
shima.mie.jp
suzuka.mie.jp
tado.mie.jp
taiki.mie.jp
taki.mie.jp
tamaki.mie.jp
toba.mie.jp
tsu.mie.jp
udono.mie.jp
ureshino.mie.jp
watarai.mie.jp
yokkaichi.mie.jp
furukawa.miyagi.jp
higashimatsushima.miyagi.jp
ishinomaki.miyagi.jp
iwanuma.miyagi.jp
kakuda.miyagi.jp
kami.miyagi.jp
kawasaki.miyagi.jp
marumori.miyagi.jp
matsushima.miyagi.jp
minamisanriku.miyagi.jp
misato.miyagi.jp
murata.miyagi.jp
natori.miyagi.jp
ogawara.miyagi.jp
ohira.miyagi.jp
onagawa.miyagi.jp
osaki.miyagi.jp
rifu.miyagi.jp
semine.miyagi.jp
shibata.miyagi.jp
shichikashuku.miyagi.jp
shikama.miyagi.jp
shiogama.miyagi.jp
shiroishi.miyagi.jp
tagajo.miyagi.jp
taiwa.miyagi.jp
tome.miyagi.jp
tomiya.miyagi.jp
wakuya.miyagi.jp
watari.miyagi.jp
yamamoto.miyagi.jp
zao.miyagi.jp
aya.miyazaki.jp
ebino.miyazaki.jp
gokase.miyazaki.jp
hyuga.miyazaki.jp
kadogawa.miyazaki.jp
kawaminami.miyazaki.jp
kijo.miyazaki.jp
kitagawa.miyazaki.jp
kitakata.miyazaki.jp
kitaura.miyazaki.jp
kobayashi.miyazaki.jp
kunitomi.miyazaki.jp
kushima.miyazaki.jp
mimata.miyazaki.jp
miyakonojo.miyazaki.jp
miyazaki.miyazaki.jp
morotsuka.miyazaki.jp
nichinan.miyazaki.jp
nishimera.miyazaki.jp
nobeoka.miyazaki.jp
saito.miyazaki.jp
shiiba.miyazaki.jp
shintomi.miyazaki.jp
takaharu.miyazaki.jp
takanabe.miyazaki.jp
takazaki.miyazaki.jp
tsuno.miyazaki.jp
achi.nagano.jp
agematsu.nagano.jp
anan.nagano.jp
aoki.nagano.jp
asahi.nagano.jp
azumino.nagano.jp
chikuhoku.nagano.jp
chikuma.nagano.jp
chino.nagano.jp
fujimi.nagano.jp
hakuba.nagano.jp
hara.nagano.jp
hiraya.nagano.jp
iida.nagano.jp
iijima.nagano.jp
iiyama.nagano.jp
iizuna.nagano.jp
ikeda.nagano.jp
ikusaka.nagano.jp
ina.nagano.jp
karuizawa.nagano.jp
kawakami.nagano.jp
kiso.nagano.jp
kisofukushima.nagano.jp
kitaaiki.nagano.jp
komagane.nagano.jp
komoro.nagano.jp
matsukawa.nagano.jp
matsumoto.nagano.jp
miasa.nagano.jp
minamiaiki.nagano.jp
minamimaki.nagano.jp
minamiminowa.nagano.jp
minowa.nagano.jp
miyada.nagano.jp
miyota.nagano.jp
mochizuki.nagano.jp
nagano.nagano.jp
nagawa.nagano.jp
nagiso.nagano.jp
nakagawa.nagano.jp
nakano.nagano.jp
nozawaonsen.nagano.jp
obuse.nagano.jp
ogawa.nagano.jp
okaya.nagano.jp
omachi.nagano.jp
omi.nagano.jp
ookuwa.nagano.jp
ooshika.nagano.jp
otaki.nagano.jp
otari.nagano.jp
sakae.nagano.jp
sakaki.nagano.jp
saku.nagano.jp
sakuho.nagano.jp
shimosuwa.nagano.jp
shinanomachi.nagano.jp
shiojiri.nagano.jp
suwa.nagano.jp
suzaka.nagano.jp
takagi.nagano.jp
takamori.nagano.jp
takayama.nagano.jp
tateshina.nagano.jp
tatsuno.nagano.jp
togakushi.nagano.jp
togura.nagano.jp
tomi.nagano.jp
ueda.nagano.jp
wada.nagano.jp
yamagata.nagano.jp
yamanouchi.nagano.jp
yasaka.nagano.jp
yasuoka.nagano.jp
chijiwa.nagasaki.jp
futsu.nagasaki.jp
goto.nagasaki.jp
hasami.nagasaki.jp
hirado.nagasaki.jp
iki.nagasaki.jp
isahaya.nagasaki.jp
kawatana.nagasaki.jp
kuchinotsu.nagasaki.jp
matsuura.nagasaki.jp
nagasaki.nagasaki.jp
obama.nagasaki.jp
omura.nagasaki.jp
oseto.nagasaki.jp
saikai.nagasaki.jp
sasebo.nagasaki.jp
seihi.nagasaki.jp
shimabara.nagasaki.jp
shinkamigoto.nagasaki.jp
togitsu.nagasaki.jp
tsushima.nagasaki.jp
unzen.nagasaki.jp
ando.nara.jp
gose.nara.jp
heguri.nara.jp
higashiyoshino.nara.jp
ikaruga.nara.jp
ikoma.nara.jp
kamikitayama.nara.jp
kanmaki.nara.jp
kashiba.nara.jp
kashihara.nara.jp
katsuragi.nara.jp
kawai.nara.jp
kawakami.nara.jp
kawanishi.nara.jp
koryo.nara.jp
kurotaki.nara.jp
mitsue.nara.jp
miyake.nara.jp
nara.nara.jp
nosegawa.nara.jp
oji.nara.jp
ouda.nara.jp
oyodo.nara.jp
sakurai.nara.jp
sango.nara.jp
shimoichi.nara.jp
shimokitayama.nara.jp
shinjo.nara.jp
soni.nara.jp
takatori.nara.jp
tawaramoto.nara.jp
tenkawa.nara.jp
tenri.nara.jp
uda.nara.jp
yamatokoriyama.nara.jp
yamatotakada.nara.jp
yamazoe.nara.jp
yoshino.nara.jp
aga.niigata.jp
agano.niigata.jp
gosen.niigata.jp
itoigawa.niigata.jp
izumozaki.niigata.jp
joetsu.niigata.jp
kamo.niigata.jp
kariwa.niigata.jp
kashiwazaki.niigata.jp
minamiuonuma.niigata.jp
mitsuke.niigata.jp
muika.niigata.jp
murakami.niigata.jp
myoko.niigata.jp
nagaoka.niigata.jp
niigata.niigata.jp
ojiya.niigata.jp
omi.niigata.jp
sado.niigata.jp
sanjo.niigata.jp
seiro.niigata.jp
seirou.niigata.jp
sekikawa.niigata.jp
shibata.niigata.jp
tagami.niigata.jp
tainai.niigata.jp
tochio.niigata.jp
tokamachi.niigata.jp
tsubame.niigata.jp
tsunan.niigata.jp
uonuma.niigata.jp
yahiko.niigata.jp
yoita.niigata.jp
yuzawa.niigata.jp
beppu.oita.jp
bungoono.oita.jp
bungotakada.oita.jp
hasama.oita.jp
hiji.oita.jp
himeshima.oita.jp
hita.oita.jp
kamitsue.oita.jp
kokonoe.oita.jp
kuju.oita.jp
kunisaki.oita.jp
kusu.oita.jp
oita.oita.jp
saiki.oita.jp
taketa.oita.jp
tsukumi.oita.jp
usa.oita.jp
usuki.oita.jp
yufu.oita.jp
akaiwa.okayama.jp
asakuchi.okayama.jp
bizen.okayama.jp
hayashima.okayama.jp
ibara.okayama.jp
kagamino.okayama.jp
kasaoka.okayama.jp
kibichuo.okayama.jp
kumenan.okayama.jp
kurashiki.okayama.jp
maniwa.okayama.jp
misaki.okayama.jp
nagi.okayama.jp
niimi.okayama.jp
nishiawakura.okayama.jp
okayama.okayama.jp
satosho.okayama.jp
setouchi.okayama.jp
shinjo.okayama.jp
shoo.okayama.jp
soja.okayama.jp
takahashi.okayama.jp
tamano.okayama.jp
tsuyama.okayama.jp
wake.okayama.jp
yakage.okayama.jp
aguni.okinawa.jp
ginowan.okinawa.jp
ginoza.okinawa.jp
gushikami.okinawa.jp
haebaru.okinawa.jp
higashi.okinawa.jp
hirara.okinawa.jp
iheya.okinawa.jp
ishigaki.okinawa.jp
ishikawa.okinawa.jp
itoman.okinawa.jp
izena.okinawa.jp
kadena.okinawa.jp
kin.okinawa.jp
kitadaito.okinawa.jp
kitanakagusuku.okinawa.jp
kumejima.okinawa.jp
kunigami.okinawa.jp
minamidaito.okinawa.jp
motobu.okinawa.jp
nago.okinawa.jp
naha.okinawa.jp
nakagusuku.okinawa.jp
nakijin.okinawa.jp
nanjo.okinawa.jp
nishihara.okinawa.jp
ogimi.okinawa.jp
okinawa.okinawa.jp
onna.okinawa.jp
shimoji.okinawa.jp
taketomi.okinawa.jp
tarama.okinawa.jp
tokashiki.okinawa.jp
tomigusuku.okinawa.jp
tonaki.okinawa.jp
urasoe.okinawa.jp
uruma.okinawa.jp
yaese.okinawa.jp
yomitan.okinawa.jp
yonabaru.okinawa.jp
yonaguni.okinawa.jp
zamami.okinawa.jp
abeno.osaka.jp
chihayaakasaka.osaka.jp
chuo.osaka.jp
daito.osaka.jp
fujiidera.osaka.jp
habikino.osaka.jp
hannan.osaka.jp
higashiosaka.osaka.jp
higashisumiyoshi.osaka.jp
higashiyodogawa.osaka.jp
hirakata.osaka.jp
ibaraki.osaka.jp
ikeda.osaka.jp
izumi.osaka.jp
izumiotsu.osaka.jp
izumisano.osaka.jp
kadoma.osaka.jp
kaizuka.osaka.jp
kanan.osaka.jp
kashiwara.osaka.jp
katano.osaka.jp
kawachinagano.osaka.jp
kishiwada.osaka.jp
kita.osaka.jp
kumatori.osaka.jp
matsubara.osaka.jp
minato.osaka.jp
minoh.osaka.jp
misaki.osaka.jp
moriguchi.osaka.jp
neyagawa.osaka.jp
nishi.osaka.jp
nose.osaka.jp
osakasayama.osaka.jp
sakai.osaka.jp
sayama.osaka.jp
sennan.osaka.jp
settsu.osaka.jp
shijonawate.osaka.jp
shimamoto.osaka.jp
suita.osaka.jp
tadaoka.osaka.jp
taishi.osaka.jp
tajiri.osaka.jp
takaishi.osaka.jp
takatsuki.osaka.jp
tondabayashi.osaka.jp
toyonaka.osaka.jp
toyono.osaka.jp
yao.osaka.jp
ariake.saga.jp
arita.saga.jp
fukudomi.saga.jp
genkai.saga.jp
hamatama.saga.jp
hizen.saga.jp
imari.saga.jp
kamimine.saga.jp
kanzaki.saga.jp
karatsu.saga.jp
kashima.saga.jp
kitagata.saga.jp
kitahata.saga.jp
kiyama.saga.jp
kouhoku.saga.jp
kyuragi.saga.jp
nishiarita.saga.jp
ogi.saga.jp
omachi.saga.jp
ouchi.saga.jp
saga.saga.jp
shiroishi.saga.jp
taku.saga.jp
tara.saga.jp
tosu.saga.jp
yoshinogari.saga.jp
arakawa.saitama.jp
asaka.saitama.jp
chichibu.saitama.jp
fujimi.saitama.jp
fujimino.saitama.jp
fukaya.saitama.jp
hanno.saitama.jp
hanyu.saitama.jp
hasuda.saitama.jp
hatogaya.saitama.jp
hatoyama.saitama.jp
hidaka.saitama.jp
higashichichibu.saitama.jp
higashimatsuyama.saitama.jp
honjo.saitama.jp
ina.saitama.jp
iruma.saitama.jp
iwatsuki.saitama.jp
kamiizumi.saitama.jp
kamikawa.saitama.jp
kamisato.saitama.jp
kasukabe.saitama.jp
kawagoe.saitama.jp
kawaguchi.saitama.jp
kawajima.saitama.jp
kazo.saitama.jp
kitamoto.saitama.jp
koshigaya.saitama.jp
kounosu.saitama.jp
kuki.saitama.jp
kumagaya.saitama.jp
matsubushi.saitama.jp
minano.saitama.jp
misato.saitama.jp
miyashiro.saitama.jp
miyoshi.saitama.jp
moroyama.saitama.jp
nagatoro.saitama.jp
namegawa.saitama.jp
niiza.saitama.jp
ogano.saitama.jp
ogawa.saitama.jp
ogose.saitama.jp
okegawa.saitama.jp
omiya.saitama.jp
otaki.saitama.jp
ranzan.saitama.jp
ryokami.saitama.jp
saitama.saitama.jp
sakado.saitama.jp
satte.saitama.jp
sayama.saitama.jp
shiki.saitama.jp
shiraoka.saitama.jp
soka.saitama.jp
sugito.saitama.jp
toda.saitama.jp
tokigawa.saitama.jp
tokorozawa.saitama.jp
tsurugashima.saitama.jp
urawa.saitama.jp
warabi.saitama.jp
yashio.saitama.jp
yokoze.saitama.jp
yono.saitama.jp
yorii.saitama.jp
yoshida.saitama.jp
yoshikawa.saitama.jp
yoshimi.saitama.jp
aisho.shiga.jp
gamo.shiga.jp
higashiomi.shiga.jp
hikone.shiga.jp
koka.shiga.jp
konan.shiga.jp
kosei.shiga.jp
koto.shiga.jp
kusatsu.shiga.jp
maibara.shiga.jp
moriyama.shiga.jp
nagahama.shiga.jp
nishiazai.shiga.jp
notogawa.shiga.jp
omihachiman.shiga.jp
otsu.shiga.jp
ritto.shiga.jp
ryuoh.shiga.jp
takashima.shiga.jp
takatsuki.shiga.jp
torahime.shiga.jp
toyosato.shiga.jp
yasu.shiga.jp
akagi.shimane.jp
ama.shimane.jp
gotsu.shimane.jp
hamada.shimane.jp
higashiizumo.shimane.jp
hikawa.shimane.jp
hikimi.shimane.jp
izumo.shimane.jp
kakinoki.shimane.jp
masuda.shimane.jp
matsue.shimane.jp
misato.shimane.jp
nishinoshima.shimane.jp
ohda.shimane.jp
okinoshima.shimane.jp
okuizumo.shimane.jp
shimane.shimane.jp
tamayu.shimane.jp
tsuwano.shimane.jp
unnan.shimane.jp
yakumo.shimane.jp
yasugi.shimane.jp
yatsuka.shimane.jp
arai.shizuoka.jp
atami.shizuoka.jp
fuji.shizuoka.jp
fujieda.shizuoka.jp
fujikawa.shizuoka.jp
fujinomiya.shizuoka.jp
fukuroi.shizuoka.jp
gotemba.shizuoka.jp
haibara.shizuoka.jp
hamamatsu.shizuoka.jp
higashiizu.shizuoka.jp
ito.shizuoka.jp
iwata.shizuoka.jp
izu.shizuoka.jp
izunokuni.shizuoka.jp
kakegawa.shizuoka.jp
kannami.shizuoka.jp
kawanehon.shizuoka.jp
kawazu.shizuoka.jp
kikugawa.shizuoka.jp
kosai.shizuoka.jp
makinohara.shizuoka.jp
matsuzaki.shizuoka.jp
minamiizu.shizuoka.jp
mishima.shizuoka.jp
morimachi.shizuoka.jp
nishiizu.shizuoka.jp
numazu.shizuoka.jp
omaezaki.shizuoka.jp
shimada.shizuoka.jp
shimizu.shizuoka.jp
shimoda.shizuoka.jp
shizuoka.shizuoka.jp
susono.shizuoka.jp
yaizu.shizuoka.jp
yoshida.shizuoka.jp
ashikaga.tochigi.jp
bato.tochigi.jp
haga.tochigi.jp
ichikai.tochigi.jp
iwafune.tochigi.jp
kaminokawa.tochigi.jp
kanuma.tochigi.jp
karasuyama.tochigi.jp
kuroiso.tochigi.jp
mashiko.tochigi.jp
mibu.tochigi.jp
moka.tochigi.jp
motegi.tochigi.jp
nasu.tochigi.jp
nasushiobara.tochigi.jp
nikko.tochigi.jp
nishikata.tochigi.jp
nogi.tochigi.jp
ohira.tochigi.jp
ohtawara.tochigi.jp
oyama.tochigi.jp
sakura.tochigi.jp
sano.tochigi.jp
shimotsuke.tochigi.jp
shioya.tochigi.jp
takanezawa.tochigi.jp
tochigi.tochigi.jp
tsuga.tochigi.jp
ujiie.tochigi.jp
utsunomiya.tochigi.jp
yaita.tochigi.jp
aizumi.tokushima.jp
anan.tokushima.jp
ichiba.tokushima.jp
itano.tokushima.jp
kainan.tokushima.jp
komatsushima.tokushima.jp
matsushige.tokushima.jp
mima.tokushima.jp
minami.tokushima.jp
miyoshi.tokushima.jp
mugi.tokushima.jp
nakagawa.tokushima.jp
naruto.tokushima.jp
sanagochi.tokushima.jp
shishikui.tokushima.jp
tokushima.tokushima.jp
wajiki.tokushima.jp
adachi.tokyo.jp
akiruno.tokyo.jp
akishima.tokyo.jp
aogashima.tokyo.jp
arakawa.tokyo.jp
bunkyo.tokyo.jp
chiyoda.tokyo.jp
chofu.tokyo.jp
chuo.tokyo.jp
edogawa.tokyo.jp
fuchu.tokyo.jp
fussa.tokyo.jp
hachijo.tokyo.jp
hachioji.tokyo.jp
hamura.tokyo.jp
higashikurume.tokyo.jp
higashimurayama.tokyo.jp
higashiyamato.tokyo.jp
hino.tokyo.jp
hinode.tokyo.jp
hinohara.tokyo.jp
inagi.tokyo.jp
itabashi.tokyo.jp
katsushika.tokyo.jp
kita.tokyo.jp
kiyose.tokyo.jp
kodaira.tokyo.jp
koganei.tokyo.jp
kokubunji.tokyo.jp
komae.tokyo.jp
koto.tokyo.jp
kouzushima.tokyo.jp
kunitachi.tokyo.jp
machida.tokyo.jp
meguro.tokyo.jp
minato.tokyo.jp
mitaka.tokyo.jp
mizuho.tokyo.jp
musashimurayama.tokyo.jp
musashino.tokyo.jp
nakano.tokyo.jp
nerima.tokyo.jp
ogasawara.tokyo.jp
okutama.tokyo.jp
ome.tokyo.jp
oshima.tokyo.jp
ota.tokyo.jp
setagaya.tokyo.jp
shibuya.tokyo.jp
shinagawa.tokyo.jp
shinjuku.tokyo.jp
suginami.tokyo.jp
sumida.tokyo.jp
tachikawa.tokyo.jp
taito.tokyo.jp
tama.tokyo.jp
toshima.tokyo.jp
chizu.tottori.jp
hino.tottori.jp
kawahara.tottori.jp
koge.tottori.jp
kotoura.tottori.jp
misasa.tottori.jp
nanbu.tottori.jp
nichinan.tottori.jp
sakaiminato.tottori.jp
tottori.tottori.jp
wakasa.tottori.jp
yazu.tottori.jp
yonago.tottori.jp
asahi.toyama.jp
fuchu.toyama.jp
fukumitsu.toyama.jp
funahashi.toyama.jp
himi.toyama.jp
imizu.toyama.jp
inami.toyama.jp
johana.toyama.jp
kamiichi.toyama.jp
kurobe.toyama.jp
nakaniikawa.toyama.jp
namerikawa.toyama.jp
nanto.toyama.jp
nyuzen.toyama.jp
oyabe.toyama.jp
taira.toyama.jp
takaoka.toyama.jp
tateyama.toyama.jp
toga.toyama.jp
tonami.toyama.jp
toyama.toyama.jp
unazuki.toyama.jp
uozu.toyama.jp
yamada.toyama.jp
arida.wakayama.jp
aridagawa.wakayama.jp
gobo.wakayama.jp
hashimoto.wakayama.jp
hidaka.wakayama.jp
hirogawa.wakayama.jp
inami.wakayama.jp
iwade.wakayama.jp
kainan.wakayama.jp
kamitonda.wakayama.jp
katsuragi.wakayama.jp
kimino.wakayama.jp
kinokawa.wakayama.jp
kitayama.wakayama.jp
koya.wakayama.jp
koza.wakayama.jp
kozagawa.wakayama.jp
kudoyama.wakayama.jp
kushimoto.wakayama.jp
mihama.wakayama.jp
misato.wakayama.jp
nachikatsuura.wakayama.jp
shingu.wakayama.jp
shirahama.wakayama.jp
taiji.wakayama.jp
tanabe.wakayama.jp
wakayama.wakayama.jp
yuasa.wakayama.jp
yura.wakayama.jp
asahi.yamagata.jp
funagata.yamagata.jp
higashine.yamagata.jp
iide.yamagata.jp
kahoku.yamagata.jp
kaminoyama.yamagata.jp
kaneyama.yamagata.jp
kawanishi.yamagata.jp
mamurogawa.yamagata.jp
mikawa.yamagata.jp
murayama.yamagata.jp
nagai.yamagata.jp
nakayama.yamagata.jp
nanyo.yamagata.jp
nishikawa.yamagata.jp
obanazawa.yamagata.jp
oe.yamagata.jp
oguni.yamagata.jp
ohkura.yamagata.jp
oishida.yamagata.jp
sagae.yamagata.jp
sakata.yamagata.jp
sakegawa.yamagata.jp
shinjo.yamagata.jp
shirataka.yamagata.jp
shonai.yamagata.jp
takahata.yamagata.jp
tendo.yamagata.jp
tozawa.yamagata.jp
tsuruoka.yamagata.jp
yamagata.yamagata.jp
yamanobe.yamagata.jp
yonezawa.yamagata.jp
yuza.yamagata.jp
abu.yamaguchi.jp
hagi.yamaguchi.jp
hikari.yamaguchi.jp
hofu.yamaguchi.jp
iwakuni.yamaguchi.jp
kudamatsu.yamaguchi.jp
mitou.yamaguchi.jp
nagato.yamaguchi.jp
oshima.yamaguchi.jp
shimonoseki.yamaguchi.jp
shunan.yamaguchi.jp
tabuse.yamaguchi.jp
tokuyama.yamaguchi.jp
toyota.yamaguchi.jp
ube.yamaguchi.jp
yuu.yamaguchi.jp
chuo.yamanashi.jp
doshi.yamanashi.jp
fuefuki.yamanashi.jp
fujikawa.yamanashi.jp
fujikawaguchiko.yamanashi.jp
fujiyoshida.yamanashi.jp
hayakawa.yamanashi.jp
hokuto.yamanashi.jp
ichikawamisato.yamanashi.jp
kai.yamanashi.jp
kofu.yamanashi.jp
koshu.yamanashi.jp
kosuge.yamanashi.jp
minami-alps.yamanashi.jp
minobu.yamanashi.jp
nakamichi.yamanashi.jp
nanbu.yamanashi.jp
narusawa.yamanashi.jp
nirasaki.yamanashi.jp
nishikatsura.yamanashi.jp
oshino.yamanashi.jp
otsuki.yamanashi.jp
showa.yamanashi.jp
tabayama.yamanashi.jp
tsuru.yamanashi.jp
uenohara.yamanashi.jp
yamanakako.yamanashi.jp
yamanashi.yamanashi.jp

// ke : http://www.kenic.or.ke/index.php/en/ke-domains/ke-domains
ke
ac.ke
co.ke
go.ke
info.ke
me.ke
mobi.ke
ne.ke
or.ke
sc.ke

// kg : http://www.domain.kg/dmn_n.html
kg
org.kg
net.kg
com.kg
edu.kg
gov.kg
mil.kg

// kh : http://www.mptc.gov.kh/dns_registration.htm
*.kh

// ki : http://www.ki/dns/index.html
ki
edu.ki
biz.ki
net.ki
org.ki
gov.ki
info.ki
com.ki

// km : https://en.wikipedia.org/wiki/.km
// http://www.domaine.km/documents/charte.doc
km
org.km
nom.km
gov.km
prd.km
tm.km
edu.km
mil.km
ass.km
com.km
// These are only mentioned as proposed suggestions at domaine.km, but
// https://en.wikipedia.org/wiki/.km says they're available for registration:
coop.km
asso.km
presse.km
medecin.km
notaires.km
pharmaciens.km
veterinaire.km
gouv.km

// kn : https://en.wikipedia.org/wiki/.kn
// http://www.dot.kn/domainRules.html
kn
net.kn
org.kn
edu.kn
gov.kn

// kp : http://www.kcce.kp/en_index.php
kp
com.kp
edu.kp
gov.kp
org.kp
rep.kp
tra.kp

// kr : https://en.wikipedia.org/wiki/.kr
// see also: http://domain.nida.or.kr/eng/registration.jsp
kr
ac.kr
co.kr
es.kr
go.kr
hs.kr
kg.kr
mil.kr
ms.kr
ne.kr
or.kr
pe.kr
re.kr
sc.kr
// kr geographical names
busan.kr
chungbuk.kr
chungnam.kr
daegu.kr
daejeon.kr
gangwon.kr
gwangju.kr
gyeongbuk.kr
gyeonggi.kr
gyeongnam.kr
incheon.kr
jeju.kr
jeonbuk.kr
jeonnam.kr
seoul.kr
ulsan.kr

// kw : https://www.nic.kw/policies/
// Confirmed by registry <nic.tech@citra.gov.kw>
kw
com.kw
edu.kw
emb.kw
gov.kw
ind.kw
net.kw
org.kw

// ky : http://www.icta.ky/da_ky_reg_dom.php
// Confirmed by registry <kysupport@perimeterusa.com> 2008-06-17
ky
edu.ky
gov.ky
com.ky
org.ky
net.ky

// kz : https://en.wikipedia.org/wiki/.kz
// see also: http://www.nic.kz/rules/index.jsp
kz
org.kz
edu.kz
net.kz
gov.kz
mil.kz
com.kz

// la : https://en.wikipedia.org/wiki/.la
// Submitted by registry <gavin.brown@nic.la>
la
int.la
net.la
info.la
edu.la
gov.la
per.la
com.la
org.la

// lb : https://en.wikipedia.org/wiki/.lb
// Submitted by registry <randy@psg.com>
lb
com.lb
edu.lb
gov.lb
net.lb
org.lb

// lc : https://en.wikipedia.org/wiki/.lc
// see also: http://www.nic.lc/rules.htm
lc
com.lc
net.lc
co.lc
org.lc
edu.lc
gov.lc

// li : https://en.wikipedia.org/wiki/.li
li

// lk : https://www.nic.lk/index.php/domain-registration/lk-domain-naming-structure
lk
gov.lk
sch.lk
net.lk
int.lk
com.lk
org.lk
edu.lk
ngo.lk
soc.lk
web.lk
ltd.lk
assn.lk
grp.lk
hotel.lk
ac.lk

// lr : http://psg.com/dns/lr/lr.txt
// Submitted by registry <randy@psg.com>
lr
com.lr
edu.lr
gov.lr
org.lr
net.lr

// ls : http://www.nic.ls/
// Confirmed by registry <lsadmin@nic.ls>
ls
ac.ls
biz.ls
co.ls
edu.ls
gov.ls
info.ls
net.ls
org.ls
sc.ls

// lt : https://en.wikipedia.org/wiki/.lt
lt
// gov.lt : http://www.gov.lt/index_en.php
gov.lt

// lu : http://www.dns.lu/en/
lu

// lv : http://www.nic.lv/DNS/En/generic.php
lv
com.lv
edu.lv
gov.lv
org.lv
mil.lv
id.lv
net.lv
asn.lv
conf.lv

// ly : http://www.nic.ly/regulations.php
ly
com.ly
net.ly
gov.ly
plc.ly
edu.ly
sch.ly
med.ly
org.ly
id.ly

// ma : https://en.wikipedia.org/wiki/.ma
// http://www.anrt.ma/fr/admin/download/upload/file_fr782.pdf
ma
co.ma
net.ma
gov.ma
org.ma
ac.ma
press.ma

// mc : http://www.nic.mc/
mc
tm.mc
asso.mc

// md : https://en.wikipedia.org/wiki/.md
md

// me : https://en.wikipedia.org/wiki/.me
me
co.me
net.me
org.me
edu.me
ac.me
gov.me
its.me
priv.me

// mg : http://nic.mg/nicmg/?page_id=39
mg
org.mg
nom.mg
gov.mg
prd.mg
tm.mg
edu.mg
mil.mg
com.mg
co.mg

// mh : https://en.wikipedia.org/wiki/.mh
mh

// mil : https://en.wikipedia.org/wiki/.mil
mil

// mk : https://en.wikipedia.org/wiki/.mk
// see also: http://dns.marnet.net.mk/postapka.php
mk
com.mk
org.mk
net.mk
edu.mk
gov.mk
inf.mk
name.mk

// ml : http://www.gobin.info/domainname/ml-template.doc
// see also: https://en.wikipedia.org/wiki/.ml
ml
com.ml
edu.ml
gouv.ml
gov.ml
net.ml
org.ml
presse.ml

// mm : https://en.wikipedia.org/wiki/.mm
*.mm

// mn : https://en.wikipedia.org/wiki/.mn
mn
gov.mn
edu.mn
org.mn

// mo : http://www.monic.net.mo/
mo
com.mo
net.mo
org.mo
edu.mo
gov.mo

// mobi : https://en.wikipedia.org/wiki/.mobi
mobi

// mp : http://www.dot.mp/
// Confirmed by registry <dcamacho@saipan.com> 2008-06-17
mp

// mq : https://en.wikipedia.org/wiki/.mq
mq

// mr : https://en.wikipedia.org/wiki/.mr
mr
gov.mr

// ms : http://www.nic.ms/pdf/MS_Domain_Name_Rules.pdf
ms
com.ms
edu.ms
gov.ms
net.ms
org.ms

// mt : https://www.nic.org.mt/go/policy
// Submitted by registry <help@nic.org.mt>
mt
com.mt
edu.mt
net.mt
org.mt

// mu : https://en.wikipedia.org/wiki/.mu
mu
com.mu
net.mu
org.mu
gov.mu
ac.mu
co.mu
or.mu

// museum : http://about.museum/naming/
// http://index.museum/
museum
academy.museum
agriculture.museum
air.museum
airguard.museum
alabama.museum
alaska.museum
amber.museum
ambulance.museum
american.museum
americana.museum
americanantiques.museum
americanart.museum
amsterdam.museum
and.museum
annefrank.museum
anthro.museum
anthropology.museum
antiques.museum
aquarium.museum
arboretum.museum
archaeological.museum
archaeology.museum
architecture.museum
art.museum
artanddesign.museum
artcenter.museum
artdeco.museum
arteducation.museum
artgallery.museum
arts.museum
artsandcrafts.museum
asmatart.museum
assassination.museum
assisi.museum
association.museum
astronomy.museum
atlanta.museum
austin.museum
australia.museum
automotive.museum
aviation.museum
axis.museum
badajoz.museum
baghdad.museum
bahn.museum
bale.museum
baltimore.museum
barcelona.museum
baseball.museum
basel.museum
baths.museum
bauern.museum
beauxarts.museum
beeldengeluid.museum
bellevue.museum
bergbau.museum
berkeley.museum
berlin.museum
bern.museum
bible.museum
bilbao.museum
bill.museum
birdart.museum
birthplace.museum
bonn.museum
boston.museum
botanical.museum
botanicalgarden.museum
botanicgarden.museum
botany.museum
brandywinevalley.museum
brasil.museum
bristol.museum
british.museum
britishcolumbia.museum
broadcast.museum
brunel.museum
brussel.museum
brussels.museum
bruxelles.museum
building.museum
burghof.museum
bus.museum
bushey.museum
cadaques.museum
california.museum
cambridge.museum
can.museum
canada.museum
capebreton.museum
carrier.museum
cartoonart.museum
casadelamoneda.museum
castle.museum
castres.museum
celtic.museum
center.museum
chattanooga.museum
cheltenham.museum
chesapeakebay.museum
chicago.museum
children.museum
childrens.museum
childrensgarden.museum
chiropractic.museum
chocolate.museum
christiansburg.museum
cincinnati.museum
cinema.museum
circus.museum
civilisation.museum
civilization.museum
civilwar.museum
clinton.museum
clock.museum
coal.museum
coastaldefence.museum
cody.museum
coldwar.museum
collection.museum
colonialwilliamsburg.museum
coloradoplateau.museum
columbia.museum
columbus.museum
communication.museum
communications.museum
community.museum
computer.museum
computerhistory.museum
comunicações.museum
contemporary.museum
contemporaryart.museum
convent.museum
copenhagen.museum
corporation.museum
correios-e-telecomunicações.museum
corvette.museum
costume.museum
countryestate.museum
county.museum
crafts.museum
cranbrook.museum
creation.museum
cultural.museum
culturalcenter.museum
culture.museum
cyber.museum
cymru.museum
dali.museum
dallas.museum
database.museum
ddr.museum
decorativearts.museum
delaware.museum
delmenhorst.museum
denmark.museum
depot.museum
design.museum
detroit.museum
dinosaur.museum
discovery.museum
dolls.museum
donostia.museum
durham.museum
eastafrica.museum
eastcoast.museum
education.museum
educational.museum
egyptian.museum
eisenbahn.museum
elburg.museum
elvendrell.museum
embroidery.museum
encyclopedic.museum
england.museum
entomology.museum
environment.museum
environmentalconservation.museum
epilepsy.museum
essex.museum
estate.museum
ethnology.museum
exeter.museum
exhibition.museum
family.museum
farm.museum
farmequipment.museum
farmers.museum
farmstead.museum
field.museum
figueres.museum
filatelia.museum
film.museum
fineart.museum
finearts.museum
finland.museum
flanders.museum
florida.museum
force.museum
fortmissoula.museum
fortworth.museum
foundation.museum
francaise.museum
frankfurt.museum
franziskaner.museum
freemasonry.museum
freiburg.museum
fribourg.museum
frog.museum
fundacio.museum
furniture.museum
gallery.museum
garden.museum
gateway.museum
geelvinck.museum
gemological.museum
geology.museum
georgia.museum
giessen.museum
glas.museum
glass.museum
gorge.museum
grandrapids.museum
graz.museum
guernsey.museum
halloffame.museum
hamburg.museum
handson.museum
harvestcelebration.museum
hawaii.museum
health.museum
heimatunduhren.museum
hellas.museum
helsinki.museum
hembygdsforbund.museum
heritage.museum
histoire.museum
historical.museum
historicalsociety.museum
historichouses.museum
historisch.museum
historisches.museum
history.museum
historyofscience.museum
horology.museum
house.museum
humanities.museum
illustration.museum
imageandsound.museum
indian.museum
indiana.museum
indianapolis.museum
indianmarket.museum
intelligence.museum
interactive.museum
iraq.museum
iron.museum
isleofman.museum
jamison.museum
jefferson.museum
jerusalem.museum
jewelry.museum
jewish.museum
jewishart.museum
jfk.museum
journalism.museum
judaica.museum
judygarland.museum
juedisches.museum
juif.museum
karate.museum
karikatur.museum
kids.museum
koebenhavn.museum
koeln.museum
kunst.museum
kunstsammlung.museum
kunstunddesign.museum
labor.museum
labour.museum
lajolla.museum
lancashire.museum
landes.museum
lans.museum
läns.museum
larsson.museum
lewismiller.museum
lincoln.museum
linz.museum
living.museum
livinghistory.museum
localhistory.museum
london.museum
losangeles.museum
louvre.museum
loyalist.museum
lucerne.museum
luxembourg.museum
luzern.museum
mad.museum
madrid.museum
mallorca.museum
manchester.museum
mansion.museum
mansions.museum
manx.museum
marburg.museum
maritime.museum
maritimo.museum
maryland.museum
marylhurst.museum
media.museum
medical.museum
medizinhistorisches.museum
meeres.museum
memorial.museum
mesaverde.museum
michigan.museum
midatlantic.museum
military.museum
mill.museum
miners.museum
mining.museum
minnesota.museum
missile.museum
missoula.museum
modern.museum
moma.museum
money.museum
monmouth.museum
monticello.museum
montreal.museum
moscow.museum
motorcycle.museum
muenchen.museum
muenster.museum
mulhouse.museum
muncie.museum
museet.museum
museumcenter.museum
museumvereniging.museum
music.museum
national.museum
nationalfirearms.museum
nationalheritage.museum
nativeamerican.museum
naturalhistory.museum
naturalhistorymuseum.museum
naturalsciences.museum
nature.museum
naturhistorisches.museum
natuurwetenschappen.museum
naumburg.museum
naval.museum
nebraska.museum
neues.museum
newhampshire.museum
newjersey.museum
newmexico.museum
newport.museum
newspaper.museum
newyork.museum
niepce.museum
norfolk.museum
north.museum
nrw.museum
nyc.museum
nyny.museum
oceanographic.museum
oceanographique.museum
omaha.museum
online.museum
ontario.museum
openair.museum
oregon.museum
oregontrail.museum
otago.museum
oxford.museum
pacific.museum
paderborn.museum
palace.museum
paleo.museum
palmsprings.museum
panama.museum
paris.museum
pasadena.museum
pharmacy.museum
philadelphia.museum
philadelphiaarea.museum
philately.museum
phoenix.museum
photography.museum
pilots.museum
pittsburgh.museum
planetarium.museum
plantation.museum
plants.museum
plaza.museum
portal.museum
portland.museum
portlligat.museum
posts-and-telecommunications.museum
preservation.museum
presidio.museum
press.museum
project.museum
public.museum
pubol.museum
quebec.museum
railroad.museum
railway.museum
research.museum
resistance.museum
riodejaneiro.museum
rochester.museum
rockart.museum
roma.museum
russia.museum
saintlouis.museum
salem.museum
salvadordali.museum
salzburg.museum
sandiego.museum
sanfrancisco.museum
santabarbara.museum
santacruz.museum
santafe.museum
saskatchewan.museum
satx.museum
savannahga.museum
schlesisches.museum
schoenbrunn.museum
schokoladen.museum
school.museum
schweiz.museum
science.museum
scienceandhistory.museum
scienceandindustry.museum
sciencecenter.museum
sciencecenters.museum
science-fiction.museum
sciencehistory.museum
sciences.museum
sciencesnaturelles.museum
scotland.museum
seaport.museum
settlement.museum
settlers.museum
shell.museum
sherbrooke.museum
sibenik.museum
silk.museum
ski.museum
skole.museum
society.museum
sologne.museum
soundandvision.museum
southcarolina.museum
southwest.museum
space.museum
spy.museum
square.museum
stadt.museum
stalbans.museum
starnberg.museum
state.museum
stateofdelaware.museum
station.museum
steam.museum
steiermark.museum
stjohn.museum
stockholm.museum
stpetersburg.museum
stuttgart.museum
suisse.museum
surgeonshall.museum
surrey.museum
svizzera.museum
sweden.museum
sydney.museum
tank.museum
tcm.museum
technology.museum
telekommunikation.museum
television.museum
texas.museum
textile.museum
theater.museum
time.museum
timekeeping.museum
topology.museum
torino.museum
touch.museum
town.museum
transport.museum
tree.museum
trolley.museum
trust.museum
trustee.museum
uhren.museum
ulm.museum
undersea.museum
university.museum
usa.museum
usantiques.museum
usarts.museum
uscountryestate.museum
usculture.museum
usdecorativearts.museum
usgarden.museum
ushistory.museum
ushuaia.museum
uslivinghistory.museum
utah.museum
uvic.museum
valley.museum
vantaa.museum
versailles.museum
viking.museum
village.museum
virginia.museum
virtual.museum
virtuel.museum
vlaanderen.museum
volkenkunde.museum
wales.museum
wallonie.museum
war.museum
washingtondc.museum
watchandclock.museum
watch-and-clock.museum
western.museum
westfalen.museum
whaling.museum
wildlife.museum
williamsburg.museum
windmill.museum
workshop.museum
york.museum
yorkshire.museum
yosemite.museum
youth.museum
zoological.museum
zoology.museum
ירושלים.museum
иком.museum

// mv : https://en.wikipedia.org/wiki/.mv
// "mv" included because, contra Wikipedia, google.mv exists.
mv
aero.mv
biz.mv
com.mv
coop.mv
edu.mv
gov.mv
info.mv
int.mv
mil.mv
museum.mv
name.mv
net.mv
org.mv
pro.mv

// mw : http://www.registrar.mw/
mw
ac.mw
biz.mw
co.mw
com.mw
coop.mw
edu.mw
gov.mw
int.mw
museum.mw
net.mw
org.mw

// mx : http://www.nic.mx/
// Submitted by registry <farias@nic.mx>
mx
com.mx
org.mx
gob.mx
edu.mx
net.mx

// my : http://www.mynic.my/
// Available strings: https://mynic.my/resources/domains/buying-a-domain/
my
biz.my
com.my
edu.my
gov.my
mil.my
name.my
net.my
org.my

// mz : http://www.uem.mz/
// Submitted by registry <antonio@uem.mz>
mz
ac.mz
adv.mz
co.mz
edu.mz
gov.mz
mil.mz
net.mz
org.mz

// na : http://www.na-nic.com.na/
// http://www.info.na/domain/
na
info.na
pro.na
name.na
school.na
or.na
dr.na
us.na
mx.na
ca.na
in.na
cc.na
tv.na
ws.na
mobi.na
co.na
com.na
org.na

// name : has 2nd-level tlds, but there's no list of them
name

// nc : http://www.cctld.nc/
nc
asso.nc
nom.nc

// ne : https://en.wikipedia.org/wiki/.ne
ne

// net : https://en.wikipedia.org/wiki/.net
net

// nf : https://en.wikipedia.org/wiki/.nf
nf
com.nf
net.nf
per.nf
rec.nf
web.nf
arts.nf
firm.nf
info.nf
other.nf
store.nf

// ng : http://www.nira.org.ng/index.php/join-us/register-ng-domain/189-nira-slds
ng
com.ng
edu.ng
gov.ng
i.ng
mil.ng
mobi.ng
name.ng
net.ng
org.ng
sch.ng

// ni : http://www.nic.ni/
ni
ac.ni
biz.ni
co.ni
com.ni
edu.ni
gob.ni
in.ni
info.ni
int.ni
mil.ni
net.ni
nom.ni
org.ni
web.ni

// nl : https://en.wikipedia.org/wiki/.nl
//      https://www.sidn.nl/
//      ccTLD for the Netherlands
nl

// no : https://www.norid.no/en/om-domenenavn/regelverk-for-no/
// Norid geographical second level domains : https://www.norid.no/en/om-domenenavn/regelverk-for-no/vedlegg-b/
// Norid category second level domains : https://www.norid.no/en/om-domenenavn/regelverk-for-no/vedlegg-c/
// Norid category second-level domains managed by parties other than Norid : https://www.norid.no/en/om-domenenavn/regelverk-for-no/vedlegg-d/
// RSS feed: https://teknisk.norid.no/en/feed/
no
// Norid category second level domains : https://www.norid.no/en/om-domenenavn/regelverk-for-no/vedlegg-c/
fhs.no
vgs.no
fylkesbibl.no
folkebibl.no
museum.no
idrett.no
priv.no
// Norid category second-level domains managed by parties other than Norid : https://www.norid.no/en/om-domenenavn/regelverk-for-no/vedlegg-d/
mil.no
stat.no
dep.no
kommune.no
herad.no
// Norid geographical second level domains : https://www.norid.no/en/om-domenenavn/regelverk-for-no/vedlegg-b/
// counties
aa.no
ah.no
bu.no
fm.no
hl.no
hm.no
jan-mayen.no
mr.no
nl.no
nt.no
of.no
ol.no
oslo.no
rl.no
sf.no
st.no
svalbard.no
tm.no
tr.no
va.no
vf.no
// primary and lower secondary schools per county
gs.aa.no
gs.ah.no
gs.bu.no
gs.fm.no
gs.hl.no
gs.hm.no
gs.jan-mayen.no
gs.mr.no
gs.nl.no
gs.nt.no
gs.of.no
gs.ol.no
gs.oslo.no
gs.rl.no
gs.sf.no
gs.st.no
gs.svalbard.no
gs.tm.no
gs.tr.no
gs.va.no
gs.vf.no
// cities
akrehamn.no
åkrehamn.no
algard.no
ålgård.no
arna.no
brumunddal.no
bryne.no
bronnoysund.no
brønnøysund.no
drobak.no
drøbak.no
egersund.no
fetsund.no
floro.no
florø.no
fredrikstad.no
hokksund.no
honefoss.no
hønefoss.no
jessheim.no
jorpeland.no
jørpeland.no
kirkenes.no
kopervik.no
krokstadelva.no
langevag.no
langevåg.no
leirvik.no
mjondalen.no
mjøndalen.no
mo-i-rana.no
mosjoen.no
mosjøen.no
nesoddtangen.no
orkanger.no
osoyro.no
osøyro.no
raholt.no
råholt.no
sandnessjoen.no
sandnessjøen.no
skedsmokorset.no
slattum.no
spjelkavik.no
stathelle.no
stavern.no
stjordalshalsen.no
stjørdalshalsen.no
tananger.no
tranby.no
vossevangen.no
// communities
afjord.no
åfjord.no
agdenes.no
al.no
ål.no
alesund.no
ålesund.no
alstahaug.no
alta.no
áltá.no
alaheadju.no
álaheadju.no
alvdal.no
amli.no
åmli.no
amot.no
åmot.no
andebu.no
andoy.no
andøy.no
andasuolo.no
ardal.no
årdal.no
aremark.no
arendal.no
ås.no
aseral.no
åseral.no
asker.no
askim.no
askvoll.no
askoy.no
askøy.no
asnes.no
åsnes.no
audnedaln.no
aukra.no
aure.no
aurland.no
aurskog-holand.no
aurskog-høland.no
austevoll.no
austrheim.no
averoy.no
averøy.no
balestrand.no
ballangen.no
balat.no
bálát.no
balsfjord.no
bahccavuotna.no
báhccavuotna.no
bamble.no
bardu.no
beardu.no
beiarn.no
bajddar.no
bájddar.no
baidar.no
báidár.no
berg.no
bergen.no
berlevag.no
berlevåg.no
bearalvahki.no
bearalváhki.no
bindal.no
birkenes.no
bjarkoy.no
bjarkøy.no
bjerkreim.no
bjugn.no
bodo.no
bodø.no
badaddja.no
bådåddjå.no
budejju.no
bokn.no
bremanger.no
bronnoy.no
brønnøy.no
bygland.no
bykle.no
barum.no
bærum.no
bo.telemark.no
bø.telemark.no
bo.nordland.no
bø.nordland.no
bievat.no
bievát.no
bomlo.no
bømlo.no
batsfjord.no
båtsfjord.no
bahcavuotna.no
báhcavuotna.no
dovre.no
drammen.no
drangedal.no
dyroy.no
dyrøy.no
donna.no
dønna.no
eid.no
eidfjord.no
eidsberg.no
eidskog.no
eidsvoll.no
eigersund.no
elverum.no
enebakk.no
engerdal.no
etne.no
etnedal.no
evenes.no
evenassi.no
evenášši.no
evje-og-hornnes.no
farsund.no
fauske.no
fuossko.no
fuoisku.no
fedje.no
fet.no
finnoy.no
finnøy.no
fitjar.no
fjaler.no
fjell.no
flakstad.no
flatanger.no
flekkefjord.no
flesberg.no
flora.no
fla.no
flå.no
folldal.no
forsand.no
fosnes.no
frei.no
frogn.no
froland.no
frosta.no
frana.no
fræna.no
froya.no
frøya.no
fusa.no
fyresdal.no
forde.no
førde.no
gamvik.no
gangaviika.no
gáŋgaviika.no
gaular.no
gausdal.no
gildeskal.no
gildeskål.no
giske.no
gjemnes.no
gjerdrum.no
gjerstad.no
gjesdal.no
gjovik.no
gjøvik.no
gloppen.no
gol.no
gran.no
grane.no
granvin.no
gratangen.no
grimstad.no
grong.no
kraanghke.no
kråanghke.no
grue.no
gulen.no
hadsel.no
halden.no
halsa.no
hamar.no
hamaroy.no
habmer.no
hábmer.no
hapmir.no
hápmir.no
hammerfest.no
hammarfeasta.no
hámmárfeasta.no
haram.no
hareid.no
harstad.no
hasvik.no
aknoluokta.no
ákŋoluokta.no
hattfjelldal.no
aarborte.no
haugesund.no
hemne.no
hemnes.no
hemsedal.no
heroy.more-og-romsdal.no
herøy.møre-og-romsdal.no
heroy.nordland.no
herøy.nordland.no
hitra.no
hjartdal.no
hjelmeland.no
hobol.no
hobøl.no
hof.no
hol.no
hole.no
holmestrand.no
holtalen.no
holtålen.no
hornindal.no
horten.no
hurdal.no
hurum.no
hvaler.no
hyllestad.no
hagebostad.no
hægebostad.no
hoyanger.no
høyanger.no
hoylandet.no
høylandet.no
ha.no
hå.no
ibestad.no
inderoy.no
inderøy.no
iveland.no
jevnaker.no
jondal.no
jolster.no
jølster.no
karasjok.no
karasjohka.no
kárášjohka.no
karlsoy.no
galsa.no
gálsá.no
karmoy.no
karmøy.no
kautokeino.no
guovdageaidnu.no
klepp.no
klabu.no
klæbu.no
kongsberg.no
kongsvinger.no
kragero.no
kragerø.no
kristiansand.no
kristiansund.no
krodsherad.no
krødsherad.no
kvalsund.no
rahkkeravju.no
ráhkkerávju.no
kvam.no
kvinesdal.no
kvinnherad.no
kviteseid.no
kvitsoy.no
kvitsøy.no
kvafjord.no
kvæfjord.no
giehtavuoatna.no
kvanangen.no
kvænangen.no
navuotna.no
návuotna.no
kafjord.no
kåfjord.no
gaivuotna.no
gáivuotna.no
larvik.no
lavangen.no
lavagis.no
loabat.no
loabát.no
lebesby.no
davvesiida.no
leikanger.no
leirfjord.no
leka.no
leksvik.no
lenvik.no
leangaviika.no
leaŋgaviika.no
lesja.no
levanger.no
lier.no
lierne.no
lillehammer.no
lillesand.no
lindesnes.no
lindas.no
lindås.no
lom.no
loppa.no
lahppi.no
láhppi.no
lund.no
lunner.no
luroy.no
lurøy.no
luster.no
lyngdal.no
lyngen.no
ivgu.no
lardal.no
lerdal.no
lærdal.no
lodingen.no
lødingen.no
lorenskog.no
lørenskog.no
loten.no
løten.no
malvik.no
masoy.no
måsøy.no
muosat.no
muosát.no
mandal.no
marker.no
marnardal.no
masfjorden.no
meland.no
meldal.no
melhus.no
meloy.no
meløy.no
meraker.no
meråker.no
moareke.no
moåreke.no
midsund.no
midtre-gauldal.no
modalen.no
modum.no
molde.no
moskenes.no
moss.no
mosvik.no
malselv.no
målselv.no
malatvuopmi.no
málatvuopmi.no
namdalseid.no
aejrie.no
namsos.no
namsskogan.no
naamesjevuemie.no
nååmesjevuemie.no
laakesvuemie.no
nannestad.no
narvik.no
narviika.no
naustdal.no
nedre-eiker.no
nes.akershus.no
nes.buskerud.no
nesna.no
nesodden.no
nesseby.no
unjarga.no
unjárga.no
nesset.no
nissedal.no
nittedal.no
nord-aurdal.no
nord-fron.no
nord-odal.no
norddal.no
nordkapp.no
davvenjarga.no
davvenjárga.no
nordre-land.no
nordreisa.no
raisa.no
ráisa.no
nore-og-uvdal.no
notodden.no
naroy.no
nærøy.no
notteroy.no
nøtterøy.no
odda.no
oksnes.no
øksnes.no
oppdal.no
oppegard.no
oppegård.no
orkdal.no
orland.no
ørland.no
orskog.no
ørskog.no
orsta.no
ørsta.no
os.hedmark.no
os.hordaland.no
osen.no
osteroy.no
osterøy.no
ostre-toten.no
østre-toten.no
overhalla.no
ovre-eiker.no
øvre-eiker.no
oyer.no
øyer.no
oygarden.no
øygarden.no
oystre-slidre.no
øystre-slidre.no
porsanger.no
porsangu.no
porsáŋgu.no
porsgrunn.no
radoy.no
radøy.no
rakkestad.no
rana.no
ruovat.no
randaberg.no
rauma.no
rendalen.no
rennebu.no
rennesoy.no
rennesøy.no
rindal.no
ringebu.no
ringerike.no
ringsaker.no
rissa.no
risor.no
risør.no
roan.no
rollag.no
rygge.no
ralingen.no
rælingen.no
rodoy.no
rødøy.no
romskog.no
rømskog.no
roros.no
røros.no
rost.no
røst.no
royken.no
røyken.no
royrvik.no
røyrvik.no
rade.no
råde.no
salangen.no
siellak.no
saltdal.no
salat.no
sálát.no
sálat.no
samnanger.no
sande.more-og-romsdal.no
sande.møre-og-romsdal.no
sande.vestfold.no
sandefjord.no
sandnes.no
sandoy.no
sandøy.no
sarpsborg.no
sauda.no
sauherad.no
sel.no
selbu.no
selje.no
seljord.no
sigdal.no
siljan.no
sirdal.no
skaun.no
skedsmo.no
ski.no
skien.no
skiptvet.no
skjervoy.no
skjervøy.no
skierva.no
skiervá.no
skjak.no
skjåk.no
skodje.no
skanland.no
skånland.no
skanit.no
skánit.no
smola.no
smøla.no
snillfjord.no
snasa.no
snåsa.no
snoasa.no
snaase.no
snåase.no
sogndal.no
sokndal.no
sola.no
solund.no
songdalen.no
sortland.no
spydeberg.no
stange.no
stavanger.no
steigen.no
steinkjer.no
stjordal.no
stjørdal.no
stokke.no
stor-elvdal.no
stord.no
stordal.no
storfjord.no
omasvuotna.no
strand.no
stranda.no
stryn.no
sula.no
suldal.no
sund.no
sunndal.no
surnadal.no
sveio.no
svelvik.no
sykkylven.no
sogne.no
søgne.no
somna.no
sømna.no
sondre-land.no
søndre-land.no
sor-aurdal.no
sør-aurdal.no
sor-fron.no
sør-fron.no
sor-odal.no
sør-odal.no
sor-varanger.no
sør-varanger.no
matta-varjjat.no
mátta-várjjat.no
sorfold.no
sørfold.no
sorreisa.no
sørreisa.no
sorum.no
sørum.no
tana.no
deatnu.no
time.no
tingvoll.no
tinn.no
tjeldsund.no
dielddanuorri.no
tjome.no
tjøme.no
tokke.no
tolga.no
torsken.no
tranoy.no
tranøy.no
tromso.no
tromsø.no
tromsa.no
romsa.no
trondheim.no
troandin.no
trysil.no
trana.no
træna.no
trogstad.no
trøgstad.no
tvedestrand.no
tydal.no
tynset.no
tysfjord.no
divtasvuodna.no
divttasvuotna.no
tysnes.no
tysvar.no
tysvær.no
tonsberg.no
tønsberg.no
ullensaker.no
ullensvang.no
ulvik.no
utsira.no
vadso.no
vadsø.no
cahcesuolo.no
čáhcesuolo.no
vaksdal.no
valle.no
vang.no
vanylven.no
vardo.no
vardø.no
varggat.no
várggát.no
vefsn.no
vaapste.no
vega.no
vegarshei.no
vegårshei.no
vennesla.no
verdal.no
verran.no
vestby.no
vestnes.no
vestre-slidre.no
vestre-toten.no
vestvagoy.no
vestvågøy.no
vevelstad.no
vik.no
vikna.no
vindafjord.no
volda.no
voss.no
varoy.no
værøy.no
vagan.no
vågan.no
voagat.no
vagsoy.no
vågsøy.no
vaga.no
vågå.no
valer.ostfold.no
våler.østfold.no
valer.hedmark.no
våler.hedmark.no

// np : http://www.mos.com.np/register.html
*.np

// nr : http://cenpac.net.nr/dns/index.html
// Submitted by registry <technician@cenpac.net.nr>
nr
biz.nr
info.nr
gov.nr
edu.nr
org.nr
net.nr
com.nr

// nu : https://en.wikipedia.org/wiki/.nu
nu

// nz : https://en.wikipedia.org/wiki/.nz
// Submitted by registry <jay@nzrs.net.nz>
nz
ac.nz
co.nz
cri.nz
geek.nz
gen.nz
govt.nz
health.nz
iwi.nz
kiwi.nz
maori.nz
mil.nz
māori.nz
net.nz
org.nz
parliament.nz
school.nz

// om : https://en.wikipedia.org/wiki/.om
om
co.om
com.om
edu.om
gov.om
med.om
museum.om
net.om
org.om
pro.om

// onion : https://tools.ietf.org/html/rfc7686
onion

// org : https://en.wikipedia.org/wiki/.org
org

// pa : http://www.nic.pa/
// Some additional second level "domains" resolve directly as hostnames, such as
// pannet.pa, so we add a rule for "pa".
pa
ac.pa
gob.pa
com.pa
org.pa
sld.pa
edu.pa
net.pa
ing.pa
abo.pa
med.pa
nom.pa

// pe : https://www.nic.pe/InformeFinalComision.pdf
pe
edu.pe
gob.pe
nom.pe
mil.pe
org.pe
com.pe
net.pe

// pf : http://www.gobin.info/domainname/formulaire-pf.pdf
pf
com.pf
org.pf
edu.pf

// pg : https://en.wikipedia.org/wiki/.pg
*.pg

// ph : http://www.domains.ph/FAQ2.asp
// Submitted by registry <jed@email.com.ph>
ph
com.ph
net.ph
org.ph
gov.ph
edu.ph
ngo.ph
mil.ph
i.ph

// pk : http://pk5.pknic.net.pk/pk5/msgNamepk.PK
pk
com.pk
net.pk
edu.pk
org.pk
fam.pk
biz.pk
web.pk
gov.pk
gob.pk
gok.pk
gon.pk
gop.pk
gos.pk
info.pk

// pl http://www.dns.pl/english/index.html
// Submitted by registry
pl
com.pl
net.pl
org.pl
// pl functional domains (http://www.dns.pl/english/index.html)
aid.pl
agro.pl
atm.pl
auto.pl
biz.pl
edu.pl
gmina.pl
gsm.pl
info.pl
mail.pl
miasta.pl
media.pl
mil.pl
nieruchomosci.pl
nom.pl
pc.pl
powiat.pl
priv.pl
realestate.pl
rel.pl
sex.pl
shop.pl
sklep.pl
sos.pl
szkola.pl
targi.pl
tm.pl
tourism.pl
travel.pl
turystyka.pl
// Government domains
gov.pl
ap.gov.pl
ic.gov.pl
is.gov.pl
us.gov.pl
kmpsp.gov.pl
kppsp.gov.pl
kwpsp.gov.pl
psp.gov.pl
wskr.gov.pl
kwp.gov.pl
mw.gov.pl
ug.gov.pl
um.gov.pl
umig.gov.pl
ugim.gov.pl
upow.gov.pl
uw.gov.pl
starostwo.gov.pl
pa.gov.pl
po.gov.pl
psse.gov.pl
pup.gov.pl
rzgw.gov.pl
sa.gov.pl
so.gov.pl
sr.gov.pl
wsa.gov.pl
sko.gov.pl
uzs.gov.pl
wiih.gov.pl
winb.gov.pl
pinb.gov.pl
wios.gov.pl
witd.gov.pl
wzmiuw.gov.pl
piw.gov.pl
wiw.gov.pl
griw.gov.pl
wif.gov.pl
oum.gov.pl
sdn.gov.pl
zp.gov.pl
uppo.gov.pl
mup.gov.pl
wuoz.gov.pl
konsulat.gov.pl
oirm.gov.pl
// pl regional domains (http://www.dns.pl/english/index.html)
augustow.pl
babia-gora.pl
bedzin.pl
beskidy.pl
bialowieza.pl
bialystok.pl
bielawa.pl
bieszczady.pl
boleslawiec.pl
bydgoszcz.pl
bytom.pl
cieszyn.pl
czeladz.pl
czest.pl
dlugoleka.pl
elblag.pl
elk.pl
glogow.pl
gniezno.pl
gorlice.pl
grajewo.pl
ilawa.pl
jaworzno.pl
jelenia-gora.pl
jgora.pl
kalisz.pl
kazimierz-dolny.pl
karpacz.pl
kartuzy.pl
kaszuby.pl
katowice.pl
kepno.pl
ketrzyn.pl
klodzko.pl
kobierzyce.pl
kolobrzeg.pl
konin.pl
konskowola.pl
kutno.pl
lapy.pl
lebork.pl
legnica.pl
lezajsk.pl
limanowa.pl
lomza.pl
lowicz.pl
lubin.pl
lukow.pl
malbork.pl
malopolska.pl
mazowsze.pl
mazury.pl
mielec.pl
mielno.pl
mragowo.pl
naklo.pl
nowaruda.pl
nysa.pl
olawa.pl
olecko.pl
olkusz.pl
olsztyn.pl
opoczno.pl
opole.pl
ostroda.pl
ostroleka.pl
ostrowiec.pl
ostrowwlkp.pl
pila.pl
pisz.pl
podhale.pl
podlasie.pl
polkowice.pl
pomorze.pl
pomorskie.pl
prochowice.pl
pruszkow.pl
przeworsk.pl
pulawy.pl
radom.pl
rawa-maz.pl
rybnik.pl
rzeszow.pl
sanok.pl
sejny.pl
slask.pl
slupsk.pl
sosnowiec.pl
stalowa-wola.pl
skoczow.pl
starachowice.pl
stargard.pl
suwalki.pl
swidnica.pl
swiebodzin.pl
swinoujscie.pl
szczecin.pl
szczytno.pl
tarnobrzeg.pl
tgory.pl
turek.pl
tychy.pl
ustka.pl
walbrzych.pl
warmia.pl
warszawa.pl
waw.pl
wegrow.pl
wielun.pl
wlocl.pl
wloclawek.pl
wodzislaw.pl
wolomin.pl
wroclaw.pl
zachpomor.pl
zagan.pl
zarow.pl
zgora.pl
zgorzelec.pl

// pm : http://www.afnic.fr/medias/documents/AFNIC-naming-policy2012.pdf
pm

// pn : http://www.government.pn/PnRegistry/policies.htm
pn
gov.pn
co.pn
org.pn
edu.pn
net.pn

// post : https://en.wikipedia.org/wiki/.post
post

// pr : http://www.nic.pr/index.asp?f=1
pr
com.pr
net.pr
org.pr
gov.pr
edu.pr
isla.pr
pro.pr
biz.pr
info.pr
name.pr
// these aren't mentioned on nic.pr, but on https://en.wikipedia.org/wiki/.pr
est.pr
prof.pr
ac.pr

// pro : http://registry.pro/get-pro
pro
aaa.pro
aca.pro
acct.pro
avocat.pro
bar.pro
cpa.pro
eng.pro
jur.pro
law.pro
med.pro
recht.pro

// ps : https://en.wikipedia.org/wiki/.ps
// http://www.nic.ps/registration/policy.html#reg
ps
edu.ps
gov.ps
sec.ps
plo.ps
com.ps
org.ps
net.ps

// pt : https://www.dns.pt/en/domain/pt-terms-and-conditions-registration-rules/
pt
net.pt
gov.pt
org.pt
edu.pt
int.pt
publ.pt
com.pt
nome.pt

// pw : https://en.wikipedia.org/wiki/.pw
pw
co.pw
ne.pw
or.pw
ed.pw
go.pw
belau.pw

// py : http://www.nic.py/pautas.html#seccion_9
// Submitted by registry
py
com.py
coop.py
edu.py
gov.py
mil.py
net.py
org.py

// qa : http://domains.qa/en/
qa
com.qa
edu.qa
gov.qa
mil.qa
name.qa
net.qa
org.qa
sch.qa

// re : http://www.afnic.re/obtenir/chartes/nommage-re/annexe-descriptifs
re
asso.re
com.re
nom.re

// ro : http://www.rotld.ro/
ro
arts.ro
com.ro
firm.ro
info.ro
nom.ro
nt.ro
org.ro
rec.ro
store.ro
tm.ro
www.ro

// rs : https://www.rnids.rs/en/domains/national-domains
rs
ac.rs
co.rs
edu.rs
gov.rs
in.rs
org.rs

// ru : https://cctld.ru/files/pdf/docs/en/rules_ru-rf.pdf
// Submitted by George Georgievsky <gug@cctld.ru>
ru

// rw : https://www.ricta.org.rw/sites/default/files/resources/registry_registrar_contract_0.pdf
rw
ac.rw
co.rw
coop.rw
gov.rw
mil.rw
net.rw
org.rw

// sa : http://www.nic.net.sa/
sa
com.sa
net.sa
org.sa
gov.sa
med.sa
pub.sa
edu.sa
sch.sa

// sb : http://www.sbnic.net.sb/
// Submitted by registry <lee.humphries@telekom.com.sb>
sb
com.sb
edu.sb
gov.sb
net.sb
org.sb

// sc : http://www.nic.sc/
sc
com.sc
gov.sc
net.sc
org.sc
edu.sc

// sd : http://www.isoc.sd/sudanic.isoc.sd/billing_pricing.htm
// Submitted by registry <admin@isoc.sd>
sd
com.sd
net.sd
org.sd
edu.sd
med.sd
tv.sd
gov.sd
info.sd

// se : https://en.wikipedia.org/wiki/.se
// Submitted by registry <patrik.wallstrom@iis.se>
se
a.se
ac.se
b.se
bd.se
brand.se
c.se
d.se
e.se
f.se
fh.se
fhsk.se
fhv.se
g.se
h.se
i.se
k.se
komforb.se
kommunalforbund.se
komvux.se
l.se
lanbib.se
m.se
n.se
naturbruksgymn.se
o.se
org.se
p.se
parti.se
pp.se
press.se
r.se
s.se
t.se
tm.se
u.se
w.se
x.se
y.se
z.se

// sg : http://www.nic.net.sg/page/registration-policies-procedures-and-guidelines
sg
com.sg
net.sg
org.sg
gov.sg
edu.sg
per.sg

// sh : http://www.nic.sh/registrar.html
sh
com.sh
net.sh
gov.sh
org.sh
mil.sh

// si : https://en.wikipedia.org/wiki/.si
si

// sj : No registrations at this time.
// Submitted by registry <jarle@uninett.no>
sj

// sk : https://en.wikipedia.org/wiki/.sk
// list of 2nd level domains ?
sk

// sl : http://www.nic.sl
// Submitted by registry <adam@neoip.com>
sl
com.sl
net.sl
edu.sl
gov.sl
org.sl

// sm : https://en.wikipedia.org/wiki/.sm
sm

// sn : https://en.wikipedia.org/wiki/.sn
sn
art.sn
com.sn
edu.sn
gouv.sn
org.sn
perso.sn
univ.sn

// so : http://sonic.so/policies/
so
com.so
edu.so
gov.so
me.so
net.so
org.so

// sr : https://en.wikipedia.org/wiki/.sr
sr

// ss : https://registry.nic.ss/
// Submitted by registry <technical@nic.ss>
ss
biz.ss
com.ss
edu.ss
gov.ss
me.ss
net.ss
org.ss
sch.ss

// st : http://www.nic.st/html/policyrules/
st
co.st
com.st
consulado.st
edu.st
embaixada.st
mil.st
net.st
org.st
principe.st
saotome.st
store.st

// su : https://en.wikipedia.org/wiki/.su
su

// sv : http://www.svnet.org.sv/niveldos.pdf
sv
com.sv
edu.sv
gob.sv
org.sv
red.sv

// sx : https://en.wikipedia.org/wiki/.sx
// Submitted by registry <jcvignes@openregistry.com>
sx
gov.sx

// sy : https://en.wikipedia.org/wiki/.sy
// see also: http://www.gobin.info/domainname/sy.doc
sy
edu.sy
gov.sy
net.sy
mil.sy
com.sy
org.sy

// sz : https://en.wikipedia.org/wiki/.sz
// http://www.sispa.org.sz/
sz
co.sz
ac.sz
org.sz

// tc : https://en.wikipedia.org/wiki/.tc
tc

// td : https://en.wikipedia.org/wiki/.td
td

// tel: https://en.wikipedia.org/wiki/.tel
// http://www.telnic.org/
tel

// tf : https://en.wikipedia.org/wiki/.tf
tf

// tg : https://en.wikipedia.org/wiki/.tg
// http://www.nic.tg/
tg

// th : https://en.wikipedia.org/wiki/.th
// Submitted by registry <krit@thains.co.th>
th
ac.th
co.th
go.th
in.th
mi.th
net.th
or.th

// tj : http://www.nic.tj/policy.html
tj
ac.tj
biz.tj
co.tj
com.tj
edu.tj
go.tj
gov.tj
int.tj
mil.tj
name.tj
net.tj
nic.tj
org.tj
test.tj
web.tj

// tk : https://en.wikipedia.org/wiki/.tk
tk

// tl : https://en.wikipedia.org/wiki/.tl
tl
gov.tl

// tm : http://www.nic.tm/local.html
tm
com.tm
co.tm
org.tm
net.tm
nom.tm
gov.tm
mil.tm
edu.tm

// tn : http://www.registre.tn/fr/
// https://whois.ati.tn/
tn
com.tn
ens.tn
fin.tn
gov.tn
ind.tn
info.tn
intl.tn
mincom.tn
nat.tn
net.tn
org.tn
perso.tn
tourism.tn

// to : https://en.wikipedia.org/wiki/.to
// Submitted by registry <egullich@colo.to>
to
com.to
gov.to
net.to
org.to
edu.to
mil.to

// tr : https://nic.tr/
// https://nic.tr/forms/eng/policies.pdf
// https://nic.tr/index.php?USRACTN=PRICELST
tr
av.tr
bbs.tr
bel.tr
biz.tr
com.tr
dr.tr
edu.tr
gen.tr
gov.tr
info.tr
mil.tr
k12.tr
kep.tr
name.tr
net.tr
org.tr
pol.tr
tel.tr
tsk.tr
tv.tr
web.tr
// Used by Northern Cyprus
nc.tr
// Used by government agencies of Northern Cyprus
gov.nc.tr

// tt : http://www.nic.tt/
tt
co.tt
com.tt
org.tt
net.tt
biz.tt
info.tt
pro.tt
int.tt
coop.tt
jobs.tt
mobi.tt
travel.tt
museum.tt
aero.tt
name.tt
gov.tt
edu.tt

// tv : https://en.wikipedia.org/wiki/.tv
// Not listing any 2LDs as reserved since none seem to exist in practice,
// Wikipedia notwithstanding.
tv

// tw : https://en.wikipedia.org/wiki/.tw
tw
edu.tw
gov.tw
mil.tw
com.tw
net.tw
org.tw
idv.tw
game.tw
ebiz.tw
club.tw
網路.tw
組織.tw
商業.tw

// tz : http://www.tznic.or.tz/index.php/domains
// Submitted by registry <manager@tznic.or.tz>
tz
ac.tz
co.tz
go.tz
hotel.tz
info.tz
me.tz
mil.tz
mobi.tz
ne.tz
or.tz
sc.tz
tv.tz

// ua : https://hostmaster.ua/policy/?ua
// Submitted by registry <dk@cctld.ua>
ua
// ua 2LD
com.ua
edu.ua
gov.ua
in.ua
net.ua
org.ua
// ua geographic names
// https://hostmaster.ua/2ld/
cherkassy.ua
cherkasy.ua
chernigov.ua
chernihiv.ua
chernivtsi.ua
chernovtsy.ua
ck.ua
cn.ua
cr.ua
crimea.ua
cv.ua
dn.ua
dnepropetrovsk.ua
dnipropetrovsk.ua
donetsk.ua
dp.ua
if.ua
ivano-frankivsk.ua
kh.ua
kharkiv.ua
kharkov.ua
kherson.ua
khmelnitskiy.ua
khmelnytskyi.ua
kiev.ua
kirovograd.ua
km.ua
kr.ua
krym.ua
ks.ua
kv.ua
kyiv.ua
lg.ua
lt.ua
lugansk.ua
lutsk.ua
lv.ua
lviv.ua
mk.ua
mykolaiv.ua
nikolaev.ua
od.ua
odesa.ua
odessa.ua
pl.ua
poltava.ua
rivne.ua
rovno.ua
rv.ua
sb.ua
sebastopol.ua
sevastopol.ua
sm.ua
sumy.ua
te.ua
ternopil.ua
uz.ua
uzhgorod.ua
vinnica.ua
vinnytsia.ua
vn.ua
volyn.ua
yalta.ua
zaporizhzhe.ua
zaporizhzhia.ua
zhitomir.ua
zhytomyr.ua
zp.ua
zt.ua

// ug : https://www.registry.co.ug/
ug
co.ug
or.ug
ac.ug
sc.ug
go.ug
ne.ug
com.ug
org.ug

// uk : https://en.wikipedia.org/wiki/.uk
// Submitted by registry <Michael.Daly@nominet.org.uk>
uk
ac.uk
co.uk
gov.uk
ltd.uk
me.uk
net.uk
nhs.uk
org.uk
plc.uk
police.uk
*.sch.uk

// us : https://en.wikipedia.org/wiki/.us
us
dni.us
fed.us
isa.us
kids.us
nsn.us
// us geographic names
ak.us
al.us
ar.us
as.us
az.us
ca.us
co.us
ct.us
dc.us
de.us
fl.us
ga.us
gu.us
hi.us
ia.us
id.us
il.us
in.us
ks.us
ky.us
la.us
ma.us
md.us
me.us
mi.us
mn.us
mo.us
ms.us
mt.us
nc.us
nd.us
ne.us
nh.us
nj.us
nm.us
nv.us
ny.us
oh.us
ok.us
or.us
pa.us
pr.us
ri.us
sc.us
sd.us
tn.us
tx.us
ut.us
vi.us
vt.us
va.us
wa.us
wi.us
wv.us
wy.us
// The registrar notes several more specific domains available in each state,
// such as state.*.us, dst.*.us, etc., but resolution of these is somewhat
// haphazard; in some states these domains resolve as addresses, while in others
// only subdomains are available, or even nothing at all. We include the
// most common ones where it's clear that different sites are different
// entities.
k12.ak.us
k12.al.us
k12.ar.us
k12.as.us
k12.az.us
k12.ca.us
k12.co.us
k12.ct.us
k12.dc.us
k12.de.us
k12.fl.us
k12.ga.us
k12.gu.us
// k12.hi.us  Bug 614565 - Hawaii has a state-wide DOE login
k12.ia.us
k12.id.us
k12.il.us
k12.in.us
k12.ks.us
k12.ky.us
k12.la.us
k12.ma.us
k12.md.us
k12.me.us
k12.mi.us
k12.mn.us
k12.mo.us
k12.ms.us
k12.mt.us
k12.nc.us
// k12.nd.us  Bug 1028347 - Removed at request of Travis Rosso <trossow@nd.gov>
k12.ne.us
k12.nh.us
k12.nj.us
k12.nm.us
k12.nv.us
k12.ny.us
k12.oh.us
k12.ok.us
k12.or.us
k12.pa.us
k12.pr.us
// k12.ri.us  Removed at request of Kim Cournoyer <netsupport@staff.ri.net>
k12.sc.us
// k12.sd.us  Bug 934131 - Removed at request of James Booze <James.Booze@k12.sd.us>
k12.tn.us
k12.tx.us
k12.ut.us
k12.vi.us
k12.vt.us
k12.va.us
k12.wa.us
k12.wi.us
// k12.wv.us  Bug 947705 - Removed at request of Verne Britton <verne@wvnet.edu>
k12.wy.us
cc.ak.us
cc.al.us
cc.ar.us
cc.as.us
cc.az.us
cc.ca.us
cc.co.us
cc.ct.us
cc.dc.us
cc.de.us
cc.fl.us
cc.ga.us
cc.gu.us
cc.hi.us
cc.ia.us
cc.id.us
cc.il.us
cc.in.us
cc.ks.us
cc.ky.us
cc.la.us
cc.ma.us
cc.md.us
cc.me.us
cc.mi.us
cc.mn.us
cc.mo.us
cc.ms.us
cc.mt.us
cc.nc.us
cc.nd.us
cc.ne.us
cc.nh.us
cc.nj.us
cc.nm.us
cc.nv.us
cc.ny.us
cc.oh.us
cc.ok.us
cc.or.us
cc.pa.us
cc.pr.us
cc.ri.us
cc.sc.us
cc.sd.us
cc.tn.us
cc.tx.us
cc.ut.us
cc.vi.us
cc.vt.us
cc.va.us
cc.wa.us
cc.wi.us
cc.wv.us
cc.wy.us
lib.ak.us
lib.al.us
lib.ar.us
lib.as.us
lib.az.us
lib.ca.us
lib.co.us
lib.ct.us
lib.dc.us
// lib.de.us  Issue #243 - Moved to Private section at request of Ed Moore <Ed.Moore@lib.de.us>
lib.fl.us
lib.ga.us
lib.gu.us
lib.hi.us
lib.ia.us
lib.id.us
lib.il.us
lib.in.us
lib.ks.us
lib.ky.us
lib.la.us
lib.ma.us
lib.md.us
lib.me.us
lib.mi.us
lib.mn.us
lib.mo.us
lib.ms.us
lib.mt.us
lib.nc.us
lib.nd.us
lib.ne.us
lib.nh.us
lib.nj.us
lib.nm.us
lib.nv.us
lib.ny.us
lib.oh.us
lib.ok.us
lib.or.us
lib.pa.us
lib.pr.us
lib.ri.us
lib.sc.us
lib.sd.us
lib.tn.us
lib.tx.us
lib.ut.us
lib.vi.us
lib.vt.us
lib.va.us
lib.wa.us
lib.wi.us
// lib.wv.us  Bug 941670 - Removed at request of Larry W Arnold <arnold@wvlc.lib.wv.us>
lib.wy.us
// k12.ma.us contains school districts in Massachusetts. The 4LDs are
//  managed independently except for private (PVT), charter (CHTR) and
//  parochial (PAROCH) schools.  Those are delegated directly to the
//  5LD operators.   <k12-ma-hostmaster _ at _ rsuc.gweep.net>
pvt.k12.ma.us
chtr.k12.ma.us
paroch.k12.ma.us
// Merit Network, Inc. maintains the registry for =~ /(k12|cc|lib).mi.us/ and the following
//    see also: http://domreg.merit.edu
//    see also: whois -h whois.domreg.merit.edu help
ann-arbor.mi.us
cog.mi.us
dst.mi.us
eaton.mi.us
gen.mi.us
mus.mi.us
tec.mi.us
washtenaw.mi.us

// uy : http://www.nic.org.uy/
uy
com.uy
edu.uy
gub.uy
mil.uy
net.uy
org.uy

// uz : http://www.reg.uz/
uz
co.uz
com.uz
net.uz
org.uz

// va : https://en.wikipedia.org/wiki/.va
va

// vc : https://en.wikipedia.org/wiki/.vc
// Submitted by registry <kshah@ca.afilias.info>
vc
com.vc
net.vc
org.vc
gov.vc
mil.vc
edu.vc

// ve : https://registro.nic.ve/
// Submitted by registry nic@nic.ve and nicve@conatel.gob.ve
ve
arts.ve
bib.ve
co.ve
com.ve
e12.ve
edu.ve
firm.ve
gob.ve
gov.ve
info.ve
int.ve
mil.ve
net.ve
nom.ve
org.ve
rar.ve
rec.ve
store.ve
tec.ve
web.ve

// vg : https://en.wikipedia.org/wiki/.vg
vg

// vi : http://www.nic.vi/newdomainform.htm
// http://www.nic.vi/Domain_Rules/body_domain_rules.html indicates some other
// TLDs are "reserved", such as edu.vi and gov.vi, but doesn't actually say they
// are available for registration (which they do not seem to be).
vi
co.vi
com.vi
k12.vi
net.vi
org.vi

// vn : https://www.dot.vn/vnnic/vnnic/domainregistration.jsp
vn
com.vn
net.vn
org.vn
edu.vn
gov.vn
int.vn
ac.vn
biz.vn
info.vn
name.vn
pro.vn
health.vn

// vu : https://en.wikipedia.org/wiki/.vu
// http://www.vunic.vu/
vu
com.vu
edu.vu
net.vu
org.vu

// wf : http://www.afnic.fr/medias/documents/AFNIC-naming-policy2012.pdf
wf

// ws : https://en.wikipedia.org/wiki/.ws
// http://samoanic.ws/index.dhtml
ws
com.ws
net.ws
org.ws
gov.ws
edu.ws

// yt : http://www.afnic.fr/medias/documents/AFNIC-naming-policy2012.pdf
yt

// IDN ccTLDs
// When submitting patches, please maintain a sort by ISO 3166 ccTLD, then
// U-label, and follow this format:
// // A-Label ("<Latin renderings>", <language name>[, variant info]) : <ISO 3166 ccTLD>
// // [sponsoring org]
// U-Label

// xn--mgbaam7a8h ("Emerat", Arabic) : AE
// http://nic.ae/english/arabicdomain/rules.jsp
امارات

// xn--y9a3aq ("hye", Armenian) : AM
// ISOC AM (operated by .am Registry)
հայ

// xn--54b7fta0cc ("Bangla", Bangla) : BD
বাংলা

// xn--90ae ("bg", Bulgarian) : BG
бг

// xn--mgbcpq6gpa1a ("albahrain", Arabic) : BH
البحرين

// xn--90ais ("bel", Belarusian/Russian Cyrillic) : BY
// Operated by .by registry
бел

// xn--fiqs8s ("Zhongguo/China", Chinese, Simplified) : CN
// CNNIC
// http://cnnic.cn/html/Dir/2005/10/11/3218.htm
中国

// xn--fiqz9s ("Zhongguo/China", Chinese, Traditional) : CN
// CNNIC
// http://cnnic.cn/html/Dir/2005/10/11/3218.htm
中國

// xn--lgbbat1ad8j ("Algeria/Al Jazair", Arabic) : DZ
الجزائر

// xn--wgbh1c ("Egypt/Masr", Arabic) : EG
// http://www.dotmasr.eg/
مصر

// xn--e1a4c ("eu", Cyrillic) : EU
// https://eurid.eu
ею

// xn--qxa6a ("eu", Greek) : EU
// https://eurid.eu
ευ

// xn--mgbah1a3hjkrd ("Mauritania", Arabic) : MR
موريتانيا

// xn--node ("ge", Georgian Mkhedruli) : GE
გე

// xn--qxam ("el", Greek) : GR
// Hellenic Ministry of Infrastructure, Transport, and Networks
ελ

// xn--j6w193g ("Hong Kong", Chinese) : HK
// https://www.hkirc.hk
// Submitted by registry <hk.tech@hkirc.hk>
// https://www.hkirc.hk/content.jsp?id=30#!/34
香港
公司.香港
教育.香港
政府.香港
個人.香港
網絡.香港
組織.香港

// xn--2scrj9c ("Bharat", Kannada) : IN
// India
ಭಾರತ

// xn--3hcrj9c ("Bharat", Oriya) : IN
// India
ଭାରତ

// xn--45br5cyl ("Bharatam", Assamese) : IN
// India
ভাৰত

// xn--h2breg3eve ("Bharatam", Sanskrit) : IN
// India
भारतम्

// xn--h2brj9c8c ("Bharot", Santali) : IN
// India
भारोत

// xn--mgbgu82a ("Bharat", Sindhi) : IN
// India
ڀارت

// xn--rvc1e0am3e ("Bharatam", Malayalam) : IN
// India
ഭാരതം

// xn--h2brj9c ("Bharat", Devanagari) : IN
// India
भारत

// xn--mgbbh1a ("Bharat", Kashmiri) : IN
// India
بارت

// xn--mgbbh1a71e ("Bharat", Arabic) : IN
// India
بھارت

// xn--fpcrj9c3d ("Bharat", Telugu) : IN
// India
భారత్

// xn--gecrj9c ("Bharat", Gujarati) : IN
// India
ભારત

// xn--s9brj9c ("Bharat", Gurmukhi) : IN
// India
ਭਾਰਤ

// xn--45brj9c ("Bharat", Bengali) : IN
// India
ভারত

// xn--xkc2dl3a5ee0h ("India", Tamil) : IN
// India
இந்தியா

// xn--mgba3a4f16a ("Iran", Persian) : IR
ایران

// xn--mgba3a4fra ("Iran", Arabic) : IR
ايران

// xn--mgbtx2b ("Iraq", Arabic) : IQ
// Communications and Media Commission
عراق

// xn--mgbayh7gpa ("al-Ordon", Arabic) : JO
// National Information Technology Center (NITC)
// Royal Scientific Society, Al-Jubeiha
الاردن

// xn--3e0b707e ("Republic of Korea", Hangul) : KR
한국

// xn--80ao21a ("Kaz", Kazakh) : KZ
қаз

// xn--q7ce6a ("Lao", Lao) : LA
ລາວ

// xn--fzc2c9e2c ("Lanka", Sinhalese-Sinhala) : LK
// https://nic.lk
ලංකා

// xn--xkc2al3hye2a ("Ilangai", Tamil) : LK
// https://nic.lk
இலங்கை

// xn--mgbc0a9azcg ("Morocco/al-Maghrib", Arabic) : MA
المغرب

// xn--d1alf ("mkd", Macedonian) : MK
// MARnet
мкд

// xn--l1acc ("mon", Mongolian) : MN
мон

// xn--mix891f ("Macao", Chinese, Traditional) : MO
// MONIC / HNET Asia (Registry Operator for .mo)
澳門

// xn--mix082f ("Macao", Chinese, Simplified) : MO
澳门

// xn--mgbx4cd0ab ("Malaysia", Malay) : MY
مليسيا

// xn--mgb9awbf ("Oman", Arabic) : OM
عمان

// xn--mgbai9azgqp6j ("Pakistan", Urdu/Arabic) : PK
پاکستان

// xn--mgbai9a5eva00b ("Pakistan", Urdu/Arabic, variant) : PK
پاكستان

// xn--ygbi2ammx ("Falasteen", Arabic) : PS
// The Palestinian National Internet Naming Authority (PNINA)
// http://www.pnina.ps
فلسطين

// xn--90a3ac ("srb", Cyrillic) : RS
// https://www.rnids.rs/en/domains/national-domains
срб
пр.срб
орг.срб
обр.срб
од.срб
упр.срб
ак.срб

// xn--p1ai ("rf", Russian-Cyrillic) : RU
// https://cctld.ru/files/pdf/docs/en/rules_ru-rf.pdf
// Submitted by George Georgievsky <gug@cctld.ru>
рф

// xn--wgbl6a ("Qatar", Arabic) : QA
// http://www.ict.gov.qa/
قطر

// xn--mgberp4a5d4ar ("AlSaudiah", Arabic) : SA
// http://www.nic.net.sa/
السعودية

// xn--mgberp4a5d4a87g ("AlSaudiah", Arabic, variant)  : SA
السعودیة

// xn--mgbqly7c0a67fbc ("AlSaudiah", Arabic, variant) : SA
السعودیۃ

// xn--mgbqly7cvafr ("AlSaudiah", Arabic, variant) : SA
السعوديه

// xn--mgbpl2fh ("sudan", Arabic) : SD
// Operated by .sd registry
سودان

// xn--yfro4i67o Singapore ("Singapore", Chinese) : SG
新加坡

// xn--clchc0ea0b2g2a9gcd ("Singapore", Tamil) : SG
சிங்கப்பூர்

// xn--ogbpf8fl ("Syria", Arabic) : SY
سورية

// xn--mgbtf8fl ("Syria", Arabic, variant) : SY
سوريا

// xn--o3cw4h ("Thai", Thai) : TH
// http://www.thnic.co.th
ไทย
ศึกษา.ไทย
ธุรกิจ.ไทย
รัฐบาล.ไทย
ทหาร.ไทย
เน็ต.ไทย
องค์กร.ไทย

// xn--pgbs0dh ("Tunisia", Arabic) : TN
// http://nic.tn
تونس

// xn--kpry57d ("Taiwan", Chinese, Traditional) : TW
// http://www.twnic.net/english/dn/dn_07a.htm
台灣

// xn--kprw13d ("Taiwan", Chinese, Simplified) : TW
// http://www.twnic.net/english/dn/dn_07a.htm
台湾

// xn--nnx388a ("Taiwan", Chinese, variant) : TW
臺灣

// xn--j1amh ("ukr", Cyrillic) : UA
укр

// xn--mgb2ddes ("AlYemen", Arabic) : YE
اليمن

// xxx : http://icmregistry.com
xxx

// ye : http://www.y.net.ye/services/domain_name.htm
ye
com.ye
edu.ye
gov.ye
net.ye
mil.ye
org.ye

// za : https://www.zadna.org.za/content/page/domain-information/
ac.za
agric.za
alt.za
co.za
edu.za
gov.za
grondar.za
law.za
mil.za
net.za
ngo.za
nic.za
nis.za
nom.za
org.za
school.za
tm.za
web.za

// zm : https://zicta.zm/
// Submitted by registry <info@zicta.zm>
zm
ac.zm
biz.zm
co.zm
com.zm
edu.zm
gov.zm
info.zm
mil.zm
net.zm
org.zm
sch.zm

// zw : https://www.potraz.gov.zw/
// Confirmed by registry <bmtengwa@potraz.gov.zw> 2017-01-25
zw
ac.zw
co.zw
gov.zw
mil.zw
org.zw


// newGTLDs

// List of new gTLDs imported from https://www.icann.org/resources/registries/gtlds/v2/gtlds.json on 2021-10-08T15:12:46Z
// This list is auto-generated, don't edit it manually.
// aaa : 2015-02-26 American Automobile Association, Inc.
aaa

// aarp : 2015-05-21 AARP
aarp

// abarth : 2015-07-30 Fiat Chrysler Automobiles N.V.
abarth

// abb : 2014-10-24 ABB Ltd
abb

// abbott : 2014-07-24 Abbott Laboratories, Inc.
abbott

// abbvie : 2015-07-30 AbbVie Inc.
abbvie

// abc : 2015-07-30 Disney Enterprises, Inc.
abc

// able : 2015-06-25 Able Inc.
able

// abogado : 2014-04-24 Registry Services, LLC
abogado

// abudhabi : 2015-07-30 Abu Dhabi Systems and Information Centre
abudhabi

// academy : 2013-11-07 Binky Moon, LLC
academy

// accenture : 2014-08-15 Accenture plc
accenture

// accountant : 2014-11-20 dot Accountant Limited
accountant

// accountants : 2014-03-20 Binky Moon, LLC
accountants

// aco : 2015-01-08 ACO Severin Ahlmann GmbH & Co. KG
aco

// actor : 2013-12-12 Dog Beach, LLC
actor

// adac : 2015-07-16 Allgemeiner Deutscher Automobil-Club e.V. (ADAC)
adac

// ads : 2014-12-04 Charleston Road Registry Inc.
ads

// adult : 2014-10-16 ICM Registry AD LLC
adult

// aeg : 2015-03-19 Aktiebolaget Electrolux
aeg

// aetna : 2015-05-21 Aetna Life Insurance Company
aetna

// afamilycompany : 2015-07-23 Johnson Shareholdings, Inc.
afamilycompany

// afl : 2014-10-02 Australian Football League
afl

// africa : 2014-03-24 ZA Central Registry NPC trading as Registry.Africa
africa

// agakhan : 2015-04-23 Fondation Aga Khan (Aga Khan Foundation)
agakhan

// agency : 2013-11-14 Binky Moon, LLC
agency

// aig : 2014-12-18 American International Group, Inc.
aig

// airbus : 2015-07-30 Airbus S.A.S.
airbus

// airforce : 2014-03-06 Dog Beach, LLC
airforce

// airtel : 2014-10-24 Bharti Airtel Limited
airtel

// akdn : 2015-04-23 Fondation Aga Khan (Aga Khan Foundation)
akdn

// alfaromeo : 2015-07-31 Fiat Chrysler Automobiles N.V.
alfaromeo

// alibaba : 2015-01-15 Alibaba Group Holding Limited
alibaba

// alipay : 2015-01-15 Alibaba Group Holding Limited
alipay

// allfinanz : 2014-07-03 Allfinanz Deutsche Vermögensberatung Aktiengesellschaft
allfinanz

// allstate : 2015-07-31 Allstate Fire and Casualty Insurance Company
allstate

// ally : 2015-06-18 Ally Financial Inc.
ally

// alsace : 2014-07-02 Region Grand Est
alsace

// alstom : 2015-07-30 ALSTOM
alstom

// amazon : 2019-12-19 Amazon Registry Services, Inc.
amazon

// americanexpress : 2015-07-31 American Express Travel Related Services Company, Inc.
americanexpress

// americanfamily : 2015-07-23 AmFam, Inc.
americanfamily

// amex : 2015-07-31 American Express Travel Related Services Company, Inc.
amex

// amfam : 2015-07-23 AmFam, Inc.
amfam

// amica : 2015-05-28 Amica Mutual Insurance Company
amica

// amsterdam : 2014-07-24 Gemeente Amsterdam
amsterdam

// analytics : 2014-12-18 Campus IP LLC
analytics

// android : 2014-08-07 Charleston Road Registry Inc.
android

// anquan : 2015-01-08 Beijing Qihu Keji Co., Ltd.
anquan

// anz : 2015-07-31 Australia and New Zealand Banking Group Limited
anz

// aol : 2015-09-17 Oath Inc.
aol

// apartments : 2014-12-11 Binky Moon, LLC
apartments

// app : 2015-05-14 Charleston Road Registry Inc.
app

// apple : 2015-05-14 Apple Inc.
apple

// aquarelle : 2014-07-24 Aquarelle.com
aquarelle

// arab : 2015-11-12 League of Arab States
arab

// aramco : 2014-11-20 Aramco Services Company
aramco

// archi : 2014-02-06 Afilias Limited
archi

// army : 2014-03-06 Dog Beach, LLC
army

// art : 2016-03-24 UK Creative Ideas Limited
art

// arte : 2014-12-11 Association Relative à la Télévision Européenne G.E.I.E.
arte

// asda : 2015-07-31 Wal-Mart Stores, Inc.
asda

// associates : 2014-03-06 Binky Moon, LLC
associates

// athleta : 2015-07-30 The Gap, Inc.
athleta

// attorney : 2014-03-20 Dog Beach, LLC
attorney

// auction : 2014-03-20 Dog Beach, LLC
auction

// audi : 2015-05-21 AUDI Aktiengesellschaft
audi

// audible : 2015-06-25 Amazon Registry Services, Inc.
audible

// audio : 2014-03-20 UNR Corp.
audio

// auspost : 2015-08-13 Australian Postal Corporation
auspost

// author : 2014-12-18 Amazon Registry Services, Inc.
author

// auto : 2014-11-13 XYZ.COM LLC
auto

// autos : 2014-01-09 XYZ.COM LLC
autos

// avianca : 2015-01-08 Avianca Holdings S.A.
avianca

// aws : 2015-06-25 AWS Registry LLC
aws

// axa : 2013-12-19 AXA Group Operations SAS
axa

// azure : 2014-12-18 Microsoft Corporation
azure

// baby : 2015-04-09 XYZ.COM LLC
baby

// baidu : 2015-01-08 Baidu, Inc.
baidu

// banamex : 2015-07-30 Citigroup Inc.
banamex

// bananarepublic : 2015-07-31 The Gap, Inc.
bananarepublic

// band : 2014-06-12 Dog Beach, LLC
band

// bank : 2014-09-25 fTLD Registry Services LLC
bank

// bar : 2013-12-12 Punto 2012 Sociedad Anonima Promotora de Inversion de Capital Variable
bar

// barcelona : 2014-07-24 Municipi de Barcelona
barcelona

// barclaycard : 2014-11-20 Barclays Bank PLC
barclaycard

// barclays : 2014-11-20 Barclays Bank PLC
barclays

// barefoot : 2015-06-11 Gallo Vineyards, Inc.
barefoot

// bargains : 2013-11-14 Binky Moon, LLC
bargains

// baseball : 2015-10-29 MLB Advanced Media DH, LLC
baseball

// basketball : 2015-08-20 Fédération Internationale de Basketball (FIBA)
basketball

// bauhaus : 2014-04-17 Werkhaus GmbH
bauhaus

// bayern : 2014-01-23 Bayern Connect GmbH
bayern

// bbc : 2014-12-18 British Broadcasting Corporation
bbc

// bbt : 2015-07-23 BB&T Corporation
bbt

// bbva : 2014-10-02 BANCO BILBAO VIZCAYA ARGENTARIA, S.A.
bbva

// bcg : 2015-04-02 The Boston Consulting Group, Inc.
bcg

// bcn : 2014-07-24 Municipi de Barcelona
bcn

// beats : 2015-05-14 Beats Electronics, LLC
beats

// beauty : 2015-12-03 XYZ.COM LLC
beauty

// beer : 2014-01-09 Registry Services, LLC
beer

// bentley : 2014-12-18 Bentley Motors Limited
bentley

// berlin : 2013-10-31 dotBERLIN GmbH & Co. KG
berlin

// best : 2013-12-19 BestTLD Pty Ltd
best

// bestbuy : 2015-07-31 BBY Solutions, Inc.
bestbuy

// bet : 2015-05-07 Afilias Limited
bet

// bharti : 2014-01-09 Bharti Enterprises (Holding) Private Limited
bharti

// bible : 2014-06-19 American Bible Society
bible

// bid : 2013-12-19 dot Bid Limited
bid

// bike : 2013-08-27 Binky Moon, LLC
bike

// bing : 2014-12-18 Microsoft Corporation
bing

// bingo : 2014-12-04 Binky Moon, LLC
bingo

// bio : 2014-03-06 Afilias Limited
bio

// black : 2014-01-16 Afilias Limited
black

// blackfriday : 2014-01-16 UNR Corp.
blackfriday

// blockbuster : 2015-07-30 Dish DBS Corporation
blockbuster

// blog : 2015-05-14 Knock Knock WHOIS There, LLC
blog

// bloomberg : 2014-07-17 Bloomberg IP Holdings LLC
bloomberg

// blue : 2013-11-07 Afilias Limited
blue

// bms : 2014-10-30 Bristol-Myers Squibb Company
bms

// bmw : 2014-01-09 Bayerische Motoren Werke Aktiengesellschaft
bmw

// bnpparibas : 2014-05-29 BNP Paribas
bnpparibas

// boats : 2014-12-04 XYZ.COM LLC
boats

// boehringer : 2015-07-09 Boehringer Ingelheim International GmbH
boehringer

// bofa : 2015-07-31 Bank of America Corporation
bofa

// bom : 2014-10-16 Núcleo de Informação e Coordenação do Ponto BR - NIC.br
bom

// bond : 2014-06-05 ShortDot SA
bond

// boo : 2014-01-30 Charleston Road Registry Inc.
boo

// book : 2015-08-27 Amazon Registry Services, Inc.
book

// booking : 2015-07-16 Booking.com B.V.
booking

// bosch : 2015-06-18 Robert Bosch GMBH
bosch

// bostik : 2015-05-28 Bostik SA
bostik

// boston : 2015-12-10 Boston TLD Management, LLC
boston

// bot : 2014-12-18 Amazon Registry Services, Inc.
bot

// boutique : 2013-11-14 Binky Moon, LLC
boutique

// box : 2015-11-12 Intercap Registry Inc.
box

// bradesco : 2014-12-18 Banco Bradesco S.A.
bradesco

// bridgestone : 2014-12-18 Bridgestone Corporation
bridgestone

// broadway : 2014-12-22 Celebrate Broadway, Inc.
broadway

// broker : 2014-12-11 Dog Beach, LLC
broker

// brother : 2015-01-29 Brother Industries, Ltd.
brother

// brussels : 2014-02-06 DNS.be vzw
brussels

// budapest : 2013-11-21 Minds + Machines Group Limited
budapest

// bugatti : 2015-07-23 Bugatti International SA
bugatti

// build : 2013-11-07 Plan Bee LLC
build

// builders : 2013-11-07 Binky Moon, LLC
builders

// business : 2013-11-07 Binky Moon, LLC
business

// buy : 2014-12-18 Amazon Registry Services, Inc.
buy

// buzz : 2013-10-02 DOTSTRATEGY CO.
buzz

// bzh : 2014-02-27 Association www.bzh
bzh

// cab : 2013-10-24 Binky Moon, LLC
cab

// cafe : 2015-02-11 Binky Moon, LLC
cafe

// cal : 2014-07-24 Charleston Road Registry Inc.
cal

// call : 2014-12-18 Amazon Registry Services, Inc.
call

// calvinklein : 2015-07-30 PVH gTLD Holdings LLC
calvinklein

// cam : 2016-04-21 AC Webconnecting Holding B.V.
cam

// camera : 2013-08-27 Binky Moon, LLC
camera

// camp : 2013-11-07 Binky Moon, LLC
camp

// cancerresearch : 2014-05-15 Australian Cancer Research Foundation
cancerresearch

// canon : 2014-09-12 Canon Inc.
canon

// capetown : 2014-03-24 ZA Central Registry NPC trading as ZA Central Registry
capetown

// capital : 2014-03-06 Binky Moon, LLC
capital

// capitalone : 2015-08-06 Capital One Financial Corporation
capitalone

// car : 2015-01-22 XYZ.COM LLC
car

// caravan : 2013-12-12 Caravan International, Inc.
caravan

// cards : 2013-12-05 Binky Moon, LLC
cards

// care : 2014-03-06 Binky Moon, LLC
care

// career : 2013-10-09 dotCareer LLC
career

// careers : 2013-10-02 Binky Moon, LLC
careers

// cars : 2014-11-13 XYZ.COM LLC
cars

// casa : 2013-11-21 Registry Services, LLC
casa

// case : 2015-09-03 CNH Industrial N.V.
case

// cash : 2014-03-06 Binky Moon, LLC
cash

// casino : 2014-12-18 Binky Moon, LLC
casino

// catering : 2013-12-05 Binky Moon, LLC
catering

// catholic : 2015-10-21 Pontificium Consilium de Comunicationibus Socialibus (PCCS) (Pontifical Council for Social Communication)
catholic

// cba : 2014-06-26 COMMONWEALTH BANK OF AUSTRALIA
cba

// cbn : 2014-08-22 The Christian Broadcasting Network, Inc.
cbn

// cbre : 2015-07-02 CBRE, Inc.
cbre

// cbs : 2015-08-06 CBS Domains Inc.
cbs

// center : 2013-11-07 Binky Moon, LLC
center

// ceo : 2013-11-07 CEOTLD Pty Ltd
ceo

// cern : 2014-06-05 European Organization for Nuclear Research ("CERN")
cern

// cfa : 2014-08-28 CFA Institute
cfa

// cfd : 2014-12-11 ShortDot SA
cfd

// chanel : 2015-04-09 Chanel International B.V.
chanel

// channel : 2014-05-08 Charleston Road Registry Inc.
channel

// charity : 2018-04-11 Binky Moon, LLC
charity

// chase : 2015-04-30 JPMorgan Chase Bank, National Association
chase

// chat : 2014-12-04 Binky Moon, LLC
chat

// cheap : 2013-11-14 Binky Moon, LLC
cheap

// chintai : 2015-06-11 CHINTAI Corporation
chintai

// christmas : 2013-11-21 UNR Corp.
christmas

// chrome : 2014-07-24 Charleston Road Registry Inc.
chrome

// church : 2014-02-06 Binky Moon, LLC
church

// cipriani : 2015-02-19 Hotel Cipriani Srl
cipriani

// circle : 2014-12-18 Amazon Registry Services, Inc.
circle

// cisco : 2014-12-22 Cisco Technology, Inc.
cisco

// citadel : 2015-07-23 Citadel Domain LLC
citadel

// citi : 2015-07-30 Citigroup Inc.
citi

// citic : 2014-01-09 CITIC Group Corporation
citic

// city : 2014-05-29 Binky Moon, LLC
city

// cityeats : 2014-12-11 Lifestyle Domain Holdings, Inc.
cityeats

// claims : 2014-03-20 Binky Moon, LLC
claims

// cleaning : 2013-12-05 Binky Moon, LLC
cleaning

// click : 2014-06-05 UNR Corp.
click

// clinic : 2014-03-20 Binky Moon, LLC
clinic

// clinique : 2015-10-01 The Estée Lauder Companies Inc.
clinique

// clothing : 2013-08-27 Binky Moon, LLC
clothing

// cloud : 2015-04-16 Aruba PEC S.p.A.
cloud

// club : 2013-11-08 Registry Services, LLC
club

// clubmed : 2015-06-25 Club Méditerranée S.A.
clubmed

// coach : 2014-10-09 Binky Moon, LLC
coach

// codes : 2013-10-31 Binky Moon, LLC
codes

// coffee : 2013-10-17 Binky Moon, LLC
coffee

// college : 2014-01-16 XYZ.COM LLC
college

// cologne : 2014-02-05 dotKoeln GmbH
cologne

// comcast : 2015-07-23 Comcast IP Holdings I, LLC
comcast

// commbank : 2014-06-26 COMMONWEALTH BANK OF AUSTRALIA
commbank

// community : 2013-12-05 Binky Moon, LLC
community

// company : 2013-11-07 Binky Moon, LLC
company

// compare : 2015-10-08 Registry Services, LLC
compare

// computer : 2013-10-24 Binky Moon, LLC
computer

// comsec : 2015-01-08 VeriSign, Inc.
comsec

// condos : 2013-12-05 Binky Moon, LLC
condos

// construction : 2013-09-16 Binky Moon, LLC
construction

// consulting : 2013-12-05 Dog Beach, LLC
consulting

// contact : 2015-01-08 Dog Beach, LLC
contact

// contractors : 2013-09-10 Binky Moon, LLC
contractors

// cooking : 2013-11-21 Registry Services, LLC
cooking

// cookingchannel : 2015-07-02 Lifestyle Domain Holdings, Inc.
cookingchannel

// cool : 2013-11-14 Binky Moon, LLC
cool

// corsica : 2014-09-25 Collectivité de Corse
corsica

// country : 2013-12-19 DotCountry LLC
country

// coupon : 2015-02-26 Amazon Registry Services, Inc.
coupon

// coupons : 2015-03-26 Binky Moon, LLC
coupons

// courses : 2014-12-04 OPEN UNIVERSITIES AUSTRALIA PTY LTD
courses

// cpa : 2019-06-10 American Institute of Certified Public Accountants
cpa

// credit : 2014-03-20 Binky Moon, LLC
credit

// creditcard : 2014-03-20 Binky Moon, LLC
creditcard

// creditunion : 2015-01-22 DotCooperation LLC
creditunion

// cricket : 2014-10-09 dot Cricket Limited
cricket

// crown : 2014-10-24 Crown Equipment Corporation
crown

// crs : 2014-04-03 Federated Co-operatives Limited
crs

// cruise : 2015-12-10 Viking River Cruises (Bermuda) Ltd.
cruise

// cruises : 2013-12-05 Binky Moon, LLC
cruises

// csc : 2014-09-25 Alliance-One Services, Inc.
csc

// cuisinella : 2014-04-03 SCHMIDT GROUPE S.A.S.
cuisinella

// cymru : 2014-05-08 Nominet UK
cymru

// cyou : 2015-01-22 ShortDot SA
cyou

// dabur : 2014-02-06 Dabur India Limited
dabur

// dad : 2014-01-23 Charleston Road Registry Inc.
dad

// dance : 2013-10-24 Dog Beach, LLC
dance

// data : 2016-06-02 Dish DBS Corporation
data

// date : 2014-11-20 dot Date Limited
date

// dating : 2013-12-05 Binky Moon, LLC
dating

// datsun : 2014-03-27 NISSAN MOTOR CO., LTD.
datsun

// day : 2014-01-30 Charleston Road Registry Inc.
day

// dclk : 2014-11-20 Charleston Road Registry Inc.
dclk

// dds : 2015-05-07 Registry Services, LLC
dds

// deal : 2015-06-25 Amazon Registry Services, Inc.
deal

// dealer : 2014-12-22 Intercap Registry Inc.
dealer

// deals : 2014-05-22 Binky Moon, LLC
deals

// degree : 2014-03-06 Dog Beach, LLC
degree

// delivery : 2014-09-11 Binky Moon, LLC
delivery

// dell : 2014-10-24 Dell Inc.
dell

// deloitte : 2015-07-31 Deloitte Touche Tohmatsu
deloitte

// delta : 2015-02-19 Delta Air Lines, Inc.
delta

// democrat : 2013-10-24 Dog Beach, LLC
democrat

// dental : 2014-03-20 Binky Moon, LLC
dental

// dentist : 2014-03-20 Dog Beach, LLC
dentist

// desi : 2013-11-14 Desi Networks LLC
desi

// design : 2014-11-07 Registry Services, LLC
design

// dev : 2014-10-16 Charleston Road Registry Inc.
dev

// dhl : 2015-07-23 Deutsche Post AG
dhl

// diamonds : 2013-09-22 Binky Moon, LLC
diamonds

// diet : 2014-06-26 UNR Corp.
diet

// digital : 2014-03-06 Binky Moon, LLC
digital

// direct : 2014-04-10 Binky Moon, LLC
direct

// directory : 2013-09-20 Binky Moon, LLC
directory

// discount : 2014-03-06 Binky Moon, LLC
discount

// discover : 2015-07-23 Discover Financial Services
discover

// dish : 2015-07-30 Dish DBS Corporation
dish

// diy : 2015-11-05 Lifestyle Domain Holdings, Inc.
diy

// dnp : 2013-12-13 Dai Nippon Printing Co., Ltd.
dnp

// docs : 2014-10-16 Charleston Road Registry Inc.
docs

// doctor : 2016-06-02 Binky Moon, LLC
doctor

// dog : 2014-12-04 Binky Moon, LLC
dog

// domains : 2013-10-17 Binky Moon, LLC
domains

// dot : 2015-05-21 Dish DBS Corporation
dot

// download : 2014-11-20 dot Support Limited
download

// drive : 2015-03-05 Charleston Road Registry Inc.
drive

// dtv : 2015-06-04 Dish DBS Corporation
dtv

// dubai : 2015-01-01 Dubai Smart Government Department
dubai

// duck : 2015-07-23 Johnson Shareholdings, Inc.
duck

// dunlop : 2015-07-02 The Goodyear Tire & Rubber Company
dunlop

// dupont : 2015-06-25 DuPont Specialty Products USA, LLC
dupont

// durban : 2014-03-24 ZA Central Registry NPC trading as ZA Central Registry
durban

// dvag : 2014-06-23 Deutsche Vermögensberatung Aktiengesellschaft DVAG
dvag

// dvr : 2016-05-26 DISH Technologies L.L.C.
dvr

// earth : 2014-12-04 Interlink Co., Ltd.
earth

// eat : 2014-01-23 Charleston Road Registry Inc.
eat

// eco : 2016-07-08 Big Room Inc.
eco

// edeka : 2014-12-18 EDEKA Verband kaufmännischer Genossenschaften e.V.
edeka

// education : 2013-11-07 Binky Moon, LLC
education

// email : 2013-10-31 Binky Moon, LLC
email

// emerck : 2014-04-03 Merck KGaA
emerck

// energy : 2014-09-11 Binky Moon, LLC
energy

// engineer : 2014-03-06 Dog Beach, LLC
engineer

// engineering : 2014-03-06 Binky Moon, LLC
engineering

// enterprises : 2013-09-20 Binky Moon, LLC
enterprises

// epson : 2014-12-04 Seiko Epson Corporation
epson

// equipment : 2013-08-27 Binky Moon, LLC
equipment

// ericsson : 2015-07-09 Telefonaktiebolaget L M Ericsson
ericsson

// erni : 2014-04-03 ERNI Group Holding AG
erni

// esq : 2014-05-08 Charleston Road Registry Inc.
esq

// estate : 2013-08-27 Binky Moon, LLC
estate

// etisalat : 2015-09-03 Emirates Telecommunications Corporation (trading as Etisalat)
etisalat

// eurovision : 2014-04-24 European Broadcasting Union (EBU)
eurovision

// eus : 2013-12-12 Puntueus Fundazioa
eus

// events : 2013-12-05 Binky Moon, LLC
events

// exchange : 2014-03-06 Binky Moon, LLC
exchange

// expert : 2013-11-21 Binky Moon, LLC
expert

// exposed : 2013-12-05 Binky Moon, LLC
exposed

// express : 2015-02-11 Binky Moon, LLC
express

// extraspace : 2015-05-14 Extra Space Storage LLC
extraspace

// fage : 2014-12-18 Fage International S.A.
fage

// fail : 2014-03-06 Binky Moon, LLC
fail

// fairwinds : 2014-11-13 FairWinds Partners, LLC
fairwinds

// faith : 2014-11-20 dot Faith Limited
faith

// family : 2015-04-02 Dog Beach, LLC
family

// fan : 2014-03-06 Dog Beach, LLC
fan

// fans : 2014-11-07 ZDNS International Limited
fans

// farm : 2013-11-07 Binky Moon, LLC
farm

// farmers : 2015-07-09 Farmers Insurance Exchange
farmers

// fashion : 2014-07-03 Registry Services, LLC
fashion

// fast : 2014-12-18 Amazon Registry Services, Inc.
fast

// fedex : 2015-08-06 Federal Express Corporation
fedex

// feedback : 2013-12-19 Top Level Spectrum, Inc.
feedback

// ferrari : 2015-07-31 Fiat Chrysler Automobiles N.V.
ferrari

// ferrero : 2014-12-18 Ferrero Trading Lux S.A.
ferrero

// fiat : 2015-07-31 Fiat Chrysler Automobiles N.V.
fiat

// fidelity : 2015-07-30 Fidelity Brokerage Services LLC
fidelity

// fido : 2015-08-06 Rogers Communications Canada Inc.
fido

// film : 2015-01-08 Motion Picture Domain Registry Pty Ltd
film

// final : 2014-10-16 Núcleo de Informação e Coordenação do Ponto BR - NIC.br
final

// finance : 2014-03-20 Binky Moon, LLC
finance

// financial : 2014-03-06 Binky Moon, LLC
financial

// fire : 2015-06-25 Amazon Registry Services, Inc.
fire

// firestone : 2014-12-18 Bridgestone Licensing Services, Inc
firestone

// firmdale : 2014-03-27 Firmdale Holdings Limited
firmdale

// fish : 2013-12-12 Binky Moon, LLC
fish

// fishing : 2013-11-21 Registry Services, LLC
fishing

// fit : 2014-11-07 Registry Services, LLC
fit

// fitness : 2014-03-06 Binky Moon, LLC
fitness

// flickr : 2015-04-02 Flickr, Inc.
flickr

// flights : 2013-12-05 Binky Moon, LLC
flights

// flir : 2015-07-23 FLIR Systems, Inc.
flir

// florist : 2013-11-07 Binky Moon, LLC
florist

// flowers : 2014-10-09 UNR Corp.
flowers

// fly : 2014-05-08 Charleston Road Registry Inc.
fly

// foo : 2014-01-23 Charleston Road Registry Inc.
foo

// food : 2016-04-21 Lifestyle Domain Holdings, Inc.
food

// foodnetwork : 2015-07-02 Lifestyle Domain Holdings, Inc.
foodnetwork

// football : 2014-12-18 Binky Moon, LLC
football

// ford : 2014-11-13 Ford Motor Company
ford

// forex : 2014-12-11 Dog Beach, LLC
forex

// forsale : 2014-05-22 Dog Beach, LLC
forsale

// forum : 2015-04-02 Fegistry, LLC
forum

// foundation : 2013-12-05 Binky Moon, LLC
foundation

// fox : 2015-09-11 FOX Registry, LLC
fox

// free : 2015-12-10 Amazon Registry Services, Inc.
free

// fresenius : 2015-07-30 Fresenius Immobilien-Verwaltungs-GmbH
fresenius

// frl : 2014-05-15 FRLregistry B.V.
frl

// frogans : 2013-12-19 OP3FT
frogans

// frontdoor : 2015-07-02 Lifestyle Domain Holdings, Inc.
frontdoor

// frontier : 2015-02-05 Frontier Communications Corporation
frontier

// ftr : 2015-07-16 Frontier Communications Corporation
ftr

// fujitsu : 2015-07-30 Fujitsu Limited
fujitsu

// fun : 2016-01-14 Radix FZC
fun

// fund : 2014-03-20 Binky Moon, LLC
fund

// furniture : 2014-03-20 Binky Moon, LLC
furniture

// futbol : 2013-09-20 Dog Beach, LLC
futbol

// fyi : 2015-04-02 Binky Moon, LLC
fyi

// gal : 2013-11-07 Asociación puntoGAL
gal

// gallery : 2013-09-13 Binky Moon, LLC
gallery

// gallo : 2015-06-11 Gallo Vineyards, Inc.
gallo

// gallup : 2015-02-19 Gallup, Inc.
gallup

// game : 2015-05-28 UNR Corp.
game

// games : 2015-05-28 Dog Beach, LLC
games

// gap : 2015-07-31 The Gap, Inc.
gap

// garden : 2014-06-26 Registry Services, LLC
garden

// gay : 2019-05-23 Top Level Design, LLC
gay

// gbiz : 2014-07-17 Charleston Road Registry Inc.
gbiz

// gdn : 2014-07-31 Joint Stock Company "Navigation-information systems"
gdn

// gea : 2014-12-04 GEA Group Aktiengesellschaft
gea

// gent : 2014-01-23 COMBELL NV
gent

// genting : 2015-03-12 Resorts World Inc Pte. Ltd.
genting

// george : 2015-07-31 Wal-Mart Stores, Inc.
george

// ggee : 2014-01-09 GMO Internet, Inc.
ggee

// gift : 2013-10-17 DotGift, LLC
gift

// gifts : 2014-07-03 Binky Moon, LLC
gifts

// gives : 2014-03-06 Dog Beach, LLC
gives

// giving : 2014-11-13 Giving Limited
giving

// glade : 2015-07-23 Johnson Shareholdings, Inc.
glade

// glass : 2013-11-07 Binky Moon, LLC
glass

// gle : 2014-07-24 Charleston Road Registry Inc.
gle

// global : 2014-04-17 Dot Global Domain Registry Limited
global

// globo : 2013-12-19 Globo Comunicação e Participações S.A
globo

// gmail : 2014-05-01 Charleston Road Registry Inc.
gmail

// gmbh : 2016-01-29 Binky Moon, LLC
gmbh

// gmo : 2014-01-09 GMO Internet, Inc.
gmo

// gmx : 2014-04-24 1&1 Mail & Media GmbH
gmx

// godaddy : 2015-07-23 Go Daddy East, LLC
godaddy

// gold : 2015-01-22 Binky Moon, LLC
gold

// goldpoint : 2014-11-20 YODOBASHI CAMERA CO.,LTD.
goldpoint

// golf : 2014-12-18 Binky Moon, LLC
golf

// goo : 2014-12-18 NTT Resonant Inc.
goo

// goodyear : 2015-07-02 The Goodyear Tire & Rubber Company
goodyear

// goog : 2014-11-20 Charleston Road Registry Inc.
goog

// google : 2014-07-24 Charleston Road Registry Inc.
google

// gop : 2014-01-16 Republican State Leadership Committee, Inc.
gop

// got : 2014-12-18 Amazon Registry Services, Inc.
got

// grainger : 2015-05-07 Grainger Registry Services, LLC
grainger

// graphics : 2013-09-13 Binky Moon, LLC
graphics

// gratis : 2014-03-20 Binky Moon, LLC
gratis

// green : 2014-05-08 Afilias Limited
green

// gripe : 2014-03-06 Binky Moon, LLC
gripe

// grocery : 2016-06-16 Wal-Mart Stores, Inc.
grocery

// group : 2014-08-15 Binky Moon, LLC
group

// guardian : 2015-07-30 The Guardian Life Insurance Company of America
guardian

// gucci : 2014-11-13 Guccio Gucci S.p.a.
gucci

// guge : 2014-08-28 Charleston Road Registry Inc.
guge

// guide : 2013-09-13 Binky Moon, LLC
guide

// guitars : 2013-11-14 UNR Corp.
guitars

// guru : 2013-08-27 Binky Moon, LLC
guru

// hair : 2015-12-03 XYZ.COM LLC
hair

// hamburg : 2014-02-20 Hamburg Top-Level-Domain GmbH
hamburg

// hangout : 2014-11-13 Charleston Road Registry Inc.
hangout

// haus : 2013-12-05 Dog Beach, LLC
haus

// hbo : 2015-07-30 HBO Registry Services, Inc.
hbo

// hdfc : 2015-07-30 HOUSING DEVELOPMENT FINANCE CORPORATION LIMITED
hdfc

// hdfcbank : 2015-02-12 HDFC Bank Limited
hdfcbank

// health : 2015-02-11 DotHealth, LLC
health

// healthcare : 2014-06-12 Binky Moon, LLC
healthcare

// help : 2014-06-26 UNR Corp.
help

// helsinki : 2015-02-05 City of Helsinki
helsinki

// here : 2014-02-06 Charleston Road Registry Inc.
here

// hermes : 2014-07-10 HERMES INTERNATIONAL
hermes

// hgtv : 2015-07-02 Lifestyle Domain Holdings, Inc.
hgtv

// hiphop : 2014-03-06 UNR Corp.
hiphop

// hisamitsu : 2015-07-16 Hisamitsu Pharmaceutical Co.,Inc.
hisamitsu

// hitachi : 2014-10-31 Hitachi, Ltd.
hitachi

// hiv : 2014-03-13 UNR Corp.
hiv

// hkt : 2015-05-14 PCCW-HKT DataCom Services Limited
hkt

// hockey : 2015-03-19 Binky Moon, LLC
hockey

// holdings : 2013-08-27 Binky Moon, LLC
holdings

// holiday : 2013-11-07 Binky Moon, LLC
holiday

// homedepot : 2015-04-02 Home Depot Product Authority, LLC
homedepot

// homegoods : 2015-07-16 The TJX Companies, Inc.
homegoods

// homes : 2014-01-09 XYZ.COM LLC
homes

// homesense : 2015-07-16 The TJX Companies, Inc.
homesense

// honda : 2014-12-18 Honda Motor Co., Ltd.
honda

// horse : 2013-11-21 Registry Services, LLC
horse

// hospital : 2016-10-20 Binky Moon, LLC
hospital

// host : 2014-04-17 Radix FZC
host

// hosting : 2014-05-29 UNR Corp.
hosting

// hot : 2015-08-27 Amazon Registry Services, Inc.
hot

// hoteles : 2015-03-05 Travel Reservations SRL
hoteles

// hotels : 2016-04-07 Booking.com B.V.
hotels

// hotmail : 2014-12-18 Microsoft Corporation
hotmail

// house : 2013-11-07 Binky Moon, LLC
house

// how : 2014-01-23 Charleston Road Registry Inc.
how

// hsbc : 2014-10-24 HSBC Global Services (UK) Limited
hsbc

// hughes : 2015-07-30 Hughes Satellite Systems Corporation
hughes

// hyatt : 2015-07-30 Hyatt GTLD, L.L.C.
hyatt

// hyundai : 2015-07-09 Hyundai Motor Company
hyundai

// ibm : 2014-07-31 International Business Machines Corporation
ibm

// icbc : 2015-02-19 Industrial and Commercial Bank of China Limited
icbc

// ice : 2014-10-30 IntercontinentalExchange, Inc.
ice

// icu : 2015-01-08 ShortDot SA
icu

// ieee : 2015-07-23 IEEE Global LLC
ieee

// ifm : 2014-01-30 ifm electronic gmbh
ifm

// ikano : 2015-07-09 Ikano S.A.
ikano

// imamat : 2015-08-06 Fondation Aga Khan (Aga Khan Foundation)
imamat

// imdb : 2015-06-25 Amazon Registry Services, Inc.
imdb

// immo : 2014-07-10 Binky Moon, LLC
immo

// immobilien : 2013-11-07 Dog Beach, LLC
immobilien

// inc : 2018-03-10 Intercap Registry Inc.
inc

// industries : 2013-12-05 Binky Moon, LLC
industries

// infiniti : 2014-03-27 NISSAN MOTOR CO., LTD.
infiniti

// ing : 2014-01-23 Charleston Road Registry Inc.
ing

// ink : 2013-12-05 Top Level Design, LLC
ink

// institute : 2013-11-07 Binky Moon, LLC
institute

// insurance : 2015-02-19 fTLD Registry Services LLC
insurance

// insure : 2014-03-20 Binky Moon, LLC
insure

// international : 2013-11-07 Binky Moon, LLC
international

// intuit : 2015-07-30 Intuit Administrative Services, Inc.
intuit

// investments : 2014-03-20 Binky Moon, LLC
investments

// ipiranga : 2014-08-28 Ipiranga Produtos de Petroleo S.A.
ipiranga

// irish : 2014-08-07 Binky Moon, LLC
irish

// ismaili : 2015-08-06 Fondation Aga Khan (Aga Khan Foundation)
ismaili

// ist : 2014-08-28 Istanbul Metropolitan Municipality
ist

// istanbul : 2014-08-28 Istanbul Metropolitan Municipality
istanbul

// itau : 2014-10-02 Itau Unibanco Holding S.A.
itau

// itv : 2015-07-09 ITV Services Limited
itv

// jaguar : 2014-11-13 Jaguar Land Rover Ltd
jaguar

// java : 2014-06-19 Oracle Corporation
java

// jcb : 2014-11-20 JCB Co., Ltd.
jcb

// jeep : 2015-07-30 FCA US LLC.
jeep

// jetzt : 2014-01-09 Binky Moon, LLC
jetzt

// jewelry : 2015-03-05 Binky Moon, LLC
jewelry

// jio : 2015-04-02 Reliance Industries Limited
jio

// jll : 2015-04-02 Jones Lang LaSalle Incorporated
jll

// jmp : 2015-03-26 Matrix IP LLC
jmp

// jnj : 2015-06-18 Johnson & Johnson Services, Inc.
jnj

// joburg : 2014-03-24 ZA Central Registry NPC trading as ZA Central Registry
joburg

// jot : 2014-12-18 Amazon Registry Services, Inc.
jot

// joy : 2014-12-18 Amazon Registry Services, Inc.
joy

// jpmorgan : 2015-04-30 JPMorgan Chase Bank, National Association
jpmorgan

// jprs : 2014-09-18 Japan Registry Services Co., Ltd.
jprs

// juegos : 2014-03-20 UNR Corp.
juegos

// juniper : 2015-07-30 JUNIPER NETWORKS, INC.
juniper

// kaufen : 2013-11-07 Dog Beach, LLC
kaufen

// kddi : 2014-09-12 KDDI CORPORATION
kddi

// kerryhotels : 2015-04-30 Kerry Trading Co. Limited
kerryhotels

// kerrylogistics : 2015-04-09 Kerry Trading Co. Limited
kerrylogistics

// kerryproperties : 2015-04-09 Kerry Trading Co. Limited
kerryproperties

// kfh : 2014-12-04 Kuwait Finance House
kfh

// kia : 2015-07-09 KIA MOTORS CORPORATION
kia

// kids : 2021-08-13 DotKids Foundation Limited
kids

// kim : 2013-09-23 Afilias Limited
kim

// kinder : 2014-11-07 Ferrero Trading Lux S.A.
kinder

// kindle : 2015-06-25 Amazon Registry Services, Inc.
kindle

// kitchen : 2013-09-20 Binky Moon, LLC
kitchen

// kiwi : 2013-09-20 DOT KIWI LIMITED
kiwi

// koeln : 2014-01-09 dotKoeln GmbH
koeln

// komatsu : 2015-01-08 Komatsu Ltd.
komatsu

// kosher : 2015-08-20 Kosher Marketing Assets LLC
kosher

// kpmg : 2015-04-23 KPMG International Cooperative (KPMG International Genossenschaft)
kpmg

// kpn : 2015-01-08 Koninklijke KPN N.V.
kpn

// krd : 2013-12-05 KRG Department of Information Technology
krd

// kred : 2013-12-19 KredTLD Pty Ltd
kred

// kuokgroup : 2015-04-09 Kerry Trading Co. Limited
kuokgroup

// kyoto : 2014-11-07 Academic Institution: Kyoto Jyoho Gakuen
kyoto

// lacaixa : 2014-01-09 Fundación Bancaria Caixa d’Estalvis i Pensions de Barcelona, “la Caixa”
lacaixa

// lamborghini : 2015-06-04 Automobili Lamborghini S.p.A.
lamborghini

// lamer : 2015-10-01 The Estée Lauder Companies Inc.
lamer

// lancaster : 2015-02-12 LANCASTER
lancaster

// lancia : 2015-07-31 Fiat Chrysler Automobiles N.V.
lancia

// land : 2013-09-10 Binky Moon, LLC
land

// landrover : 2014-11-13 Jaguar Land Rover Ltd
landrover

// lanxess : 2015-07-30 LANXESS Corporation
lanxess

// lasalle : 2015-04-02 Jones Lang LaSalle Incorporated
lasalle

// lat : 2014-10-16 ECOM-LAC Federaciòn de Latinoamèrica y el Caribe para Internet y el Comercio Electrònico
lat

// latino : 2015-07-30 Dish DBS Corporation
latino

// latrobe : 2014-06-16 La Trobe University
latrobe

// law : 2015-01-22 Registry Services, LLC
law

// lawyer : 2014-03-20 Dog Beach, LLC
lawyer

// lds : 2014-03-20 IRI Domain Management, LLC
lds

// lease : 2014-03-06 Binky Moon, LLC
lease

// leclerc : 2014-08-07 A.C.D. LEC Association des Centres Distributeurs Edouard Leclerc
leclerc

// lefrak : 2015-07-16 LeFrak Organization, Inc.
lefrak

// legal : 2014-10-16 Binky Moon, LLC
legal

// lego : 2015-07-16 LEGO Juris A/S
lego

// lexus : 2015-04-23 TOYOTA MOTOR CORPORATION
lexus

// lgbt : 2014-05-08 Afilias Limited
lgbt

// lidl : 2014-09-18 Schwarz Domains und Services GmbH & Co. KG
lidl

// life : 2014-02-06 Binky Moon, LLC
life

// lifeinsurance : 2015-01-15 American Council of Life Insurers
lifeinsurance

// lifestyle : 2014-12-11 Lifestyle Domain Holdings, Inc.
lifestyle

// lighting : 2013-08-27 Binky Moon, LLC
lighting

// like : 2014-12-18 Amazon Registry Services, Inc.
like

// lilly : 2015-07-31 Eli Lilly and Company
lilly

// limited : 2014-03-06 Binky Moon, LLC
limited

// limo : 2013-10-17 Binky Moon, LLC
limo

// lincoln : 2014-11-13 Ford Motor Company
lincoln

// linde : 2014-12-04 Linde Aktiengesellschaft
linde

// link : 2013-11-14 UNR Corp.
link

// lipsy : 2015-06-25 Lipsy Ltd
lipsy

// live : 2014-12-04 Dog Beach, LLC
live

// living : 2015-07-30 Lifestyle Domain Holdings, Inc.
living

// lixil : 2015-03-19 LIXIL Group Corporation
lixil

// llc : 2017-12-14 Afilias Limited
llc

// llp : 2019-08-26 UNR Corp.
llp

// loan : 2014-11-20 dot Loan Limited
loan

// loans : 2014-03-20 Binky Moon, LLC
loans

// locker : 2015-06-04 Dish DBS Corporation
locker

// locus : 2015-06-25 Locus Analytics LLC
locus

// loft : 2015-07-30 Annco, Inc.
loft

// lol : 2015-01-30 UNR Corp.
lol

// london : 2013-11-14 Dot London Domains Limited
london

// lotte : 2014-11-07 Lotte Holdings Co., Ltd.
lotte

// lotto : 2014-04-10 Afilias Limited
lotto

// love : 2014-12-22 Merchant Law Group LLP
love

// lpl : 2015-07-30 LPL Holdings, Inc.
lpl

// lplfinancial : 2015-07-30 LPL Holdings, Inc.
lplfinancial

// ltd : 2014-09-25 Binky Moon, LLC
ltd

// ltda : 2014-04-17 InterNetX, Corp
ltda

// lundbeck : 2015-08-06 H. Lundbeck A/S
lundbeck

// luxe : 2014-01-09 Registry Services, LLC
luxe

// luxury : 2013-10-17 Luxury Partners, LLC
luxury

// macys : 2015-07-31 Macys, Inc.
macys

// madrid : 2014-05-01 Comunidad de Madrid
madrid

// maif : 2014-10-02 Mutuelle Assurance Instituteur France (MAIF)
maif

// maison : 2013-12-05 Binky Moon, LLC
maison

// makeup : 2015-01-15 XYZ.COM LLC
makeup

// man : 2014-12-04 MAN SE
man

// management : 2013-11-07 Binky Moon, LLC
management

// mango : 2013-10-24 PUNTO FA S.L.
mango

// map : 2016-06-09 Charleston Road Registry Inc.
map

// market : 2014-03-06 Dog Beach, LLC
market

// marketing : 2013-11-07 Binky Moon, LLC
marketing

// markets : 2014-12-11 Dog Beach, LLC
markets

// marriott : 2014-10-09 Marriott Worldwide Corporation
marriott

// marshalls : 2015-07-16 The TJX Companies, Inc.
marshalls

// maserati : 2015-07-31 Fiat Chrysler Automobiles N.V.
maserati

// mattel : 2015-08-06 Mattel Sites, Inc.
mattel

// mba : 2015-04-02 Binky Moon, LLC
mba

// mckinsey : 2015-07-31 McKinsey Holdings, Inc.
mckinsey

// med : 2015-08-06 Medistry LLC
med

// media : 2014-03-06 Binky Moon, LLC
media

// meet : 2014-01-16 Charleston Road Registry Inc.
meet

// melbourne : 2014-05-29 The Crown in right of the State of Victoria, represented by its Department of State Development, Business and Innovation
melbourne

// meme : 2014-01-30 Charleston Road Registry Inc.
meme

// memorial : 2014-10-16 Dog Beach, LLC
memorial

// men : 2015-02-26 Exclusive Registry Limited
men

// menu : 2013-09-11 Dot Menu Registry, LLC
menu

// merckmsd : 2016-07-14 MSD Registry Holdings, Inc.
merckmsd

// miami : 2013-12-19 Minds + Machines Group Limited
miami

// microsoft : 2014-12-18 Microsoft Corporation
microsoft

// mini : 2014-01-09 Bayerische Motoren Werke Aktiengesellschaft
mini

// mint : 2015-07-30 Intuit Administrative Services, Inc.
mint

// mit : 2015-07-02 Massachusetts Institute of Technology
mit

// mitsubishi : 2015-07-23 Mitsubishi Corporation
mitsubishi

// mlb : 2015-05-21 MLB Advanced Media DH, LLC
mlb

// mls : 2015-04-23 The Canadian Real Estate Association
mls

// mma : 2014-11-07 MMA IARD
mma

// mobile : 2016-06-02 Dish DBS Corporation
mobile

// moda : 2013-11-07 Dog Beach, LLC
moda

// moe : 2013-11-13 Interlink Co., Ltd.
moe

// moi : 2014-12-18 Amazon Registry Services, Inc.
moi

// mom : 2015-04-16 UNR Corp.
mom

// monash : 2013-09-30 Monash University
monash

// money : 2014-10-16 Binky Moon, LLC
money

// monster : 2015-09-11 XYZ.COM LLC
monster

// mormon : 2013-12-05 IRI Domain Management, LLC
mormon

// mortgage : 2014-03-20 Dog Beach, LLC
mortgage

// moscow : 2013-12-19 Foundation for Assistance for Internet Technologies and Infrastructure Development (FAITID)
moscow

// moto : 2015-06-04 Motorola Trademark Holdings, LLC
moto

// motorcycles : 2014-01-09 XYZ.COM LLC
motorcycles

// mov : 2014-01-30 Charleston Road Registry Inc.
mov

// movie : 2015-02-05 Binky Moon, LLC
movie

// msd : 2015-07-23 MSD Registry Holdings, Inc.
msd

// mtn : 2014-12-04 MTN Dubai Limited
mtn

// mtr : 2015-03-12 MTR Corporation Limited
mtr

// music : 2021-05-04 DotMusic Limited
music

// mutual : 2015-04-02 Northwestern Mutual MU TLD Registry, LLC
mutual

// nab : 2015-08-20 National Australia Bank Limited
nab

// nagoya : 2013-10-24 GMO Registry, Inc.
nagoya

// natura : 2015-03-12 NATURA COSMÉTICOS S.A.
natura

// navy : 2014-03-06 Dog Beach, LLC
navy

// nba : 2015-07-31 NBA REGISTRY, LLC
nba

// nec : 2015-01-08 NEC Corporation
nec

// netbank : 2014-06-26 COMMONWEALTH BANK OF AUSTRALIA
netbank

// netflix : 2015-06-18 Netflix, Inc.
netflix

// network : 2013-11-14 Binky Moon, LLC
network

// neustar : 2013-12-05 NeuStar, Inc.
neustar

// new : 2014-01-30 Charleston Road Registry Inc.
new

// news : 2014-12-18 Dog Beach, LLC
news

// next : 2015-06-18 Next plc
next

// nextdirect : 2015-06-18 Next plc
nextdirect

// nexus : 2014-07-24 Charleston Road Registry Inc.
nexus

// nfl : 2015-07-23 NFL Reg Ops LLC
nfl

// ngo : 2014-03-06 Public Interest Registry
ngo

// nhk : 2014-02-13 Japan Broadcasting Corporation (NHK)
nhk

// nico : 2014-12-04 DWANGO Co., Ltd.
nico

// nike : 2015-07-23 NIKE, Inc.
nike

// nikon : 2015-05-21 NIKON CORPORATION
nikon

// ninja : 2013-11-07 Dog Beach, LLC
ninja

// nissan : 2014-03-27 NISSAN MOTOR CO., LTD.
nissan

// nissay : 2015-10-29 Nippon Life Insurance Company
nissay

// nokia : 2015-01-08 Nokia Corporation
nokia

// northwesternmutual : 2015-06-18 Northwestern Mutual Registry, LLC
northwesternmutual

// norton : 2014-12-04 NortonLifeLock Inc.
norton

// now : 2015-06-25 Amazon Registry Services, Inc.
now

// nowruz : 2014-09-04 Asia Green IT System Bilgisayar San. ve Tic. Ltd. Sti.
nowruz

// nowtv : 2015-05-14 Starbucks (HK) Limited
nowtv

// nra : 2014-05-22 NRA Holdings Company, INC.
nra

// nrw : 2013-11-21 Minds + Machines GmbH
nrw

// ntt : 2014-10-31 NIPPON TELEGRAPH AND TELEPHONE CORPORATION
ntt

// nyc : 2014-01-23 The City of New York by and through the New York City Department of Information Technology & Telecommunications
nyc

// obi : 2014-09-25 OBI Group Holding SE & Co. KGaA
obi

// observer : 2015-04-30 Dog Beach, LLC
observer

// off : 2015-07-23 Johnson Shareholdings, Inc.
off

// office : 2015-03-12 Microsoft Corporation
office

// okinawa : 2013-12-05 BRregistry, Inc.
okinawa

// olayan : 2015-05-14 Crescent Holding GmbH
olayan

// olayangroup : 2015-05-14 Crescent Holding GmbH
olayangroup

// oldnavy : 2015-07-31 The Gap, Inc.
oldnavy

// ollo : 2015-06-04 Dish DBS Corporation
ollo

// omega : 2015-01-08 The Swatch Group Ltd
omega

// one : 2014-11-07 One.com A/S
one

// ong : 2014-03-06 Public Interest Registry
ong

// onl : 2013-09-16 iRegistry GmbH
onl

// online : 2015-01-15 Radix FZC
online

// ooo : 2014-01-09 INFIBEAM AVENUES LIMITED
ooo

// open : 2015-07-31 American Express Travel Related Services Company, Inc.
open

// oracle : 2014-06-19 Oracle Corporation
oracle

// orange : 2015-03-12 Orange Brand Services Limited
orange

// organic : 2014-03-27 Afilias Limited
organic

// origins : 2015-10-01 The Estée Lauder Companies Inc.
origins

// osaka : 2014-09-04 Osaka Registry Co., Ltd.
osaka

// otsuka : 2013-10-11 Otsuka Holdings Co., Ltd.
otsuka

// ott : 2015-06-04 Dish DBS Corporation
ott

// ovh : 2014-01-16 MédiaBC
ovh

// page : 2014-12-04 Charleston Road Registry Inc.
page

// panasonic : 2015-07-30 Panasonic Corporation
panasonic

// paris : 2014-01-30 City of Paris
paris

// pars : 2014-09-04 Asia Green IT System Bilgisayar San. ve Tic. Ltd. Sti.
pars

// partners : 2013-12-05 Binky Moon, LLC
partners

// parts : 2013-12-05 Binky Moon, LLC
parts

// party : 2014-09-11 Blue Sky Registry Limited
party

// passagens : 2015-03-05 Travel Reservations SRL
passagens

// pay : 2015-08-27 Amazon Registry Services, Inc.
pay

// pccw : 2015-05-14 PCCW Enterprises Limited
pccw

// pet : 2015-05-07 Afilias Limited
pet

// pfizer : 2015-09-11 Pfizer Inc.
pfizer

// pharmacy : 2014-06-19 National Association of Boards of Pharmacy
pharmacy

// phd : 2016-07-28 Charleston Road Registry Inc.
phd

// philips : 2014-11-07 Koninklijke Philips N.V.
philips

// phone : 2016-06-02 Dish DBS Corporation
phone

// photo : 2013-11-14 UNR Corp.
photo

// photography : 2013-09-20 Binky Moon, LLC
photography

// photos : 2013-10-17 Binky Moon, LLC
photos

// physio : 2014-05-01 PhysBiz Pty Ltd
physio

// pics : 2013-11-14 UNR Corp.
pics

// pictet : 2014-06-26 Pictet Europe S.A.
pictet

// pictures : 2014-03-06 Binky Moon, LLC
pictures

// pid : 2015-01-08 Top Level Spectrum, Inc.
pid

// pin : 2014-12-18 Amazon Registry Services, Inc.
pin

// ping : 2015-06-11 Ping Registry Provider, Inc.
ping

// pink : 2013-10-01 Afilias Limited
pink

// pioneer : 2015-07-16 Pioneer Corporation
pioneer

// pizza : 2014-06-26 Binky Moon, LLC
pizza

// place : 2014-04-24 Binky Moon, LLC
place

// play : 2015-03-05 Charleston Road Registry Inc.
play

// playstation : 2015-07-02 Sony Interactive Entertainment Inc.
playstation

// plumbing : 2013-09-10 Binky Moon, LLC
plumbing

// plus : 2015-02-05 Binky Moon, LLC
plus

// pnc : 2015-07-02 PNC Domain Co., LLC
pnc

// pohl : 2014-06-23 Deutsche Vermögensberatung Aktiengesellschaft DVAG
pohl

// poker : 2014-07-03 Afilias Limited
poker

// politie : 2015-08-20 Politie Nederland
politie

// porn : 2014-10-16 ICM Registry PN LLC
porn

// pramerica : 2015-07-30 Prudential Financial, Inc.
pramerica

// praxi : 2013-12-05 Praxi S.p.A.
praxi

// press : 2014-04-03 Radix FZC
press

// prime : 2015-06-25 Amazon Registry Services, Inc.
prime

// prod : 2014-01-23 Charleston Road Registry Inc.
prod

// productions : 2013-12-05 Binky Moon, LLC
productions

// prof : 2014-07-24 Charleston Road Registry Inc.
prof

// progressive : 2015-07-23 Progressive Casualty Insurance Company
progressive

// promo : 2014-12-18 Afilias Limited
promo

// properties : 2013-12-05 Binky Moon, LLC
properties

// property : 2014-05-22 UNR Corp.
property

// protection : 2015-04-23 XYZ.COM LLC
protection

// pru : 2015-07-30 Prudential Financial, Inc.
pru

// prudential : 2015-07-30 Prudential Financial, Inc.
prudential

// pub : 2013-12-12 Dog Beach, LLC
pub

// pwc : 2015-10-29 PricewaterhouseCoopers LLP
pwc

// qpon : 2013-11-14 dotCOOL, Inc.
qpon

// quebec : 2013-12-19 PointQuébec Inc
quebec

// quest : 2015-03-26 XYZ.COM LLC
quest

// racing : 2014-12-04 Premier Registry Limited
racing

// radio : 2016-07-21 European Broadcasting Union (EBU)
radio

// raid : 2015-07-23 Johnson Shareholdings, Inc.
raid

// read : 2014-12-18 Amazon Registry Services, Inc.
read

// realestate : 2015-09-11 dotRealEstate LLC
realestate

// realtor : 2014-05-29 Real Estate Domains LLC
realtor

// realty : 2015-03-19 Dog Beach, LLC
realty

// recipes : 2013-10-17 Binky Moon, LLC
recipes

// red : 2013-11-07 Afilias Limited
red

// redstone : 2014-10-31 Redstone Haute Couture Co., Ltd.
redstone

// redumbrella : 2015-03-26 Travelers TLD, LLC
redumbrella

// rehab : 2014-03-06 Dog Beach, LLC
rehab

// reise : 2014-03-13 Binky Moon, LLC
reise

// reisen : 2014-03-06 Binky Moon, LLC
reisen

// reit : 2014-09-04 National Association of Real Estate Investment Trusts, Inc.
reit

// reliance : 2015-04-02 Reliance Industries Limited
reliance

// ren : 2013-12-12 ZDNS International Limited
ren

// rent : 2014-12-04 XYZ.COM LLC
rent

// rentals : 2013-12-05 Binky Moon, LLC
rentals

// repair : 2013-11-07 Binky Moon, LLC
repair

// report : 2013-12-05 Binky Moon, LLC
report

// republican : 2014-03-20 Dog Beach, LLC
republican

// rest : 2013-12-19 Punto 2012 Sociedad Anonima Promotora de Inversion de Capital Variable
rest

// restaurant : 2014-07-03 Binky Moon, LLC
restaurant

// review : 2014-11-20 dot Review Limited
review

// reviews : 2013-09-13 Dog Beach, LLC
reviews

// rexroth : 2015-06-18 Robert Bosch GMBH
rexroth

// rich : 2013-11-21 iRegistry GmbH
rich

// richardli : 2015-05-14 Pacific Century Asset Management (HK) Limited
richardli

// ricoh : 2014-11-20 Ricoh Company, Ltd.
ricoh

// ril : 2015-04-02 Reliance Industries Limited
ril

// rio : 2014-02-27 Empresa Municipal de Informática SA - IPLANRIO
rio

// rip : 2014-07-10 Dog Beach, LLC
rip

// rocher : 2014-12-18 Ferrero Trading Lux S.A.
rocher

// rocks : 2013-11-14 Dog Beach, LLC
rocks

// rodeo : 2013-12-19 Registry Services, LLC
rodeo

// rogers : 2015-08-06 Rogers Communications Canada Inc.
rogers

// room : 2014-12-18 Amazon Registry Services, Inc.
room

// rsvp : 2014-05-08 Charleston Road Registry Inc.
rsvp

// rugby : 2016-12-15 World Rugby Strategic Developments Limited
rugby

// ruhr : 2013-10-02 regiodot GmbH & Co. KG
ruhr

// run : 2015-03-19 Binky Moon, LLC
run

// rwe : 2015-04-02 RWE AG
rwe

// ryukyu : 2014-01-09 BRregistry, Inc.
ryukyu

// saarland : 2013-12-12 dotSaarland GmbH
saarland

// safe : 2014-12-18 Amazon Registry Services, Inc.
safe

// safety : 2015-01-08 Safety Registry Services, LLC.
safety

// sakura : 2014-12-18 SAKURA Internet Inc.
sakura

// sale : 2014-10-16 Dog Beach, LLC
sale

// salon : 2014-12-11 Binky Moon, LLC
salon

// samsclub : 2015-07-31 Wal-Mart Stores, Inc.
samsclub

// samsung : 2014-04-03 SAMSUNG SDS CO., LTD
samsung

// sandvik : 2014-11-13 Sandvik AB
sandvik

// sandvikcoromant : 2014-11-07 Sandvik AB
sandvikcoromant

// sanofi : 2014-10-09 Sanofi
sanofi

// sap : 2014-03-27 SAP AG
sap

// sarl : 2014-07-03 Binky Moon, LLC
sarl

// sas : 2015-04-02 Research IP LLC
sas

// save : 2015-06-25 Amazon Registry Services, Inc.
save

// saxo : 2014-10-31 Saxo Bank A/S
saxo

// sbi : 2015-03-12 STATE BANK OF INDIA
sbi

// sbs : 2014-11-07 ShortDot SA
sbs

// sca : 2014-03-13 SVENSKA CELLULOSA AKTIEBOLAGET SCA (publ)
sca

// scb : 2014-02-20 The Siam Commercial Bank Public Company Limited ("SCB")
scb

// schaeffler : 2015-08-06 Schaeffler Technologies AG & Co. KG
schaeffler

// schmidt : 2014-04-03 SCHMIDT GROUPE S.A.S.
schmidt

// scholarships : 2014-04-24 Scholarships.com, LLC
scholarships

// school : 2014-12-18 Binky Moon, LLC
school

// schule : 2014-03-06 Binky Moon, LLC
schule

// schwarz : 2014-09-18 Schwarz Domains und Services GmbH & Co. KG
schwarz

// science : 2014-09-11 dot Science Limited
science

// scjohnson : 2015-07-23 Johnson Shareholdings, Inc.
scjohnson

// scot : 2014-01-23 Dot Scot Registry Limited
scot

// search : 2016-06-09 Charleston Road Registry Inc.
search

// seat : 2014-05-22 SEAT, S.A. (Sociedad Unipersonal)
seat

// secure : 2015-08-27 Amazon Registry Services, Inc.
secure

// security : 2015-05-14 XYZ.COM LLC
security

// seek : 2014-12-04 Seek Limited
seek

// select : 2015-10-08 Registry Services, LLC
select

// sener : 2014-10-24 Sener Ingeniería y Sistemas, S.A.
sener

// services : 2014-02-27 Binky Moon, LLC
services

// ses : 2015-07-23 SES
ses

// seven : 2015-08-06 Seven West Media Ltd
seven

// sew : 2014-07-17 SEW-EURODRIVE GmbH & Co KG
sew

// sex : 2014-11-13 ICM Registry SX LLC
sex

// sexy : 2013-09-11 UNR Corp.
sexy

// sfr : 2015-08-13 Societe Francaise du Radiotelephone - SFR
sfr

// shangrila : 2015-09-03 Shangri‐La International Hotel Management Limited
shangrila

// sharp : 2014-05-01 Sharp Corporation
sharp

// shaw : 2015-04-23 Shaw Cablesystems G.P.
shaw

// shell : 2015-07-30 Shell Information Technology International Inc
shell

// shia : 2014-09-04 Asia Green IT System Bilgisayar San. ve Tic. Ltd. Sti.
shia

// shiksha : 2013-11-14 Afilias Limited
shiksha

// shoes : 2013-10-02 Binky Moon, LLC
shoes

// shop : 2016-04-08 GMO Registry, Inc.
shop

// shopping : 2016-03-31 Binky Moon, LLC
shopping

// shouji : 2015-01-08 Beijing Qihu Keji Co., Ltd.
shouji

// show : 2015-03-05 Binky Moon, LLC
show

// showtime : 2015-08-06 CBS Domains Inc.
showtime

// silk : 2015-06-25 Amazon Registry Services, Inc.
silk

// sina : 2015-03-12 Sina Corporation
sina

// singles : 2013-08-27 Binky Moon, LLC
singles

// site : 2015-01-15 Radix FZC
site

// ski : 2015-04-09 Afilias Limited
ski

// skin : 2015-01-15 XYZ.COM LLC
skin

// sky : 2014-06-19 Sky International AG
sky

// skype : 2014-12-18 Microsoft Corporation
skype

// sling : 2015-07-30 DISH Technologies L.L.C.
sling

// smart : 2015-07-09 Smart Communications, Inc. (SMART)
smart

// smile : 2014-12-18 Amazon Registry Services, Inc.
smile

// sncf : 2015-02-19 Société Nationale des Chemins de fer Francais S N C F
sncf

// soccer : 2015-03-26 Binky Moon, LLC
soccer

// social : 2013-11-07 Dog Beach, LLC
social

// softbank : 2015-07-02 SoftBank Group Corp.
softbank

// software : 2014-03-20 Dog Beach, LLC
software

// sohu : 2013-12-19 Sohu.com Limited
sohu

// solar : 2013-11-07 Binky Moon, LLC
solar

// solutions : 2013-11-07 Binky Moon, LLC
solutions

// song : 2015-02-26 Amazon Registry Services, Inc.
song

// sony : 2015-01-08 Sony Corporation
sony

// soy : 2014-01-23 Charleston Road Registry Inc.
soy

// spa : 2019-09-19 Asia Spa and Wellness Promotion Council Limited
spa

// space : 2014-04-03 Radix FZC
space

// sport : 2017-11-16 Global Association of International Sports Federations (GAISF)
sport

// spot : 2015-02-26 Amazon Registry Services, Inc.
spot

// srl : 2015-05-07 InterNetX, Corp
srl

// stada : 2014-11-13 STADA Arzneimittel AG
stada

// staples : 2015-07-30 Staples, Inc.
staples

// star : 2015-01-08 Star India Private Limited
star

// statebank : 2015-03-12 STATE BANK OF INDIA
statebank

// statefarm : 2015-07-30 State Farm Mutual Automobile Insurance Company
statefarm

// stc : 2014-10-09 Saudi Telecom Company
stc

// stcgroup : 2014-10-09 Saudi Telecom Company
stcgroup

// stockholm : 2014-12-18 Stockholms kommun
stockholm

// storage : 2014-12-22 XYZ.COM LLC
storage

// store : 2015-04-09 Radix FZC
store

// stream : 2016-01-08 dot Stream Limited
stream

// studio : 2015-02-11 Dog Beach, LLC
studio

// study : 2014-12-11 OPEN UNIVERSITIES AUSTRALIA PTY LTD
study

// style : 2014-12-04 Binky Moon, LLC
style

// sucks : 2014-12-22 Vox Populi Registry Ltd.
sucks

// supplies : 2013-12-19 Binky Moon, LLC
supplies

// supply : 2013-12-19 Binky Moon, LLC
supply

// support : 2013-10-24 Binky Moon, LLC
support

// surf : 2014-01-09 Registry Services, LLC
surf

// surgery : 2014-03-20 Binky Moon, LLC
surgery

// suzuki : 2014-02-20 SUZUKI MOTOR CORPORATION
suzuki

// swatch : 2015-01-08 The Swatch Group Ltd
swatch

// swiss : 2014-10-16 Swiss Confederation
swiss

// sydney : 2014-09-18 State of New South Wales, Department of Premier and Cabinet
sydney

// systems : 2013-11-07 Binky Moon, LLC
systems

// tab : 2014-12-04 Tabcorp Holdings Limited
tab

// taipei : 2014-07-10 Taipei City Government
taipei

// talk : 2015-04-09 Amazon Registry Services, Inc.
talk

// taobao : 2015-01-15 Alibaba Group Holding Limited
taobao

// target : 2015-07-31 Target Domain Holdings, LLC
target

// tatamotors : 2015-03-12 Tata Motors Ltd
tatamotors

// tatar : 2014-04-24 Limited Liability Company "Coordination Center of Regional Domain of Tatarstan Republic"
tatar

// tattoo : 2013-08-30 UNR Corp.
tattoo

// tax : 2014-03-20 Binky Moon, LLC
tax

// taxi : 2015-03-19 Binky Moon, LLC
taxi

// tci : 2014-09-12 Asia Green IT System Bilgisayar San. ve Tic. Ltd. Sti.
tci

// tdk : 2015-06-11 TDK Corporation
tdk

// team : 2015-03-05 Binky Moon, LLC
team

// tech : 2015-01-30 Radix FZC
tech

// technology : 2013-09-13 Binky Moon, LLC
technology

// temasek : 2014-08-07 Temasek Holdings (Private) Limited
temasek

// tennis : 2014-12-04 Binky Moon, LLC
tennis

// teva : 2015-07-02 Teva Pharmaceutical Industries Limited
teva

// thd : 2015-04-02 Home Depot Product Authority, LLC
thd

// theater : 2015-03-19 Binky Moon, LLC
theater

// theatre : 2015-05-07 XYZ.COM LLC
theatre

// tiaa : 2015-07-23 Teachers Insurance and Annuity Association of America
tiaa

// tickets : 2015-02-05 XYZ.COM LLC
tickets

// tienda : 2013-11-14 Binky Moon, LLC
tienda

// tiffany : 2015-01-30 Tiffany and Company
tiffany

// tips : 2013-09-20 Binky Moon, LLC
tips

// tires : 2014-11-07 Binky Moon, LLC
tires

// tirol : 2014-04-24 punkt Tirol GmbH
tirol

// tjmaxx : 2015-07-16 The TJX Companies, Inc.
tjmaxx

// tjx : 2015-07-16 The TJX Companies, Inc.
tjx

// tkmaxx : 2015-07-16 The TJX Companies, Inc.
tkmaxx

// tmall : 2015-01-15 Alibaba Group Holding Limited
tmall

// today : 2013-09-20 Binky Moon, LLC
today

// tokyo : 2013-11-13 GMO Registry, Inc.
tokyo

// tools : 2013-11-21 Binky Moon, LLC
tools

// top : 2014-03-20 .TOP Registry
top

// toray : 2014-12-18 Toray Industries, Inc.
toray

// toshiba : 2014-04-10 TOSHIBA Corporation
toshiba

// total : 2015-08-06 Total SA
total

// tours : 2015-01-22 Binky Moon, LLC
tours

// town : 2014-03-06 Binky Moon, LLC
town

// toyota : 2015-04-23 TOYOTA MOTOR CORPORATION
toyota

// toys : 2014-03-06 Binky Moon, LLC
toys

// trade : 2014-01-23 Elite Registry Limited
trade

// trading : 2014-12-11 Dog Beach, LLC
trading

// training : 2013-11-07 Binky Moon, LLC
training

// travel : 2015-10-09 Dog Beach, LLC
travel

// travelchannel : 2015-07-02 Lifestyle Domain Holdings, Inc.
travelchannel

// travelers : 2015-03-26 Travelers TLD, LLC
travelers

// travelersinsurance : 2015-03-26 Travelers TLD, LLC
travelersinsurance

// trust : 2014-10-16 UNR Corp.
trust

// trv : 2015-03-26 Travelers TLD, LLC
trv

// tube : 2015-06-11 Latin American Telecom LLC
tube

// tui : 2014-07-03 TUI AG
tui

// tunes : 2015-02-26 Amazon Registry Services, Inc.
tunes

// tushu : 2014-12-18 Amazon Registry Services, Inc.
tushu

// tvs : 2015-02-19 T V SUNDRAM IYENGAR  & SONS LIMITED
tvs

// ubank : 2015-08-20 National Australia Bank Limited
ubank

// ubs : 2014-12-11 UBS AG
ubs

// unicom : 2015-10-15 China United Network Communications Corporation Limited
unicom

// university : 2014-03-06 Binky Moon, LLC
university

// uno : 2013-09-11 Radix FZC
uno

// uol : 2014-05-01 UBN INTERNET LTDA.
uol

// ups : 2015-06-25 UPS Market Driver, Inc.
ups

// vacations : 2013-12-05 Binky Moon, LLC
vacations

// vana : 2014-12-11 Lifestyle Domain Holdings, Inc.
vana

// vanguard : 2015-09-03 The Vanguard Group, Inc.
vanguard

// vegas : 2014-01-16 Dot Vegas, Inc.
vegas

// ventures : 2013-08-27 Binky Moon, LLC
ventures

// verisign : 2015-08-13 VeriSign, Inc.
verisign

// versicherung : 2014-03-20 tldbox GmbH
versicherung

// vet : 2014-03-06 Dog Beach, LLC
vet

// viajes : 2013-10-17 Binky Moon, LLC
viajes

// video : 2014-10-16 Dog Beach, LLC
video

// vig : 2015-05-14 VIENNA INSURANCE GROUP AG Wiener Versicherung Gruppe
vig

// viking : 2015-04-02 Viking River Cruises (Bermuda) Ltd.
viking

// villas : 2013-12-05 Binky Moon, LLC
villas

// vin : 2015-06-18 Binky Moon, LLC
vin

// vip : 2015-01-22 Registry Services, LLC
vip

// virgin : 2014-09-25 Virgin Enterprises Limited
virgin

// visa : 2015-07-30 Visa Worldwide Pte. Limited
visa

// vision : 2013-12-05 Binky Moon, LLC
vision

// viva : 2014-11-07 Saudi Telecom Company
viva

// vivo : 2015-07-31 Telefonica Brasil S.A.
vivo

// vlaanderen : 2014-02-06 DNS.be vzw
vlaanderen

// vodka : 2013-12-19 Registry Services, LLC
vodka

// volkswagen : 2015-05-14 Volkswagen Group of America Inc.
volkswagen

// volvo : 2015-11-12 Volvo Holding Sverige Aktiebolag
volvo

// vote : 2013-11-21 Monolith Registry LLC
vote

// voting : 2013-11-13 Valuetainment Corp.
voting

// voto : 2013-11-21 Monolith Registry LLC
voto

// voyage : 2013-08-27 Binky Moon, LLC
voyage

// vuelos : 2015-03-05 Travel Reservations SRL
vuelos

// wales : 2014-05-08 Nominet UK
wales

// walmart : 2015-07-31 Wal-Mart Stores, Inc.
walmart

// walter : 2014-11-13 Sandvik AB
walter

// wang : 2013-10-24 Zodiac Wang Limited
wang

// wanggou : 2014-12-18 Amazon Registry Services, Inc.
wanggou

// watch : 2013-11-14 Binky Moon, LLC
watch

// watches : 2014-12-22 Afilias Limited
watches

// weather : 2015-01-08 International Business Machines Corporation
weather

// weatherchannel : 2015-03-12 International Business Machines Corporation
weatherchannel

// webcam : 2014-01-23 dot Webcam Limited
webcam

// weber : 2015-06-04 Saint-Gobain Weber SA
weber

// website : 2014-04-03 Radix FZC
website

// wedding : 2014-04-24 Registry Services, LLC
wedding

// weibo : 2015-03-05 Sina Corporation
weibo

// weir : 2015-01-29 Weir Group IP Limited
weir

// whoswho : 2014-02-20 Who's Who Registry
whoswho

// wien : 2013-10-28 punkt.wien GmbH
wien

// wiki : 2013-11-07 Top Level Design, LLC
wiki

// williamhill : 2014-03-13 William Hill Organization Limited
williamhill

// win : 2014-11-20 First Registry Limited
win

// windows : 2014-12-18 Microsoft Corporation
windows

// wine : 2015-06-18 Binky Moon, LLC
wine

// winners : 2015-07-16 The TJX Companies, Inc.
winners

// wme : 2014-02-13 William Morris Endeavor Entertainment, LLC
wme

// wolterskluwer : 2015-08-06 Wolters Kluwer N.V.
wolterskluwer

// woodside : 2015-07-09 Woodside Petroleum Limited
woodside

// work : 2013-12-19 Registry Services, LLC
work

// works : 2013-11-14 Binky Moon, LLC
works

// world : 2014-06-12 Binky Moon, LLC
world

// wow : 2015-10-08 Amazon Registry Services, Inc.
wow

// wtc : 2013-12-19 World Trade Centers Association, Inc.
wtc

// wtf : 2014-03-06 Binky Moon, LLC
wtf

// xbox : 2014-12-18 Microsoft Corporation
xbox

// xerox : 2014-10-24 Xerox DNHC LLC
xerox

// xfinity : 2015-07-09 Comcast IP Holdings I, LLC
xfinity

// xihuan : 2015-01-08 Beijing Qihu Keji Co., Ltd.
xihuan

// xin : 2014-12-11 Elegant Leader Limited
xin

// xn--11b4c3d : 2015-01-15 VeriSign Sarl
कॉम

// xn--1ck2e1b : 2015-02-26 Amazon Registry Services, Inc.
セール

// xn--1qqw23a : 2014-01-09 Guangzhou YU Wei Information Technology Co., Ltd.
佛山

// xn--30rr7y : 2014-06-12 Excellent First Limited
慈善

// xn--3bst00m : 2013-09-13 Eagle Horizon Limited
集团

// xn--3ds443g : 2013-09-08 TLD REGISTRY LIMITED OY
在线

// xn--3oq18vl8pn36a : 2015-07-02 Volkswagen (China) Investment Co., Ltd.
大众汽车

// xn--3pxu8k : 2015-01-15 VeriSign Sarl
点看

// xn--42c2d9a : 2015-01-15 VeriSign Sarl
คอม

// xn--45q11c : 2013-11-21 Zodiac Gemini Ltd
八卦

// xn--4gbrim : 2013-10-04 Helium TLDs Ltd
موقع

// xn--55qw42g : 2013-11-08 China Organizational Name Administration Center
公益

// xn--55qx5d : 2013-11-14 China Internet Network Information Center (CNNIC)
公司

// xn--5su34j936bgsg : 2015-09-03 Shangri‐La International Hotel Management Limited
香格里拉

// xn--5tzm5g : 2014-12-22 Global Website TLD Asia Limited
网站

// xn--6frz82g : 2013-09-23 Afilias Limited
移动

// xn--6qq986b3xl : 2013-09-13 Tycoon Treasure Limited
我爱你

// xn--80adxhks : 2013-12-19 Foundation for Assistance for Internet Technologies and Infrastructure Development (FAITID)
москва

// xn--80aqecdr1a : 2015-10-21 Pontificium Consilium de Comunicationibus Socialibus (PCCS) (Pontifical Council for Social Communication)
католик

// xn--80asehdb : 2013-07-14 CORE Association
онлайн

// xn--80aswg : 2013-07-14 CORE Association
сайт

// xn--8y0a063a : 2015-03-26 China United Network Communications Corporation Limited
联通

// xn--9dbq2a : 2015-01-15 VeriSign Sarl
קום

// xn--9et52u : 2014-06-12 RISE VICTORY LIMITED
时尚

// xn--9krt00a : 2015-03-12 Sina Corporation
微博

// xn--b4w605ferd : 2014-08-07 Temasek Holdings (Private) Limited
淡马锡

// xn--bck1b9a5dre4c : 2015-02-26 Amazon Registry Services, Inc.
ファッション

// xn--c1avg : 2013-11-14 Public Interest Registry
орг

// xn--c2br7g : 2015-01-15 VeriSign Sarl
नेट

// xn--cck2b3b : 2015-02-26 Amazon Registry Services, Inc.
ストア

// xn--cckwcxetd : 2019-12-19 Amazon Registry Services, Inc.
アマゾン

// xn--cg4bki : 2013-09-27 SAMSUNG SDS CO., LTD
삼성

// xn--czr694b : 2014-01-16 Internet DotTrademark Organisation Limited
商标

// xn--czrs0t : 2013-12-19 Binky Moon, LLC
商店

// xn--czru2d : 2013-11-21 Zodiac Aquarius Limited
商城

// xn--d1acj3b : 2013-11-20 The Foundation for Network Initiatives “The Smart Internet”
дети

// xn--eckvdtc9d : 2014-12-18 Amazon Registry Services, Inc.
ポイント

// xn--efvy88h : 2014-08-22 Guangzhou YU Wei Information Technology Co., Ltd.
新闻

// xn--fct429k : 2015-04-09 Amazon Registry Services, Inc.
家電

// xn--fhbei : 2015-01-15 VeriSign Sarl
كوم

// xn--fiq228c5hs : 2013-09-08 TLD REGISTRY LIMITED OY
中文网

// xn--fiq64b : 2013-10-14 CITIC Group Corporation
中信

// xn--fjq720a : 2014-05-22 Binky Moon, LLC
娱乐

// xn--flw351e : 2014-07-31 Charleston Road Registry Inc.
谷歌

// xn--fzys8d69uvgm : 2015-05-14 PCCW Enterprises Limited
電訊盈科

// xn--g2xx48c : 2015-01-30 Nawang Heli(Xiamen) Network Service Co., LTD.
购物

// xn--gckr3f0f : 2015-02-26 Amazon Registry Services, Inc.
クラウド

// xn--gk3at1e : 2015-10-08 Amazon Registry Services, Inc.
通販

// xn--hxt814e : 2014-05-15 Zodiac Taurus Limited
网店

// xn--i1b6b1a6a2e : 2013-11-14 Public Interest Registry
संगठन

// xn--imr513n : 2014-12-11 Internet DotTrademark Organisation Limited
餐厅

// xn--io0a7i : 2013-11-14 China Internet Network Information Center (CNNIC)
网络

// xn--j1aef : 2015-01-15 VeriSign Sarl
ком

// xn--jlq480n2rg : 2019-12-19 Amazon Registry Services, Inc.
亚马逊

// xn--jlq61u9w7b : 2015-01-08 Nokia Corporation
诺基亚

// xn--jvr189m : 2015-02-26 Amazon Registry Services, Inc.
食品

// xn--kcrx77d1x4a : 2014-11-07 Koninklijke Philips N.V.
飞利浦

// xn--kput3i : 2014-02-13 Beijing RITT-Net Technology Development Co., Ltd
手机

// xn--mgba3a3ejt : 2014-11-20 Aramco Services Company
ارامكو

// xn--mgba7c0bbn0a : 2015-05-14 Crescent Holding GmbH
العليان

// xn--mgbaakc7dvf : 2015-09-03 Emirates Telecommunications Corporation (trading as Etisalat)
اتصالات

// xn--mgbab2bd : 2013-10-31 CORE Association
بازار

// xn--mgbca7dzdo : 2015-07-30 Abu Dhabi Systems and Information Centre
ابوظبي

// xn--mgbi4ecexp : 2015-10-21 Pontificium Consilium de Comunicationibus Socialibus (PCCS) (Pontifical Council for Social Communication)
كاثوليك

// xn--mgbt3dhd : 2014-09-04 Asia Green IT System Bilgisayar San. ve Tic. Ltd. Sti.
همراه

// xn--mk1bu44c : 2015-01-15 VeriSign Sarl
닷컴

// xn--mxtq1m : 2014-03-06 Net-Chinese Co., Ltd.
政府

// xn--ngbc5azd : 2013-07-13 International Domain Registry Pty. Ltd.
شبكة

// xn--ngbe9e0a : 2014-12-04 Kuwait Finance House
بيتك

// xn--ngbrx : 2015-11-12 League of Arab States
عرب

// xn--nqv7f : 2013-11-14 Public Interest Registry
机构

// xn--nqv7fs00ema : 2013-11-14 Public Interest Registry
组织机构

// xn--nyqy26a : 2014-11-07 Stable Tone Limited
健康

// xn--otu796d : 2017-08-06 Jiang Yu Liang Cai Technology Company Limited
招聘

// xn--p1acf : 2013-12-12 Rusnames Limited
рус

// xn--pssy2u : 2015-01-15 VeriSign Sarl
大拿

// xn--q9jyb4c : 2013-09-17 Charleston Road Registry Inc.
みんな

// xn--qcka1pmc : 2014-07-31 Charleston Road Registry Inc.
グーグル

// xn--rhqv96g : 2013-09-11 Stable Tone Limited
世界

// xn--rovu88b : 2015-02-26 Amazon Registry Services, Inc.
書籍

// xn--ses554g : 2014-01-16 KNET Co., Ltd.
网址

// xn--t60b56a : 2015-01-15 VeriSign Sarl
닷넷

// xn--tckwe : 2015-01-15 VeriSign Sarl
コム

// xn--tiq49xqyj : 2015-10-21 Pontificium Consilium de Comunicationibus Socialibus (PCCS) (Pontifical Council for Social Communication)
天主教

// xn--unup4y : 2013-07-14 Binky Moon, LLC
游戏

// xn--vermgensberater-ctb : 2014-06-23 Deutsche Vermögensberatung Aktiengesellschaft DVAG
vermögensberater

// xn--vermgensberatung-pwb : 2014-06-23 Deutsche Vermögensberatung Aktiengesellschaft DVAG
vermögensberatung

// xn--vhquv : 2013-08-27 Binky Moon, LLC
企业

// xn--vuq861b : 2014-10-16 Beijing Tele-info Network Technology Co., Ltd.
信息

// xn--w4r85el8fhu5dnra : 2015-04-30 Kerry Trading Co. Limited
嘉里大酒店

// xn--w4rs40l : 2015-07-30 Kerry Trading Co. Limited
嘉里

// xn--xhq521b : 2013-11-14 Guangzhou YU Wei Information Technology Co., Ltd.
广东

// xn--zfr164b : 2013-11-08 China Organizational Name Administration Center
政务

// xyz : 2013-12-05 XYZ.COM LLC
xyz

// yachts : 2014-01-09 XYZ.COM LLC
yachts

// yahoo : 2015-04-02 Oath Inc.
yahoo

// yamaxun : 2014-12-18 Amazon Registry Services, Inc.
yamaxun

// yandex : 2014-04-10 Yandex Europe B.V.
yandex

// yodobashi : 2014-11-20 YODOBASHI CAMERA CO.,LTD.
yodobashi

// yoga : 2014-05-29 Registry Services, LLC
yoga

// yokohama : 2013-12-12 GMO Registry, Inc.
yokohama

// you : 2015-04-09 Amazon Registry Services, Inc.
you

// youtube : 2014-05-01 Charleston Road Registry Inc.
youtube

// yun : 2015-01-08 Beijing Qihu Keji Co., Ltd.
yun

// zappos : 2015-06-25 Amazon Registry Services, Inc.
zappos

// zara : 2014-11-07 Industria de Diseño Textil, S.A. (INDITEX, S.A.)
zara

// zero : 2014-12-18 Amazon Registry Services, Inc.
zero

// zip : 2014-05-08 Charleston Road Registry Inc.
zip

// zone : 2013-11-14 Binky Moon, LLC
zone

// zuerich : 2014-11-07 Kanton Zürich (Canton of Zurich)
zuerich


// ===END ICANN DOMAINS===
// ===BEGIN PRIVATE DOMAINS===
// (Note: these are in alphabetical order by company name)

// 1GB LLC : https://www.1gb.ua/
// Submitted by 1GB LLC <noc@1gb.com.ua>
cc.ua
inf.ua
ltd.ua

// 611coin : https://611project.org/
611.to

// Aaron Marais' Gitlab pages: https://lab.aaronleem.co.za
// Submitted by Aaron Marais <its_me@aaronleem.co.za>
graphox.us

// accesso Technology Group, plc. : https://accesso.com/
// Submitted by accesso Team <accessoecommerce@accesso.com>
*.devcdnaccesso.com

// Adobe : https://www.adobe.com/
// Submitted by Ian Boston <boston@adobe.com> and Lars Trieloff <trieloff@adobe.com>
adobeaemcloud.com
*.dev.adobeaemcloud.com
hlx.live
adobeaemcloud.net
hlx.page
hlx3.page

// Agnat sp. z o.o. : https://domena.pl
// Submitted by Przemyslaw Plewa <it-admin@domena.pl>
beep.pl

// alboto.ca : http://alboto.ca
// Submitted by Anton Avramov <avramov@alboto.ca>
barsy.ca

// Alces Software Ltd : http://alces-software.com
// Submitted by Mark J. Titorenko <mark.titorenko@alces-software.com>
*.compute.estate
*.alces.network

// all-inkl.com : https://all-inkl.com
// Submitted by Werner Kaltofen <wk@all-inkl.com>
kasserver.com

// Altervista: https://www.altervista.org
// Submitted by Carlo Cannas <tech_staff@altervista.it>
altervista.org

// alwaysdata : https://www.alwaysdata.com
// Submitted by Cyril <admin@alwaysdata.com>
alwaysdata.net

// Amazon CloudFront : https://aws.amazon.com/cloudfront/
// Submitted by Donavan Miller <donavanm@amazon.com>
cloudfront.net

// Amazon Elastic Compute Cloud : https://aws.amazon.com/ec2/
// Submitted by Luke Wells <psl-maintainers@amazon.com>
*.compute.amazonaws.com
*.compute-1.amazonaws.com
*.compute.amazonaws.com.cn
us-east-1.amazonaws.com

// Amazon Elastic Beanstalk : https://aws.amazon.com/elasticbeanstalk/
// Submitted by Luke Wells <psl-maintainers@amazon.com>
cn-north-1.eb.amazonaws.com.cn
cn-northwest-1.eb.amazonaws.com.cn
elasticbeanstalk.com
ap-northeast-1.elasticbeanstalk.com
ap-northeast-2.elasticbeanstalk.com
ap-northeast-3.elasticbeanstalk.com
ap-south-1.elasticbeanstalk.com
ap-southeast-1.elasticbeanstalk.com
ap-southeast-2.elasticbeanstalk.com
ca-central-1.elasticbeanstalk.com
eu-central-1.elasticbeanstalk.com
eu-west-1.elasticbeanstalk.com
eu-west-2.elasticbeanstalk.com
eu-west-3.elasticbeanstalk.com
sa-east-1.elasticbeanstalk.com
us-east-1.elasticbeanstalk.com
us-east-2.elasticbeanstalk.com
us-gov-west-1.elasticbeanstalk.com
us-west-1.elasticbeanstalk.com
us-west-2.elasticbeanstalk.com

// Amazon Elastic Load Balancing : https://aws.amazon.com/elasticloadbalancing/
// Submitted by Luke Wells <psl-maintainers@amazon.com>
*.elb.amazonaws.com
*.elb.amazonaws.com.cn

// Amazon Global Accelerator : https://aws.amazon.com/global-accelerator/
// Submitted by Daniel Massaguer <psl-maintainers@amazon.com>
awsglobalaccelerator.com

// Amazon S3 : https://aws.amazon.com/s3/
// Submitted by Luke Wells <psl-maintainers@amazon.com>
s3.amazonaws.com
s3-ap-northeast-1.amazonaws.com
s3-ap-northeast-2.amazonaws.com
s3-ap-south-1.amazonaws.com
s3-ap-southeast-1.amazonaws.com
s3-ap-southeast-2.amazonaws.com
s3-ca-central-1.amazonaws.com
s3-eu-central-1.amazonaws.com
s3-eu-west-1.amazonaws.com
s3-eu-west-2.amazonaws.com
s3-eu-west-3.amazonaws.com
s3-external-1.amazonaws.com
s3-fips-us-gov-west-1.amazonaws.com
s3-sa-east-1.amazonaws.com
s3-us-gov-west-1.amazonaws.com
s3-us-east-2.amazonaws.com
s3-us-west-1.amazonaws.com
s3-us-west-2.amazonaws.com
s3.ap-northeast-2.amazonaws.com
s3.ap-south-1.amazonaws.com
s3.cn-north-1.amazonaws.com.cn
s3.ca-central-1.amazonaws.com
s3.eu-central-1.amazonaws.com
s3.eu-west-2.amazonaws.com
s3.eu-west-3.amazonaws.com
s3.us-east-2.amazonaws.com
s3.dualstack.ap-northeast-1.amazonaws.com
s3.dualstack.ap-northeast-2.amazonaws.com
s3.dualstack.ap-south-1.amazonaws.com
s3.dualstack.ap-southeast-1.amazonaws.com
s3.dualstack.ap-southeast-2.amazonaws.com
s3.dualstack.ca-central-1.amazonaws.com
s3.dualstack.eu-central-1.amazonaws.com
s3.dualstack.eu-west-1.amazonaws.com
s3.dualstack.eu-west-2.amazonaws.com
s3.dualstack.eu-west-3.amazonaws.com
s3.dualstack.sa-east-1.amazonaws.com
s3.dualstack.us-east-1.amazonaws.com
s3.dualstack.us-east-2.amazonaws.com
s3-website-us-east-1.amazonaws.com
s3-website-us-west-1.amazonaws.com
s3-website-us-west-2.amazonaws.com
s3-website-ap-northeast-1.amazonaws.com
s3-website-ap-southeast-1.amazonaws.com
s3-website-ap-southeast-2.amazonaws.com
s3-website-eu-west-1.amazonaws.com
s3-website-sa-east-1.amazonaws.com
s3-website.ap-northeast-2.amazonaws.com
s3-website.ap-south-1.amazonaws.com
s3-website.ca-central-1.amazonaws.com
s3-website.eu-central-1.amazonaws.com
s3-website.eu-west-2.amazonaws.com
s3-website.eu-west-3.amazonaws.com
s3-website.us-east-2.amazonaws.com

// Amsterdam Wireless: https://www.amsterdamwireless.nl/
// Submitted by Imre Jonk <hostmaster@amsterdamwireless.nl>
amsw.nl

// Amune : https://amune.org/
// Submitted by Team Amune <cert@amune.org>
t3l3p0rt.net
tele.amune.org

// Apigee : https://apigee.com/
// Submitted by Apigee Security Team <security@apigee.com>
apigee.io

// Apphud : https://apphud.com
// Submitted by Alexander Selivanov <alex@apphud.com>
siiites.com

// Appspace : https://www.appspace.com
// Submitted by Appspace Security Team <security@appspace.com>
appspacehosted.com
appspaceusercontent.com

// Appudo UG (haftungsbeschränkt) : https://www.appudo.com
// Submitted by Alexander Hochbaum <admin@appudo.com>
appudo.net

// Aptible : https://www.aptible.com/
// Submitted by Thomas Orozco <thomas@aptible.com>
on-aptible.com

// ASEINet : https://www.aseinet.com/
// Submitted by Asei SEKIGUCHI <mail@aseinet.com>
user.aseinet.ne.jp
gv.vc
d.gv.vc

// Asociación Amigos de la Informática "Euskalamiga" : http://encounter.eus/
// Submitted by Hector Martin <marcan@euskalencounter.org>
user.party.eus

// Association potager.org : https://potager.org/
// Submitted by Lunar <jardiniers@potager.org>
pimienta.org
poivron.org
potager.org
sweetpepper.org

// ASUSTOR Inc. : http://www.asustor.com
// Submitted by Vincent Tseng <vincenttseng@asustor.com>
myasustor.com

// Atlassian : https://atlassian.com
// Submitted by Sam Smyth <devloop@atlassian.com>
cdn.prod.atlassian-dev.net

// AVM : https://avm.de
// Submitted by Andreas Weise <a.weise@avm.de>
myfritz.net

// AVStack Pte. Ltd. : https://avstack.io
// Submitted by Jasper Hugo <jasper@avstack.io>
onavstack.net

// AW AdvisorWebsites.com Software Inc : https://advisorwebsites.com
// Submitted by James Kennedy <domains@advisorwebsites.com>
*.awdev.ca
*.advisor.ws

// AZ.pl sp. z.o.o: https://az.pl
// Submited by Krzysztof Wolski <krzysztof.wolski@home.eu>
ecommerce-shop.pl

// b-data GmbH : https://www.b-data.io
// Submitted by Olivier Benz <olivier.benz@b-data.ch>
b-data.io

// backplane : https://www.backplane.io
// Submitted by Anthony Voutas <anthony@backplane.io>
backplaneapp.io

// Balena : https://www.balena.io
// Submitted by Petros Angelatos <petrosagg@balena.io>
balena-devices.com

// University of Banja Luka : https://unibl.org
// Domains for Republic of Srpska administrative entity.
// Submitted by Marko Ivanovic <kormang@hotmail.rs>
rs.ba

// Banzai Cloud
// Submitted by Janos Matyas <info@banzaicloud.com>
*.banzai.cloud
app.banzaicloud.io
*.backyards.banzaicloud.io


// BetaInABox
// Submitted by Adrian <adrian@betainabox.com>
betainabox.com

// BinaryLane : http://www.binarylane.com
// Submitted by Nathan O'Sullivan <nathan@mammoth.com.au>
bnr.la

// Bitbucket : http://bitbucket.org
// Submitted by Andy Ortlieb <aortlieb@atlassian.com>
bitbucket.io

// Blackbaud, Inc. : https://www.blackbaud.com
// Submitted by Paul Crowder <paul.crowder@blackbaud.com>
blackbaudcdn.net

// Blatech : http://www.blatech.net
// Submitted by Luke Bratch <luke@bratch.co.uk>
of.je

// Blue Bite, LLC : https://bluebite.com
// Submitted by Joshua Weiss <admin.engineering@bluebite.com>
bluebite.io

// Boomla : https://boomla.com
// Submitted by Tibor Halter <thalter@boomla.com>
boomla.net

// Boutir : https://www.boutir.com
// Submitted by Eric Ng Ka Ka <ngkaka@boutir.com>
boutir.com

// Boxfuse : https://boxfuse.com
// Submitted by Axel Fontaine <axel@boxfuse.com>
boxfuse.io

// bplaced : https://www.bplaced.net/
// Submitted by Miroslav Bozic <security@bplaced.net>
square7.ch
bplaced.com
bplaced.de
square7.de
bplaced.net
square7.net

// Brendly : https://brendly.rs
// Submitted by Dusan Radovanovic <dusan.radovanovic@brendly.rs>
shop.brendly.rs

// BrowserSafetyMark
// Submitted by Dave Tharp <browsersafetymark.io@quicinc.com>
browsersafetymark.io

// Bytemark Hosting : https://www.bytemark.co.uk
// Submitted by Paul Cammish <paul.cammish@bytemark.co.uk>
uk0.bigv.io
dh.bytemark.co.uk
vm.bytemark.co.uk

// Caf.js Labs LLC : https://www.cafjs.com
// Submitted by Antonio Lain <antlai@cafjs.com>
cafjs.com

// callidomus : https://www.callidomus.com/
// Submitted by Marcus Popp <admin@callidomus.com>
mycd.eu

// Carrd : https://carrd.co
// Submitted by AJ <aj@carrd.co>
drr.ac
uwu.ai
carrd.co
crd.co
ju.mp

// CentralNic : http://www.centralnic.com/names/domains
// Submitted by registry <gavin.brown@centralnic.com>
ae.org
br.com
cn.com
com.de
com.se
de.com
eu.com
gb.net
hu.net
jp.net
jpn.com
mex.com
ru.com
sa.com
se.net
uk.com
uk.net
us.com
za.bz
za.com

// No longer operated by CentralNic, these entries should be adopted and/or removed by current operators
// Submitted by Gavin Brown <gavin.brown@centralnic.com>
ar.com
gb.com
hu.com
kr.com
no.com
qc.com
uy.com

// Africa.com Web Solutions Ltd : https://registry.africa.com
// Submitted by Gavin Brown <gavin.brown@centralnic.com>
africa.com

// iDOT Services Limited : http://www.domain.gr.com
// Submitted by Gavin Brown <gavin.brown@centralnic.com>
gr.com

// Radix FZC : http://domains.in.net
// Submitted by Gavin Brown <gavin.brown@centralnic.com>
in.net
web.in

// US REGISTRY LLC : http://us.org
// Submitted by Gavin Brown <gavin.brown@centralnic.com>
us.org

// co.com Registry, LLC : https://registry.co.com
// Submitted by Gavin Brown <gavin.brown@centralnic.com>
co.com

// Roar Domains LLC : https://roar.basketball/
// Submitted by Gavin Brown <gavin.brown@centralnic.com>
aus.basketball
nz.basketball

// BRS Media : https://brsmedia.com/
// Submitted by Gavin Brown <gavin.brown@centralnic.com>
radio.am
radio.fm

// c.la : http://www.c.la/
c.la

// certmgr.org : https://certmgr.org
// Submitted by B. Blechschmidt <hostmaster@certmgr.org>
certmgr.org

// Cityhost LLC  : https://cityhost.ua
// Submitted by Maksym Rivtin <support@cityhost.net.ua>
cx.ua

// Civilized Discourse Construction Kit, Inc. : https://www.discourse.org/
// Submitted by Rishabh Nambiar & Michael Brown <team@discourse.org>
discourse.group
discourse.team

// ClearVox : http://www.clearvox.nl/
// Submitted by Leon Rowland <leon@clearvox.nl>
virtueeldomein.nl

// Clever Cloud : https://www.clever-cloud.com/
// Submitted by Quentin Adam <noc@clever-cloud.com>
cleverapps.io

// Clerk : https://www.clerk.dev
// Submitted by Colin Sidoti <systems@clerk.dev>
clerk.app
clerkstage.app
*.lcl.dev
*.lclstage.dev
*.stg.dev
*.stgstage.dev

// ClickRising : https://clickrising.com/
// Submitted by Umut Gumeli <infrastructure-publicsuffixlist@clickrising.com>
clickrising.net

// Cloud66 : https://www.cloud66.com/
// Submitted by Khash Sajadi <khash@cloud66.com>
c66.me
cloud66.ws
cloud66.zone

// CloudAccess.net : https://www.cloudaccess.net/
// Submitted by Pawel Panek <noc@cloudaccess.net>
jdevcloud.com
wpdevcloud.com
cloudaccess.host
freesite.host
cloudaccess.net

// cloudControl : https://www.cloudcontrol.com/
// Submitted by Tobias Wilken <tw@cloudcontrol.com>
cloudcontrolled.com
cloudcontrolapp.com

// Cloudera, Inc. : https://www.cloudera.com/
// Submitted by Kedarnath Waikar <security@cloudera.com>
*.cloudera.site

// Cloudflare, Inc. : https://www.cloudflare.com/
// Submitted by Cloudflare Team <publicsuffixlist@cloudflare.com>
pages.dev
trycloudflare.com
workers.dev

// Clovyr : https://clovyr.io
// Submitted by Patrick Nielsen <patrick@clovyr.io>
wnext.app

// co.ca : http://registry.co.ca/
co.ca

// Co & Co : https://co-co.nl/
// Submitted by Govert Versluis <govert@co-co.nl>
*.otap.co

// i-registry s.r.o. : http://www.i-registry.cz/
// Submitted by Martin Semrad <semrad@i-registry.cz>
co.cz

// CDN77.com : http://www.cdn77.com
// Submitted by Jan Krpes <jan.krpes@cdn77.com>
c.cdn77.org
cdn77-ssl.net
r.cdn77.net
rsc.cdn77.org
ssl.origin.cdn77-secure.org

// Cloud DNS Ltd : http://www.cloudns.net
// Submitted by Aleksander Hristov <noc@cloudns.net>
cloudns.asia
cloudns.biz
cloudns.club
cloudns.cc
cloudns.eu
cloudns.in
cloudns.info
cloudns.org
cloudns.pro
cloudns.pw
cloudns.us

// CNPY : https://cnpy.gdn
// Submitted by Angelo Gladding <angelo@lahacker.net>
cnpy.gdn

// CoDNS B.V.
co.nl
co.no

// Combell.com : https://www.combell.com
// Submitted by Thomas Wouters <thomas.wouters@combellgroup.com>
webhosting.be
hosting-cluster.nl

// Coordination Center for TLD RU and XN--P1AI : https://cctld.ru/en/domains/domens_ru/reserved/
// Submitted by George Georgievsky <gug@cctld.ru>
ac.ru
edu.ru
gov.ru
int.ru
mil.ru
test.ru

// COSIMO GmbH : http://www.cosimo.de
// Submitted by Rene Marticke <rmarticke@cosimo.de>
dyn.cosidns.de
dynamisches-dns.de
dnsupdater.de
internet-dns.de
l-o-g-i-n.de
dynamic-dns.info
feste-ip.net
knx-server.net
static-access.net

// Craynic, s.r.o. : http://www.craynic.com/
// Submitted by Ales Krajnik <ales.krajnik@craynic.com>
realm.cz

// Cryptonomic : https://cryptonomic.net/
// Submitted by Andrew Cady <public-suffix-list@cryptonomic.net>
*.cryptonomic.net

// Cupcake : https://cupcake.io/
// Submitted by Jonathan Rudenberg <jonathan@cupcake.io>
cupcake.is

// Curv UG : https://curv-labs.de/
// Submitted by Marvin Wiesner <Marvin@curv-labs.de>
curv.dev

// Customer OCI - Oracle Dyn https://cloud.oracle.com/home https://dyn.com/dns/
// Submitted by Gregory Drake <support@dyn.com>
// Note: This is intended to also include customer-oci.com due to wildcards implicitly including the current label
*.customer-oci.com
*.oci.customer-oci.com
*.ocp.customer-oci.com
*.ocs.customer-oci.com

// cyon GmbH : https://www.cyon.ch/
// Submitted by Dominic Luechinger <dol@cyon.ch>
cyon.link
cyon.site

// Danger Science Group: https://dangerscience.com/
// Submitted by Skylar MacDonald <skylar@dangerscience.com>
fnwk.site
folionetwork.site
platform0.app

// Daplie, Inc : https://daplie.com
// Submitted by AJ ONeal <aj@daplie.com>
daplie.me
localhost.daplie.me

// Datto, Inc. : https://www.datto.com/
// Submitted by Philipp Heckel <ph@datto.com>
dattolocal.com
dattorelay.com
dattoweb.com
mydatto.com
dattolocal.net
mydatto.net

// Dansk.net : http://www.dansk.net/
// Submitted by Anani Voule <digital@digital.co.dk>
biz.dk
co.dk
firm.dk
reg.dk
store.dk

// dappnode.io : https://dappnode.io/
// Submitted by Abel Boldu / DAppNode Team <community@dappnode.io>
dyndns.dappnode.io

// dapps.earth : https://dapps.earth/
// Submitted by Daniil Burdakov <icqkill@gmail.com>
*.dapps.earth
*.bzz.dapps.earth

// Dark, Inc. : https://darklang.com
// Submitted by Paul Biggar <ops@darklang.com>
builtwithdark.com

// DataDetect, LLC. : https://datadetect.com
// Submitted by Andrew Banchich <abanchich@sceven.com>
demo.datadetect.com
instance.datadetect.com

// Datawire, Inc : https://www.datawire.io
// Submitted by Richard Li <secalert@datawire.io>
edgestack.me

// DDNS5 : https://ddns5.com
// Submitted by Cameron Elliott <cameron@cameronelliott.com>
ddns5.com

// Debian : https://www.debian.org/
// Submitted by Peter Palfrader / Debian Sysadmin Team <dsa-publicsuffixlist@debian.org>
debian.net

// Deno Land Inc : https://deno.com/
// Submitted by Luca Casonato <hostmaster@deno.com>
deno.dev
deno-staging.dev

// deSEC : https://desec.io/
// Submitted by Peter Thomassen <peter@desec.io>
dedyn.io

// Diher Solutions : https://diher.solutions
// Submitted by Didi Hermawan <mail@diher.solutions>
*.rss.my.id
*.diher.solutions

// DNS Africa Ltd https://dns.business
// Submitted by Calvin Browne <calvin@dns.business>
jozi.biz

// DNShome : https://www.dnshome.de/
// Submitted by Norbert Auler <mail@dnshome.de>
dnshome.de

// DotArai : https://www.dotarai.com/
// Submitted by Atsadawat Netcharadsang <atsadawat@dotarai.co.th>
online.th
shop.th

// DrayTek Corp. : https://www.draytek.com/
// Submitted by Paul Fang <mis@draytek.com>
drayddns.com

// DreamCommerce : https://shoper.pl/
// Submitted by Konrad Kotarba <konrad.kotarba@dreamcommerce.com>
shoparena.pl

// DreamHost : http://www.dreamhost.com/
// Submitted by Andrew Farmer <andrew.farmer@dreamhost.com>
dreamhosters.com

// Drobo : http://www.drobo.com/
// Submitted by Ricardo Padilha <rpadilha@drobo.com>
mydrobo.com

// Drud Holdings, LLC. : https://www.drud.com/
// Submitted by Kevin Bridges <kevin@drud.com>
drud.io
drud.us

// DuckDNS : http://www.duckdns.org/
// Submitted by Richard Harper <richard@duckdns.org>
duckdns.org

// Bip : https://bip.sh
// Submitted by Joel Kennedy <joel@bip.sh>
bip.sh

// bitbridge.net : Submitted by Craig Welch, abeliidev@gmail.com
bitbridge.net

// dy.fi : http://dy.fi/
// Submitted by Heikki Hannikainen <hessu@hes.iki.fi>
dy.fi
tunk.org

// DynDNS.com : http://www.dyndns.com/services/dns/dyndns/
dyndns-at-home.com
dyndns-at-work.com
dyndns-blog.com
dyndns-free.com
dyndns-home.com
dyndns-ip.com
dyndns-mail.com
dyndns-office.com
dyndns-pics.com
dyndns-remote.com
dyndns-server.com
dyndns-web.com
dyndns-wiki.com
dyndns-work.com
dyndns.biz
dyndns.info
dyndns.org
dyndns.tv
at-band-camp.net
ath.cx
barrel-of-knowledge.info
barrell-of-knowledge.info
better-than.tv
blogdns.com
blogdns.net
blogdns.org
blogsite.org
boldlygoingnowhere.org
broke-it.net
buyshouses.net
cechire.com
dnsalias.com
dnsalias.net
dnsalias.org
dnsdojo.com
dnsdojo.net
dnsdojo.org
does-it.net
doesntexist.com
doesntexist.org
dontexist.com
dontexist.net
dontexist.org
doomdns.com
doomdns.org
dvrdns.org
dyn-o-saur.com
dynalias.com
dynalias.net
dynalias.org
dynathome.net
dyndns.ws
endofinternet.net
endofinternet.org
endoftheinternet.org
est-a-la-maison.com
est-a-la-masion.com
est-le-patron.com
est-mon-blogueur.com
for-better.biz
for-more.biz
for-our.info
for-some.biz
for-the.biz
forgot.her.name
forgot.his.name
from-ak.com
from-al.com
from-ar.com
from-az.net
from-ca.com
from-co.net
from-ct.com
from-dc.com
from-de.com
from-fl.com
from-ga.com
from-hi.com
from-ia.com
from-id.com
from-il.com
from-in.com
from-ks.com
from-ky.com
from-la.net
from-ma.com
from-md.com
from-me.org
from-mi.com
from-mn.com
from-mo.com
from-ms.com
from-mt.com
from-nc.com
from-nd.com
from-ne.com
from-nh.com
from-nj.com
from-nm.com
from-nv.com
from-ny.net
from-oh.com
from-ok.com
from-or.com
from-pa.com
from-pr.com
from-ri.com
from-sc.com
from-sd.com
from-tn.com
from-tx.com
from-ut.com
from-va.com
from-vt.com
from-wa.com
from-wi.com
from-wv.com
from-wy.com
ftpaccess.cc
fuettertdasnetz.de
game-host.org
game-server.cc
getmyip.com
gets-it.net
go.dyndns.org
gotdns.com
gotdns.org
groks-the.info
groks-this.info
ham-radio-op.net
here-for-more.info
hobby-site.com
hobby-site.org
home.dyndns.org
homedns.org
homeftp.net
homeftp.org
homeip.net
homelinux.com
homelinux.net
homelinux.org
homeunix.com
homeunix.net
homeunix.org
iamallama.com
in-the-band.net
is-a-anarchist.com
is-a-blogger.com
is-a-bookkeeper.com
is-a-bruinsfan.org
is-a-bulls-fan.com
is-a-candidate.org
is-a-caterer.com
is-a-celticsfan.org
is-a-chef.com
is-a-chef.net
is-a-chef.org
is-a-conservative.com
is-a-cpa.com
is-a-cubicle-slave.com
is-a-democrat.com
is-a-designer.com
is-a-doctor.com
is-a-financialadvisor.com
is-a-geek.com
is-a-geek.net
is-a-geek.org
is-a-green.com
is-a-guru.com
is-a-hard-worker.com
is-a-hunter.com
is-a-knight.org
is-a-landscaper.com
is-a-lawyer.com
is-a-liberal.com
is-a-libertarian.com
is-a-linux-user.org
is-a-llama.com
is-a-musician.com
is-a-nascarfan.com
is-a-nurse.com
is-a-painter.com
is-a-patsfan.org
is-a-personaltrainer.com
is-a-photographer.com
is-a-player.com
is-a-republican.com
is-a-rockstar.com
is-a-socialist.com
is-a-soxfan.org
is-a-student.com
is-a-teacher.com
is-a-techie.com
is-a-therapist.com
is-an-accountant.com
is-an-actor.com
is-an-actress.com
is-an-anarchist.com
is-an-artist.com
is-an-engineer.com
is-an-entertainer.com
is-by.us
is-certified.com
is-found.org
is-gone.com
is-into-anime.com
is-into-cars.com
is-into-cartoons.com
is-into-games.com
is-leet.com
is-lost.org
is-not-certified.com
is-saved.org
is-slick.com
is-uberleet.com
is-very-bad.org
is-very-evil.org
is-very-good.org
is-very-nice.org
is-very-sweet.org
is-with-theband.com
isa-geek.com
isa-geek.net
isa-geek.org
isa-hockeynut.com
issmarterthanyou.com
isteingeek.de
istmein.de
kicks-ass.net
kicks-ass.org
knowsitall.info
land-4-sale.us
lebtimnetz.de
leitungsen.de
likes-pie.com
likescandy.com
merseine.nu
mine.nu
misconfused.org
mypets.ws
myphotos.cc
neat-url.com
office-on-the.net
on-the-web.tv
podzone.net
podzone.org
readmyblog.org
saves-the-whales.com
scrapper-site.net
scrapping.cc
selfip.biz
selfip.com
selfip.info
selfip.net
selfip.org
sells-for-less.com
sells-for-u.com
sells-it.net
sellsyourhome.org
servebbs.com
servebbs.net
servebbs.org
serveftp.net
serveftp.org
servegame.org
shacknet.nu
simple-url.com
space-to-rent.com
stuff-4-sale.org
stuff-4-sale.us
teaches-yoga.com
thruhere.net
traeumtgerade.de
webhop.biz
webhop.info
webhop.net
webhop.org
worse-than.tv
writesthisblog.com

// ddnss.de : https://www.ddnss.de/
// Submitted by Robert Niedziela <webmaster@ddnss.de>
ddnss.de
dyn.ddnss.de
dyndns.ddnss.de
dyndns1.de
dyn-ip24.de
home-webserver.de
dyn.home-webserver.de
myhome-server.de
ddnss.org

// Definima : http://www.definima.com/
// Submitted by Maxence Bitterli <maxence@definima.com>
definima.net
definima.io

// DigitalOcean App Platform : https://www.digitalocean.com/products/app-platform/
// Submitted by Braxton Huggins <psl-maintainers@digitalocean.com>
ondigitalocean.app

// DigitalOcean Spaces : https://www.digitalocean.com/products/spaces/
// Submitted by Robin H. Johnson <psl-maintainers@digitalocean.com>
*.digitaloceanspaces.com

// dnstrace.pro : https://dnstrace.pro/
// Submitted by Chris Partridge <chris@partridge.tech>
bci.dnstrace.pro

// Dynu.com : https://www.dynu.com/
// Submitted by Sue Ye <sue@dynu.com>
ddnsfree.com
ddnsgeek.com
giize.com
gleeze.com
kozow.com
loseyourip.com
ooguy.com
theworkpc.com
casacam.net
dynu.net
accesscam.org
camdvr.org
freeddns.org
mywire.org
webredirect.org
myddns.rocks
blogsite.xyz

// dynv6 : https://dynv6.com
// Submitted by Dominik Menke <dom@digineo.de>
dynv6.net

// Ellucian : https://ellucian.com
// Submitted by Josue Colon <CloudOps-Network@ellucian.com>
elluciancrmadvance.com
elluciancrmadvise.com
elluciancrmrecruit.com

// E4YOU spol. s.r.o. : https://e4you.cz/
// Submitted by Vladimir Dudr <info@e4you.cz>
e4.cz

// eero : https://eero.com/
// Submitted by Yue Kang <eero-dynamic-dns@amazon.com>
eero.online
eero-stage.online

// Elementor : Elementor Ltd.
// Submitted by Anton Barkan <antonb@elementor.com>
elementor.cloud
elementor.cool

// En root‽ : https://en-root.org
// Submitted by Emmanuel Raviart <emmanuel@raviart.com>
en-root.fr

// Enalean SAS: https://www.enalean.com
// Submitted by Thomas Cottier <thomas.cottier@enalean.com>
mytuleap.com
tuleap-partners.com

// ECG Robotics, Inc: https://ecgrobotics.org
// Submitted by <frc1533@ecgrobotics.org>
onred.one
staging.onred.one

<<<<<<< HEAD
// encoway GmbH : https://www.encoway.de
// Submitted by Marcel Daus <cloudops@encoway.de>
eu.encoway.cloud

// One.com: https://www.one.com/
// Submitted by Jacob Bunk Nielsen <jbn@one.com>
service.one

=======
>>>>>>> ff4958dd
// EU.org https://eu.org/
// Submitted by Pierre Beyssac <hostmaster@eu.org>
eu.org
al.eu.org
asso.eu.org
at.eu.org
au.eu.org
be.eu.org
bg.eu.org
ca.eu.org
cd.eu.org
ch.eu.org
cn.eu.org
cy.eu.org
cz.eu.org
de.eu.org
dk.eu.org
edu.eu.org
ee.eu.org
es.eu.org
fi.eu.org
fr.eu.org
gr.eu.org
hr.eu.org
hu.eu.org
ie.eu.org
il.eu.org
in.eu.org
int.eu.org
is.eu.org
it.eu.org
jp.eu.org
kr.eu.org
lt.eu.org
lu.eu.org
lv.eu.org
mc.eu.org
me.eu.org
mk.eu.org
mt.eu.org
my.eu.org
net.eu.org
ng.eu.org
nl.eu.org
no.eu.org
nz.eu.org
paris.eu.org
pl.eu.org
pt.eu.org
q-a.eu.org
ro.eu.org
ru.eu.org
se.eu.org
si.eu.org
sk.eu.org
tr.eu.org
uk.eu.org
us.eu.org

// Eurobyte : https://eurobyte.ru
// Submitted by Evgeniy Subbotin <e.subbotin@eurobyte.ru>
eurodir.ru

// Evennode : http://www.evennode.com/
// Submitted by Michal Kralik <support@evennode.com>
eu-1.evennode.com
eu-2.evennode.com
eu-3.evennode.com
eu-4.evennode.com
us-1.evennode.com
us-2.evennode.com
us-3.evennode.com
us-4.evennode.com

// eDirect Corp. : https://hosting.url.com.tw/
// Submitted by C.S. chang <cschang@corp.url.com.tw>
twmail.cc
twmail.net
twmail.org
mymailer.com.tw
url.tw

// Fabrica Technologies, Inc. : https://www.fabrica.dev/
// Submitted by Eric Jiang <eric@fabrica.dev>
onfabrica.com

// Facebook, Inc.
// Submitted by Peter Ruibal <public-suffix@fb.com>
apps.fbsbx.com

// FAITID : https://faitid.org/
// Submitted by Maxim Alzoba <tech.contact@faitid.org>
// https://www.flexireg.net/stat_info
ru.net
adygeya.ru
bashkiria.ru
bir.ru
cbg.ru
com.ru
dagestan.ru
grozny.ru
kalmykia.ru
kustanai.ru
marine.ru
mordovia.ru
msk.ru
mytis.ru
nalchik.ru
nov.ru
pyatigorsk.ru
spb.ru
vladikavkaz.ru
vladimir.ru
abkhazia.su
adygeya.su
aktyubinsk.su
arkhangelsk.su
armenia.su
ashgabad.su
azerbaijan.su
balashov.su
bashkiria.su
bryansk.su
bukhara.su
chimkent.su
dagestan.su
east-kazakhstan.su
exnet.su
georgia.su
grozny.su
ivanovo.su
jambyl.su
kalmykia.su
kaluga.su
karacol.su
karaganda.su
karelia.su
khakassia.su
krasnodar.su
kurgan.su
kustanai.su
lenug.su
mangyshlak.su
mordovia.su
msk.su
murmansk.su
nalchik.su
navoi.su
north-kazakhstan.su
nov.su
obninsk.su
penza.su
pokrovsk.su
sochi.su
spb.su
tashkent.su
termez.su
togliatti.su
troitsk.su
tselinograd.su
tula.su
tuva.su
vladikavkaz.su
vladimir.su
vologda.su

// Fancy Bits, LLC : http://getchannels.com
// Submitted by Aman Gupta <aman@getchannels.com>
channelsdvr.net
u.channelsdvr.net

// Fastly Inc. : http://www.fastly.com/
// Submitted by Fastly Security <security@fastly.com>
edgecompute.app
fastly-terrarium.com
fastlylb.net
map.fastlylb.net
freetls.fastly.net
map.fastly.net
a.prod.fastly.net
global.prod.fastly.net
a.ssl.fastly.net
b.ssl.fastly.net
global.ssl.fastly.net

// FASTVPS EESTI OU : https://fastvps.ru/
// Submitted by Likhachev Vasiliy <lihachev@fastvps.ru>
fastvps-server.com
fastvps.host
myfast.host
fastvps.site
myfast.space

// Fedora : https://fedoraproject.org/
// submitted by Patrick Uiterwijk <puiterwijk@fedoraproject.org>
fedorainfracloud.org
fedorapeople.org
cloud.fedoraproject.org
app.os.fedoraproject.org
app.os.stg.fedoraproject.org

// FearWorks Media Ltd. : https://fearworksmedia.co.uk
// submitted by Keith Fairley <domains@fearworksmedia.co.uk>
couk.me
ukco.me
conn.uk
copro.uk
hosp.uk

// Fermax : https://fermax.com/
// submitted by Koen Van Isterdael <k.vanisterdael@fermax.be>
mydobiss.com

// FH Muenster : https://www.fh-muenster.de
// Submitted by Robin Naundorf <r.naundorf@fh-muenster.de>
fh-muenster.io

// Filegear Inc. : https://www.filegear.com
// Submitted by Jason Zhu <jason@owtware.com>
filegear.me
filegear-au.me
filegear-de.me
filegear-gb.me
filegear-ie.me
filegear-jp.me
filegear-sg.me

// Firebase, Inc.
// Submitted by Chris Raynor <chris@firebase.com>
firebaseapp.com

// Firewebkit : https://www.firewebkit.com
// Submitted by Majid Qureshi <mqureshi@amrayn.com>
fireweb.app

// FLAP : https://www.flap.cloud
// Submitted by Louis Chemineau <louis@chmn.me>
flap.id

// fly.io: https://fly.io
// Submitted by Kurt Mackey <kurt@fly.io>
fly.dev
edgeapp.net
shw.io

// Flynn : https://flynn.io
// Submitted by Jonathan Rudenberg <jonathan@flynn.io>
flynnhosting.net

// Forgerock : https://www.forgerock.com
// Submitted by Roderick Parr <roderick.parr@forgerock.com>
forgeblocks.com
id.forgerock.io

// Framer : https://www.framer.com
// Submitted by Koen Rouwhorst <koenrh@framer.com>
framer.app
framercanvas.com

// Frusky MEDIA&PR : https://www.frusky.de
// Submitted by Victor Pupynin <hallo@frusky.de>
*.frusky.de

// RavPage : https://www.ravpage.co.il
// Submitted by Roni Horowitz <roni@responder.co.il>
ravpage.co.il

// Frederik Braun https://frederik-braun.com
// Submitted by Frederik Braun <fb@frederik-braun.com>
0e.vc

// Freebox : http://www.freebox.fr
// Submitted by Romain Fliedel <rfliedel@freebox.fr>
freebox-os.com
freeboxos.com
fbx-os.fr
fbxos.fr
freebox-os.fr
freeboxos.fr

// freedesktop.org : https://www.freedesktop.org
// Submitted by Daniel Stone <daniel@fooishbar.org>
freedesktop.org

// freemyip.com : https://freemyip.com
// Submitted by Cadence <contact@freemyip.com>
freemyip.com

// FunkFeuer - Verein zur Förderung freier Netze : https://www.funkfeuer.at
// Submitted by Daniel A. Maierhofer <vorstand@funkfeuer.at>
wien.funkfeuer.at

// Futureweb OG : http://www.futureweb.at
// Submitted by Andreas Schnederle-Wagner <schnederle@futureweb.at>
*.futurecms.at
*.ex.futurecms.at
*.in.futurecms.at
futurehosting.at
futuremailing.at
*.ex.ortsinfo.at
*.kunden.ortsinfo.at
*.statics.cloud

// GDS : https://www.gov.uk/service-manual/operations/operating-servicegovuk-subdomains
// Submitted by David Illsley <david.illsley@digital.cabinet-office.gov.uk>
service.gov.uk

// Gehirn Inc. : https://www.gehirn.co.jp/
// Submitted by Kohei YOSHIDA <tech@gehirn.co.jp>
gehirn.ne.jp
usercontent.jp

// Gentlent, Inc. : https://www.gentlent.com
// Submitted by Tom Klein <tom@gentlent.com>
gentapps.com
gentlentapis.com
lab.ms
cdn-edges.net

// Ghost Foundation : https://ghost.org
// Submitted by Matt Hanley <security@ghost.org>
ghost.io

// GignoSystemJapan: http://gsj.bz
// Submitted by GignoSystemJapan <kakutou-ec@gsj.bz>
gsj.bz

// GitHub, Inc.
// Submitted by Patrick Toomey <security@github.com>
githubusercontent.com
githubpreview.dev
github.io

// GitLab, Inc.
// Submitted by Alex Hanselka <alex@gitlab.com>
gitlab.io

// Gitplac.si - https://gitplac.si
// Submitted by Aljaž Starc <me@aljaxus.eu>
gitapp.si
gitpage.si

// Glitch, Inc : https://glitch.com
// Submitted by Mads Hartmann <mads@glitch.com>
glitch.me

// Global NOG Alliance : https://nogalliance.org/
// Submitted by Sander Steffann <sander@nogalliance.org>
nog.community

// Globe Hosting SRL : https://www.globehosting.com/
// Submitted by Gavin Brown <gavin.brown@centralnic.com>
co.ro
shop.ro

// GMO Pepabo, Inc. : https://pepabo.com/
// Submitted by dojineko <admin@pepabo.com>
lolipop.io

// GOV.UK Platform as a Service : https://www.cloud.service.gov.uk/
// Submitted by Tom Whitwell <gov-uk-paas-support@digital.cabinet-office.gov.uk>
cloudapps.digital
london.cloudapps.digital

// GOV.UK Pay : https://www.payments.service.gov.uk/
// Submitted by Richard Baker <richard.baker@digital.cabinet-office.gov.uk>
pymnt.uk

// UKHomeOffice : https://www.gov.uk/government/organisations/home-office
// Submitted by Jon Shanks <jon.shanks@digital.homeoffice.gov.uk>
homeoffice.gov.uk

// GlobeHosting, Inc.
// Submitted by Zoltan Egresi <egresi@globehosting.com>
ro.im

// GoIP DNS Services : http://www.goip.de
// Submitted by Christian Poulter <milchstrasse@goip.de>
goip.de

// Google, Inc.
// Submitted by Eduardo Vela <evn@google.com>
run.app
a.run.app
web.app
*.0emm.com
appspot.com
*.r.appspot.com
codespot.com
googleapis.com
googlecode.com
pagespeedmobilizer.com
publishproxy.com
withgoogle.com
withyoutube.com
*.gateway.dev
cloud.goog
translate.goog
*.usercontent.goog
cloudfunctions.net
blogspot.ae
blogspot.al
blogspot.am
blogspot.ba
blogspot.be
blogspot.bg
blogspot.bj
blogspot.ca
blogspot.cf
blogspot.ch
blogspot.cl
blogspot.co.at
blogspot.co.id
blogspot.co.il
blogspot.co.ke
blogspot.co.nz
blogspot.co.uk
blogspot.co.za
blogspot.com
blogspot.com.ar
blogspot.com.au
blogspot.com.br
blogspot.com.by
blogspot.com.co
blogspot.com.cy
blogspot.com.ee
blogspot.com.eg
blogspot.com.es
blogspot.com.mt
blogspot.com.ng
blogspot.com.tr
blogspot.com.uy
blogspot.cv
blogspot.cz
blogspot.de
blogspot.dk
blogspot.fi
blogspot.fr
blogspot.gr
blogspot.hk
blogspot.hr
blogspot.hu
blogspot.ie
blogspot.in
blogspot.is
blogspot.it
blogspot.jp
blogspot.kr
blogspot.li
blogspot.lt
blogspot.lu
blogspot.md
blogspot.mk
blogspot.mr
blogspot.mx
blogspot.my
blogspot.nl
blogspot.no
blogspot.pe
blogspot.pt
blogspot.qa
blogspot.re
blogspot.ro
blogspot.rs
blogspot.ru
blogspot.se
blogspot.sg
blogspot.si
blogspot.sk
blogspot.sn
blogspot.td
blogspot.tw
blogspot.ug
blogspot.vn

// Goupile : https://goupile.fr
// Submitted by Niels Martignene <hello@goupile.fr>
goupile.fr

// Group 53, LLC : https://www.group53.com
// Submitted by Tyler Todd <noc@nova53.net>
awsmppl.com

// GünstigBestellen : https://günstigbestellen.de
// Submitted by Furkan Akkoc <info@hendelzon.de>
günstigbestellen.de
günstigliefern.de

// Hakaran group: http://hakaran.cz
// Submited by Arseniy Sokolov <security@hakaran.cz>
fin.ci
free.hr
caa.li
ua.rs
conf.se

// Handshake : https://handshake.org
// Submitted by Mike Damm <md@md.vc>
hs.zone
hs.run

// Hashbang : https://hashbang.sh
hashbang.sh

// Hasura : https://hasura.io
// Submitted by Shahidh K Muhammed <shahidh@hasura.io>
hasura.app
hasura-app.io

// Heilbronn University of Applied Sciences - Faculty Informatics (GitLab Pages): https://www.hs-heilbronn.de
// Submitted by Richard Zowalla <mi-admin@hs-heilbronn.de>
pages.it.hs-heilbronn.de

// Hepforge : https://www.hepforge.org
// Submitted by David Grellscheid <admin@hepforge.org>
hepforge.org

// Heroku : https://www.heroku.com/
// Submitted by Tom Maher <tmaher@heroku.com>
herokuapp.com
herokussl.com

// Hibernating Rhinos
// Submitted by Oren Eini <oren@ravendb.net>
myravendb.com
ravendb.community
ravendb.me
development.run
ravendb.run

// home.pl S.A.: https://home.pl
// Submited by Krzysztof Wolski <krzysztof.wolski@home.eu>
homesklep.pl

// Hong Kong Productivity Council: https://www.hkpc.org/
// Submitted by SECaaS Team <summchan@hkpc.org>
secaas.hk

// HOSTBIP REGISTRY : https://www.hostbip.com/
// Submitted by Atanunu Igbunuroghene <publicsuffixlist@hostbip.com>
orx.biz
biz.gl
col.ng
firm.ng
gen.ng
ltd.ng
ngo.ng
edu.scot
sch.so
org.yt

// HostyHosting (hostyhosting.com)
hostyhosting.io

// Häkkinen.fi
// Submitted by Eero Häkkinen <Eero+psl@Häkkinen.fi>
häkkinen.fi

// Ici la Lune : http://www.icilalune.com/
// Submitted by Simon Morvan <simon@icilalune.com>
*.moonscale.io
moonscale.net

// iki.fi
// Submitted by Hannu Aronsson <haa@iki.fi>
iki.fi

// Impertrix Solutions : <https://impertrixcdn.com>
// Submitted by Zhixiang Zhao <csuite@impertrix.com>
impertrixcdn.com
impertrix.com

// Incsub, LLC: https://incsub.com/
// Submitted by Aaron Edwards <sysadmins@incsub.com>
smushcdn.com
wphostedmail.com
wpmucdn.com
tempurl.host
wpmudev.host

// Individual Network Berlin e.V. : https://www.in-berlin.de/
// Submitted by Christian Seitz <chris@in-berlin.de>
dyn-berlin.de
in-berlin.de
in-brb.de
in-butter.de
in-dsl.de
in-dsl.net
in-dsl.org
in-vpn.de
in-vpn.net
in-vpn.org

// info.at : http://www.info.at/
biz.at
info.at

// info.cx : http://info.cx
// Submitted by Jacob Slater <whois@igloo.to>
info.cx

// Interlegis : http://www.interlegis.leg.br
// Submitted by Gabriel Ferreira <registrobr@interlegis.leg.br>
ac.leg.br
al.leg.br
am.leg.br
ap.leg.br
ba.leg.br
ce.leg.br
df.leg.br
es.leg.br
go.leg.br
ma.leg.br
mg.leg.br
ms.leg.br
mt.leg.br
pa.leg.br
pb.leg.br
pe.leg.br
pi.leg.br
pr.leg.br
rj.leg.br
rn.leg.br
ro.leg.br
rr.leg.br
rs.leg.br
sc.leg.br
se.leg.br
sp.leg.br
to.leg.br

// intermetrics GmbH : https://pixolino.com/
// Submitted by Wolfgang Schwarz <admin@intermetrics.de>
pixolino.com

// Internet-Pro, LLP: https://netangels.ru/
// Submited by Vasiliy Sheredeko <piphon@gmail.com>
na4u.ru

// iopsys software solutions AB : https://iopsys.eu/
// Submitted by Roman Azarenko <roman.azarenko@iopsys.eu>
iopsys.se

// IPiFony Systems, Inc. : https://www.ipifony.com/
// Submitted by Matthew Hardeman <mhardeman@ipifony.com>
ipifony.net

// IServ GmbH : https://iserv.eu
// Submitted by Kim-Alexander Brodowski <info@iserv.eu>
mein-iserv.de
schulserver.de
test-iserv.de
iserv.dev

// I-O DATA DEVICE, INC. : http://www.iodata.com/
// Submitted by Yuji Minagawa <domains-admin@iodata.jp>
iobb.net

// Jelastic, Inc. : https://jelastic.com/
// Submited by Ihor Kolodyuk <ik@jelastic.com>
mel.cloudlets.com.au
cloud.interhostsolutions.be
users.scale.virtualcloud.com.br
mycloud.by
alp1.ae.flow.ch
appengine.flow.ch
es-1.axarnet.cloud
diadem.cloud
vip.jelastic.cloud
jele.cloud
it1.eur.aruba.jenv-aruba.cloud
it1.jenv-aruba.cloud
keliweb.cloud
cs.keliweb.cloud
oxa.cloud
tn.oxa.cloud
uk.oxa.cloud
primetel.cloud
uk.primetel.cloud
ca.reclaim.cloud
uk.reclaim.cloud
us.reclaim.cloud
ch.trendhosting.cloud
de.trendhosting.cloud
jele.club
amscompute.com
clicketcloud.com
dopaas.com
hidora.com
paas.hosted-by-previder.com
rag-cloud.hosteur.com
rag-cloud-ch.hosteur.com
jcloud.ik-server.com
jcloud-ver-jpc.ik-server.com
demo.jelastic.com
kilatiron.com
paas.massivegrid.com
jed.wafaicloud.com
lon.wafaicloud.com
ryd.wafaicloud.com
j.scaleforce.com.cy
jelastic.dogado.eu
fi.cloudplatform.fi
demo.datacenter.fi
paas.datacenter.fi
jele.host
mircloud.host
paas.beebyte.io
sekd1.beebyteapp.io
jele.io
cloud-fr1.unispace.io
jc.neen.it
cloud.jelastic.open.tim.it
jcloud.kz
upaas.kazteleport.kz
cloudjiffy.net
fra1-de.cloudjiffy.net
west1-us.cloudjiffy.net
jls-sto1.elastx.net
jls-sto2.elastx.net
jls-sto3.elastx.net
faststacks.net
fr-1.paas.massivegrid.net
lon-1.paas.massivegrid.net
lon-2.paas.massivegrid.net
ny-1.paas.massivegrid.net
ny-2.paas.massivegrid.net
sg-1.paas.massivegrid.net
jelastic.saveincloud.net
nordeste-idc.saveincloud.net
j.scaleforce.net
jelastic.tsukaeru.net
sdscloud.pl
unicloud.pl
mircloud.ru
jelastic.regruhosting.ru
enscaled.sg
jele.site
jelastic.team
orangecloud.tn
j.layershift.co.uk
phx.enscaled.us
mircloud.us

// Jino : https://www.jino.ru
// Submitted by Sergey Ulyashin <ulyashin@jino.ru>
myjino.ru
*.hosting.myjino.ru
*.landing.myjino.ru
*.spectrum.myjino.ru
*.vps.myjino.ru

// Jotelulu S.L. : https://jotelulu.com
// Submitted by Daniel Fariña <ingenieria@jotelulu.com>
jotelulu.cloud

// Joyent : https://www.joyent.com/
// Submitted by Brian Bennett <brian.bennett@joyent.com>
*.triton.zone
*.cns.joyent.com

// JS.ORG : http://dns.js.org
// Submitted by Stefan Keim <admin@js.org>
js.org

// KaasHosting : http://www.kaashosting.nl/
// Submitted by Wouter Bakker <hostmaster@kaashosting.nl>
kaas.gg
khplay.nl

// Keyweb AG : https://www.keyweb.de
// Submitted by Martin Dannehl <postmaster@keymachine.de>
keymachine.de

// KingHost : https://king.host
// Submitted by Felipe Keller Braz <felipebraz@kinghost.com.br>
kinghost.net
uni5.net

// KnightPoint Systems, LLC : http://www.knightpoint.com/
// Submitted by Roy Keene <rkeene@knightpoint.com>
knightpoint.systems

// KUROKU LTD : https://kuroku.ltd/
// Submitted by DisposaBoy <security@oya.to>
oya.to

// Katholieke Universiteit Leuven: https://www.kuleuven.be
// Submitted by Abuse KU Leuven <abuse@kuleuven.be>
kuleuven.cloud
ezproxy.kuleuven.be

// .KRD : http://nic.krd/data/krd/Registration%20Policy.pdf
co.krd
edu.krd

// Krellian Ltd. : https://krellian.com
// Submitted by Ben Francis <ben@krellian.com>
krellian.net
webthings.io

// LCube - Professional hosting e.K. : https://www.lcube-webhosting.de
// Submitted by Lars Laehn <info@lcube.de>
git-repos.de
lcube-server.de
svn-repos.de

// Leadpages : https://www.leadpages.net
// Submitted by Greg Dallavalle <domains@leadpages.net>
leadpages.co
lpages.co
lpusercontent.com

// Lelux.fi : https://lelux.fi/
// Submitted by Lelux Admin <publisuffix@lelux.site>
lelux.site

// Lifetime Hosting : https://Lifetime.Hosting/
// Submitted by Mike Fillator <support@lifetime.hosting>
co.business
co.education
co.events
co.financial
co.network
co.place
co.technology

// Lightmaker Property Manager, Inc. : https://app.lmpm.com/
// Submitted by Greg Holland <greg.holland@lmpm.com>
app.lmpm.com

// linkyard ldt: https://www.linkyard.ch/
// Submitted by Mario Siegenthaler <mario.siegenthaler@linkyard.ch>
linkyard.cloud
linkyard-cloud.ch

// Linode : https://linode.com
// Submitted by <security@linode.com>
members.linode.com
*.nodebalancer.linode.com
*.linodeobjects.com
ip.linodeusercontent.com

// LiquidNet Ltd : http://www.liquidnetlimited.com/
// Submitted by Victor Velchev <admin@liquidnetlimited.com>
we.bs

// localzone.xyz
// Submitted by Kenny Niehage <hello@yahe.sh>
localzone.xyz

// Log'in Line : https://www.loginline.com/
// Submitted by Rémi Mach <remi.mach@loginline.com>
loginline.app
loginline.dev
loginline.io
loginline.services
loginline.site

// Lokalized : https://lokalized.nl
// Submitted by Noah Taheij <noah@lokalized.nl>
servers.run

// Lõhmus Family, The
// Submitted by Heiki Lõhmus <hostmaster at lohmus dot me>
lohmus.me

// LubMAN UMCS Sp. z o.o : https://lubman.pl/
// Submitted by Ireneusz Maliszewski <ireneusz.maliszewski@lubman.pl>
krasnik.pl
leczna.pl
lubartow.pl
lublin.pl
poniatowa.pl
swidnik.pl

// Lug.org.uk : https://lug.org.uk
// Submitted by Jon Spriggs <admin@lug.org.uk>
glug.org.uk
lug.org.uk
lugs.org.uk

// Lukanet Ltd : https://lukanet.com
// Submitted by Anton Avramov <register@lukanet.com>
barsy.bg
barsy.co.uk
barsyonline.co.uk
barsycenter.com
barsyonline.com
barsy.club
barsy.de
barsy.eu
barsy.in
barsy.info
barsy.io
barsy.me
barsy.menu
barsy.mobi
barsy.net
barsy.online
barsy.org
barsy.pro
barsy.pub
barsy.ro
barsy.shop
barsy.site
barsy.support
barsy.uk

// Magento Commerce
// Submitted by Damien Tournoud <dtournoud@magento.cloud>
*.magentosite.cloud

// May First - People Link : https://mayfirst.org/
// Submitted by Jamie McClelland <info@mayfirst.org>
mayfirst.info
mayfirst.org

// Mail.Ru Group : https://hb.cldmail.ru
// Submitted by Ilya Zaretskiy <zaretskiy@corp.mail.ru>
hb.cldmail.ru

// Mail Transfer Platform : https://www.neupeer.com
// Submitted by Li Hui <lihui@neupeer.com>
cn.vu

// Maze Play: https://www.mazeplay.com
// Submitted by Adam Humpherys <adam@mws.dev>
mazeplay.com

// mcpe.me : https://mcpe.me
// Submitted by Noa Heyl <hi@noa.dev>
mcpe.me

// McHost : https://mchost.ru
// Submitted by Evgeniy Subbotin <e.subbotin@mchost.ru>
mcdir.me
mcdir.ru
mcpre.ru
vps.mcdir.ru

// Mediatech : https://mediatech.by
// Submitted by Evgeniy Kozhuhovskiy <ugenk@mediatech.by>
mediatech.by
mediatech.dev

// Medicom Health : https://medicomhealth.com
// Submitted by Michael Olson <molson@medicomhealth.com>
hra.health

// Memset hosting : https://www.memset.com
// Submitted by Tom Whitwell <domains@memset.com>
miniserver.com
memset.net

// MetaCentrum, CESNET z.s.p.o. : https://www.metacentrum.cz/en/
// Submitted by Zdeněk Šustr <zdenek.sustr@cesnet.cz>
*.cloud.metacentrum.cz
custom.metacentrum.cz

// MetaCentrum, CESNET z.s.p.o. : https://www.metacentrum.cz/en/
// Submitted by Radim Janča <janca@cesnet.cz>
flt.cloud.muni.cz
usr.cloud.muni.cz

// Meteor Development Group : https://www.meteor.com/hosting
// Submitted by Pierre Carrier <pierre@meteor.com>
meteorapp.com
eu.meteorapp.com

// Michau Enterprises Limited : http://www.co.pl/
co.pl

// Microsoft Corporation : http://microsoft.com
// Submitted by Mitch Webster <miwebst@microsoft.com>
*.azurecontainer.io
azurewebsites.net
azure-mobile.net
cloudapp.net
azurestaticapps.net
centralus.azurestaticapps.net
eastasia.azurestaticapps.net
eastus2.azurestaticapps.net
westeurope.azurestaticapps.net
westus2.azurestaticapps.net

// minion.systems : http://minion.systems
// Submitted by Robert Böttinger <r@minion.systems>
csx.cc

// Mintere : https://mintere.com/
// Submitted by Ben Aubin <security@mintere.com>
mintere.site

// MobileEducation, LLC : https://joinforte.com
// Submitted by Grayson Martin <grayson.martin@mobileeducation.us>
forte.id

// Mozilla Corporation : https://mozilla.com
// Submitted by Ben Francis <bfrancis@mozilla.com>
mozilla-iot.org

// Mozilla Foundation : https://mozilla.org/
// Submitted by glob <glob@mozilla.com>
bmoattachments.org

// MSK-IX : https://www.msk-ix.ru/
// Submitted by Khannanov Roman <r.khannanov@msk-ix.ru>
net.ru
org.ru
pp.ru

// Mythic Beasts : https://www.mythic-beasts.com
// Submitted by Paul Cammish <kelduum@mythic-beasts.com>
hostedpi.com
customer.mythic-beasts.com
caracal.mythic-beasts.com
fentiger.mythic-beasts.com
lynx.mythic-beasts.com
ocelot.mythic-beasts.com
oncilla.mythic-beasts.com
onza.mythic-beasts.com
sphinx.mythic-beasts.com
vs.mythic-beasts.com
x.mythic-beasts.com
yali.mythic-beasts.com
cust.retrosnub.co.uk

// Nabu Casa : https://www.nabucasa.com
// Submitted by Paulus Schoutsen <infra@nabucasa.com>
ui.nabu.casa

// Names.of.London : https://names.of.london/
// Submitted by James Stevens <registry[at]names.of.london> or <publiclist[at]jrcs.net>
pony.club
of.fashion
in.london
of.london
from.marketing
with.marketing
for.men
repair.men
and.mom
for.mom
for.one
under.one
for.sale
that.win
from.work
to.work

// Netlify : https://www.netlify.com
// Submitted by Jessica Parsons <jessica@netlify.com>
netlify.app

// Neustar Inc.
// Submitted by Trung Tran <Trung.Tran@neustar.biz>
4u.com

// ngrok : https://ngrok.com/
// Submitted by Alan Shreve <alan@ngrok.com>
ngrok.io

// Nimbus Hosting Ltd. : https://www.nimbushosting.co.uk/
// Submitted by Nicholas Ford <nick@nimbushosting.co.uk>
nh-serv.co.uk

// NFSN, Inc. : https://www.NearlyFreeSpeech.NET/
// Submitted by Jeff Wheelhouse <support@nearlyfreespeech.net>
nfshost.com

// Noop : https://noop.app
// Submitted by Nathaniel Schweinberg <noop@rearc.io>
*.developer.app
noop.app

// Northflank Ltd. : https://northflank.com/
// Submitted by Marco Suter <marco@northflank.com>
*.northflank.app
*.code.run

// Noticeable : https://noticeable.io
// Submitted by Laurent Pellegrino <security@noticeable.io>
noticeable.news

// Now-DNS : https://now-dns.com
// Submitted by Steve Russell <steve@now-dns.com>
dnsking.ch
mypi.co
n4t.co
001www.com
ddnslive.com
myiphost.com
forumz.info
16-b.it
32-b.it
64-b.it
soundcast.me
tcp4.me
dnsup.net
hicam.net
now-dns.net
ownip.net
vpndns.net
dynserv.org
now-dns.org
x443.pw
now-dns.top
ntdll.top
freeddns.us
crafting.xyz
zapto.xyz

// nsupdate.info : https://www.nsupdate.info/
// Submitted by Thomas Waldmann <info@nsupdate.info>
nsupdate.info
nerdpol.ovh

// No-IP.com : https://noip.com/
// Submitted by Deven Reza <publicsuffixlist@noip.com>
blogsyte.com
brasilia.me
cable-modem.org
ciscofreak.com
collegefan.org
couchpotatofries.org
damnserver.com
ddns.me
ditchyourip.com
dnsfor.me
dnsiskinky.com
dvrcam.info
dynns.com
eating-organic.net
fantasyleague.cc
geekgalaxy.com
golffan.us
health-carereform.com
homesecuritymac.com
homesecuritypc.com
hopto.me
ilovecollege.info
loginto.me
mlbfan.org
mmafan.biz
myactivedirectory.com
mydissent.net
myeffect.net
mymediapc.net
mypsx.net
mysecuritycamera.com
mysecuritycamera.net
mysecuritycamera.org
net-freaks.com
nflfan.org
nhlfan.net
no-ip.ca
no-ip.co.uk
no-ip.net
noip.us
onthewifi.com
pgafan.net
point2this.com
pointto.us
privatizehealthinsurance.net
quicksytes.com
read-books.org
securitytactics.com
serveexchange.com
servehumour.com
servep2p.com
servesarcasm.com
stufftoread.com
ufcfan.org
unusualperson.com
workisboring.com
3utilities.com
bounceme.net
ddns.net
ddnsking.com
gotdns.ch
hopto.org
myftp.biz
myftp.org
myvnc.com
no-ip.biz
no-ip.info
no-ip.org
noip.me
redirectme.net
servebeer.com
serveblog.net
servecounterstrike.com
serveftp.com
servegame.com
servehalflife.com
servehttp.com
serveirc.com
serveminecraft.net
servemp3.com
servepics.com
servequake.com
sytes.net
webhop.me
zapto.org

// NodeArt : https://nodeart.io
// Submitted by Konstantin Nosov <Nosov@nodeart.io>
stage.nodeart.io

// Nodum B.V. : https://nodum.io/
// Submitted by Wietse Wind <hello+publicsuffixlist@nodum.io>
nodum.co
nodum.io

// Nucleos Inc. : https://nucleos.com
// Submitted by Piotr Zduniak <piotr@nucleos.com>
pcloud.host

// NYC.mn : http://www.information.nyc.mn
// Submitted by Matthew Brown <mattbrown@nyc.mn>
nyc.mn

// Observable, Inc. : https://observablehq.com
// Submitted by Mike Bostock <dns@observablehq.com>
static.observableusercontent.com

// Octopodal Solutions, LLC. : https://ulterius.io/
// Submitted by Andrew Sampson <andrew@ulterius.io>
cya.gg

// OMG.LOL : <https://omg.lol>
// Submitted by Adam Newbold <adam@omg.lol>
omg.lol

// Omnibond Systems, LLC. : https://www.omnibond.com
// Submitted by Cole Estep <cole@omnibond.com>
cloudycluster.net

// OmniWe Limited: https://omniwe.com
// Submitted by Vicary Archangel <vicary@omniwe.com>
omniwe.site

// One.com: https://www.one.com/
// Submitted by Jacob Bunk Nielsen <jbn@one.com>
service.one

// One Fold Media : http://www.onefoldmedia.com/
// Submitted by Eddie Jones <eddie@onefoldmedia.com>
nid.io

// Open Social : https://www.getopensocial.com/
// Submitted by Alexander Varwijk <security@getopensocial.com>
opensocial.site

// OpenCraft GmbH : http://opencraft.com/
// Submitted by Sven Marnach <sven@opencraft.com>
opencraft.hosting

// OpenResearch GmbH: https://openresearch.com/
// Submitted by Philipp Schmid <ops@openresearch.com>
orsites.com

// Opera Software, A.S.A.
// Submitted by Yngve Pettersen <yngve@opera.com>
operaunite.com

// Oursky Limited : https://authgear.com/, https://skygear.io/
// Submited by Authgear Team <hello@authgear.com>, Skygear Developer <hello@skygear.io>
authgear-staging.com
authgearapps.com
skygearapp.com

// OutSystems
// Submitted by Duarte Santos <domain-admin@outsystemscloud.com>
outsystemscloud.com

// OVHcloud: https://ovhcloud.com
// Submitted by Vincent Cassé <vincent.casse@ovhcloud.com>
*.webpaas.ovh.net
*.hosting.ovh.net

// OwnProvider GmbH: http://www.ownprovider.com
// Submitted by Jan Moennich <jan.moennich@ownprovider.com>
ownprovider.com
own.pm

// OwO : https://whats-th.is/
// Submitted by Dean Sheather <dean@deansheather.com>
*.owo.codes

// OX : http://www.ox.rs
// Submitted by Adam Grand <webmaster@mail.ox.rs>
ox.rs

// oy.lc
// Submitted by Charly Coste <changaco@changaco.oy.lc>
oy.lc

// Pagefog : https://pagefog.com/
// Submitted by Derek Myers <derek@pagefog.com>
pgfog.com

// Pagefront : https://www.pagefronthq.com/
// Submitted by Jason Kriss <jason@pagefronthq.com>
pagefrontapp.com

// PageXL : https://pagexl.com
// Submitted by Yann Guichard <yann@pagexl.com>
pagexl.com

// Paywhirl, Inc : https://paywhirl.com/
// Submitted by Daniel Netzer <dan@paywhirl.com>
*.paywhirl.com

// pcarrier.ca Software Inc: https://pcarrier.ca/
// Submitted by Pierre Carrier <pc@rrier.ca>
bar0.net
bar1.net
bar2.net
rdv.to

// .pl domains (grandfathered)
art.pl
gliwice.pl
krakow.pl
poznan.pl
wroc.pl
zakopane.pl

// Pantheon Systems, Inc. : https://pantheon.io/
// Submitted by Gary Dylina <gary@pantheon.io>
pantheonsite.io
gotpantheon.com

// Peplink | Pepwave : http://peplink.com/
// Submitted by Steve Leung <steveleung@peplink.com>
mypep.link

// Perspecta : https://perspecta.com/
// Submitted by Kenneth Van Alstyne <kvanalstyne@perspecta.com>
perspecta.cloud

// PE Ulyanov Kirill Sergeevich : https://airy.host
// Submitted by Kirill Ulyanov <k.ulyanov@airy.host>
lk3.ru

// Planet-Work : https://www.planet-work.com/
// Submitted by Frédéric VANNIÈRE <f.vanniere@planet-work.com>
on-web.fr

// Platform.sh : https://platform.sh
// Submitted by Nikola Kotur <nikola@platform.sh>
bc.platform.sh
ent.platform.sh
eu.platform.sh
us.platform.sh
*.platformsh.site
*.tst.site

// Platter: https://platter.dev
// Submitted by Patrick Flor <patrick@platter.dev>
platter-app.com
platter-app.dev
platterp.us

// Plesk : https://www.plesk.com/
// Submitted by Anton Akhtyamov <program-managers@plesk.com>
pdns.page
plesk.page
pleskns.com

// Port53 : https://port53.io/
// Submitted by Maximilian Schieder <maxi@zeug.co>
dyn53.io

// Positive Codes Technology Company : http://co.bn/faq.html
// Submitted by Zulfais <pc@co.bn>
co.bn

// Postman, Inc : https://postman.com
// Submitted by Rahul Dhawan <security@postman.com>
postman-echo.com
pstmn.io
mock.pstmn.io
httpbin.org

//prequalifyme.today : https://prequalifyme.today
//Submitted by DeepakTiwari deepak@ivylead.io
prequalifyme.today

// prgmr.com : https://prgmr.com/
// Submitted by Sarah Newman <owner@prgmr.com>
xen.prgmr.com

// priv.at : http://www.nic.priv.at/
// Submitted by registry <lendl@nic.at>
priv.at

// privacytools.io : https://www.privacytools.io/
// Submitted by Jonah Aragon <jonah@privacytools.io>
prvcy.page

// Protocol Labs : https://protocol.ai/
// Submitted by Michael Burns <noc@protocol.ai>
*.dweb.link

// Protonet GmbH : http://protonet.io
// Submitted by Martin Meier <admin@protonet.io>
protonet.io

// Publication Presse Communication SARL : https://ppcom.fr
// Submitted by Yaacov Akiba Slama <admin@chirurgiens-dentistes-en-france.fr>
chirurgiens-dentistes-en-france.fr
byen.site

// pubtls.org: https://www.pubtls.org
// Submitted by Kor Nielsen <kor@pubtls.org>
pubtls.org

// PythonAnywhere LLP: https://www.pythonanywhere.com
// Submitted by Giles Thomas <giles@pythonanywhere.com>
pythonanywhere.com
eu.pythonanywhere.com

// QOTO, Org.
// Submitted by Jeffrey Phillips Freeman <jeffrey.freeman@qoto.org>
qoto.io

// Qualifio : https://qualifio.com/
// Submitted by Xavier De Cock <xdecock@gmail.com>
qualifioapp.com

// QuickBackend: https://www.quickbackend.com
// Submitted by Dani Biro <dani@pymet.com>
qbuser.com

// Rad Web Hosting: https://radwebhosting.com
// Submitted by Scott Claeys <s.claeys@radwebhosting.com>
cloudsite.builders

// Redgate Software: https://red-gate.com
// Submitted by Andrew Farries <andrew.farries@red-gate.com>
instances.spawn.cc

// Redstar Consultants : https://www.redstarconsultants.com/
// Submitted by Jons Slemmer <jons@redstarconsultants.com>
instantcloud.cn

// Russian Academy of Sciences
// Submitted by Tech Support <support@rasnet.ru>
ras.ru

// QA2
// Submitted by Daniel Dent (https://www.danieldent.com/)
qa2.com

// QCX
// Submitted by Cassandra Beelen <cassandra@beelen.one>
qcx.io
*.sys.qcx.io

// QNAP System Inc : https://www.qnap.com
// Submitted by Nick Chang <nickchang@qnap.com>
dev-myqnapcloud.com
alpha-myqnapcloud.com
myqnapcloud.com

// Quip : https://quip.com
// Submitted by Patrick Linehan <plinehan@quip.com>
*.quipelements.com

// Qutheory LLC : http://qutheory.io
// Submitted by Jonas Schwartz <jonas@qutheory.io>
vapor.cloud
vaporcloud.io

// Rackmaze LLC : https://www.rackmaze.com
// Submitted by Kirill Pertsev <kika@rackmaze.com>
rackmaze.com
rackmaze.net

// Rakuten Games, Inc : https://dev.viberplay.io
// Submitted by Joshua Zhang <public-suffix@rgames.jp>
g.vbrplsbx.io

// Rancher Labs, Inc : https://rancher.com
// Submitted by Vincent Fiduccia <domains@rancher.com>
*.on-k3s.io
*.on-rancher.cloud
*.on-rio.io

// Read The Docs, Inc : https://www.readthedocs.org
// Submitted by David Fischer <team@readthedocs.org>
readthedocs.io

// Red Hat, Inc. OpenShift : https://openshift.redhat.com/
// Submitted by Tim Kramer <tkramer@rhcloud.com>
rhcloud.com

// Render : https://render.com
// Submitted by Anurag Goel <dev@render.com>
app.render.com
onrender.com

// Repl.it : https://repl.it
// Submitted by Mason Clayton <mason@repl.it>
repl.co
id.repl.co
repl.run

// Resin.io : https://resin.io
// Submitted by Tim Perry <tim@resin.io>
resindevice.io
devices.resinstaging.io

// RethinkDB : https://www.rethinkdb.com/
// Submitted by Chris Kastorff <info@rethinkdb.com>
hzc.io

// Revitalised Limited : http://www.revitalised.co.uk
// Submitted by Jack Price <jack@revitalised.co.uk>
wellbeingzone.eu
wellbeingzone.co.uk

// Rico Developments Limited : https://adimo.co
// Submitted by Colin Brown <hello@adimo.co>
adimo.co.uk

// Riseup Networks : https://riseup.net
// Submitted by Micah Anderson <micah@riseup.net>
itcouldbewor.se

// Rochester Institute of Technology : http://www.rit.edu/
// Submitted by Jennifer Herting <jchits@rit.edu>
git-pages.rit.edu

// Rusnames Limited: http://rusnames.ru/
// Submitted by Sergey Zotov <admin@rusnames.ru>
биз.рус
ком.рус
крым.рус
мир.рус
мск.рус
орг.рус
самара.рус
сочи.рус
спб.рус
я.рус

// Sandstorm Development Group, Inc. : https://sandcats.io/
// Submitted by Asheesh Laroia <asheesh@sandstorm.io>
sandcats.io

// SBE network solutions GmbH : https://www.sbe.de/
// Submitted by Norman Meilick <nm@sbe.de>
logoip.de
logoip.com

// schokokeks.org GbR : https://schokokeks.org/
// Submitted by Hanno Böck <hanno@schokokeks.org>
schokokeks.net

// Scottish Government: https://www.gov.scot
// Submitted by Martin Ellis <martin.ellis@gov.scot>
gov.scot
service.gov.scot

// Scry Security : http://www.scrysec.com
// Submitted by Shante Adam <shante@skyhat.io>
scrysec.com

// Securepoint GmbH : https://www.securepoint.de
// Submitted by Erik Anders <erik.anders@securepoint.de>
firewall-gateway.com
firewall-gateway.de
my-gateway.de
my-router.de
spdns.de
spdns.eu
firewall-gateway.net
my-firewall.org
myfirewall.org
spdns.org

// Seidat : https://www.seidat.com
// Submitted by Artem Kondratev <accounts@seidat.com>
seidat.net

// Sellfy : https://sellfy.com
// Submitted by Yuriy Romadin <contact@sellfy.com>
sellfy.store

// Senseering GmbH : https://www.senseering.de
// Submitted by Felix Mönckemeyer <f.moenckemeyer@senseering.de>
senseering.net

// Sendmsg: https://www.sendmsg.co.il
// Submitted by Assaf Stern <domains@comstar.co.il>
minisite.ms

// Service Magnet : https://myservicemagnet.com
// Submitted by Dave Sanders <dave@myservicemagnet.com>
magnet.page

// Service Online LLC : http://drs.ua/
// Submitted by Serhii Bulakh <support@drs.ua>
biz.ua
co.ua
pp.ua

// Shift Crypto AG : https://shiftcrypto.ch
// Submitted by alex <alex@shiftcrypto.ch>
shiftcrypto.dev
shiftcrypto.io

// ShiftEdit : https://shiftedit.net/
// Submitted by Adam Jimenez <adam@shiftcreate.com>
shiftedit.io

// Shopblocks : http://www.shopblocks.com/
// Submitted by Alex Bowers <alex@shopblocks.com>
myshopblocks.com

// Shopify : https://www.shopify.com
// Submitted by Alex Richter <alex.richter@shopify.com>
myshopify.com

// Shopit : https://www.shopitcommerce.com/
// Submitted by Craig McMahon <craig@shopitcommerce.com>
shopitsite.com

// shopware AG : https://shopware.com
// Submitted by Jens Küper <cloud@shopware.com>
shopware.store

// Siemens Mobility GmbH
// Submitted by Oliver Graebner <security@mo-siemens.io>
mo-siemens.io

// SinaAppEngine : http://sae.sina.com.cn/
// Submitted by SinaAppEngine <saesupport@sinacloud.com>
1kapp.com
appchizi.com
applinzi.com
sinaapp.com
vipsinaapp.com

// Siteleaf : https://www.siteleaf.com/
// Submitted by Skylar Challand <support@siteleaf.com>
siteleaf.net

// Skyhat : http://www.skyhat.io
// Submitted by Shante Adam <shante@skyhat.io>
bounty-full.com
alpha.bounty-full.com
beta.bounty-full.com

// Small Technology Foundation : https://small-tech.org
// Submitted by Aral Balkan <aral@small-tech.org>
small-web.org

// Smoove.io : https://www.smoove.io/
// Submitted by Dan Kozak <dan@smoove.io>
vp4.me

// Snowplow Analytics : https://snowplowanalytics.com/
// Submitted by Ian Streeter <ian@snowplowanalytics.com>
try-snowplow.com

// SourceHut : https://sourcehut.org
// Submitted by Drew DeVault <sir@cmpwn.com>
srht.site

// Stackhero : https://www.stackhero.io
// Submitted by Adrien Gillon <adrien+public-suffix-list@stackhero.io>
stackhero-network.com

// Staclar : https://staclar.com
// Submitted by Matthias Merkel <matthias.merkel@staclar.com>
novecore.site

// staticland : https://static.land
// Submitted by Seth Vincent <sethvincent@gmail.com>
static.land
dev.static.land
sites.static.land

// Storebase : https://www.storebase.io
// Submitted by Tony Schirmer <tony@storebase.io>
storebase.store

// Strategic System Consulting (eApps Hosting): https://www.eapps.com/
// Submitted by Alex Oancea <aoancea@cloudscale365.com>
vps-host.net
atl.jelastic.vps-host.net
njs.jelastic.vps-host.net
ric.jelastic.vps-host.net

// Sony Interactive Entertainment LLC : https://sie.com/
// Submitted by David Coles <david.coles@sony.com>
playstation-cloud.com

// SourceLair PC : https://www.sourcelair.com
// Submitted by Antonis Kalipetis <akalipetis@sourcelair.com>
apps.lair.io
*.stolos.io

// SpaceKit : https://www.spacekit.io/
// Submitted by Reza Akhavan <spacekit.io@gmail.com>
spacekit.io

// SpeedPartner GmbH: https://www.speedpartner.de/
// Submitted by Stefan Neufeind <info@speedpartner.de>
customer.speedpartner.de

// Spreadshop (sprd.net AG) : https://www.spreadshop.com/
// Submitted by Martin Breest <security@spreadshop.com>
myspreadshop.at
myspreadshop.com.au
myspreadshop.be
myspreadshop.ca
myspreadshop.ch
myspreadshop.com
myspreadshop.de
myspreadshop.dk
myspreadshop.es
myspreadshop.fi
myspreadshop.fr
myspreadshop.ie
myspreadshop.it
myspreadshop.net
myspreadshop.nl
myspreadshop.no
myspreadshop.pl
myspreadshop.se
myspreadshop.co.uk

// Standard Library : https://stdlib.com
// Submitted by Jacob Lee <jacob@stdlib.com>
api.stdlib.com

// Storj Labs Inc. : https://storj.io/
// Submitted by Philip Hutchins <hostmaster@storj.io>
storj.farm

// Studenten Net Twente : http://www.snt.utwente.nl/
// Submitted by Silke Hofstra <syscom@snt.utwente.nl>
utwente.io

// Student-Run Computing Facility : https://www.srcf.net/
// Submitted by Edwin Balani <sysadmins@srcf.net>
soc.srcf.net
user.srcf.net

// Sub 6 Limited: http://www.sub6.com
// Submitted by Dan Miller <dm@sub6.com>
temp-dns.com

// Supabase : https://supabase.io
// Submitted by Inian Parameshwaran <security@supabase.io>
supabase.co
supabase.in
supabase.net
su.paba.se

// Symfony, SAS : https://symfony.com/
// Submitted by Fabien Potencier <fabien@symfony.com>
*.s5y.io
*.sensiosite.cloud

// Syncloud : https://syncloud.org
// Submitted by Boris Rybalkin <syncloud@syncloud.it>
syncloud.it

// Synology, Inc. : https://www.synology.com/
// Submitted by Rony Weng <ronyweng@synology.com>
diskstation.me
dscloud.biz
dscloud.me
dscloud.mobi
dsmynas.com
dsmynas.net
dsmynas.org
familyds.com
familyds.net
familyds.org
i234.me
myds.me
synology.me
vpnplus.to
direct.quickconnect.to

// Tabit Technologies Ltd. : https://tabit.cloud/
// Submitted by Oren Agiv <oren@tabit.cloud>
tabitorder.co.il

// TAIFUN Software AG : http://taifun-software.de
// Submitted by Bjoern Henke <dev-server@taifun-software.de>
taifun-dns.de

// Tailscale Inc. : https://www.tailscale.com
// Submitted by David Anderson <danderson@tailscale.com>
beta.tailscale.net
ts.net

// TASK geographical domains (www.task.gda.pl/uslugi/dns)
gda.pl
gdansk.pl
gdynia.pl
med.pl
sopot.pl

// Teckids e.V. : https://www.teckids.org
// Submitted by Dominik George <dominik.george@teckids.org>
edugit.org

// Telebit : https://telebit.cloud
// Submitted by AJ ONeal <aj@telebit.cloud>
telebit.app
telebit.io
*.telebit.xyz

// The Gwiddle Foundation : https://gwiddlefoundation.org.uk
// Submitted by Joshua Bayfield <joshua.bayfield@gwiddlefoundation.org.uk>
gwiddle.co.uk

// Thingdust AG : https://thingdust.com/
// Submitted by Adrian Imboden <adi@thingdust.com>
*.firenet.ch
*.svc.firenet.ch
reservd.com
thingdustdata.com
cust.dev.thingdust.io
cust.disrec.thingdust.io
cust.prod.thingdust.io
cust.testing.thingdust.io
reservd.dev.thingdust.io
reservd.disrec.thingdust.io
reservd.testing.thingdust.io

// ticket i/O GmbH : https://ticket.io
// Submitted by Christian Franke <it@ticket.io>
tickets.io

// Tlon.io : https://tlon.io
// Submitted by Mark Staarink <mark@tlon.io>
arvo.network
azimuth.network
tlon.network

// Tor Project, Inc. : https://torproject.org
// Submitted by Antoine Beaupré <anarcat@torproject.org
torproject.net
pages.torproject.net

// TownNews.com : http://www.townnews.com
// Submitted by Dustin Ward <dward@townnews.com>
bloxcms.com
townnews-staging.com

// TradableBits: https://tradablebits.com
// Submitted by Dmitry Khrisanov dmitry@tradablebits.com
tbits.me

// TrafficPlex GmbH : https://www.trafficplex.de/
// Submitted by Phillipp Röll <phillipp.roell@trafficplex.de>
12hp.at
2ix.at
4lima.at
lima-city.at
12hp.ch
2ix.ch
4lima.ch
lima-city.ch
trafficplex.cloud
de.cool
12hp.de
2ix.de
4lima.de
lima-city.de
1337.pictures
clan.rip
lima-city.rocks
webspace.rocks
lima.zone

// TransIP : https://www.transip.nl
// Submitted by Rory Breuk <rbreuk@transip.nl>
*.transurl.be
*.transurl.eu
*.transurl.nl

// TuxFamily : http://tuxfamily.org
// Submitted by TuxFamily administrators <adm@staff.tuxfamily.org>
tuxfamily.org

// TwoDNS : https://www.twodns.de/
// Submitted by TwoDNS-Support <support@two-dns.de>
dd-dns.de
diskstation.eu
diskstation.org
dray-dns.de
draydns.de
dyn-vpn.de
dynvpn.de
mein-vigor.de
my-vigor.de
my-wan.de
syno-ds.de
synology-diskstation.de
synology-ds.de

// Uberspace : https://uberspace.de
// Submitted by Moritz Werner <mwerner@jonaspasche.com>
uber.space
*.uberspace.de

// UDR Limited : http://www.udr.hk.com
// Submitted by registry <hostmaster@udr.hk.com>
hk.com
hk.org
ltd.hk
inc.hk

// United Gameserver GmbH : https://united-gameserver.de
// Submitted by Stefan Schwarz <sysadm@united-gameserver.de>
virtualuser.de
virtual-user.de

// Upli : https://upli.io
// Submitted by Lenny Bakkalian <lenny.bakkalian@gmail.com>
upli.io

// urown.net : https://urown.net
// Submitted by Hostmaster <hostmaster@urown.net>
urown.cloud
dnsupdate.info

// .US
// Submitted by Ed Moore <Ed.Moore@lib.de.us>
lib.de.us

// VeryPositive SIA : http://very.lv
// Submitted by Danko Aleksejevs <danko@very.lv>
2038.io

// Vercel, Inc : https://vercel.com/
// Submitted by Connor Davis <security@vercel.com>
vercel.app
vercel.dev
now.sh

// Viprinet Europe GmbH : http://www.viprinet.com
// Submitted by Simon Kissel <hostmaster@viprinet.com>
router.management

// Virtual-Info : https://www.virtual-info.info/
// Submitted by Adnan RIHAN <hostmaster@v-info.info>
v-info.info

// Voorloper.com: https://voorloper.com
// Submitted by Nathan van Bakel <info@voorloper.com>
voorloper.cloud

// Voxel.sh DNS : https://voxel.sh/dns/
// Submitted by Mia Rehlinger <dns@voxel.sh>
neko.am
nyaa.am
be.ax
cat.ax
es.ax
eu.ax
gg.ax
mc.ax
us.ax
xy.ax
nl.ci
xx.gl
app.gp
blog.gt
de.gt
to.gt
be.gy
cc.hn
blog.kg
io.kg
jp.kg
tv.kg
uk.kg
us.kg
de.ls
at.md
de.md
jp.md
to.md
indie.porn
vxl.sh
ch.tc
me.tc
we.tc
nyan.to
at.vg
blog.vu
dev.vu
me.vu

// V.UA Domain Administrator : https://domain.v.ua/
// Submitted by Serhii Rostilo <sergey@rostilo.kiev.ua>
v.ua

// Waffle Computer Inc., Ltd. : https://docs.waffleinfo.com
// Submitted by Masayuki Note <masa@blade.wafflecell.com>
wafflecell.com

// WapBlog.ID : https://www.wapblog.id
// Submitted by Fajar Sodik <official@wapblog.id>
idnblogger.com
indowapblog.com
bloger.id
wblog.id
wbq.me
fastblog.net

// WebHare bv: https://www.webhare.com/
// Submitted by Arnold Hendriks <info@webhare.com>
*.webhare.dev

// WebHotelier Technologies Ltd: https://www.webhotelier.net/
// Submitted by Apostolos Tsakpinis <apostolos.tsakpinis@gmail.com>
reserve-online.net
reserve-online.com
bookonline.app
hotelwithflight.com

// WeDeploy by Liferay, Inc. : https://www.wedeploy.com
// Submitted by Henrique Vicente <security@wedeploy.com>
wedeploy.io
wedeploy.me
wedeploy.sh

// Western Digital Technologies, Inc : https://www.wdc.com
// Submitted by Jung Jin <jungseok.jin@wdc.com>
remotewd.com

// WIARD Enterprises : https://wiardweb.com
// Submitted by Kidd Hustle <kiddhustle@wiardweb.com>
pages.wiardweb.com

// Wikimedia Labs : https://wikitech.wikimedia.org
// Submitted by Arturo Borrero Gonzalez <aborrero@wikimedia.org>
wmflabs.org
toolforge.org
wmcloud.org

// WISP : https://wisp.gg
// Submitted by Stepan Fedotov <stepan@wisp.gg>
panel.gg
daemon.panel.gg

// WoltLab GmbH : https://www.woltlab.com
// Submitted by Tim Düsterhus <security@woltlab.cloud>
woltlab-demo.com
myforum.community
community-pro.de
diskussionsbereich.de
community-pro.net
meinforum.net

// Woods Valldata : https://www.woodsvalldata.co.uk/
// Submitted by Chris Whittle <chris.whittle@woodsvalldata.co.uk>
affinitylottery.org.uk
raffleentry.org.uk
weeklylottery.org.uk

// WP Engine : https://wpengine.com/
// Submitted by Michael Smith <michael.smith@wpengine.com>
// Submitted by Brandon DuRette <brandon.durette@wpengine.com>
wpenginepowered.com
js.wpenginepowered.com

// Wix.com, Inc. : https://www.wix.com
// Submitted by Shahar Talmi <shahar@wix.com>
wixsite.com
editorx.io

// XenonCloud GbR: https://xenoncloud.net
// Submitted by Julian Uphoff <publicsuffixlist@xenoncloud.net>
half.host

// XnBay Technology : http://www.xnbay.com/
// Submitted by XnBay Developer <developer.xncloud@gmail.com>
xnbay.com
u2.xnbay.com
u2-local.xnbay.com

// XS4ALL Internet bv : https://www.xs4all.nl/
// Submitted by Daniel Mostertman <unixbeheer+publicsuffix@xs4all.net>
cistron.nl
demon.nl
xs4all.space

// Yandex.Cloud LLC: https://cloud.yandex.com
// Submitted by Alexander Lodin <security+psl@yandex-team.ru>
yandexcloud.net
storage.yandexcloud.net
website.yandexcloud.net

// YesCourse Pty Ltd : https://yescourse.com
// Submitted by Atul Bhouraskar <atul@yescourse.com>
official.academy

// Yola : https://www.yola.com/
// Submitted by Stefano Rivera <stefano@yola.com>
yolasite.com

// Yombo : https://yombo.net
// Submitted by Mitch Schwenk <mitch@yombo.net>
ybo.faith
yombo.me
homelink.one
ybo.party
ybo.review
ybo.science
ybo.trade

// Yunohost : https://yunohost.org
// Submitted by Valentin Grimaud <security@yunohost.org>
ynh.fr
nohost.me
noho.st

// ZaNiC : http://www.za.net/
// Submitted by registry <hostmaster@nic.za.net>
za.net
za.org

// Zine EOOD : https://zine.bg/
// Submitted by Martin Angelov <martin@zine.bg>
bss.design

// Zitcom A/S : https://www.zitcom.dk
// Submitted by Emil Stahl <esp@zitcom.dk>
basicserver.io
virtualserver.io
enterprisecloud.nu

// ===END PRIVATE DOMAINS===<|MERGE_RESOLUTION|>--- conflicted
+++ resolved
@@ -11676,17 +11676,10 @@
 onred.one
 staging.onred.one
 
-<<<<<<< HEAD
 // encoway GmbH : https://www.encoway.de
 // Submitted by Marcel Daus <cloudops@encoway.de>
 eu.encoway.cloud
 
-// One.com: https://www.one.com/
-// Submitted by Jacob Bunk Nielsen <jbn@one.com>
-service.one
-
-=======
->>>>>>> ff4958dd
 // EU.org https://eu.org/
 // Submitted by Pierre Beyssac <hostmaster@eu.org>
 eu.org
