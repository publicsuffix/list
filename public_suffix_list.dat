// This Source Code Form is subject to the terms of the Mozilla Public
// License, v. 2.0. If a copy of the MPL was not distributed with this
// file, You can obtain one at https://mozilla.org/MPL/2.0/.

// Please pull this list from, and only from https://publicsuffix.org/list/public_suffix_list.dat,
// rather than any other VCS sites. Pulling from any other URL is not guaranteed to be supported.

// Instructions on pulling and using this list can be found at https://publicsuffix.org/list/.

// ===BEGIN ICANN DOMAINS===

// ac : https://en.wikipedia.org/wiki/.ac
ac
com.ac
edu.ac
gov.ac
net.ac
mil.ac
org.ac

// ad : https://en.wikipedia.org/wiki/.ad
ad
nom.ad

// ae : https://en.wikipedia.org/wiki/.ae
// see also: "Domain Name Eligibility Policy" at http://www.aeda.ae/eng/aepolicy.php
ae
co.ae
net.ae
org.ae
sch.ae
ac.ae
gov.ae
mil.ae

// aero : see https://www.information.aero/index.php?id=66
aero
accident-investigation.aero
accident-prevention.aero
aerobatic.aero
aeroclub.aero
aerodrome.aero
agents.aero
aircraft.aero
airline.aero
airport.aero
air-surveillance.aero
airtraffic.aero
air-traffic-control.aero
ambulance.aero
amusement.aero
association.aero
author.aero
ballooning.aero
broker.aero
caa.aero
cargo.aero
catering.aero
certification.aero
championship.aero
charter.aero
civilaviation.aero
club.aero
conference.aero
consultant.aero
consulting.aero
control.aero
council.aero
crew.aero
design.aero
dgca.aero
educator.aero
emergency.aero
engine.aero
engineer.aero
entertainment.aero
equipment.aero
exchange.aero
express.aero
federation.aero
flight.aero
fuel.aero
gliding.aero
government.aero
groundhandling.aero
group.aero
hanggliding.aero
homebuilt.aero
insurance.aero
journal.aero
journalist.aero
leasing.aero
logistics.aero
magazine.aero
maintenance.aero
media.aero
microlight.aero
modelling.aero
navigation.aero
parachuting.aero
paragliding.aero
passenger-association.aero
pilot.aero
press.aero
production.aero
recreation.aero
repbody.aero
res.aero
research.aero
rotorcraft.aero
safety.aero
scientist.aero
services.aero
show.aero
skydiving.aero
software.aero
student.aero
trader.aero
trading.aero
trainer.aero
union.aero
workinggroup.aero
works.aero

// af : http://www.nic.af/help.jsp
af
gov.af
com.af
org.af
net.af
edu.af

// ag : http://www.nic.ag/prices.htm
ag
com.ag
org.ag
net.ag
co.ag
nom.ag

// ai : http://nic.com.ai/
ai
off.ai
com.ai
net.ai
org.ai

// al : http://www.ert.gov.al/ert_alb/faq_det.html?Id=31
al
com.al
edu.al
gov.al
mil.al
net.al
org.al

// am : https://www.amnic.net/policy/en/Policy_EN.pdf
am
co.am
com.am
commune.am
net.am
org.am

// ao : https://en.wikipedia.org/wiki/.ao
// http://www.dns.ao/REGISTR.DOC
ao
ed.ao
gv.ao
og.ao
co.ao
pb.ao
it.ao

// aq : https://en.wikipedia.org/wiki/.aq
aq

// ar : https://nic.ar/nic-argentina/normativa-vigente
ar
com.ar
edu.ar
gob.ar
gov.ar
int.ar
mil.ar
musica.ar
net.ar
org.ar
tur.ar

// arpa : https://en.wikipedia.org/wiki/.arpa
// Confirmed by registry <iana-questions@icann.org> 2008-06-18
arpa
e164.arpa
in-addr.arpa
ip6.arpa
iris.arpa
uri.arpa
urn.arpa

// as : https://en.wikipedia.org/wiki/.as
as
gov.as

// asia : https://en.wikipedia.org/wiki/.asia
asia

// at : https://en.wikipedia.org/wiki/.at
// Confirmed by registry <it@nic.at> 2008-06-17
at
ac.at
co.at
gv.at
or.at
sth.ac.at

// au : https://en.wikipedia.org/wiki/.au
// http://www.auda.org.au/
au
// 2LDs
com.au
net.au
org.au
edu.au
gov.au
asn.au
id.au
// Historic 2LDs (closed to new registration, but sites still exist)
info.au
conf.au
oz.au
// CGDNs - http://www.cgdn.org.au/
act.au
nsw.au
nt.au
qld.au
sa.au
tas.au
vic.au
wa.au
// 3LDs
act.edu.au
catholic.edu.au
// eq.edu.au - Removed at the request of the Queensland Department of Education
nsw.edu.au
nt.edu.au
qld.edu.au
sa.edu.au
tas.edu.au
vic.edu.au
wa.edu.au
// act.gov.au  Bug 984824 - Removed at request of Greg Tankard
// nsw.gov.au  Bug 547985 - Removed at request of <Shae.Donelan@services.nsw.gov.au>
// nt.gov.au  Bug 940478 - Removed at request of Greg Connors <Greg.Connors@nt.gov.au>
qld.gov.au
sa.gov.au
tas.gov.au
vic.gov.au
wa.gov.au
// 4LDs
// education.tas.edu.au - Removed at the request of the Department of Education Tasmania
schools.nsw.edu.au

// aw : https://en.wikipedia.org/wiki/.aw
aw
com.aw

// ax : https://en.wikipedia.org/wiki/.ax
ax

// az : https://en.wikipedia.org/wiki/.az
az
com.az
net.az
int.az
gov.az
org.az
edu.az
info.az
pp.az
mil.az
name.az
pro.az
biz.az

// ba : http://nic.ba/users_data/files/pravilnik_o_registraciji.pdf
ba
com.ba
edu.ba
gov.ba
mil.ba
net.ba
org.ba

// bb : https://en.wikipedia.org/wiki/.bb
bb
biz.bb
co.bb
com.bb
edu.bb
gov.bb
info.bb
net.bb
org.bb
store.bb
tv.bb

// bd : https://en.wikipedia.org/wiki/.bd
*.bd

// be : https://en.wikipedia.org/wiki/.be
// Confirmed by registry <tech@dns.be> 2008-06-08
be
ac.be

// bf : https://en.wikipedia.org/wiki/.bf
bf
gov.bf

// bg : https://en.wikipedia.org/wiki/.bg
// https://www.register.bg/user/static/rules/en/index.html
bg
a.bg
b.bg
c.bg
d.bg
e.bg
f.bg
g.bg
h.bg
i.bg
j.bg
k.bg
l.bg
m.bg
n.bg
o.bg
p.bg
q.bg
r.bg
s.bg
t.bg
u.bg
v.bg
w.bg
x.bg
y.bg
z.bg
0.bg
1.bg
2.bg
3.bg
4.bg
5.bg
6.bg
7.bg
8.bg
9.bg

// bh : https://en.wikipedia.org/wiki/.bh
bh
com.bh
edu.bh
net.bh
org.bh
gov.bh

// bi : https://en.wikipedia.org/wiki/.bi
// http://whois.nic.bi/
bi
co.bi
com.bi
edu.bi
or.bi
org.bi

// biz : https://en.wikipedia.org/wiki/.biz
biz

// bj : https://en.wikipedia.org/wiki/.bj
bj
asso.bj
barreau.bj
gouv.bj

// bm : http://www.bermudanic.bm/dnr-text.txt
bm
com.bm
edu.bm
gov.bm
net.bm
org.bm

// bn : http://www.bnnic.bn/faqs
bn
com.bn
edu.bn
gov.bn
net.bn
org.bn

// bo : https://nic.bo/delegacion2015.php#h-1.10
bo
com.bo
edu.bo
gob.bo
int.bo
org.bo
net.bo
mil.bo
tv.bo
web.bo
// Social Domains
academia.bo
agro.bo
arte.bo
blog.bo
bolivia.bo
ciencia.bo
cooperativa.bo
democracia.bo
deporte.bo
ecologia.bo
economia.bo
empresa.bo
indigena.bo
industria.bo
info.bo
medicina.bo
movimiento.bo
musica.bo
natural.bo
nombre.bo
noticias.bo
patria.bo
politica.bo
profesional.bo
plurinacional.bo
pueblo.bo
revista.bo
salud.bo
tecnologia.bo
tksat.bo
transporte.bo
wiki.bo

// br : http://registro.br/dominio/categoria.html
// Submitted by registry <fneves@registro.br>
br
9guacu.br
abc.br
adm.br
adv.br
agr.br
aju.br
am.br
anani.br
aparecida.br
app.br
arq.br
art.br
ato.br
b.br
barueri.br
belem.br
bhz.br
bib.br
bio.br
blog.br
bmd.br
boavista.br
bsb.br
campinagrande.br
campinas.br
caxias.br
cim.br
cng.br
cnt.br
com.br
contagem.br
coop.br
coz.br
cri.br
cuiaba.br
curitiba.br
def.br
des.br
det.br
dev.br
ecn.br
eco.br
edu.br
emp.br
enf.br
eng.br
esp.br
etc.br
eti.br
far.br
feira.br
flog.br
floripa.br
fm.br
fnd.br
fortal.br
fot.br
foz.br
fst.br
g12.br
geo.br
ggf.br
goiania.br
gov.br
// gov.br 26 states + df https://en.wikipedia.org/wiki/States_of_Brazil
ac.gov.br
al.gov.br
am.gov.br
ap.gov.br
ba.gov.br
ce.gov.br
df.gov.br
es.gov.br
go.gov.br
ma.gov.br
mg.gov.br
ms.gov.br
mt.gov.br
pa.gov.br
pb.gov.br
pe.gov.br
pi.gov.br
pr.gov.br
rj.gov.br
rn.gov.br
ro.gov.br
rr.gov.br
rs.gov.br
sc.gov.br
se.gov.br
sp.gov.br
to.gov.br
gru.br
imb.br
ind.br
inf.br
jab.br
jampa.br
jdf.br
joinville.br
jor.br
jus.br
leg.br
lel.br
log.br
londrina.br
macapa.br
maceio.br
manaus.br
maringa.br
mat.br
med.br
mil.br
morena.br
mp.br
mus.br
natal.br
net.br
niteroi.br
*.nom.br
not.br
ntr.br
odo.br
ong.br
org.br
osasco.br
palmas.br
poa.br
ppg.br
pro.br
psc.br
psi.br
pvh.br
qsl.br
radio.br
rec.br
recife.br
rep.br
ribeirao.br
rio.br
riobranco.br
riopreto.br
salvador.br
sampa.br
santamaria.br
santoandre.br
saobernardo.br
saogonca.br
seg.br
sjc.br
slg.br
slz.br
sorocaba.br
srv.br
taxi.br
tc.br
tec.br
teo.br
the.br
tmp.br
trd.br
tur.br
tv.br
udi.br
vet.br
vix.br
vlog.br
wiki.br
zlg.br

// bs : http://www.nic.bs/rules.html
bs
com.bs
net.bs
org.bs
edu.bs
gov.bs

// bt : https://en.wikipedia.org/wiki/.bt
bt
com.bt
edu.bt
gov.bt
net.bt
org.bt

// bv : No registrations at this time.
// Submitted by registry <jarle@uninett.no>
bv

// bw : https://en.wikipedia.org/wiki/.bw
// http://www.gobin.info/domainname/bw.doc
// list of other 2nd level tlds ?
bw
co.bw
org.bw

// by : https://en.wikipedia.org/wiki/.by
// http://tld.by/rules_2006_en.html
// list of other 2nd level tlds ?
by
gov.by
mil.by
// Official information does not indicate that com.by is a reserved
// second-level domain, but it's being used as one (see www.google.com.by and
// www.yahoo.com.by, for example), so we list it here for safety's sake.
com.by

// http://hoster.by/
of.by

// bz : https://en.wikipedia.org/wiki/.bz
// http://www.belizenic.bz/
bz
com.bz
net.bz
org.bz
edu.bz
gov.bz

// ca : https://en.wikipedia.org/wiki/.ca
ca
// ca geographical names
ab.ca
bc.ca
mb.ca
nb.ca
nf.ca
nl.ca
ns.ca
nt.ca
nu.ca
on.ca
pe.ca
qc.ca
sk.ca
yk.ca
// gc.ca: https://en.wikipedia.org/wiki/.gc.ca
// see also: http://registry.gc.ca/en/SubdomainFAQ
gc.ca

// cat : https://en.wikipedia.org/wiki/.cat
cat

// cc : https://en.wikipedia.org/wiki/.cc
cc

// cd : https://en.wikipedia.org/wiki/.cd
// see also: https://www.nic.cd/domain/insertDomain_2.jsp?act=1
cd
gov.cd

// cf : https://en.wikipedia.org/wiki/.cf
cf

// cg : https://en.wikipedia.org/wiki/.cg
cg

// ch : https://en.wikipedia.org/wiki/.ch
ch

// ci : https://en.wikipedia.org/wiki/.ci
// http://www.nic.ci/index.php?page=charte
ci
org.ci
or.ci
com.ci
co.ci
edu.ci
ed.ci
ac.ci
net.ci
go.ci
asso.ci
aéroport.ci
int.ci
presse.ci
md.ci
gouv.ci

// ck : https://en.wikipedia.org/wiki/.ck
*.ck
!www.ck

// cl : https://www.nic.cl
// Confirmed by .CL registry <hsalgado@nic.cl>
cl
aprendemas.cl
co.cl
gob.cl
gov.cl
mil.cl

// cm : https://en.wikipedia.org/wiki/.cm plus bug 981927
cm
co.cm
com.cm
gov.cm
net.cm

// cn : https://en.wikipedia.org/wiki/.cn
// Submitted by registry <tanyaling@cnnic.cn>
cn
ac.cn
com.cn
edu.cn
gov.cn
net.cn
org.cn
mil.cn
公司.cn
网络.cn
網絡.cn
// cn geographic names
ah.cn
bj.cn
cq.cn
fj.cn
gd.cn
gs.cn
gz.cn
gx.cn
ha.cn
hb.cn
he.cn
hi.cn
hl.cn
hn.cn
jl.cn
js.cn
jx.cn
ln.cn
nm.cn
nx.cn
qh.cn
sc.cn
sd.cn
sh.cn
sn.cn
sx.cn
tj.cn
xj.cn
xz.cn
yn.cn
zj.cn
hk.cn
mo.cn
tw.cn

// co : https://en.wikipedia.org/wiki/.co
// Submitted by registry <tecnico@uniandes.edu.co>
co
arts.co
com.co
edu.co
firm.co
gov.co
info.co
int.co
mil.co
net.co
nom.co
org.co
rec.co
web.co

// com : https://en.wikipedia.org/wiki/.com
com

// coop : https://en.wikipedia.org/wiki/.coop
coop

// cr : http://www.nic.cr/niccr_publico/showRegistroDominiosScreen.do
cr
ac.cr
co.cr
ed.cr
fi.cr
go.cr
or.cr
sa.cr

// cu : https://en.wikipedia.org/wiki/.cu
cu
com.cu
edu.cu
org.cu
net.cu
gov.cu
inf.cu

// cv : https://en.wikipedia.org/wiki/.cv
cv

// cw : http://www.una.cw/cw_registry/
// Confirmed by registry <registry@una.net> 2013-03-26
cw
com.cw
edu.cw
net.cw
org.cw

// cx : https://en.wikipedia.org/wiki/.cx
// list of other 2nd level tlds ?
cx
gov.cx

// cy : http://www.nic.cy/
// Submitted by registry Panayiotou Fotia <cydns@ucy.ac.cy>
cy
ac.cy
biz.cy
com.cy
ekloges.cy
gov.cy
ltd.cy
name.cy
net.cy
org.cy
parliament.cy
press.cy
pro.cy
tm.cy

// cz : https://en.wikipedia.org/wiki/.cz
cz

// de : https://en.wikipedia.org/wiki/.de
// Confirmed by registry <ops@denic.de> (with technical
// reservations) 2008-07-01
de

// dj : https://en.wikipedia.org/wiki/.dj
dj

// dk : https://en.wikipedia.org/wiki/.dk
// Confirmed by registry <robert@dk-hostmaster.dk> 2008-06-17
dk

// dm : https://en.wikipedia.org/wiki/.dm
dm
com.dm
net.dm
org.dm
edu.dm
gov.dm

// do : https://en.wikipedia.org/wiki/.do
do
art.do
com.do
edu.do
gob.do
gov.do
mil.do
net.do
org.do
sld.do
web.do

// dz : https://en.wikipedia.org/wiki/.dz
dz
com.dz
org.dz
net.dz
gov.dz
edu.dz
asso.dz
pol.dz
art.dz

// ec : http://www.nic.ec/reg/paso1.asp
// Submitted by registry <vabboud@nic.ec>
ec
com.ec
info.ec
net.ec
fin.ec
k12.ec
med.ec
pro.ec
org.ec
edu.ec
gov.ec
gob.ec
mil.ec

// edu : https://en.wikipedia.org/wiki/.edu
edu

// ee : http://www.eenet.ee/EENet/dom_reeglid.html#lisa_B
ee
edu.ee
gov.ee
riik.ee
lib.ee
med.ee
com.ee
pri.ee
aip.ee
org.ee
fie.ee

// eg : https://en.wikipedia.org/wiki/.eg
eg
com.eg
edu.eg
eun.eg
gov.eg
mil.eg
name.eg
net.eg
org.eg
sci.eg

// er : https://en.wikipedia.org/wiki/.er
*.er

// es : https://www.nic.es/site_ingles/ingles/dominios/index.html
es
com.es
nom.es
org.es
gob.es
edu.es

// et : https://en.wikipedia.org/wiki/.et
et
com.et
gov.et
org.et
edu.et
biz.et
name.et
info.et
net.et

// eu : https://en.wikipedia.org/wiki/.eu
eu

// fi : https://en.wikipedia.org/wiki/.fi
fi
// aland.fi : https://en.wikipedia.org/wiki/.ax
// This domain is being phased out in favor of .ax. As there are still many
// domains under aland.fi, we still keep it on the list until aland.fi is
// completely removed.
// TODO: Check for updates (expected to be phased out around Q1/2009)
aland.fi

// fj : http://domains.fj/
// Submitted by registry <garth.miller@cocca.org.nz> 2020-02-11
fj
ac.fj
biz.fj
com.fj
gov.fj
info.fj
mil.fj
name.fj
net.fj
org.fj
pro.fj

// fk : https://en.wikipedia.org/wiki/.fk
*.fk

// fm : https://en.wikipedia.org/wiki/.fm
fm

// fo : https://en.wikipedia.org/wiki/.fo
fo

// fr : http://www.afnic.fr/
// domaines descriptifs : https://www.afnic.fr/medias/documents/Cadre_legal/Afnic_Naming_Policy_12122016_VEN.pdf
fr
asso.fr
com.fr
gouv.fr
nom.fr
prd.fr
tm.fr
// domaines sectoriels : https://www.afnic.fr/en/products-and-services/the-fr-tld/sector-based-fr-domains-4.html
aeroport.fr
avocat.fr
avoues.fr
cci.fr
chambagri.fr
chirurgiens-dentistes.fr
experts-comptables.fr
geometre-expert.fr
greta.fr
huissier-justice.fr
medecin.fr
notaires.fr
pharmacien.fr
port.fr
veterinaire.fr

// ga : https://en.wikipedia.org/wiki/.ga
ga

// gb : This registry is effectively dormant
// Submitted by registry <Damien.Shaw@ja.net>
gb

// gd : https://en.wikipedia.org/wiki/.gd
gd

// ge : http://www.nic.net.ge/policy_en.pdf
ge
com.ge
edu.ge
gov.ge
org.ge
mil.ge
net.ge
pvt.ge

// gf : https://en.wikipedia.org/wiki/.gf
gf

// gg : http://www.channelisles.net/register-domains/
// Confirmed by registry <nigel@channelisles.net> 2013-11-28
gg
co.gg
net.gg
org.gg

// gh : https://en.wikipedia.org/wiki/.gh
// see also: http://www.nic.gh/reg_now.php
// Although domains directly at second level are not possible at the moment,
// they have been possible for some time and may come back.
gh
com.gh
edu.gh
gov.gh
org.gh
mil.gh

// gi : http://www.nic.gi/rules.html
gi
com.gi
ltd.gi
gov.gi
mod.gi
edu.gi
org.gi

// gl : https://en.wikipedia.org/wiki/.gl
// http://nic.gl
gl
co.gl
com.gl
edu.gl
net.gl
org.gl

// gm : http://www.nic.gm/htmlpages%5Cgm-policy.htm
gm

// gn : http://psg.com/dns/gn/gn.txt
// Submitted by registry <randy@psg.com>
gn
ac.gn
com.gn
edu.gn
gov.gn
org.gn
net.gn

// gov : https://en.wikipedia.org/wiki/.gov
gov

// gp : http://www.nic.gp/index.php?lang=en
gp
com.gp
net.gp
mobi.gp
edu.gp
org.gp
asso.gp

// gq : https://en.wikipedia.org/wiki/.gq
gq

// gr : https://grweb.ics.forth.gr/english/1617-B-2005.html
// Submitted by registry <segred@ics.forth.gr>
gr
com.gr
edu.gr
net.gr
org.gr
gov.gr

// gs : https://en.wikipedia.org/wiki/.gs
gs

// gt : http://www.gt/politicas_de_registro.html
gt
com.gt
edu.gt
gob.gt
ind.gt
mil.gt
net.gt
org.gt

// gu : http://gadao.gov.gu/register.html
// University of Guam : https://www.uog.edu
// Submitted by uognoc@triton.uog.edu
gu
com.gu
edu.gu
gov.gu
guam.gu
info.gu
net.gu
org.gu
web.gu

// gw : https://en.wikipedia.org/wiki/.gw
gw

// gy : https://en.wikipedia.org/wiki/.gy
// http://registry.gy/
gy
co.gy
com.gy
edu.gy
gov.gy
net.gy
org.gy

// hk : https://www.hkirc.hk
// Submitted by registry <hk.tech@hkirc.hk>
hk
com.hk
edu.hk
gov.hk
idv.hk
net.hk
org.hk
公司.hk
教育.hk
敎育.hk
政府.hk
個人.hk
个人.hk
箇人.hk
網络.hk
网络.hk
组織.hk
網絡.hk
网絡.hk
组织.hk
組織.hk
組织.hk

// hm : https://en.wikipedia.org/wiki/.hm
hm

// hn : http://www.nic.hn/politicas/ps02,,05.html
hn
com.hn
edu.hn
org.hn
net.hn
mil.hn
gob.hn

// hr : http://www.dns.hr/documents/pdf/HRTLD-regulations.pdf
hr
iz.hr
from.hr
name.hr
com.hr

// ht : http://www.nic.ht/info/charte.cfm
ht
com.ht
shop.ht
firm.ht
info.ht
adult.ht
net.ht
pro.ht
org.ht
med.ht
art.ht
coop.ht
pol.ht
asso.ht
edu.ht
rel.ht
gouv.ht
perso.ht

// hu : http://www.domain.hu/domain/English/sld.html
// Confirmed by registry <pasztor@iszt.hu> 2008-06-12
hu
co.hu
info.hu
org.hu
priv.hu
sport.hu
tm.hu
2000.hu
agrar.hu
bolt.hu
casino.hu
city.hu
erotica.hu
erotika.hu
film.hu
forum.hu
games.hu
hotel.hu
ingatlan.hu
jogasz.hu
konyvelo.hu
lakas.hu
media.hu
news.hu
reklam.hu
sex.hu
shop.hu
suli.hu
szex.hu
tozsde.hu
utazas.hu
video.hu

// id : https://pandi.id/en/domain/registration-requirements/
id
ac.id
biz.id
co.id
desa.id
go.id
mil.id
my.id
net.id
or.id
ponpes.id
sch.id
web.id

// ie : https://en.wikipedia.org/wiki/.ie
ie
gov.ie

// il : http://www.isoc.org.il/domains/
il
ac.il
co.il
gov.il
idf.il
k12.il
muni.il
net.il
org.il

// im : https://www.nic.im/
// Submitted by registry <info@nic.im>
im
ac.im
co.im
com.im
ltd.co.im
net.im
org.im
plc.co.im
tt.im
tv.im

// in : https://en.wikipedia.org/wiki/.in
// see also: https://registry.in/Policies
// Please note, that nic.in is not an official eTLD, but used by most
// government institutions.
in
co.in
firm.in
net.in
org.in
gen.in
ind.in
nic.in
ac.in
edu.in
res.in
gov.in
mil.in

// info : https://en.wikipedia.org/wiki/.info
info

// int : https://en.wikipedia.org/wiki/.int
// Confirmed by registry <iana-questions@icann.org> 2008-06-18
int
eu.int

// io : http://www.nic.io/rules.html
// list of other 2nd level tlds ?
io
com.io

// iq : http://www.cmc.iq/english/iq/iqregister1.htm
iq
gov.iq
edu.iq
mil.iq
com.iq
org.iq
net.iq

// ir : http://www.nic.ir/Terms_and_Conditions_ir,_Appendix_1_Domain_Rules
// Also see http://www.nic.ir/Internationalized_Domain_Names
// Two <iran>.ir entries added at request of <tech-team@nic.ir>, 2010-04-16
ir
ac.ir
co.ir
gov.ir
id.ir
net.ir
org.ir
sch.ir
// xn--mgba3a4f16a.ir (<iran>.ir, Persian YEH)
ایران.ir
// xn--mgba3a4fra.ir (<iran>.ir, Arabic YEH)
ايران.ir

// is : http://www.isnic.is/domain/rules.php
// Confirmed by registry <marius@isgate.is> 2008-12-06
is
net.is
com.is
edu.is
gov.is
org.is
int.is

// it : https://en.wikipedia.org/wiki/.it
it
gov.it
edu.it
// Reserved geo-names (regions and provinces):
// https://www.nic.it/sites/default/files/archivio/docs/Regulation_assignation_v7.1.pdf
// Regions
abr.it
abruzzo.it
aosta-valley.it
aostavalley.it
bas.it
basilicata.it
cal.it
calabria.it
cam.it
campania.it
emilia-romagna.it
emiliaromagna.it
emr.it
friuli-v-giulia.it
friuli-ve-giulia.it
friuli-vegiulia.it
friuli-venezia-giulia.it
friuli-veneziagiulia.it
friuli-vgiulia.it
friuliv-giulia.it
friulive-giulia.it
friulivegiulia.it
friulivenezia-giulia.it
friuliveneziagiulia.it
friulivgiulia.it
fvg.it
laz.it
lazio.it
lig.it
liguria.it
lom.it
lombardia.it
lombardy.it
lucania.it
mar.it
marche.it
mol.it
molise.it
piedmont.it
piemonte.it
pmn.it
pug.it
puglia.it
sar.it
sardegna.it
sardinia.it
sic.it
sicilia.it
sicily.it
taa.it
tos.it
toscana.it
trentin-sud-tirol.it
trentin-süd-tirol.it
trentin-sudtirol.it
trentin-südtirol.it
trentin-sued-tirol.it
trentin-suedtirol.it
trentino-a-adige.it
trentino-aadige.it
trentino-alto-adige.it
trentino-altoadige.it
trentino-s-tirol.it
trentino-stirol.it
trentino-sud-tirol.it
trentino-süd-tirol.it
trentino-sudtirol.it
trentino-südtirol.it
trentino-sued-tirol.it
trentino-suedtirol.it
trentino.it
trentinoa-adige.it
trentinoaadige.it
trentinoalto-adige.it
trentinoaltoadige.it
trentinos-tirol.it
trentinostirol.it
trentinosud-tirol.it
trentinosüd-tirol.it
trentinosudtirol.it
trentinosüdtirol.it
trentinosued-tirol.it
trentinosuedtirol.it
trentinsud-tirol.it
trentinsüd-tirol.it
trentinsudtirol.it
trentinsüdtirol.it
trentinsued-tirol.it
trentinsuedtirol.it
tuscany.it
umb.it
umbria.it
val-d-aosta.it
val-daosta.it
vald-aosta.it
valdaosta.it
valle-aosta.it
valle-d-aosta.it
valle-daosta.it
valleaosta.it
valled-aosta.it
valledaosta.it
vallee-aoste.it
vallée-aoste.it
vallee-d-aoste.it
vallée-d-aoste.it
valleeaoste.it
valléeaoste.it
valleedaoste.it
valléedaoste.it
vao.it
vda.it
ven.it
veneto.it
// Provinces
ag.it
agrigento.it
al.it
alessandria.it
alto-adige.it
altoadige.it
an.it
ancona.it
andria-barletta-trani.it
andria-trani-barletta.it
andriabarlettatrani.it
andriatranibarletta.it
ao.it
aosta.it
aoste.it
ap.it
aq.it
aquila.it
ar.it
arezzo.it
ascoli-piceno.it
ascolipiceno.it
asti.it
at.it
av.it
avellino.it
ba.it
balsan-sudtirol.it
balsan-südtirol.it
balsan-suedtirol.it
balsan.it
bari.it
barletta-trani-andria.it
barlettatraniandria.it
belluno.it
benevento.it
bergamo.it
bg.it
bi.it
biella.it
bl.it
bn.it
bo.it
bologna.it
bolzano-altoadige.it
bolzano.it
bozen-sudtirol.it
bozen-südtirol.it
bozen-suedtirol.it
bozen.it
br.it
brescia.it
brindisi.it
bs.it
bt.it
bulsan-sudtirol.it
bulsan-südtirol.it
bulsan-suedtirol.it
bulsan.it
bz.it
ca.it
cagliari.it
caltanissetta.it
campidano-medio.it
campidanomedio.it
campobasso.it
carbonia-iglesias.it
carboniaiglesias.it
carrara-massa.it
carraramassa.it
caserta.it
catania.it
catanzaro.it
cb.it
ce.it
cesena-forli.it
cesena-forlì.it
cesenaforli.it
cesenaforlì.it
ch.it
chieti.it
ci.it
cl.it
cn.it
co.it
como.it
cosenza.it
cr.it
cremona.it
crotone.it
cs.it
ct.it
cuneo.it
cz.it
dell-ogliastra.it
dellogliastra.it
en.it
enna.it
fc.it
fe.it
fermo.it
ferrara.it
fg.it
fi.it
firenze.it
florence.it
fm.it
foggia.it
forli-cesena.it
forlì-cesena.it
forlicesena.it
forlìcesena.it
fr.it
frosinone.it
ge.it
genoa.it
genova.it
go.it
gorizia.it
gr.it
grosseto.it
iglesias-carbonia.it
iglesiascarbonia.it
im.it
imperia.it
is.it
isernia.it
kr.it
la-spezia.it
laquila.it
laspezia.it
latina.it
lc.it
le.it
lecce.it
lecco.it
li.it
livorno.it
lo.it
lodi.it
lt.it
lu.it
lucca.it
macerata.it
mantova.it
massa-carrara.it
massacarrara.it
matera.it
mb.it
mc.it
me.it
medio-campidano.it
mediocampidano.it
messina.it
mi.it
milan.it
milano.it
mn.it
mo.it
modena.it
monza-brianza.it
monza-e-della-brianza.it
monza.it
monzabrianza.it
monzaebrianza.it
monzaedellabrianza.it
ms.it
mt.it
na.it
naples.it
napoli.it
no.it
novara.it
nu.it
nuoro.it
og.it
ogliastra.it
olbia-tempio.it
olbiatempio.it
or.it
oristano.it
ot.it
pa.it
padova.it
padua.it
palermo.it
parma.it
pavia.it
pc.it
pd.it
pe.it
perugia.it
pesaro-urbino.it
pesarourbino.it
pescara.it
pg.it
pi.it
piacenza.it
pisa.it
pistoia.it
pn.it
po.it
pordenone.it
potenza.it
pr.it
prato.it
pt.it
pu.it
pv.it
pz.it
ra.it
ragusa.it
ravenna.it
rc.it
re.it
reggio-calabria.it
reggio-emilia.it
reggiocalabria.it
reggioemilia.it
rg.it
ri.it
rieti.it
rimini.it
rm.it
rn.it
ro.it
roma.it
rome.it
rovigo.it
sa.it
salerno.it
sassari.it
savona.it
si.it
siena.it
siracusa.it
so.it
sondrio.it
sp.it
sr.it
ss.it
suedtirol.it
südtirol.it
sv.it
ta.it
taranto.it
te.it
tempio-olbia.it
tempioolbia.it
teramo.it
terni.it
tn.it
to.it
torino.it
tp.it
tr.it
trani-andria-barletta.it
trani-barletta-andria.it
traniandriabarletta.it
tranibarlettaandria.it
trapani.it
trento.it
treviso.it
trieste.it
ts.it
turin.it
tv.it
ud.it
udine.it
urbino-pesaro.it
urbinopesaro.it
va.it
varese.it
vb.it
vc.it
ve.it
venezia.it
venice.it
verbania.it
vercelli.it
verona.it
vi.it
vibo-valentia.it
vibovalentia.it
vicenza.it
viterbo.it
vr.it
vs.it
vt.it
vv.it

// je : http://www.channelisles.net/register-domains/
// Confirmed by registry <nigel@channelisles.net> 2013-11-28
je
co.je
net.je
org.je

// jm : http://www.com.jm/register.html
*.jm

// jo : http://www.dns.jo/Registration_policy.aspx
jo
com.jo
org.jo
net.jo
edu.jo
sch.jo
gov.jo
mil.jo
name.jo

// jobs : https://en.wikipedia.org/wiki/.jobs
jobs

// jp : https://en.wikipedia.org/wiki/.jp
// http://jprs.co.jp/en/jpdomain.html
// Submitted by registry <info@jprs.jp>
jp
// jp organizational type names
ac.jp
ad.jp
co.jp
ed.jp
go.jp
gr.jp
lg.jp
ne.jp
or.jp
// jp prefecture type names
aichi.jp
akita.jp
aomori.jp
chiba.jp
ehime.jp
fukui.jp
fukuoka.jp
fukushima.jp
gifu.jp
gunma.jp
hiroshima.jp
hokkaido.jp
hyogo.jp
ibaraki.jp
ishikawa.jp
iwate.jp
kagawa.jp
kagoshima.jp
kanagawa.jp
kochi.jp
kumamoto.jp
kyoto.jp
mie.jp
miyagi.jp
miyazaki.jp
nagano.jp
nagasaki.jp
nara.jp
niigata.jp
oita.jp
okayama.jp
okinawa.jp
osaka.jp
saga.jp
saitama.jp
shiga.jp
shimane.jp
shizuoka.jp
tochigi.jp
tokushima.jp
tokyo.jp
tottori.jp
toyama.jp
wakayama.jp
yamagata.jp
yamaguchi.jp
yamanashi.jp
栃木.jp
愛知.jp
愛媛.jp
兵庫.jp
熊本.jp
茨城.jp
北海道.jp
千葉.jp
和歌山.jp
長崎.jp
長野.jp
新潟.jp
青森.jp
静岡.jp
東京.jp
石川.jp
埼玉.jp
三重.jp
京都.jp
佐賀.jp
大分.jp
大阪.jp
奈良.jp
宮城.jp
宮崎.jp
富山.jp
山口.jp
山形.jp
山梨.jp
岩手.jp
岐阜.jp
岡山.jp
島根.jp
広島.jp
徳島.jp
沖縄.jp
滋賀.jp
神奈川.jp
福井.jp
福岡.jp
福島.jp
秋田.jp
群馬.jp
香川.jp
高知.jp
鳥取.jp
鹿児島.jp
// jp geographic type names
// http://jprs.jp/doc/rule/saisoku-1.html
*.kawasaki.jp
*.kitakyushu.jp
*.kobe.jp
*.nagoya.jp
*.sapporo.jp
*.sendai.jp
*.yokohama.jp
!city.kawasaki.jp
!city.kitakyushu.jp
!city.kobe.jp
!city.nagoya.jp
!city.sapporo.jp
!city.sendai.jp
!city.yokohama.jp
// 4th level registration
aisai.aichi.jp
ama.aichi.jp
anjo.aichi.jp
asuke.aichi.jp
chiryu.aichi.jp
chita.aichi.jp
fuso.aichi.jp
gamagori.aichi.jp
handa.aichi.jp
hazu.aichi.jp
hekinan.aichi.jp
higashiura.aichi.jp
ichinomiya.aichi.jp
inazawa.aichi.jp
inuyama.aichi.jp
isshiki.aichi.jp
iwakura.aichi.jp
kanie.aichi.jp
kariya.aichi.jp
kasugai.aichi.jp
kira.aichi.jp
kiyosu.aichi.jp
komaki.aichi.jp
konan.aichi.jp
kota.aichi.jp
mihama.aichi.jp
miyoshi.aichi.jp
nishio.aichi.jp
nisshin.aichi.jp
obu.aichi.jp
oguchi.aichi.jp
oharu.aichi.jp
okazaki.aichi.jp
owariasahi.aichi.jp
seto.aichi.jp
shikatsu.aichi.jp
shinshiro.aichi.jp
shitara.aichi.jp
tahara.aichi.jp
takahama.aichi.jp
tobishima.aichi.jp
toei.aichi.jp
togo.aichi.jp
tokai.aichi.jp
tokoname.aichi.jp
toyoake.aichi.jp
toyohashi.aichi.jp
toyokawa.aichi.jp
toyone.aichi.jp
toyota.aichi.jp
tsushima.aichi.jp
yatomi.aichi.jp
akita.akita.jp
daisen.akita.jp
fujisato.akita.jp
gojome.akita.jp
hachirogata.akita.jp
happou.akita.jp
higashinaruse.akita.jp
honjo.akita.jp
honjyo.akita.jp
ikawa.akita.jp
kamikoani.akita.jp
kamioka.akita.jp
katagami.akita.jp
kazuno.akita.jp
kitaakita.akita.jp
kosaka.akita.jp
kyowa.akita.jp
misato.akita.jp
mitane.akita.jp
moriyoshi.akita.jp
nikaho.akita.jp
noshiro.akita.jp
odate.akita.jp
oga.akita.jp
ogata.akita.jp
semboku.akita.jp
yokote.akita.jp
yurihonjo.akita.jp
aomori.aomori.jp
gonohe.aomori.jp
hachinohe.aomori.jp
hashikami.aomori.jp
hiranai.aomori.jp
hirosaki.aomori.jp
itayanagi.aomori.jp
kuroishi.aomori.jp
misawa.aomori.jp
mutsu.aomori.jp
nakadomari.aomori.jp
noheji.aomori.jp
oirase.aomori.jp
owani.aomori.jp
rokunohe.aomori.jp
sannohe.aomori.jp
shichinohe.aomori.jp
shingo.aomori.jp
takko.aomori.jp
towada.aomori.jp
tsugaru.aomori.jp
tsuruta.aomori.jp
abiko.chiba.jp
asahi.chiba.jp
chonan.chiba.jp
chosei.chiba.jp
choshi.chiba.jp
chuo.chiba.jp
funabashi.chiba.jp
futtsu.chiba.jp
hanamigawa.chiba.jp
ichihara.chiba.jp
ichikawa.chiba.jp
ichinomiya.chiba.jp
inzai.chiba.jp
isumi.chiba.jp
kamagaya.chiba.jp
kamogawa.chiba.jp
kashiwa.chiba.jp
katori.chiba.jp
katsuura.chiba.jp
kimitsu.chiba.jp
kisarazu.chiba.jp
kozaki.chiba.jp
kujukuri.chiba.jp
kyonan.chiba.jp
matsudo.chiba.jp
midori.chiba.jp
mihama.chiba.jp
minamiboso.chiba.jp
mobara.chiba.jp
mutsuzawa.chiba.jp
nagara.chiba.jp
nagareyama.chiba.jp
narashino.chiba.jp
narita.chiba.jp
noda.chiba.jp
oamishirasato.chiba.jp
omigawa.chiba.jp
onjuku.chiba.jp
otaki.chiba.jp
sakae.chiba.jp
sakura.chiba.jp
shimofusa.chiba.jp
shirako.chiba.jp
shiroi.chiba.jp
shisui.chiba.jp
sodegaura.chiba.jp
sosa.chiba.jp
tako.chiba.jp
tateyama.chiba.jp
togane.chiba.jp
tohnosho.chiba.jp
tomisato.chiba.jp
urayasu.chiba.jp
yachimata.chiba.jp
yachiyo.chiba.jp
yokaichiba.chiba.jp
yokoshibahikari.chiba.jp
yotsukaido.chiba.jp
ainan.ehime.jp
honai.ehime.jp
ikata.ehime.jp
imabari.ehime.jp
iyo.ehime.jp
kamijima.ehime.jp
kihoku.ehime.jp
kumakogen.ehime.jp
masaki.ehime.jp
matsuno.ehime.jp
matsuyama.ehime.jp
namikata.ehime.jp
niihama.ehime.jp
ozu.ehime.jp
saijo.ehime.jp
seiyo.ehime.jp
shikokuchuo.ehime.jp
tobe.ehime.jp
toon.ehime.jp
uchiko.ehime.jp
uwajima.ehime.jp
yawatahama.ehime.jp
echizen.fukui.jp
eiheiji.fukui.jp
fukui.fukui.jp
ikeda.fukui.jp
katsuyama.fukui.jp
mihama.fukui.jp
minamiechizen.fukui.jp
obama.fukui.jp
ohi.fukui.jp
ono.fukui.jp
sabae.fukui.jp
sakai.fukui.jp
takahama.fukui.jp
tsuruga.fukui.jp
wakasa.fukui.jp
ashiya.fukuoka.jp
buzen.fukuoka.jp
chikugo.fukuoka.jp
chikuho.fukuoka.jp
chikujo.fukuoka.jp
chikushino.fukuoka.jp
chikuzen.fukuoka.jp
chuo.fukuoka.jp
dazaifu.fukuoka.jp
fukuchi.fukuoka.jp
hakata.fukuoka.jp
higashi.fukuoka.jp
hirokawa.fukuoka.jp
hisayama.fukuoka.jp
iizuka.fukuoka.jp
inatsuki.fukuoka.jp
kaho.fukuoka.jp
kasuga.fukuoka.jp
kasuya.fukuoka.jp
kawara.fukuoka.jp
keisen.fukuoka.jp
koga.fukuoka.jp
kurate.fukuoka.jp
kurogi.fukuoka.jp
kurume.fukuoka.jp
minami.fukuoka.jp
miyako.fukuoka.jp
miyama.fukuoka.jp
miyawaka.fukuoka.jp
mizumaki.fukuoka.jp
munakata.fukuoka.jp
nakagawa.fukuoka.jp
nakama.fukuoka.jp
nishi.fukuoka.jp
nogata.fukuoka.jp
ogori.fukuoka.jp
okagaki.fukuoka.jp
okawa.fukuoka.jp
oki.fukuoka.jp
omuta.fukuoka.jp
onga.fukuoka.jp
onojo.fukuoka.jp
oto.fukuoka.jp
saigawa.fukuoka.jp
sasaguri.fukuoka.jp
shingu.fukuoka.jp
shinyoshitomi.fukuoka.jp
shonai.fukuoka.jp
soeda.fukuoka.jp
sue.fukuoka.jp
tachiarai.fukuoka.jp
tagawa.fukuoka.jp
takata.fukuoka.jp
toho.fukuoka.jp
toyotsu.fukuoka.jp
tsuiki.fukuoka.jp
ukiha.fukuoka.jp
umi.fukuoka.jp
usui.fukuoka.jp
yamada.fukuoka.jp
yame.fukuoka.jp
yanagawa.fukuoka.jp
yukuhashi.fukuoka.jp
aizubange.fukushima.jp
aizumisato.fukushima.jp
aizuwakamatsu.fukushima.jp
asakawa.fukushima.jp
bandai.fukushima.jp
date.fukushima.jp
fukushima.fukushima.jp
furudono.fukushima.jp
futaba.fukushima.jp
hanawa.fukushima.jp
higashi.fukushima.jp
hirata.fukushima.jp
hirono.fukushima.jp
iitate.fukushima.jp
inawashiro.fukushima.jp
ishikawa.fukushima.jp
iwaki.fukushima.jp
izumizaki.fukushima.jp
kagamiishi.fukushima.jp
kaneyama.fukushima.jp
kawamata.fukushima.jp
kitakata.fukushima.jp
kitashiobara.fukushima.jp
koori.fukushima.jp
koriyama.fukushima.jp
kunimi.fukushima.jp
miharu.fukushima.jp
mishima.fukushima.jp
namie.fukushima.jp
nango.fukushima.jp
nishiaizu.fukushima.jp
nishigo.fukushima.jp
okuma.fukushima.jp
omotego.fukushima.jp
ono.fukushima.jp
otama.fukushima.jp
samegawa.fukushima.jp
shimogo.fukushima.jp
shirakawa.fukushima.jp
showa.fukushima.jp
soma.fukushima.jp
sukagawa.fukushima.jp
taishin.fukushima.jp
tamakawa.fukushima.jp
tanagura.fukushima.jp
tenei.fukushima.jp
yabuki.fukushima.jp
yamato.fukushima.jp
yamatsuri.fukushima.jp
yanaizu.fukushima.jp
yugawa.fukushima.jp
anpachi.gifu.jp
ena.gifu.jp
gifu.gifu.jp
ginan.gifu.jp
godo.gifu.jp
gujo.gifu.jp
hashima.gifu.jp
hichiso.gifu.jp
hida.gifu.jp
higashishirakawa.gifu.jp
ibigawa.gifu.jp
ikeda.gifu.jp
kakamigahara.gifu.jp
kani.gifu.jp
kasahara.gifu.jp
kasamatsu.gifu.jp
kawaue.gifu.jp
kitagata.gifu.jp
mino.gifu.jp
minokamo.gifu.jp
mitake.gifu.jp
mizunami.gifu.jp
motosu.gifu.jp
nakatsugawa.gifu.jp
ogaki.gifu.jp
sakahogi.gifu.jp
seki.gifu.jp
sekigahara.gifu.jp
shirakawa.gifu.jp
tajimi.gifu.jp
takayama.gifu.jp
tarui.gifu.jp
toki.gifu.jp
tomika.gifu.jp
wanouchi.gifu.jp
yamagata.gifu.jp
yaotsu.gifu.jp
yoro.gifu.jp
annaka.gunma.jp
chiyoda.gunma.jp
fujioka.gunma.jp
higashiagatsuma.gunma.jp
isesaki.gunma.jp
itakura.gunma.jp
kanna.gunma.jp
kanra.gunma.jp
katashina.gunma.jp
kawaba.gunma.jp
kiryu.gunma.jp
kusatsu.gunma.jp
maebashi.gunma.jp
meiwa.gunma.jp
midori.gunma.jp
minakami.gunma.jp
naganohara.gunma.jp
nakanojo.gunma.jp
nanmoku.gunma.jp
numata.gunma.jp
oizumi.gunma.jp
ora.gunma.jp
ota.gunma.jp
shibukawa.gunma.jp
shimonita.gunma.jp
shinto.gunma.jp
showa.gunma.jp
takasaki.gunma.jp
takayama.gunma.jp
tamamura.gunma.jp
tatebayashi.gunma.jp
tomioka.gunma.jp
tsukiyono.gunma.jp
tsumagoi.gunma.jp
ueno.gunma.jp
yoshioka.gunma.jp
asaminami.hiroshima.jp
daiwa.hiroshima.jp
etajima.hiroshima.jp
fuchu.hiroshima.jp
fukuyama.hiroshima.jp
hatsukaichi.hiroshima.jp
higashihiroshima.hiroshima.jp
hongo.hiroshima.jp
jinsekikogen.hiroshima.jp
kaita.hiroshima.jp
kui.hiroshima.jp
kumano.hiroshima.jp
kure.hiroshima.jp
mihara.hiroshima.jp
miyoshi.hiroshima.jp
naka.hiroshima.jp
onomichi.hiroshima.jp
osakikamijima.hiroshima.jp
otake.hiroshima.jp
saka.hiroshima.jp
sera.hiroshima.jp
seranishi.hiroshima.jp
shinichi.hiroshima.jp
shobara.hiroshima.jp
takehara.hiroshima.jp
abashiri.hokkaido.jp
abira.hokkaido.jp
aibetsu.hokkaido.jp
akabira.hokkaido.jp
akkeshi.hokkaido.jp
asahikawa.hokkaido.jp
ashibetsu.hokkaido.jp
ashoro.hokkaido.jp
assabu.hokkaido.jp
atsuma.hokkaido.jp
bibai.hokkaido.jp
biei.hokkaido.jp
bifuka.hokkaido.jp
bihoro.hokkaido.jp
biratori.hokkaido.jp
chippubetsu.hokkaido.jp
chitose.hokkaido.jp
date.hokkaido.jp
ebetsu.hokkaido.jp
embetsu.hokkaido.jp
eniwa.hokkaido.jp
erimo.hokkaido.jp
esan.hokkaido.jp
esashi.hokkaido.jp
fukagawa.hokkaido.jp
fukushima.hokkaido.jp
furano.hokkaido.jp
furubira.hokkaido.jp
haboro.hokkaido.jp
hakodate.hokkaido.jp
hamatonbetsu.hokkaido.jp
hidaka.hokkaido.jp
higashikagura.hokkaido.jp
higashikawa.hokkaido.jp
hiroo.hokkaido.jp
hokuryu.hokkaido.jp
hokuto.hokkaido.jp
honbetsu.hokkaido.jp
horokanai.hokkaido.jp
horonobe.hokkaido.jp
ikeda.hokkaido.jp
imakane.hokkaido.jp
ishikari.hokkaido.jp
iwamizawa.hokkaido.jp
iwanai.hokkaido.jp
kamifurano.hokkaido.jp
kamikawa.hokkaido.jp
kamishihoro.hokkaido.jp
kamisunagawa.hokkaido.jp
kamoenai.hokkaido.jp
kayabe.hokkaido.jp
kembuchi.hokkaido.jp
kikonai.hokkaido.jp
kimobetsu.hokkaido.jp
kitahiroshima.hokkaido.jp
kitami.hokkaido.jp
kiyosato.hokkaido.jp
koshimizu.hokkaido.jp
kunneppu.hokkaido.jp
kuriyama.hokkaido.jp
kuromatsunai.hokkaido.jp
kushiro.hokkaido.jp
kutchan.hokkaido.jp
kyowa.hokkaido.jp
mashike.hokkaido.jp
matsumae.hokkaido.jp
mikasa.hokkaido.jp
minamifurano.hokkaido.jp
mombetsu.hokkaido.jp
moseushi.hokkaido.jp
mukawa.hokkaido.jp
muroran.hokkaido.jp
naie.hokkaido.jp
nakagawa.hokkaido.jp
nakasatsunai.hokkaido.jp
nakatombetsu.hokkaido.jp
nanae.hokkaido.jp
nanporo.hokkaido.jp
nayoro.hokkaido.jp
nemuro.hokkaido.jp
niikappu.hokkaido.jp
niki.hokkaido.jp
nishiokoppe.hokkaido.jp
noboribetsu.hokkaido.jp
numata.hokkaido.jp
obihiro.hokkaido.jp
obira.hokkaido.jp
oketo.hokkaido.jp
okoppe.hokkaido.jp
otaru.hokkaido.jp
otobe.hokkaido.jp
otofuke.hokkaido.jp
otoineppu.hokkaido.jp
oumu.hokkaido.jp
ozora.hokkaido.jp
pippu.hokkaido.jp
rankoshi.hokkaido.jp
rebun.hokkaido.jp
rikubetsu.hokkaido.jp
rishiri.hokkaido.jp
rishirifuji.hokkaido.jp
saroma.hokkaido.jp
sarufutsu.hokkaido.jp
shakotan.hokkaido.jp
shari.hokkaido.jp
shibecha.hokkaido.jp
shibetsu.hokkaido.jp
shikabe.hokkaido.jp
shikaoi.hokkaido.jp
shimamaki.hokkaido.jp
shimizu.hokkaido.jp
shimokawa.hokkaido.jp
shinshinotsu.hokkaido.jp
shintoku.hokkaido.jp
shiranuka.hokkaido.jp
shiraoi.hokkaido.jp
shiriuchi.hokkaido.jp
sobetsu.hokkaido.jp
sunagawa.hokkaido.jp
taiki.hokkaido.jp
takasu.hokkaido.jp
takikawa.hokkaido.jp
takinoue.hokkaido.jp
teshikaga.hokkaido.jp
tobetsu.hokkaido.jp
tohma.hokkaido.jp
tomakomai.hokkaido.jp
tomari.hokkaido.jp
toya.hokkaido.jp
toyako.hokkaido.jp
toyotomi.hokkaido.jp
toyoura.hokkaido.jp
tsubetsu.hokkaido.jp
tsukigata.hokkaido.jp
urakawa.hokkaido.jp
urausu.hokkaido.jp
uryu.hokkaido.jp
utashinai.hokkaido.jp
wakkanai.hokkaido.jp
wassamu.hokkaido.jp
yakumo.hokkaido.jp
yoichi.hokkaido.jp
aioi.hyogo.jp
akashi.hyogo.jp
ako.hyogo.jp
amagasaki.hyogo.jp
aogaki.hyogo.jp
asago.hyogo.jp
ashiya.hyogo.jp
awaji.hyogo.jp
fukusaki.hyogo.jp
goshiki.hyogo.jp
harima.hyogo.jp
himeji.hyogo.jp
ichikawa.hyogo.jp
inagawa.hyogo.jp
itami.hyogo.jp
kakogawa.hyogo.jp
kamigori.hyogo.jp
kamikawa.hyogo.jp
kasai.hyogo.jp
kasuga.hyogo.jp
kawanishi.hyogo.jp
miki.hyogo.jp
minamiawaji.hyogo.jp
nishinomiya.hyogo.jp
nishiwaki.hyogo.jp
ono.hyogo.jp
sanda.hyogo.jp
sannan.hyogo.jp
sasayama.hyogo.jp
sayo.hyogo.jp
shingu.hyogo.jp
shinonsen.hyogo.jp
shiso.hyogo.jp
sumoto.hyogo.jp
taishi.hyogo.jp
taka.hyogo.jp
takarazuka.hyogo.jp
takasago.hyogo.jp
takino.hyogo.jp
tamba.hyogo.jp
tatsuno.hyogo.jp
toyooka.hyogo.jp
yabu.hyogo.jp
yashiro.hyogo.jp
yoka.hyogo.jp
yokawa.hyogo.jp
ami.ibaraki.jp
asahi.ibaraki.jp
bando.ibaraki.jp
chikusei.ibaraki.jp
daigo.ibaraki.jp
fujishiro.ibaraki.jp
hitachi.ibaraki.jp
hitachinaka.ibaraki.jp
hitachiomiya.ibaraki.jp
hitachiota.ibaraki.jp
ibaraki.ibaraki.jp
ina.ibaraki.jp
inashiki.ibaraki.jp
itako.ibaraki.jp
iwama.ibaraki.jp
joso.ibaraki.jp
kamisu.ibaraki.jp
kasama.ibaraki.jp
kashima.ibaraki.jp
kasumigaura.ibaraki.jp
koga.ibaraki.jp
miho.ibaraki.jp
mito.ibaraki.jp
moriya.ibaraki.jp
naka.ibaraki.jp
namegata.ibaraki.jp
oarai.ibaraki.jp
ogawa.ibaraki.jp
omitama.ibaraki.jp
ryugasaki.ibaraki.jp
sakai.ibaraki.jp
sakuragawa.ibaraki.jp
shimodate.ibaraki.jp
shimotsuma.ibaraki.jp
shirosato.ibaraki.jp
sowa.ibaraki.jp
suifu.ibaraki.jp
takahagi.ibaraki.jp
tamatsukuri.ibaraki.jp
tokai.ibaraki.jp
tomobe.ibaraki.jp
tone.ibaraki.jp
toride.ibaraki.jp
tsuchiura.ibaraki.jp
tsukuba.ibaraki.jp
uchihara.ibaraki.jp
ushiku.ibaraki.jp
yachiyo.ibaraki.jp
yamagata.ibaraki.jp
yawara.ibaraki.jp
yuki.ibaraki.jp
anamizu.ishikawa.jp
hakui.ishikawa.jp
hakusan.ishikawa.jp
kaga.ishikawa.jp
kahoku.ishikawa.jp
kanazawa.ishikawa.jp
kawakita.ishikawa.jp
komatsu.ishikawa.jp
nakanoto.ishikawa.jp
nanao.ishikawa.jp
nomi.ishikawa.jp
nonoichi.ishikawa.jp
noto.ishikawa.jp
shika.ishikawa.jp
suzu.ishikawa.jp
tsubata.ishikawa.jp
tsurugi.ishikawa.jp
uchinada.ishikawa.jp
wajima.ishikawa.jp
fudai.iwate.jp
fujisawa.iwate.jp
hanamaki.iwate.jp
hiraizumi.iwate.jp
hirono.iwate.jp
ichinohe.iwate.jp
ichinoseki.iwate.jp
iwaizumi.iwate.jp
iwate.iwate.jp
joboji.iwate.jp
kamaishi.iwate.jp
kanegasaki.iwate.jp
karumai.iwate.jp
kawai.iwate.jp
kitakami.iwate.jp
kuji.iwate.jp
kunohe.iwate.jp
kuzumaki.iwate.jp
miyako.iwate.jp
mizusawa.iwate.jp
morioka.iwate.jp
ninohe.iwate.jp
noda.iwate.jp
ofunato.iwate.jp
oshu.iwate.jp
otsuchi.iwate.jp
rikuzentakata.iwate.jp
shiwa.iwate.jp
shizukuishi.iwate.jp
sumita.iwate.jp
tanohata.iwate.jp
tono.iwate.jp
yahaba.iwate.jp
yamada.iwate.jp
ayagawa.kagawa.jp
higashikagawa.kagawa.jp
kanonji.kagawa.jp
kotohira.kagawa.jp
manno.kagawa.jp
marugame.kagawa.jp
mitoyo.kagawa.jp
naoshima.kagawa.jp
sanuki.kagawa.jp
tadotsu.kagawa.jp
takamatsu.kagawa.jp
tonosho.kagawa.jp
uchinomi.kagawa.jp
utazu.kagawa.jp
zentsuji.kagawa.jp
akune.kagoshima.jp
amami.kagoshima.jp
hioki.kagoshima.jp
isa.kagoshima.jp
isen.kagoshima.jp
izumi.kagoshima.jp
kagoshima.kagoshima.jp
kanoya.kagoshima.jp
kawanabe.kagoshima.jp
kinko.kagoshima.jp
kouyama.kagoshima.jp
makurazaki.kagoshima.jp
matsumoto.kagoshima.jp
minamitane.kagoshima.jp
nakatane.kagoshima.jp
nishinoomote.kagoshima.jp
satsumasendai.kagoshima.jp
soo.kagoshima.jp
tarumizu.kagoshima.jp
yusui.kagoshima.jp
aikawa.kanagawa.jp
atsugi.kanagawa.jp
ayase.kanagawa.jp
chigasaki.kanagawa.jp
ebina.kanagawa.jp
fujisawa.kanagawa.jp
hadano.kanagawa.jp
hakone.kanagawa.jp
hiratsuka.kanagawa.jp
isehara.kanagawa.jp
kaisei.kanagawa.jp
kamakura.kanagawa.jp
kiyokawa.kanagawa.jp
matsuda.kanagawa.jp
minamiashigara.kanagawa.jp
miura.kanagawa.jp
nakai.kanagawa.jp
ninomiya.kanagawa.jp
odawara.kanagawa.jp
oi.kanagawa.jp
oiso.kanagawa.jp
sagamihara.kanagawa.jp
samukawa.kanagawa.jp
tsukui.kanagawa.jp
yamakita.kanagawa.jp
yamato.kanagawa.jp
yokosuka.kanagawa.jp
yugawara.kanagawa.jp
zama.kanagawa.jp
zushi.kanagawa.jp
aki.kochi.jp
geisei.kochi.jp
hidaka.kochi.jp
higashitsuno.kochi.jp
ino.kochi.jp
kagami.kochi.jp
kami.kochi.jp
kitagawa.kochi.jp
kochi.kochi.jp
mihara.kochi.jp
motoyama.kochi.jp
muroto.kochi.jp
nahari.kochi.jp
nakamura.kochi.jp
nankoku.kochi.jp
nishitosa.kochi.jp
niyodogawa.kochi.jp
ochi.kochi.jp
okawa.kochi.jp
otoyo.kochi.jp
otsuki.kochi.jp
sakawa.kochi.jp
sukumo.kochi.jp
susaki.kochi.jp
tosa.kochi.jp
tosashimizu.kochi.jp
toyo.kochi.jp
tsuno.kochi.jp
umaji.kochi.jp
yasuda.kochi.jp
yusuhara.kochi.jp
amakusa.kumamoto.jp
arao.kumamoto.jp
aso.kumamoto.jp
choyo.kumamoto.jp
gyokuto.kumamoto.jp
kamiamakusa.kumamoto.jp
kikuchi.kumamoto.jp
kumamoto.kumamoto.jp
mashiki.kumamoto.jp
mifune.kumamoto.jp
minamata.kumamoto.jp
minamioguni.kumamoto.jp
nagasu.kumamoto.jp
nishihara.kumamoto.jp
oguni.kumamoto.jp
ozu.kumamoto.jp
sumoto.kumamoto.jp
takamori.kumamoto.jp
uki.kumamoto.jp
uto.kumamoto.jp
yamaga.kumamoto.jp
yamato.kumamoto.jp
yatsushiro.kumamoto.jp
ayabe.kyoto.jp
fukuchiyama.kyoto.jp
higashiyama.kyoto.jp
ide.kyoto.jp
ine.kyoto.jp
joyo.kyoto.jp
kameoka.kyoto.jp
kamo.kyoto.jp
kita.kyoto.jp
kizu.kyoto.jp
kumiyama.kyoto.jp
kyotamba.kyoto.jp
kyotanabe.kyoto.jp
kyotango.kyoto.jp
maizuru.kyoto.jp
minami.kyoto.jp
minamiyamashiro.kyoto.jp
miyazu.kyoto.jp
muko.kyoto.jp
nagaokakyo.kyoto.jp
nakagyo.kyoto.jp
nantan.kyoto.jp
oyamazaki.kyoto.jp
sakyo.kyoto.jp
seika.kyoto.jp
tanabe.kyoto.jp
uji.kyoto.jp
ujitawara.kyoto.jp
wazuka.kyoto.jp
yamashina.kyoto.jp
yawata.kyoto.jp
asahi.mie.jp
inabe.mie.jp
ise.mie.jp
kameyama.mie.jp
kawagoe.mie.jp
kiho.mie.jp
kisosaki.mie.jp
kiwa.mie.jp
komono.mie.jp
kumano.mie.jp
kuwana.mie.jp
matsusaka.mie.jp
meiwa.mie.jp
mihama.mie.jp
minamiise.mie.jp
misugi.mie.jp
miyama.mie.jp
nabari.mie.jp
shima.mie.jp
suzuka.mie.jp
tado.mie.jp
taiki.mie.jp
taki.mie.jp
tamaki.mie.jp
toba.mie.jp
tsu.mie.jp
udono.mie.jp
ureshino.mie.jp
watarai.mie.jp
yokkaichi.mie.jp
furukawa.miyagi.jp
higashimatsushima.miyagi.jp
ishinomaki.miyagi.jp
iwanuma.miyagi.jp
kakuda.miyagi.jp
kami.miyagi.jp
kawasaki.miyagi.jp
marumori.miyagi.jp
matsushima.miyagi.jp
minamisanriku.miyagi.jp
misato.miyagi.jp
murata.miyagi.jp
natori.miyagi.jp
ogawara.miyagi.jp
ohira.miyagi.jp
onagawa.miyagi.jp
osaki.miyagi.jp
rifu.miyagi.jp
semine.miyagi.jp
shibata.miyagi.jp
shichikashuku.miyagi.jp
shikama.miyagi.jp
shiogama.miyagi.jp
shiroishi.miyagi.jp
tagajo.miyagi.jp
taiwa.miyagi.jp
tome.miyagi.jp
tomiya.miyagi.jp
wakuya.miyagi.jp
watari.miyagi.jp
yamamoto.miyagi.jp
zao.miyagi.jp
aya.miyazaki.jp
ebino.miyazaki.jp
gokase.miyazaki.jp
hyuga.miyazaki.jp
kadogawa.miyazaki.jp
kawaminami.miyazaki.jp
kijo.miyazaki.jp
kitagawa.miyazaki.jp
kitakata.miyazaki.jp
kitaura.miyazaki.jp
kobayashi.miyazaki.jp
kunitomi.miyazaki.jp
kushima.miyazaki.jp
mimata.miyazaki.jp
miyakonojo.miyazaki.jp
miyazaki.miyazaki.jp
morotsuka.miyazaki.jp
nichinan.miyazaki.jp
nishimera.miyazaki.jp
nobeoka.miyazaki.jp
saito.miyazaki.jp
shiiba.miyazaki.jp
shintomi.miyazaki.jp
takaharu.miyazaki.jp
takanabe.miyazaki.jp
takazaki.miyazaki.jp
tsuno.miyazaki.jp
achi.nagano.jp
agematsu.nagano.jp
anan.nagano.jp
aoki.nagano.jp
asahi.nagano.jp
azumino.nagano.jp
chikuhoku.nagano.jp
chikuma.nagano.jp
chino.nagano.jp
fujimi.nagano.jp
hakuba.nagano.jp
hara.nagano.jp
hiraya.nagano.jp
iida.nagano.jp
iijima.nagano.jp
iiyama.nagano.jp
iizuna.nagano.jp
ikeda.nagano.jp
ikusaka.nagano.jp
ina.nagano.jp
karuizawa.nagano.jp
kawakami.nagano.jp
kiso.nagano.jp
kisofukushima.nagano.jp
kitaaiki.nagano.jp
komagane.nagano.jp
komoro.nagano.jp
matsukawa.nagano.jp
matsumoto.nagano.jp
miasa.nagano.jp
minamiaiki.nagano.jp
minamimaki.nagano.jp
minamiminowa.nagano.jp
minowa.nagano.jp
miyada.nagano.jp
miyota.nagano.jp
mochizuki.nagano.jp
nagano.nagano.jp
nagawa.nagano.jp
nagiso.nagano.jp
nakagawa.nagano.jp
nakano.nagano.jp
nozawaonsen.nagano.jp
obuse.nagano.jp
ogawa.nagano.jp
okaya.nagano.jp
omachi.nagano.jp
omi.nagano.jp
ookuwa.nagano.jp
ooshika.nagano.jp
otaki.nagano.jp
otari.nagano.jp
sakae.nagano.jp
sakaki.nagano.jp
saku.nagano.jp
sakuho.nagano.jp
shimosuwa.nagano.jp
shinanomachi.nagano.jp
shiojiri.nagano.jp
suwa.nagano.jp
suzaka.nagano.jp
takagi.nagano.jp
takamori.nagano.jp
takayama.nagano.jp
tateshina.nagano.jp
tatsuno.nagano.jp
togakushi.nagano.jp
togura.nagano.jp
tomi.nagano.jp
ueda.nagano.jp
wada.nagano.jp
yamagata.nagano.jp
yamanouchi.nagano.jp
yasaka.nagano.jp
yasuoka.nagano.jp
chijiwa.nagasaki.jp
futsu.nagasaki.jp
goto.nagasaki.jp
hasami.nagasaki.jp
hirado.nagasaki.jp
iki.nagasaki.jp
isahaya.nagasaki.jp
kawatana.nagasaki.jp
kuchinotsu.nagasaki.jp
matsuura.nagasaki.jp
nagasaki.nagasaki.jp
obama.nagasaki.jp
omura.nagasaki.jp
oseto.nagasaki.jp
saikai.nagasaki.jp
sasebo.nagasaki.jp
seihi.nagasaki.jp
shimabara.nagasaki.jp
shinkamigoto.nagasaki.jp
togitsu.nagasaki.jp
tsushima.nagasaki.jp
unzen.nagasaki.jp
ando.nara.jp
gose.nara.jp
heguri.nara.jp
higashiyoshino.nara.jp
ikaruga.nara.jp
ikoma.nara.jp
kamikitayama.nara.jp
kanmaki.nara.jp
kashiba.nara.jp
kashihara.nara.jp
katsuragi.nara.jp
kawai.nara.jp
kawakami.nara.jp
kawanishi.nara.jp
koryo.nara.jp
kurotaki.nara.jp
mitsue.nara.jp
miyake.nara.jp
nara.nara.jp
nosegawa.nara.jp
oji.nara.jp
ouda.nara.jp
oyodo.nara.jp
sakurai.nara.jp
sango.nara.jp
shimoichi.nara.jp
shimokitayama.nara.jp
shinjo.nara.jp
soni.nara.jp
takatori.nara.jp
tawaramoto.nara.jp
tenkawa.nara.jp
tenri.nara.jp
uda.nara.jp
yamatokoriyama.nara.jp
yamatotakada.nara.jp
yamazoe.nara.jp
yoshino.nara.jp
aga.niigata.jp
agano.niigata.jp
gosen.niigata.jp
itoigawa.niigata.jp
izumozaki.niigata.jp
joetsu.niigata.jp
kamo.niigata.jp
kariwa.niigata.jp
kashiwazaki.niigata.jp
minamiuonuma.niigata.jp
mitsuke.niigata.jp
muika.niigata.jp
murakami.niigata.jp
myoko.niigata.jp
nagaoka.niigata.jp
niigata.niigata.jp
ojiya.niigata.jp
omi.niigata.jp
sado.niigata.jp
sanjo.niigata.jp
seiro.niigata.jp
seirou.niigata.jp
sekikawa.niigata.jp
shibata.niigata.jp
tagami.niigata.jp
tainai.niigata.jp
tochio.niigata.jp
tokamachi.niigata.jp
tsubame.niigata.jp
tsunan.niigata.jp
uonuma.niigata.jp
yahiko.niigata.jp
yoita.niigata.jp
yuzawa.niigata.jp
beppu.oita.jp
bungoono.oita.jp
bungotakada.oita.jp
hasama.oita.jp
hiji.oita.jp
himeshima.oita.jp
hita.oita.jp
kamitsue.oita.jp
kokonoe.oita.jp
kuju.oita.jp
kunisaki.oita.jp
kusu.oita.jp
oita.oita.jp
saiki.oita.jp
taketa.oita.jp
tsukumi.oita.jp
usa.oita.jp
usuki.oita.jp
yufu.oita.jp
akaiwa.okayama.jp
asakuchi.okayama.jp
bizen.okayama.jp
hayashima.okayama.jp
ibara.okayama.jp
kagamino.okayama.jp
kasaoka.okayama.jp
kibichuo.okayama.jp
kumenan.okayama.jp
kurashiki.okayama.jp
maniwa.okayama.jp
misaki.okayama.jp
nagi.okayama.jp
niimi.okayama.jp
nishiawakura.okayama.jp
okayama.okayama.jp
satosho.okayama.jp
setouchi.okayama.jp
shinjo.okayama.jp
shoo.okayama.jp
soja.okayama.jp
takahashi.okayama.jp
tamano.okayama.jp
tsuyama.okayama.jp
wake.okayama.jp
yakage.okayama.jp
aguni.okinawa.jp
ginowan.okinawa.jp
ginoza.okinawa.jp
gushikami.okinawa.jp
haebaru.okinawa.jp
higashi.okinawa.jp
hirara.okinawa.jp
iheya.okinawa.jp
ishigaki.okinawa.jp
ishikawa.okinawa.jp
itoman.okinawa.jp
izena.okinawa.jp
kadena.okinawa.jp
kin.okinawa.jp
kitadaito.okinawa.jp
kitanakagusuku.okinawa.jp
kumejima.okinawa.jp
kunigami.okinawa.jp
minamidaito.okinawa.jp
motobu.okinawa.jp
nago.okinawa.jp
naha.okinawa.jp
nakagusuku.okinawa.jp
nakijin.okinawa.jp
nanjo.okinawa.jp
nishihara.okinawa.jp
ogimi.okinawa.jp
okinawa.okinawa.jp
onna.okinawa.jp
shimoji.okinawa.jp
taketomi.okinawa.jp
tarama.okinawa.jp
tokashiki.okinawa.jp
tomigusuku.okinawa.jp
tonaki.okinawa.jp
urasoe.okinawa.jp
uruma.okinawa.jp
yaese.okinawa.jp
yomitan.okinawa.jp
yonabaru.okinawa.jp
yonaguni.okinawa.jp
zamami.okinawa.jp
abeno.osaka.jp
chihayaakasaka.osaka.jp
chuo.osaka.jp
daito.osaka.jp
fujiidera.osaka.jp
habikino.osaka.jp
hannan.osaka.jp
higashiosaka.osaka.jp
higashisumiyoshi.osaka.jp
higashiyodogawa.osaka.jp
hirakata.osaka.jp
ibaraki.osaka.jp
ikeda.osaka.jp
izumi.osaka.jp
izumiotsu.osaka.jp
izumisano.osaka.jp
kadoma.osaka.jp
kaizuka.osaka.jp
kanan.osaka.jp
kashiwara.osaka.jp
katano.osaka.jp
kawachinagano.osaka.jp
kishiwada.osaka.jp
kita.osaka.jp
kumatori.osaka.jp
matsubara.osaka.jp
minato.osaka.jp
minoh.osaka.jp
misaki.osaka.jp
moriguchi.osaka.jp
neyagawa.osaka.jp
nishi.osaka.jp
nose.osaka.jp
osakasayama.osaka.jp
sakai.osaka.jp
sayama.osaka.jp
sennan.osaka.jp
settsu.osaka.jp
shijonawate.osaka.jp
shimamoto.osaka.jp
suita.osaka.jp
tadaoka.osaka.jp
taishi.osaka.jp
tajiri.osaka.jp
takaishi.osaka.jp
takatsuki.osaka.jp
tondabayashi.osaka.jp
toyonaka.osaka.jp
toyono.osaka.jp
yao.osaka.jp
ariake.saga.jp
arita.saga.jp
fukudomi.saga.jp
genkai.saga.jp
hamatama.saga.jp
hizen.saga.jp
imari.saga.jp
kamimine.saga.jp
kanzaki.saga.jp
karatsu.saga.jp
kashima.saga.jp
kitagata.saga.jp
kitahata.saga.jp
kiyama.saga.jp
kouhoku.saga.jp
kyuragi.saga.jp
nishiarita.saga.jp
ogi.saga.jp
omachi.saga.jp
ouchi.saga.jp
saga.saga.jp
shiroishi.saga.jp
taku.saga.jp
tara.saga.jp
tosu.saga.jp
yoshinogari.saga.jp
arakawa.saitama.jp
asaka.saitama.jp
chichibu.saitama.jp
fujimi.saitama.jp
fujimino.saitama.jp
fukaya.saitama.jp
hanno.saitama.jp
hanyu.saitama.jp
hasuda.saitama.jp
hatogaya.saitama.jp
hatoyama.saitama.jp
hidaka.saitama.jp
higashichichibu.saitama.jp
higashimatsuyama.saitama.jp
honjo.saitama.jp
ina.saitama.jp
iruma.saitama.jp
iwatsuki.saitama.jp
kamiizumi.saitama.jp
kamikawa.saitama.jp
kamisato.saitama.jp
kasukabe.saitama.jp
kawagoe.saitama.jp
kawaguchi.saitama.jp
kawajima.saitama.jp
kazo.saitama.jp
kitamoto.saitama.jp
koshigaya.saitama.jp
kounosu.saitama.jp
kuki.saitama.jp
kumagaya.saitama.jp
matsubushi.saitama.jp
minano.saitama.jp
misato.saitama.jp
miyashiro.saitama.jp
miyoshi.saitama.jp
moroyama.saitama.jp
nagatoro.saitama.jp
namegawa.saitama.jp
niiza.saitama.jp
ogano.saitama.jp
ogawa.saitama.jp
ogose.saitama.jp
okegawa.saitama.jp
omiya.saitama.jp
otaki.saitama.jp
ranzan.saitama.jp
ryokami.saitama.jp
saitama.saitama.jp
sakado.saitama.jp
satte.saitama.jp
sayama.saitama.jp
shiki.saitama.jp
shiraoka.saitama.jp
soka.saitama.jp
sugito.saitama.jp
toda.saitama.jp
tokigawa.saitama.jp
tokorozawa.saitama.jp
tsurugashima.saitama.jp
urawa.saitama.jp
warabi.saitama.jp
yashio.saitama.jp
yokoze.saitama.jp
yono.saitama.jp
yorii.saitama.jp
yoshida.saitama.jp
yoshikawa.saitama.jp
yoshimi.saitama.jp
aisho.shiga.jp
gamo.shiga.jp
higashiomi.shiga.jp
hikone.shiga.jp
koka.shiga.jp
konan.shiga.jp
kosei.shiga.jp
koto.shiga.jp
kusatsu.shiga.jp
maibara.shiga.jp
moriyama.shiga.jp
nagahama.shiga.jp
nishiazai.shiga.jp
notogawa.shiga.jp
omihachiman.shiga.jp
otsu.shiga.jp
ritto.shiga.jp
ryuoh.shiga.jp
takashima.shiga.jp
takatsuki.shiga.jp
torahime.shiga.jp
toyosato.shiga.jp
yasu.shiga.jp
akagi.shimane.jp
ama.shimane.jp
gotsu.shimane.jp
hamada.shimane.jp
higashiizumo.shimane.jp
hikawa.shimane.jp
hikimi.shimane.jp
izumo.shimane.jp
kakinoki.shimane.jp
masuda.shimane.jp
matsue.shimane.jp
misato.shimane.jp
nishinoshima.shimane.jp
ohda.shimane.jp
okinoshima.shimane.jp
okuizumo.shimane.jp
shimane.shimane.jp
tamayu.shimane.jp
tsuwano.shimane.jp
unnan.shimane.jp
yakumo.shimane.jp
yasugi.shimane.jp
yatsuka.shimane.jp
arai.shizuoka.jp
atami.shizuoka.jp
fuji.shizuoka.jp
fujieda.shizuoka.jp
fujikawa.shizuoka.jp
fujinomiya.shizuoka.jp
fukuroi.shizuoka.jp
gotemba.shizuoka.jp
haibara.shizuoka.jp
hamamatsu.shizuoka.jp
higashiizu.shizuoka.jp
ito.shizuoka.jp
iwata.shizuoka.jp
izu.shizuoka.jp
izunokuni.shizuoka.jp
kakegawa.shizuoka.jp
kannami.shizuoka.jp
kawanehon.shizuoka.jp
kawazu.shizuoka.jp
kikugawa.shizuoka.jp
kosai.shizuoka.jp
makinohara.shizuoka.jp
matsuzaki.shizuoka.jp
minamiizu.shizuoka.jp
mishima.shizuoka.jp
morimachi.shizuoka.jp
nishiizu.shizuoka.jp
numazu.shizuoka.jp
omaezaki.shizuoka.jp
shimada.shizuoka.jp
shimizu.shizuoka.jp
shimoda.shizuoka.jp
shizuoka.shizuoka.jp
susono.shizuoka.jp
yaizu.shizuoka.jp
yoshida.shizuoka.jp
ashikaga.tochigi.jp
bato.tochigi.jp
haga.tochigi.jp
ichikai.tochigi.jp
iwafune.tochigi.jp
kaminokawa.tochigi.jp
kanuma.tochigi.jp
karasuyama.tochigi.jp
kuroiso.tochigi.jp
mashiko.tochigi.jp
mibu.tochigi.jp
moka.tochigi.jp
motegi.tochigi.jp
nasu.tochigi.jp
nasushiobara.tochigi.jp
nikko.tochigi.jp
nishikata.tochigi.jp
nogi.tochigi.jp
ohira.tochigi.jp
ohtawara.tochigi.jp
oyama.tochigi.jp
sakura.tochigi.jp
sano.tochigi.jp
shimotsuke.tochigi.jp
shioya.tochigi.jp
takanezawa.tochigi.jp
tochigi.tochigi.jp
tsuga.tochigi.jp
ujiie.tochigi.jp
utsunomiya.tochigi.jp
yaita.tochigi.jp
aizumi.tokushima.jp
anan.tokushima.jp
ichiba.tokushima.jp
itano.tokushima.jp
kainan.tokushima.jp
komatsushima.tokushima.jp
matsushige.tokushima.jp
mima.tokushima.jp
minami.tokushima.jp
miyoshi.tokushima.jp
mugi.tokushima.jp
nakagawa.tokushima.jp
naruto.tokushima.jp
sanagochi.tokushima.jp
shishikui.tokushima.jp
tokushima.tokushima.jp
wajiki.tokushima.jp
adachi.tokyo.jp
akiruno.tokyo.jp
akishima.tokyo.jp
aogashima.tokyo.jp
arakawa.tokyo.jp
bunkyo.tokyo.jp
chiyoda.tokyo.jp
chofu.tokyo.jp
chuo.tokyo.jp
edogawa.tokyo.jp
fuchu.tokyo.jp
fussa.tokyo.jp
hachijo.tokyo.jp
hachioji.tokyo.jp
hamura.tokyo.jp
higashikurume.tokyo.jp
higashimurayama.tokyo.jp
higashiyamato.tokyo.jp
hino.tokyo.jp
hinode.tokyo.jp
hinohara.tokyo.jp
inagi.tokyo.jp
itabashi.tokyo.jp
katsushika.tokyo.jp
kita.tokyo.jp
kiyose.tokyo.jp
kodaira.tokyo.jp
koganei.tokyo.jp
kokubunji.tokyo.jp
komae.tokyo.jp
koto.tokyo.jp
kouzushima.tokyo.jp
kunitachi.tokyo.jp
machida.tokyo.jp
meguro.tokyo.jp
minato.tokyo.jp
mitaka.tokyo.jp
mizuho.tokyo.jp
musashimurayama.tokyo.jp
musashino.tokyo.jp
nakano.tokyo.jp
nerima.tokyo.jp
ogasawara.tokyo.jp
okutama.tokyo.jp
ome.tokyo.jp
oshima.tokyo.jp
ota.tokyo.jp
setagaya.tokyo.jp
shibuya.tokyo.jp
shinagawa.tokyo.jp
shinjuku.tokyo.jp
suginami.tokyo.jp
sumida.tokyo.jp
tachikawa.tokyo.jp
taito.tokyo.jp
tama.tokyo.jp
toshima.tokyo.jp
chizu.tottori.jp
hino.tottori.jp
kawahara.tottori.jp
koge.tottori.jp
kotoura.tottori.jp
misasa.tottori.jp
nanbu.tottori.jp
nichinan.tottori.jp
sakaiminato.tottori.jp
tottori.tottori.jp
wakasa.tottori.jp
yazu.tottori.jp
yonago.tottori.jp
asahi.toyama.jp
fuchu.toyama.jp
fukumitsu.toyama.jp
funahashi.toyama.jp
himi.toyama.jp
imizu.toyama.jp
inami.toyama.jp
johana.toyama.jp
kamiichi.toyama.jp
kurobe.toyama.jp
nakaniikawa.toyama.jp
namerikawa.toyama.jp
nanto.toyama.jp
nyuzen.toyama.jp
oyabe.toyama.jp
taira.toyama.jp
takaoka.toyama.jp
tateyama.toyama.jp
toga.toyama.jp
tonami.toyama.jp
toyama.toyama.jp
unazuki.toyama.jp
uozu.toyama.jp
yamada.toyama.jp
arida.wakayama.jp
aridagawa.wakayama.jp
gobo.wakayama.jp
hashimoto.wakayama.jp
hidaka.wakayama.jp
hirogawa.wakayama.jp
inami.wakayama.jp
iwade.wakayama.jp
kainan.wakayama.jp
kamitonda.wakayama.jp
katsuragi.wakayama.jp
kimino.wakayama.jp
kinokawa.wakayama.jp
kitayama.wakayama.jp
koya.wakayama.jp
koza.wakayama.jp
kozagawa.wakayama.jp
kudoyama.wakayama.jp
kushimoto.wakayama.jp
mihama.wakayama.jp
misato.wakayama.jp
nachikatsuura.wakayama.jp
shingu.wakayama.jp
shirahama.wakayama.jp
taiji.wakayama.jp
tanabe.wakayama.jp
wakayama.wakayama.jp
yuasa.wakayama.jp
yura.wakayama.jp
asahi.yamagata.jp
funagata.yamagata.jp
higashine.yamagata.jp
iide.yamagata.jp
kahoku.yamagata.jp
kaminoyama.yamagata.jp
kaneyama.yamagata.jp
kawanishi.yamagata.jp
mamurogawa.yamagata.jp
mikawa.yamagata.jp
murayama.yamagata.jp
nagai.yamagata.jp
nakayama.yamagata.jp
nanyo.yamagata.jp
nishikawa.yamagata.jp
obanazawa.yamagata.jp
oe.yamagata.jp
oguni.yamagata.jp
ohkura.yamagata.jp
oishida.yamagata.jp
sagae.yamagata.jp
sakata.yamagata.jp
sakegawa.yamagata.jp
shinjo.yamagata.jp
shirataka.yamagata.jp
shonai.yamagata.jp
takahata.yamagata.jp
tendo.yamagata.jp
tozawa.yamagata.jp
tsuruoka.yamagata.jp
yamagata.yamagata.jp
yamanobe.yamagata.jp
yonezawa.yamagata.jp
yuza.yamagata.jp
abu.yamaguchi.jp
hagi.yamaguchi.jp
hikari.yamaguchi.jp
hofu.yamaguchi.jp
iwakuni.yamaguchi.jp
kudamatsu.yamaguchi.jp
mitou.yamaguchi.jp
nagato.yamaguchi.jp
oshima.yamaguchi.jp
shimonoseki.yamaguchi.jp
shunan.yamaguchi.jp
tabuse.yamaguchi.jp
tokuyama.yamaguchi.jp
toyota.yamaguchi.jp
ube.yamaguchi.jp
yuu.yamaguchi.jp
chuo.yamanashi.jp
doshi.yamanashi.jp
fuefuki.yamanashi.jp
fujikawa.yamanashi.jp
fujikawaguchiko.yamanashi.jp
fujiyoshida.yamanashi.jp
hayakawa.yamanashi.jp
hokuto.yamanashi.jp
ichikawamisato.yamanashi.jp
kai.yamanashi.jp
kofu.yamanashi.jp
koshu.yamanashi.jp
kosuge.yamanashi.jp
minami-alps.yamanashi.jp
minobu.yamanashi.jp
nakamichi.yamanashi.jp
nanbu.yamanashi.jp
narusawa.yamanashi.jp
nirasaki.yamanashi.jp
nishikatsura.yamanashi.jp
oshino.yamanashi.jp
otsuki.yamanashi.jp
showa.yamanashi.jp
tabayama.yamanashi.jp
tsuru.yamanashi.jp
uenohara.yamanashi.jp
yamanakako.yamanashi.jp
yamanashi.yamanashi.jp

// ke : http://www.kenic.or.ke/index.php/en/ke-domains/ke-domains
ke
ac.ke
co.ke
go.ke
info.ke
me.ke
mobi.ke
ne.ke
or.ke
sc.ke

// kg : http://www.domain.kg/dmn_n.html
kg
org.kg
net.kg
com.kg
edu.kg
gov.kg
mil.kg

// kh : http://www.mptc.gov.kh/dns_registration.htm
*.kh

// ki : http://www.ki/dns/index.html
ki
edu.ki
biz.ki
net.ki
org.ki
gov.ki
info.ki
com.ki

// km : https://en.wikipedia.org/wiki/.km
// http://www.domaine.km/documents/charte.doc
km
org.km
nom.km
gov.km
prd.km
tm.km
edu.km
mil.km
ass.km
com.km
// These are only mentioned as proposed suggestions at domaine.km, but
// https://en.wikipedia.org/wiki/.km says they're available for registration:
coop.km
asso.km
presse.km
medecin.km
notaires.km
pharmaciens.km
veterinaire.km
gouv.km

// kn : https://en.wikipedia.org/wiki/.kn
// http://www.dot.kn/domainRules.html
kn
net.kn
org.kn
edu.kn
gov.kn

// kp : http://www.kcce.kp/en_index.php
kp
com.kp
edu.kp
gov.kp
org.kp
rep.kp
tra.kp

// kr : https://en.wikipedia.org/wiki/.kr
// see also: http://domain.nida.or.kr/eng/registration.jsp
kr
ac.kr
co.kr
es.kr
go.kr
hs.kr
kg.kr
mil.kr
ms.kr
ne.kr
or.kr
pe.kr
re.kr
sc.kr
// kr geographical names
busan.kr
chungbuk.kr
chungnam.kr
daegu.kr
daejeon.kr
gangwon.kr
gwangju.kr
gyeongbuk.kr
gyeonggi.kr
gyeongnam.kr
incheon.kr
jeju.kr
jeonbuk.kr
jeonnam.kr
seoul.kr
ulsan.kr

// kw : https://www.nic.kw/policies/
// Confirmed by registry <nic.tech@citra.gov.kw>
kw
com.kw
edu.kw
emb.kw
gov.kw
ind.kw
net.kw
org.kw

// ky : http://www.icta.ky/da_ky_reg_dom.php
// Confirmed by registry <kysupport@perimeterusa.com> 2008-06-17
ky
edu.ky
gov.ky
com.ky
org.ky
net.ky

// kz : https://en.wikipedia.org/wiki/.kz
// see also: http://www.nic.kz/rules/index.jsp
kz
org.kz
edu.kz
net.kz
gov.kz
mil.kz
com.kz

// la : https://en.wikipedia.org/wiki/.la
// Submitted by registry <gavin.brown@nic.la>
la
int.la
net.la
info.la
edu.la
gov.la
per.la
com.la
org.la

// lb : https://en.wikipedia.org/wiki/.lb
// Submitted by registry <randy@psg.com>
lb
com.lb
edu.lb
gov.lb
net.lb
org.lb

// lc : https://en.wikipedia.org/wiki/.lc
// see also: http://www.nic.lc/rules.htm
lc
com.lc
net.lc
co.lc
org.lc
edu.lc
gov.lc

// li : https://en.wikipedia.org/wiki/.li
li

// lk : https://www.nic.lk/index.php/domain-registration/lk-domain-naming-structure
lk
gov.lk
sch.lk
net.lk
int.lk
com.lk
org.lk
edu.lk
ngo.lk
soc.lk
web.lk
ltd.lk
assn.lk
grp.lk
hotel.lk
ac.lk

// lr : http://psg.com/dns/lr/lr.txt
// Submitted by registry <randy@psg.com>
lr
com.lr
edu.lr
gov.lr
org.lr
net.lr

// ls : http://www.nic.ls/
// Confirmed by registry <lsadmin@nic.ls>
ls
ac.ls
biz.ls
co.ls
edu.ls
gov.ls
info.ls
net.ls
org.ls
sc.ls

// lt : https://en.wikipedia.org/wiki/.lt
lt
// gov.lt : http://www.gov.lt/index_en.php
gov.lt

// lu : http://www.dns.lu/en/
lu

// lv : http://www.nic.lv/DNS/En/generic.php
lv
com.lv
edu.lv
gov.lv
org.lv
mil.lv
id.lv
net.lv
asn.lv
conf.lv

// ly : http://www.nic.ly/regulations.php
ly
com.ly
net.ly
gov.ly
plc.ly
edu.ly
sch.ly
med.ly
org.ly
id.ly

// ma : https://en.wikipedia.org/wiki/.ma
// http://www.anrt.ma/fr/admin/download/upload/file_fr782.pdf
ma
co.ma
net.ma
gov.ma
org.ma
ac.ma
press.ma

// mc : http://www.nic.mc/
mc
tm.mc
asso.mc

// md : https://en.wikipedia.org/wiki/.md
md

// me : https://en.wikipedia.org/wiki/.me
me
co.me
net.me
org.me
edu.me
ac.me
gov.me
its.me
priv.me

// mg : http://nic.mg/nicmg/?page_id=39
mg
org.mg
nom.mg
gov.mg
prd.mg
tm.mg
edu.mg
mil.mg
com.mg
co.mg

// mh : https://en.wikipedia.org/wiki/.mh
mh

// mil : https://en.wikipedia.org/wiki/.mil
mil

// mk : https://en.wikipedia.org/wiki/.mk
// see also: http://dns.marnet.net.mk/postapka.php
mk
com.mk
org.mk
net.mk
edu.mk
gov.mk
inf.mk
name.mk

// ml : http://www.gobin.info/domainname/ml-template.doc
// see also: https://en.wikipedia.org/wiki/.ml
ml
com.ml
edu.ml
gouv.ml
gov.ml
net.ml
org.ml
presse.ml

// mm : https://en.wikipedia.org/wiki/.mm
*.mm

// mn : https://en.wikipedia.org/wiki/.mn
mn
gov.mn
edu.mn
org.mn

// mo : http://www.monic.net.mo/
mo
com.mo
net.mo
org.mo
edu.mo
gov.mo

// mobi : https://en.wikipedia.org/wiki/.mobi
mobi

// mp : http://www.dot.mp/
// Confirmed by registry <dcamacho@saipan.com> 2008-06-17
mp

// mq : https://en.wikipedia.org/wiki/.mq
mq

// mr : https://en.wikipedia.org/wiki/.mr
mr
gov.mr

// ms : http://www.nic.ms/pdf/MS_Domain_Name_Rules.pdf
ms
com.ms
edu.ms
gov.ms
net.ms
org.ms

// mt : https://www.nic.org.mt/go/policy
// Submitted by registry <help@nic.org.mt>
mt
com.mt
edu.mt
net.mt
org.mt

// mu : https://en.wikipedia.org/wiki/.mu
mu
com.mu
net.mu
org.mu
gov.mu
ac.mu
co.mu
or.mu

// museum : http://about.museum/naming/
// http://index.museum/
museum
academy.museum
agriculture.museum
air.museum
airguard.museum
alabama.museum
alaska.museum
amber.museum
ambulance.museum
american.museum
americana.museum
americanantiques.museum
americanart.museum
amsterdam.museum
and.museum
annefrank.museum
anthro.museum
anthropology.museum
antiques.museum
aquarium.museum
arboretum.museum
archaeological.museum
archaeology.museum
architecture.museum
art.museum
artanddesign.museum
artcenter.museum
artdeco.museum
arteducation.museum
artgallery.museum
arts.museum
artsandcrafts.museum
asmatart.museum
assassination.museum
assisi.museum
association.museum
astronomy.museum
atlanta.museum
austin.museum
australia.museum
automotive.museum
aviation.museum
axis.museum
badajoz.museum
baghdad.museum
bahn.museum
bale.museum
baltimore.museum
barcelona.museum
baseball.museum
basel.museum
baths.museum
bauern.museum
beauxarts.museum
beeldengeluid.museum
bellevue.museum
bergbau.museum
berkeley.museum
berlin.museum
bern.museum
bible.museum
bilbao.museum
bill.museum
birdart.museum
birthplace.museum
bonn.museum
boston.museum
botanical.museum
botanicalgarden.museum
botanicgarden.museum
botany.museum
brandywinevalley.museum
brasil.museum
bristol.museum
british.museum
britishcolumbia.museum
broadcast.museum
brunel.museum
brussel.museum
brussels.museum
bruxelles.museum
building.museum
burghof.museum
bus.museum
bushey.museum
cadaques.museum
california.museum
cambridge.museum
can.museum
canada.museum
capebreton.museum
carrier.museum
cartoonart.museum
casadelamoneda.museum
castle.museum
castres.museum
celtic.museum
center.museum
chattanooga.museum
cheltenham.museum
chesapeakebay.museum
chicago.museum
children.museum
childrens.museum
childrensgarden.museum
chiropractic.museum
chocolate.museum
christiansburg.museum
cincinnati.museum
cinema.museum
circus.museum
civilisation.museum
civilization.museum
civilwar.museum
clinton.museum
clock.museum
coal.museum
coastaldefence.museum
cody.museum
coldwar.museum
collection.museum
colonialwilliamsburg.museum
coloradoplateau.museum
columbia.museum
columbus.museum
communication.museum
communications.museum
community.museum
computer.museum
computerhistory.museum
comunicações.museum
contemporary.museum
contemporaryart.museum
convent.museum
copenhagen.museum
corporation.museum
correios-e-telecomunicações.museum
corvette.museum
costume.museum
countryestate.museum
county.museum
crafts.museum
cranbrook.museum
creation.museum
cultural.museum
culturalcenter.museum
culture.museum
cyber.museum
cymru.museum
dali.museum
dallas.museum
database.museum
ddr.museum
decorativearts.museum
delaware.museum
delmenhorst.museum
denmark.museum
depot.museum
design.museum
detroit.museum
dinosaur.museum
discovery.museum
dolls.museum
donostia.museum
durham.museum
eastafrica.museum
eastcoast.museum
education.museum
educational.museum
egyptian.museum
eisenbahn.museum
elburg.museum
elvendrell.museum
embroidery.museum
encyclopedic.museum
england.museum
entomology.museum
environment.museum
environmentalconservation.museum
epilepsy.museum
essex.museum
estate.museum
ethnology.museum
exeter.museum
exhibition.museum
family.museum
farm.museum
farmequipment.museum
farmers.museum
farmstead.museum
field.museum
figueres.museum
filatelia.museum
film.museum
fineart.museum
finearts.museum
finland.museum
flanders.museum
florida.museum
force.museum
fortmissoula.museum
fortworth.museum
foundation.museum
francaise.museum
frankfurt.museum
franziskaner.museum
freemasonry.museum
freiburg.museum
fribourg.museum
frog.museum
fundacio.museum
furniture.museum
gallery.museum
garden.museum
gateway.museum
geelvinck.museum
gemological.museum
geology.museum
georgia.museum
giessen.museum
glas.museum
glass.museum
gorge.museum
grandrapids.museum
graz.museum
guernsey.museum
halloffame.museum
hamburg.museum
handson.museum
harvestcelebration.museum
hawaii.museum
health.museum
heimatunduhren.museum
hellas.museum
helsinki.museum
hembygdsforbund.museum
heritage.museum
histoire.museum
historical.museum
historicalsociety.museum
historichouses.museum
historisch.museum
historisches.museum
history.museum
historyofscience.museum
horology.museum
house.museum
humanities.museum
illustration.museum
imageandsound.museum
indian.museum
indiana.museum
indianapolis.museum
indianmarket.museum
intelligence.museum
interactive.museum
iraq.museum
iron.museum
isleofman.museum
jamison.museum
jefferson.museum
jerusalem.museum
jewelry.museum
jewish.museum
jewishart.museum
jfk.museum
journalism.museum
judaica.museum
judygarland.museum
juedisches.museum
juif.museum
karate.museum
karikatur.museum
kids.museum
koebenhavn.museum
koeln.museum
kunst.museum
kunstsammlung.museum
kunstunddesign.museum
labor.museum
labour.museum
lajolla.museum
lancashire.museum
landes.museum
lans.museum
läns.museum
larsson.museum
lewismiller.museum
lincoln.museum
linz.museum
living.museum
livinghistory.museum
localhistory.museum
london.museum
losangeles.museum
louvre.museum
loyalist.museum
lucerne.museum
luxembourg.museum
luzern.museum
mad.museum
madrid.museum
mallorca.museum
manchester.museum
mansion.museum
mansions.museum
manx.museum
marburg.museum
maritime.museum
maritimo.museum
maryland.museum
marylhurst.museum
media.museum
medical.museum
medizinhistorisches.museum
meeres.museum
memorial.museum
mesaverde.museum
michigan.museum
midatlantic.museum
military.museum
mill.museum
miners.museum
mining.museum
minnesota.museum
missile.museum
missoula.museum
modern.museum
moma.museum
money.museum
monmouth.museum
monticello.museum
montreal.museum
moscow.museum
motorcycle.museum
muenchen.museum
muenster.museum
mulhouse.museum
muncie.museum
museet.museum
museumcenter.museum
museumvereniging.museum
music.museum
national.museum
nationalfirearms.museum
nationalheritage.museum
nativeamerican.museum
naturalhistory.museum
naturalhistorymuseum.museum
naturalsciences.museum
nature.museum
naturhistorisches.museum
natuurwetenschappen.museum
naumburg.museum
naval.museum
nebraska.museum
neues.museum
newhampshire.museum
newjersey.museum
newmexico.museum
newport.museum
newspaper.museum
newyork.museum
niepce.museum
norfolk.museum
north.museum
nrw.museum
nyc.museum
nyny.museum
oceanographic.museum
oceanographique.museum
omaha.museum
online.museum
ontario.museum
openair.museum
oregon.museum
oregontrail.museum
otago.museum
oxford.museum
pacific.museum
paderborn.museum
palace.museum
paleo.museum
palmsprings.museum
panama.museum
paris.museum
pasadena.museum
pharmacy.museum
philadelphia.museum
philadelphiaarea.museum
philately.museum
phoenix.museum
photography.museum
pilots.museum
pittsburgh.museum
planetarium.museum
plantation.museum
plants.museum
plaza.museum
portal.museum
portland.museum
portlligat.museum
posts-and-telecommunications.museum
preservation.museum
presidio.museum
press.museum
project.museum
public.museum
pubol.museum
quebec.museum
railroad.museum
railway.museum
research.museum
resistance.museum
riodejaneiro.museum
rochester.museum
rockart.museum
roma.museum
russia.museum
saintlouis.museum
salem.museum
salvadordali.museum
salzburg.museum
sandiego.museum
sanfrancisco.museum
santabarbara.museum
santacruz.museum
santafe.museum
saskatchewan.museum
satx.museum
savannahga.museum
schlesisches.museum
schoenbrunn.museum
schokoladen.museum
school.museum
schweiz.museum
science.museum
scienceandhistory.museum
scienceandindustry.museum
sciencecenter.museum
sciencecenters.museum
science-fiction.museum
sciencehistory.museum
sciences.museum
sciencesnaturelles.museum
scotland.museum
seaport.museum
settlement.museum
settlers.museum
shell.museum
sherbrooke.museum
sibenik.museum
silk.museum
ski.museum
skole.museum
society.museum
sologne.museum
soundandvision.museum
southcarolina.museum
southwest.museum
space.museum
spy.museum
square.museum
stadt.museum
stalbans.museum
starnberg.museum
state.museum
stateofdelaware.museum
station.museum
steam.museum
steiermark.museum
stjohn.museum
stockholm.museum
stpetersburg.museum
stuttgart.museum
suisse.museum
surgeonshall.museum
surrey.museum
svizzera.museum
sweden.museum
sydney.museum
tank.museum
tcm.museum
technology.museum
telekommunikation.museum
television.museum
texas.museum
textile.museum
theater.museum
time.museum
timekeeping.museum
topology.museum
torino.museum
touch.museum
town.museum
transport.museum
tree.museum
trolley.museum
trust.museum
trustee.museum
uhren.museum
ulm.museum
undersea.museum
university.museum
usa.museum
usantiques.museum
usarts.museum
uscountryestate.museum
usculture.museum
usdecorativearts.museum
usgarden.museum
ushistory.museum
ushuaia.museum
uslivinghistory.museum
utah.museum
uvic.museum
valley.museum
vantaa.museum
versailles.museum
viking.museum
village.museum
virginia.museum
virtual.museum
virtuel.museum
vlaanderen.museum
volkenkunde.museum
wales.museum
wallonie.museum
war.museum
washingtondc.museum
watchandclock.museum
watch-and-clock.museum
western.museum
westfalen.museum
whaling.museum
wildlife.museum
williamsburg.museum
windmill.museum
workshop.museum
york.museum
yorkshire.museum
yosemite.museum
youth.museum
zoological.museum
zoology.museum
ירושלים.museum
иком.museum

// mv : https://en.wikipedia.org/wiki/.mv
// "mv" included because, contra Wikipedia, google.mv exists.
mv
aero.mv
biz.mv
com.mv
coop.mv
edu.mv
gov.mv
info.mv
int.mv
mil.mv
museum.mv
name.mv
net.mv
org.mv
pro.mv

// mw : http://www.registrar.mw/
mw
ac.mw
biz.mw
co.mw
com.mw
coop.mw
edu.mw
gov.mw
int.mw
museum.mw
net.mw
org.mw

// mx : http://www.nic.mx/
// Submitted by registry <farias@nic.mx>
mx
com.mx
org.mx
gob.mx
edu.mx
net.mx

// my : http://www.mynic.net.my/
my
com.my
net.my
org.my
gov.my
edu.my
mil.my
name.my

// mz : http://www.uem.mz/
// Submitted by registry <antonio@uem.mz>
mz
ac.mz
adv.mz
co.mz
edu.mz
gov.mz
mil.mz
net.mz
org.mz

// na : http://www.na-nic.com.na/
// http://www.info.na/domain/
na
info.na
pro.na
name.na
school.na
or.na
dr.na
us.na
mx.na
ca.na
in.na
cc.na
tv.na
ws.na
mobi.na
co.na
com.na
org.na

// name : has 2nd-level tlds, but there's no list of them
name

// nc : http://www.cctld.nc/
nc
asso.nc
nom.nc

// ne : https://en.wikipedia.org/wiki/.ne
ne

// net : https://en.wikipedia.org/wiki/.net
net

// nf : https://en.wikipedia.org/wiki/.nf
nf
com.nf
net.nf
per.nf
rec.nf
web.nf
arts.nf
firm.nf
info.nf
other.nf
store.nf

// ng : http://www.nira.org.ng/index.php/join-us/register-ng-domain/189-nira-slds
ng
com.ng
edu.ng
gov.ng
i.ng
mil.ng
mobi.ng
name.ng
net.ng
org.ng
sch.ng

// ni : http://www.nic.ni/
ni
ac.ni
biz.ni
co.ni
com.ni
edu.ni
gob.ni
in.ni
info.ni
int.ni
mil.ni
net.ni
nom.ni
org.ni
web.ni

// nl : https://en.wikipedia.org/wiki/.nl
//      https://www.sidn.nl/
//      ccTLD for the Netherlands
nl

// no : http://www.norid.no/regelverk/index.en.html
// The Norwegian registry has declined to notify us of updates. The web pages
// referenced below are the official source of the data. There is also an
// announce mailing list:
// https://postlister.uninett.no/sympa/info/norid-diskusjon
no
// Norid generic domains : http://www.norid.no/regelverk/vedlegg-c.en.html
fhs.no
vgs.no
fylkesbibl.no
folkebibl.no
museum.no
idrett.no
priv.no
// Non-Norid generic domains : http://www.norid.no/regelverk/vedlegg-d.en.html
mil.no
stat.no
dep.no
kommune.no
herad.no
// no geographical names : http://www.norid.no/regelverk/vedlegg-b.en.html
// counties
aa.no
ah.no
bu.no
fm.no
hl.no
hm.no
jan-mayen.no
mr.no
nl.no
nt.no
of.no
ol.no
oslo.no
rl.no
sf.no
st.no
svalbard.no
tm.no
tr.no
va.no
vf.no
// primary and lower secondary schools per county
gs.aa.no
gs.ah.no
gs.bu.no
gs.fm.no
gs.hl.no
gs.hm.no
gs.jan-mayen.no
gs.mr.no
gs.nl.no
gs.nt.no
gs.of.no
gs.ol.no
gs.oslo.no
gs.rl.no
gs.sf.no
gs.st.no
gs.svalbard.no
gs.tm.no
gs.tr.no
gs.va.no
gs.vf.no
// cities
akrehamn.no
åkrehamn.no
algard.no
ålgård.no
arna.no
brumunddal.no
bryne.no
bronnoysund.no
brønnøysund.no
drobak.no
drøbak.no
egersund.no
fetsund.no
floro.no
florø.no
fredrikstad.no
hokksund.no
honefoss.no
hønefoss.no
jessheim.no
jorpeland.no
jørpeland.no
kirkenes.no
kopervik.no
krokstadelva.no
langevag.no
langevåg.no
leirvik.no
mjondalen.no
mjøndalen.no
mo-i-rana.no
mosjoen.no
mosjøen.no
nesoddtangen.no
orkanger.no
osoyro.no
osøyro.no
raholt.no
råholt.no
sandnessjoen.no
sandnessjøen.no
skedsmokorset.no
slattum.no
spjelkavik.no
stathelle.no
stavern.no
stjordalshalsen.no
stjørdalshalsen.no
tananger.no
tranby.no
vossevangen.no
// communities
afjord.no
åfjord.no
agdenes.no
al.no
ål.no
alesund.no
ålesund.no
alstahaug.no
alta.no
áltá.no
alaheadju.no
álaheadju.no
alvdal.no
amli.no
åmli.no
amot.no
åmot.no
andebu.no
andoy.no
andøy.no
andasuolo.no
ardal.no
årdal.no
aremark.no
arendal.no
ås.no
aseral.no
åseral.no
asker.no
askim.no
askvoll.no
askoy.no
askøy.no
asnes.no
åsnes.no
audnedaln.no
aukra.no
aure.no
aurland.no
aurskog-holand.no
aurskog-høland.no
austevoll.no
austrheim.no
averoy.no
averøy.no
balestrand.no
ballangen.no
balat.no
bálát.no
balsfjord.no
bahccavuotna.no
báhccavuotna.no
bamble.no
bardu.no
beardu.no
beiarn.no
bajddar.no
bájddar.no
baidar.no
báidár.no
berg.no
bergen.no
berlevag.no
berlevåg.no
bearalvahki.no
bearalváhki.no
bindal.no
birkenes.no
bjarkoy.no
bjarkøy.no
bjerkreim.no
bjugn.no
bodo.no
bodø.no
badaddja.no
bådåddjå.no
budejju.no
bokn.no
bremanger.no
bronnoy.no
brønnøy.no
bygland.no
bykle.no
barum.no
bærum.no
bo.telemark.no
bø.telemark.no
bo.nordland.no
bø.nordland.no
bievat.no
bievát.no
bomlo.no
bømlo.no
batsfjord.no
båtsfjord.no
bahcavuotna.no
báhcavuotna.no
dovre.no
drammen.no
drangedal.no
dyroy.no
dyrøy.no
donna.no
dønna.no
eid.no
eidfjord.no
eidsberg.no
eidskog.no
eidsvoll.no
eigersund.no
elverum.no
enebakk.no
engerdal.no
etne.no
etnedal.no
evenes.no
evenassi.no
evenášši.no
evje-og-hornnes.no
farsund.no
fauske.no
fuossko.no
fuoisku.no
fedje.no
fet.no
finnoy.no
finnøy.no
fitjar.no
fjaler.no
fjell.no
flakstad.no
flatanger.no
flekkefjord.no
flesberg.no
flora.no
fla.no
flå.no
folldal.no
forsand.no
fosnes.no
frei.no
frogn.no
froland.no
frosta.no
frana.no
fræna.no
froya.no
frøya.no
fusa.no
fyresdal.no
forde.no
førde.no
gamvik.no
gangaviika.no
gáŋgaviika.no
gaular.no
gausdal.no
gildeskal.no
gildeskål.no
giske.no
gjemnes.no
gjerdrum.no
gjerstad.no
gjesdal.no
gjovik.no
gjøvik.no
gloppen.no
gol.no
gran.no
grane.no
granvin.no
gratangen.no
grimstad.no
grong.no
kraanghke.no
kråanghke.no
grue.no
gulen.no
hadsel.no
halden.no
halsa.no
hamar.no
hamaroy.no
habmer.no
hábmer.no
hapmir.no
hápmir.no
hammerfest.no
hammarfeasta.no
hámmárfeasta.no
haram.no
hareid.no
harstad.no
hasvik.no
aknoluokta.no
ákŋoluokta.no
hattfjelldal.no
aarborte.no
haugesund.no
hemne.no
hemnes.no
hemsedal.no
heroy.more-og-romsdal.no
herøy.møre-og-romsdal.no
heroy.nordland.no
herøy.nordland.no
hitra.no
hjartdal.no
hjelmeland.no
hobol.no
hobøl.no
hof.no
hol.no
hole.no
holmestrand.no
holtalen.no
holtålen.no
hornindal.no
horten.no
hurdal.no
hurum.no
hvaler.no
hyllestad.no
hagebostad.no
hægebostad.no
hoyanger.no
høyanger.no
hoylandet.no
høylandet.no
ha.no
hå.no
ibestad.no
inderoy.no
inderøy.no
iveland.no
jevnaker.no
jondal.no
jolster.no
jølster.no
karasjok.no
karasjohka.no
kárášjohka.no
karlsoy.no
galsa.no
gálsá.no
karmoy.no
karmøy.no
kautokeino.no
guovdageaidnu.no
klepp.no
klabu.no
klæbu.no
kongsberg.no
kongsvinger.no
kragero.no
kragerø.no
kristiansand.no
kristiansund.no
krodsherad.no
krødsherad.no
kvalsund.no
rahkkeravju.no
ráhkkerávju.no
kvam.no
kvinesdal.no
kvinnherad.no
kviteseid.no
kvitsoy.no
kvitsøy.no
kvafjord.no
kvæfjord.no
giehtavuoatna.no
kvanangen.no
kvænangen.no
navuotna.no
návuotna.no
kafjord.no
kåfjord.no
gaivuotna.no
gáivuotna.no
larvik.no
lavangen.no
lavagis.no
loabat.no
loabát.no
lebesby.no
davvesiida.no
leikanger.no
leirfjord.no
leka.no
leksvik.no
lenvik.no
leangaviika.no
leaŋgaviika.no
lesja.no
levanger.no
lier.no
lierne.no
lillehammer.no
lillesand.no
lindesnes.no
lindas.no
lindås.no
lom.no
loppa.no
lahppi.no
láhppi.no
lund.no
lunner.no
luroy.no
lurøy.no
luster.no
lyngdal.no
lyngen.no
ivgu.no
lardal.no
lerdal.no
lærdal.no
lodingen.no
lødingen.no
lorenskog.no
lørenskog.no
loten.no
løten.no
malvik.no
masoy.no
måsøy.no
muosat.no
muosát.no
mandal.no
marker.no
marnardal.no
masfjorden.no
meland.no
meldal.no
melhus.no
meloy.no
meløy.no
meraker.no
meråker.no
moareke.no
moåreke.no
midsund.no
midtre-gauldal.no
modalen.no
modum.no
molde.no
moskenes.no
moss.no
mosvik.no
malselv.no
målselv.no
malatvuopmi.no
málatvuopmi.no
namdalseid.no
aejrie.no
namsos.no
namsskogan.no
naamesjevuemie.no
nååmesjevuemie.no
laakesvuemie.no
nannestad.no
narvik.no
narviika.no
naustdal.no
nedre-eiker.no
nes.akershus.no
nes.buskerud.no
nesna.no
nesodden.no
nesseby.no
unjarga.no
unjárga.no
nesset.no
nissedal.no
nittedal.no
nord-aurdal.no
nord-fron.no
nord-odal.no
norddal.no
nordkapp.no
davvenjarga.no
davvenjárga.no
nordre-land.no
nordreisa.no
raisa.no
ráisa.no
nore-og-uvdal.no
notodden.no
naroy.no
nærøy.no
notteroy.no
nøtterøy.no
odda.no
oksnes.no
øksnes.no
oppdal.no
oppegard.no
oppegård.no
orkdal.no
orland.no
ørland.no
orskog.no
ørskog.no
orsta.no
ørsta.no
os.hedmark.no
os.hordaland.no
osen.no
osteroy.no
osterøy.no
ostre-toten.no
østre-toten.no
overhalla.no
ovre-eiker.no
øvre-eiker.no
oyer.no
øyer.no
oygarden.no
øygarden.no
oystre-slidre.no
øystre-slidre.no
porsanger.no
porsangu.no
porsáŋgu.no
porsgrunn.no
radoy.no
radøy.no
rakkestad.no
rana.no
ruovat.no
randaberg.no
rauma.no
rendalen.no
rennebu.no
rennesoy.no
rennesøy.no
rindal.no
ringebu.no
ringerike.no
ringsaker.no
rissa.no
risor.no
risør.no
roan.no
rollag.no
rygge.no
ralingen.no
rælingen.no
rodoy.no
rødøy.no
romskog.no
rømskog.no
roros.no
røros.no
rost.no
røst.no
royken.no
røyken.no
royrvik.no
røyrvik.no
rade.no
råde.no
salangen.no
siellak.no
saltdal.no
salat.no
sálát.no
sálat.no
samnanger.no
sande.more-og-romsdal.no
sande.møre-og-romsdal.no
sande.vestfold.no
sandefjord.no
sandnes.no
sandoy.no
sandøy.no
sarpsborg.no
sauda.no
sauherad.no
sel.no
selbu.no
selje.no
seljord.no
sigdal.no
siljan.no
sirdal.no
skaun.no
skedsmo.no
ski.no
skien.no
skiptvet.no
skjervoy.no
skjervøy.no
skierva.no
skiervá.no
skjak.no
skjåk.no
skodje.no
skanland.no
skånland.no
skanit.no
skánit.no
smola.no
smøla.no
snillfjord.no
snasa.no
snåsa.no
snoasa.no
snaase.no
snåase.no
sogndal.no
sokndal.no
sola.no
solund.no
songdalen.no
sortland.no
spydeberg.no
stange.no
stavanger.no
steigen.no
steinkjer.no
stjordal.no
stjørdal.no
stokke.no
stor-elvdal.no
stord.no
stordal.no
storfjord.no
omasvuotna.no
strand.no
stranda.no
stryn.no
sula.no
suldal.no
sund.no
sunndal.no
surnadal.no
sveio.no
svelvik.no
sykkylven.no
sogne.no
søgne.no
somna.no
sømna.no
sondre-land.no
søndre-land.no
sor-aurdal.no
sør-aurdal.no
sor-fron.no
sør-fron.no
sor-odal.no
sør-odal.no
sor-varanger.no
sør-varanger.no
matta-varjjat.no
mátta-várjjat.no
sorfold.no
sørfold.no
sorreisa.no
sørreisa.no
sorum.no
sørum.no
tana.no
deatnu.no
time.no
tingvoll.no
tinn.no
tjeldsund.no
dielddanuorri.no
tjome.no
tjøme.no
tokke.no
tolga.no
torsken.no
tranoy.no
tranøy.no
tromso.no
tromsø.no
tromsa.no
romsa.no
trondheim.no
troandin.no
trysil.no
trana.no
træna.no
trogstad.no
trøgstad.no
tvedestrand.no
tydal.no
tynset.no
tysfjord.no
divtasvuodna.no
divttasvuotna.no
tysnes.no
tysvar.no
tysvær.no
tonsberg.no
tønsberg.no
ullensaker.no
ullensvang.no
ulvik.no
utsira.no
vadso.no
vadsø.no
cahcesuolo.no
čáhcesuolo.no
vaksdal.no
valle.no
vang.no
vanylven.no
vardo.no
vardø.no
varggat.no
várggát.no
vefsn.no
vaapste.no
vega.no
vegarshei.no
vegårshei.no
vennesla.no
verdal.no
verran.no
vestby.no
vestnes.no
vestre-slidre.no
vestre-toten.no
vestvagoy.no
vestvågøy.no
vevelstad.no
vik.no
vikna.no
vindafjord.no
volda.no
voss.no
varoy.no
værøy.no
vagan.no
vågan.no
voagat.no
vagsoy.no
vågsøy.no
vaga.no
vågå.no
valer.ostfold.no
våler.østfold.no
valer.hedmark.no
våler.hedmark.no

// np : http://www.mos.com.np/register.html
*.np

// nr : http://cenpac.net.nr/dns/index.html
// Submitted by registry <technician@cenpac.net.nr>
nr
biz.nr
info.nr
gov.nr
edu.nr
org.nr
net.nr
com.nr

// nu : https://en.wikipedia.org/wiki/.nu
nu

// nz : https://en.wikipedia.org/wiki/.nz
// Submitted by registry <jay@nzrs.net.nz>
nz
ac.nz
co.nz
cri.nz
geek.nz
gen.nz
govt.nz
health.nz
iwi.nz
kiwi.nz
maori.nz
mil.nz
māori.nz
net.nz
org.nz
parliament.nz
school.nz

// om : https://en.wikipedia.org/wiki/.om
om
co.om
com.om
edu.om
gov.om
med.om
museum.om
net.om
org.om
pro.om

// onion : https://tools.ietf.org/html/rfc7686
onion

// org : https://en.wikipedia.org/wiki/.org
org

// pa : http://www.nic.pa/
// Some additional second level "domains" resolve directly as hostnames, such as
// pannet.pa, so we add a rule for "pa".
pa
ac.pa
gob.pa
com.pa
org.pa
sld.pa
edu.pa
net.pa
ing.pa
abo.pa
med.pa
nom.pa

// pe : https://www.nic.pe/InformeFinalComision.pdf
pe
edu.pe
gob.pe
nom.pe
mil.pe
org.pe
com.pe
net.pe

// pf : http://www.gobin.info/domainname/formulaire-pf.pdf
pf
com.pf
org.pf
edu.pf

// pg : https://en.wikipedia.org/wiki/.pg
*.pg

// ph : http://www.domains.ph/FAQ2.asp
// Submitted by registry <jed@email.com.ph>
ph
com.ph
net.ph
org.ph
gov.ph
edu.ph
ngo.ph
mil.ph
i.ph

// pk : http://pk5.pknic.net.pk/pk5/msgNamepk.PK
pk
com.pk
net.pk
edu.pk
org.pk
fam.pk
biz.pk
web.pk
gov.pk
gob.pk
gok.pk
gon.pk
gop.pk
gos.pk
info.pk

// pl http://www.dns.pl/english/index.html
// Submitted by registry
pl
com.pl
net.pl
org.pl
// pl functional domains (http://www.dns.pl/english/index.html)
aid.pl
agro.pl
atm.pl
auto.pl
biz.pl
edu.pl
gmina.pl
gsm.pl
info.pl
mail.pl
miasta.pl
media.pl
mil.pl
nieruchomosci.pl
nom.pl
pc.pl
powiat.pl
priv.pl
realestate.pl
rel.pl
sex.pl
shop.pl
sklep.pl
sos.pl
szkola.pl
targi.pl
tm.pl
tourism.pl
travel.pl
turystyka.pl
// Government domains
gov.pl
ap.gov.pl
ic.gov.pl
is.gov.pl
us.gov.pl
kmpsp.gov.pl
kppsp.gov.pl
kwpsp.gov.pl
psp.gov.pl
wskr.gov.pl
kwp.gov.pl
mw.gov.pl
ug.gov.pl
um.gov.pl
umig.gov.pl
ugim.gov.pl
upow.gov.pl
uw.gov.pl
starostwo.gov.pl
pa.gov.pl
po.gov.pl
psse.gov.pl
pup.gov.pl
rzgw.gov.pl
sa.gov.pl
so.gov.pl
sr.gov.pl
wsa.gov.pl
sko.gov.pl
uzs.gov.pl
wiih.gov.pl
winb.gov.pl
pinb.gov.pl
wios.gov.pl
witd.gov.pl
wzmiuw.gov.pl
piw.gov.pl
wiw.gov.pl
griw.gov.pl
wif.gov.pl
oum.gov.pl
sdn.gov.pl
zp.gov.pl
uppo.gov.pl
mup.gov.pl
wuoz.gov.pl
konsulat.gov.pl
oirm.gov.pl
// pl regional domains (http://www.dns.pl/english/index.html)
augustow.pl
babia-gora.pl
bedzin.pl
beskidy.pl
bialowieza.pl
bialystok.pl
bielawa.pl
bieszczady.pl
boleslawiec.pl
bydgoszcz.pl
bytom.pl
cieszyn.pl
czeladz.pl
czest.pl
dlugoleka.pl
elblag.pl
elk.pl
glogow.pl
gniezno.pl
gorlice.pl
grajewo.pl
ilawa.pl
jaworzno.pl
jelenia-gora.pl
jgora.pl
kalisz.pl
kazimierz-dolny.pl
karpacz.pl
kartuzy.pl
kaszuby.pl
katowice.pl
kepno.pl
ketrzyn.pl
klodzko.pl
kobierzyce.pl
kolobrzeg.pl
konin.pl
konskowola.pl
kutno.pl
lapy.pl
lebork.pl
legnica.pl
lezajsk.pl
limanowa.pl
lomza.pl
lowicz.pl
lubin.pl
lukow.pl
malbork.pl
malopolska.pl
mazowsze.pl
mazury.pl
mielec.pl
mielno.pl
mragowo.pl
naklo.pl
nowaruda.pl
nysa.pl
olawa.pl
olecko.pl
olkusz.pl
olsztyn.pl
opoczno.pl
opole.pl
ostroda.pl
ostroleka.pl
ostrowiec.pl
ostrowwlkp.pl
pila.pl
pisz.pl
podhale.pl
podlasie.pl
polkowice.pl
pomorze.pl
pomorskie.pl
prochowice.pl
pruszkow.pl
przeworsk.pl
pulawy.pl
radom.pl
rawa-maz.pl
rybnik.pl
rzeszow.pl
sanok.pl
sejny.pl
slask.pl
slupsk.pl
sosnowiec.pl
stalowa-wola.pl
skoczow.pl
starachowice.pl
stargard.pl
suwalki.pl
swidnica.pl
swiebodzin.pl
swinoujscie.pl
szczecin.pl
szczytno.pl
tarnobrzeg.pl
tgory.pl
turek.pl
tychy.pl
ustka.pl
walbrzych.pl
warmia.pl
warszawa.pl
waw.pl
wegrow.pl
wielun.pl
wlocl.pl
wloclawek.pl
wodzislaw.pl
wolomin.pl
wroclaw.pl
zachpomor.pl
zagan.pl
zarow.pl
zgora.pl
zgorzelec.pl

// pm : http://www.afnic.fr/medias/documents/AFNIC-naming-policy2012.pdf
pm

// pn : http://www.government.pn/PnRegistry/policies.htm
pn
gov.pn
co.pn
org.pn
edu.pn
net.pn

// post : https://en.wikipedia.org/wiki/.post
post

// pr : http://www.nic.pr/index.asp?f=1
pr
com.pr
net.pr
org.pr
gov.pr
edu.pr
isla.pr
pro.pr
biz.pr
info.pr
name.pr
// these aren't mentioned on nic.pr, but on https://en.wikipedia.org/wiki/.pr
est.pr
prof.pr
ac.pr

// pro : http://registry.pro/get-pro
pro
aaa.pro
aca.pro
acct.pro
avocat.pro
bar.pro
cpa.pro
eng.pro
jur.pro
law.pro
med.pro
recht.pro

// ps : https://en.wikipedia.org/wiki/.ps
// http://www.nic.ps/registration/policy.html#reg
ps
edu.ps
gov.ps
sec.ps
plo.ps
com.ps
org.ps
net.ps

// pt : http://online.dns.pt/dns/start_dns
pt
net.pt
gov.pt
org.pt
edu.pt
int.pt
publ.pt
com.pt
nome.pt

// pw : https://en.wikipedia.org/wiki/.pw
pw
co.pw
ne.pw
or.pw
ed.pw
go.pw
belau.pw

// py : http://www.nic.py/pautas.html#seccion_9
// Submitted by registry
py
com.py
coop.py
edu.py
gov.py
mil.py
net.py
org.py

// qa : http://domains.qa/en/
qa
com.qa
edu.qa
gov.qa
mil.qa
name.qa
net.qa
org.qa
sch.qa

// re : http://www.afnic.re/obtenir/chartes/nommage-re/annexe-descriptifs
re
asso.re
com.re
nom.re

// ro : http://www.rotld.ro/
ro
arts.ro
com.ro
firm.ro
info.ro
nom.ro
nt.ro
org.ro
rec.ro
store.ro
tm.ro
www.ro

// rs : https://www.rnids.rs/en/domains/national-domains
rs
ac.rs
co.rs
edu.rs
gov.rs
in.rs
org.rs

// ru : https://cctld.ru/files/pdf/docs/en/rules_ru-rf.pdf
// Submitted by George Georgievsky <gug@cctld.ru>
ru

// rw : https://www.ricta.org.rw/sites/default/files/resources/registry_registrar_contract_0.pdf
rw
ac.rw
co.rw
coop.rw
gov.rw
mil.rw
net.rw
org.rw

// sa : http://www.nic.net.sa/
sa
com.sa
net.sa
org.sa
gov.sa
med.sa
pub.sa
edu.sa
sch.sa

// sb : http://www.sbnic.net.sb/
// Submitted by registry <lee.humphries@telekom.com.sb>
sb
com.sb
edu.sb
gov.sb
net.sb
org.sb

// sc : http://www.nic.sc/
sc
com.sc
gov.sc
net.sc
org.sc
edu.sc

// sd : http://www.isoc.sd/sudanic.isoc.sd/billing_pricing.htm
// Submitted by registry <admin@isoc.sd>
sd
com.sd
net.sd
org.sd
edu.sd
med.sd
tv.sd
gov.sd
info.sd

// se : https://en.wikipedia.org/wiki/.se
// Submitted by registry <patrik.wallstrom@iis.se>
se
a.se
ac.se
b.se
bd.se
brand.se
c.se
d.se
e.se
f.se
fh.se
fhsk.se
fhv.se
g.se
h.se
i.se
k.se
komforb.se
kommunalforbund.se
komvux.se
l.se
lanbib.se
m.se
n.se
naturbruksgymn.se
o.se
org.se
p.se
parti.se
pp.se
press.se
r.se
s.se
t.se
tm.se
u.se
w.se
x.se
y.se
z.se

// sg : http://www.nic.net.sg/page/registration-policies-procedures-and-guidelines
sg
com.sg
net.sg
org.sg
gov.sg
edu.sg
per.sg

// sh : http://www.nic.sh/registrar.html
sh
com.sh
net.sh
gov.sh
org.sh
mil.sh

// si : https://en.wikipedia.org/wiki/.si
si

// sj : No registrations at this time.
// Submitted by registry <jarle@uninett.no>
sj

// sk : https://en.wikipedia.org/wiki/.sk
// list of 2nd level domains ?
sk

// sl : http://www.nic.sl
// Submitted by registry <adam@neoip.com>
sl
com.sl
net.sl
edu.sl
gov.sl
org.sl

// sm : https://en.wikipedia.org/wiki/.sm
sm

// sn : https://en.wikipedia.org/wiki/.sn
sn
art.sn
com.sn
edu.sn
gouv.sn
org.sn
perso.sn
univ.sn

// so : http://sonic.so/policies/
so
com.so
edu.so
gov.so
me.so
net.so
org.so

// sr : https://en.wikipedia.org/wiki/.sr
sr

// ss : https://registry.nic.ss/
// Submitted by registry <technical@nic.ss>
ss
biz.ss
com.ss
edu.ss
gov.ss
net.ss
org.ss

// st : http://www.nic.st/html/policyrules/
st
co.st
com.st
consulado.st
edu.st
embaixada.st
gov.st
mil.st
net.st
org.st
principe.st
saotome.st
store.st

// su : https://en.wikipedia.org/wiki/.su
su

// sv : http://www.svnet.org.sv/niveldos.pdf
sv
com.sv
edu.sv
gob.sv
org.sv
red.sv

// sx : https://en.wikipedia.org/wiki/.sx
// Submitted by registry <jcvignes@openregistry.com>
sx
gov.sx

// sy : https://en.wikipedia.org/wiki/.sy
// see also: http://www.gobin.info/domainname/sy.doc
sy
edu.sy
gov.sy
net.sy
mil.sy
com.sy
org.sy

// sz : https://en.wikipedia.org/wiki/.sz
// http://www.sispa.org.sz/
sz
co.sz
ac.sz
org.sz

// tc : https://en.wikipedia.org/wiki/.tc
tc

// td : https://en.wikipedia.org/wiki/.td
td

// tel: https://en.wikipedia.org/wiki/.tel
// http://www.telnic.org/
tel

// tf : https://en.wikipedia.org/wiki/.tf
tf

// tg : https://en.wikipedia.org/wiki/.tg
// http://www.nic.tg/
tg

// th : https://en.wikipedia.org/wiki/.th
// Submitted by registry <krit@thains.co.th>
th
ac.th
co.th
go.th
in.th
mi.th
net.th
or.th

// tj : http://www.nic.tj/policy.html
tj
ac.tj
biz.tj
co.tj
com.tj
edu.tj
go.tj
gov.tj
int.tj
mil.tj
name.tj
net.tj
nic.tj
org.tj
test.tj
web.tj

// tk : https://en.wikipedia.org/wiki/.tk
tk

// tl : https://en.wikipedia.org/wiki/.tl
tl
gov.tl

// tm : http://www.nic.tm/local.html
tm
com.tm
co.tm
org.tm
net.tm
nom.tm
gov.tm
mil.tm
edu.tm

// tn : https://en.wikipedia.org/wiki/.tn
// http://whois.ati.tn/
tn
com.tn
ens.tn
fin.tn
gov.tn
ind.tn
intl.tn
nat.tn
net.tn
org.tn
info.tn
perso.tn
tourism.tn
edunet.tn
rnrt.tn
rns.tn
rnu.tn
mincom.tn
agrinet.tn
defense.tn
turen.tn

// to : https://en.wikipedia.org/wiki/.to
// Submitted by registry <egullich@colo.to>
to
com.to
gov.to
net.to
org.to
edu.to
mil.to

// tr : https://nic.tr/
// https://nic.tr/forms/eng/policies.pdf
// https://nic.tr/index.php?USRACTN=PRICELST
tr
av.tr
bbs.tr
bel.tr
biz.tr
com.tr
dr.tr
edu.tr
gen.tr
gov.tr
info.tr
mil.tr
k12.tr
kep.tr
name.tr
net.tr
org.tr
pol.tr
tel.tr
tsk.tr
tv.tr
web.tr
// Used by Northern Cyprus
nc.tr
// Used by government agencies of Northern Cyprus
gov.nc.tr

// tt : http://www.nic.tt/
tt
co.tt
com.tt
org.tt
net.tt
biz.tt
info.tt
pro.tt
int.tt
coop.tt
jobs.tt
mobi.tt
travel.tt
museum.tt
aero.tt
name.tt
gov.tt
edu.tt

// tv : https://en.wikipedia.org/wiki/.tv
// Not listing any 2LDs as reserved since none seem to exist in practice,
// Wikipedia notwithstanding.
tv

// tw : https://en.wikipedia.org/wiki/.tw
tw
edu.tw
gov.tw
mil.tw
com.tw
net.tw
org.tw
idv.tw
game.tw
ebiz.tw
club.tw
網路.tw
組織.tw
商業.tw

// tz : http://www.tznic.or.tz/index.php/domains
// Submitted by registry <manager@tznic.or.tz>
tz
ac.tz
co.tz
go.tz
hotel.tz
info.tz
me.tz
mil.tz
mobi.tz
ne.tz
or.tz
sc.tz
tv.tz

// ua : https://hostmaster.ua/policy/?ua
// Submitted by registry <dk@cctld.ua>
ua
// ua 2LD
com.ua
edu.ua
gov.ua
in.ua
net.ua
org.ua
// ua geographic names
// https://hostmaster.ua/2ld/
cherkassy.ua
cherkasy.ua
chernigov.ua
chernihiv.ua
chernivtsi.ua
chernovtsy.ua
ck.ua
cn.ua
cr.ua
crimea.ua
cv.ua
dn.ua
dnepropetrovsk.ua
dnipropetrovsk.ua
donetsk.ua
dp.ua
if.ua
ivano-frankivsk.ua
kh.ua
kharkiv.ua
kharkov.ua
kherson.ua
khmelnitskiy.ua
khmelnytskyi.ua
kiev.ua
kirovograd.ua
km.ua
kr.ua
krym.ua
ks.ua
kv.ua
kyiv.ua
lg.ua
lt.ua
lugansk.ua
lutsk.ua
lv.ua
lviv.ua
mk.ua
mykolaiv.ua
nikolaev.ua
od.ua
odesa.ua
odessa.ua
pl.ua
poltava.ua
rivne.ua
rovno.ua
rv.ua
sb.ua
sebastopol.ua
sevastopol.ua
sm.ua
sumy.ua
te.ua
ternopil.ua
uz.ua
uzhgorod.ua
vinnica.ua
vinnytsia.ua
vn.ua
volyn.ua
yalta.ua
zaporizhzhe.ua
zaporizhzhia.ua
zhitomir.ua
zhytomyr.ua
zp.ua
zt.ua

// ug : https://www.registry.co.ug/
ug
co.ug
or.ug
ac.ug
sc.ug
go.ug
ne.ug
com.ug
org.ug

// uk : https://en.wikipedia.org/wiki/.uk
// Submitted by registry <Michael.Daly@nominet.org.uk>
uk
ac.uk
co.uk
gov.uk
ltd.uk
me.uk
net.uk
nhs.uk
org.uk
plc.uk
police.uk
*.sch.uk

// us : https://en.wikipedia.org/wiki/.us
us
dni.us
fed.us
isa.us
kids.us
nsn.us
// us geographic names
ak.us
al.us
ar.us
as.us
az.us
ca.us
co.us
ct.us
dc.us
de.us
fl.us
ga.us
gu.us
hi.us
ia.us
id.us
il.us
in.us
ks.us
ky.us
la.us
ma.us
md.us
me.us
mi.us
mn.us
mo.us
ms.us
mt.us
nc.us
nd.us
ne.us
nh.us
nj.us
nm.us
nv.us
ny.us
oh.us
ok.us
or.us
pa.us
pr.us
ri.us
sc.us
sd.us
tn.us
tx.us
ut.us
vi.us
vt.us
va.us
wa.us
wi.us
wv.us
wy.us
// The registrar notes several more specific domains available in each state,
// such as state.*.us, dst.*.us, etc., but resolution of these is somewhat
// haphazard; in some states these domains resolve as addresses, while in others
// only subdomains are available, or even nothing at all. We include the
// most common ones where it's clear that different sites are different
// entities.
k12.ak.us
k12.al.us
k12.ar.us
k12.as.us
k12.az.us
k12.ca.us
k12.co.us
k12.ct.us
k12.dc.us
k12.de.us
k12.fl.us
k12.ga.us
k12.gu.us
// k12.hi.us  Bug 614565 - Hawaii has a state-wide DOE login
k12.ia.us
k12.id.us
k12.il.us
k12.in.us
k12.ks.us
k12.ky.us
k12.la.us
k12.ma.us
k12.md.us
k12.me.us
k12.mi.us
k12.mn.us
k12.mo.us
k12.ms.us
k12.mt.us
k12.nc.us
// k12.nd.us  Bug 1028347 - Removed at request of Travis Rosso <trossow@nd.gov>
k12.ne.us
k12.nh.us
k12.nj.us
k12.nm.us
k12.nv.us
k12.ny.us
k12.oh.us
k12.ok.us
k12.or.us
k12.pa.us
k12.pr.us
// k12.ri.us  Removed at request of Kim Cournoyer <netsupport@staff.ri.net>
k12.sc.us
// k12.sd.us  Bug 934131 - Removed at request of James Booze <James.Booze@k12.sd.us>
k12.tn.us
k12.tx.us
k12.ut.us
k12.vi.us
k12.vt.us
k12.va.us
k12.wa.us
k12.wi.us
// k12.wv.us  Bug 947705 - Removed at request of Verne Britton <verne@wvnet.edu>
k12.wy.us
cc.ak.us
cc.al.us
cc.ar.us
cc.as.us
cc.az.us
cc.ca.us
cc.co.us
cc.ct.us
cc.dc.us
cc.de.us
cc.fl.us
cc.ga.us
cc.gu.us
cc.hi.us
cc.ia.us
cc.id.us
cc.il.us
cc.in.us
cc.ks.us
cc.ky.us
cc.la.us
cc.ma.us
cc.md.us
cc.me.us
cc.mi.us
cc.mn.us
cc.mo.us
cc.ms.us
cc.mt.us
cc.nc.us
cc.nd.us
cc.ne.us
cc.nh.us
cc.nj.us
cc.nm.us
cc.nv.us
cc.ny.us
cc.oh.us
cc.ok.us
cc.or.us
cc.pa.us
cc.pr.us
cc.ri.us
cc.sc.us
cc.sd.us
cc.tn.us
cc.tx.us
cc.ut.us
cc.vi.us
cc.vt.us
cc.va.us
cc.wa.us
cc.wi.us
cc.wv.us
cc.wy.us
lib.ak.us
lib.al.us
lib.ar.us
lib.as.us
lib.az.us
lib.ca.us
lib.co.us
lib.ct.us
lib.dc.us
// lib.de.us  Issue #243 - Moved to Private section at request of Ed Moore <Ed.Moore@lib.de.us>
lib.fl.us
lib.ga.us
lib.gu.us
lib.hi.us
lib.ia.us
lib.id.us
lib.il.us
lib.in.us
lib.ks.us
lib.ky.us
lib.la.us
lib.ma.us
lib.md.us
lib.me.us
lib.mi.us
lib.mn.us
lib.mo.us
lib.ms.us
lib.mt.us
lib.nc.us
lib.nd.us
lib.ne.us
lib.nh.us
lib.nj.us
lib.nm.us
lib.nv.us
lib.ny.us
lib.oh.us
lib.ok.us
lib.or.us
lib.pa.us
lib.pr.us
lib.ri.us
lib.sc.us
lib.sd.us
lib.tn.us
lib.tx.us
lib.ut.us
lib.vi.us
lib.vt.us
lib.va.us
lib.wa.us
lib.wi.us
// lib.wv.us  Bug 941670 - Removed at request of Larry W Arnold <arnold@wvlc.lib.wv.us>
lib.wy.us
// k12.ma.us contains school districts in Massachusetts. The 4LDs are
//  managed independently except for private (PVT), charter (CHTR) and
//  parochial (PAROCH) schools.  Those are delegated directly to the
//  5LD operators.   <k12-ma-hostmaster _ at _ rsuc.gweep.net>
pvt.k12.ma.us
chtr.k12.ma.us
paroch.k12.ma.us
// Merit Network, Inc. maintains the registry for =~ /(k12|cc|lib).mi.us/ and the following
//    see also: http://domreg.merit.edu
//    see also: whois -h whois.domreg.merit.edu help
ann-arbor.mi.us
cog.mi.us
dst.mi.us
eaton.mi.us
gen.mi.us
mus.mi.us
tec.mi.us
washtenaw.mi.us

// uy : http://www.nic.org.uy/
uy
com.uy
edu.uy
gub.uy
mil.uy
net.uy
org.uy

// uz : http://www.reg.uz/
uz
co.uz
com.uz
net.uz
org.uz

// va : https://en.wikipedia.org/wiki/.va
va

// vc : https://en.wikipedia.org/wiki/.vc
// Submitted by registry <kshah@ca.afilias.info>
vc
com.vc
net.vc
org.vc
gov.vc
mil.vc
edu.vc

// ve : https://registro.nic.ve/
// Submitted by registry
ve
arts.ve
co.ve
com.ve
e12.ve
edu.ve
firm.ve
gob.ve
gov.ve
info.ve
int.ve
mil.ve
net.ve
org.ve
rec.ve
store.ve
tec.ve
web.ve

// vg : https://en.wikipedia.org/wiki/.vg
vg

// vi : http://www.nic.vi/newdomainform.htm
// http://www.nic.vi/Domain_Rules/body_domain_rules.html indicates some other
// TLDs are "reserved", such as edu.vi and gov.vi, but doesn't actually say they
// are available for registration (which they do not seem to be).
vi
co.vi
com.vi
k12.vi
net.vi
org.vi

// vn : https://www.dot.vn/vnnic/vnnic/domainregistration.jsp
vn
com.vn
net.vn
org.vn
edu.vn
gov.vn
int.vn
ac.vn
biz.vn
info.vn
name.vn
pro.vn
health.vn

// vu : https://en.wikipedia.org/wiki/.vu
// http://www.vunic.vu/
vu
com.vu
edu.vu
net.vu
org.vu

// wf : http://www.afnic.fr/medias/documents/AFNIC-naming-policy2012.pdf
wf

// ws : https://en.wikipedia.org/wiki/.ws
// http://samoanic.ws/index.dhtml
ws
com.ws
net.ws
org.ws
gov.ws
edu.ws

// yt : http://www.afnic.fr/medias/documents/AFNIC-naming-policy2012.pdf
yt

// IDN ccTLDs
// When submitting patches, please maintain a sort by ISO 3166 ccTLD, then
// U-label, and follow this format:
// // A-Label ("<Latin renderings>", <language name>[, variant info]) : <ISO 3166 ccTLD>
// // [sponsoring org]
// U-Label

// xn--mgbaam7a8h ("Emerat", Arabic) : AE
// http://nic.ae/english/arabicdomain/rules.jsp
امارات

// xn--y9a3aq ("hye", Armenian) : AM
// ISOC AM (operated by .am Registry)
հայ

// xn--54b7fta0cc ("Bangla", Bangla) : BD
বাংলা

// xn--90ae ("bg", Bulgarian) : BG
бг

// xn--90ais ("bel", Belarusian/Russian Cyrillic) : BY
// Operated by .by registry
бел

// xn--fiqs8s ("Zhongguo/China", Chinese, Simplified) : CN
// CNNIC
// http://cnnic.cn/html/Dir/2005/10/11/3218.htm
中国

// xn--fiqz9s ("Zhongguo/China", Chinese, Traditional) : CN
// CNNIC
// http://cnnic.cn/html/Dir/2005/10/11/3218.htm
中國

// xn--lgbbat1ad8j ("Algeria/Al Jazair", Arabic) : DZ
الجزائر

// xn--wgbh1c ("Egypt/Masr", Arabic) : EG
// http://www.dotmasr.eg/
مصر

// xn--e1a4c ("eu", Cyrillic) : EU
// https://eurid.eu
ею

// xn--qxa6a ("eu", Greek) : EU
// https://eurid.eu
ευ

// xn--mgbah1a3hjkrd ("Mauritania", Arabic) : MR
موريتانيا

// xn--node ("ge", Georgian Mkhedruli) : GE
გე

// xn--qxam ("el", Greek) : GR
// Hellenic Ministry of Infrastructure, Transport, and Networks
ελ

// xn--j6w193g ("Hong Kong", Chinese) : HK
// https://www.hkirc.hk
// Submitted by registry <hk.tech@hkirc.hk>
// https://www.hkirc.hk/content.jsp?id=30#!/34
香港
公司.香港
教育.香港
政府.香港
個人.香港
網絡.香港
組織.香港

// xn--2scrj9c ("Bharat", Kannada) : IN
// India
ಭಾರತ

// xn--3hcrj9c ("Bharat", Oriya) : IN
// India
ଭାରତ

// xn--45br5cyl ("Bharatam", Assamese) : IN
// India
ভাৰত

// xn--h2breg3eve ("Bharatam", Sanskrit) : IN
// India
भारतम्

// xn--h2brj9c8c ("Bharot", Santali) : IN
// India
भारोत

// xn--mgbgu82a ("Bharat", Sindhi) : IN
// India
ڀارت

// xn--rvc1e0am3e ("Bharatam", Malayalam) : IN
// India
ഭാരതം

// xn--h2brj9c ("Bharat", Devanagari) : IN
// India
भारत

// xn--mgbbh1a ("Bharat", Kashmiri) : IN
// India
بارت

// xn--mgbbh1a71e ("Bharat", Arabic) : IN
// India
بھارت

// xn--fpcrj9c3d ("Bharat", Telugu) : IN
// India
భారత్

// xn--gecrj9c ("Bharat", Gujarati) : IN
// India
ભારત

// xn--s9brj9c ("Bharat", Gurmukhi) : IN
// India
ਭਾਰਤ

// xn--45brj9c ("Bharat", Bengali) : IN
// India
ভারত

// xn--xkc2dl3a5ee0h ("India", Tamil) : IN
// India
இந்தியா

// xn--mgba3a4f16a ("Iran", Persian) : IR
ایران

// xn--mgba3a4fra ("Iran", Arabic) : IR
ايران

// xn--mgbtx2b ("Iraq", Arabic) : IQ
// Communications and Media Commission
عراق

// xn--mgbayh7gpa ("al-Ordon", Arabic) : JO
// National Information Technology Center (NITC)
// Royal Scientific Society, Al-Jubeiha
الاردن

// xn--3e0b707e ("Republic of Korea", Hangul) : KR
한국

// xn--80ao21a ("Kaz", Kazakh) : KZ
қаз

// xn--fzc2c9e2c ("Lanka", Sinhalese-Sinhala) : LK
// https://nic.lk
ලංකා

// xn--xkc2al3hye2a ("Ilangai", Tamil) : LK
// https://nic.lk
இலங்கை

// xn--mgbc0a9azcg ("Morocco/al-Maghrib", Arabic) : MA
المغرب

// xn--d1alf ("mkd", Macedonian) : MK
// MARnet
мкд

// xn--l1acc ("mon", Mongolian) : MN
мон

// xn--mix891f ("Macao", Chinese, Traditional) : MO
// MONIC / HNET Asia (Registry Operator for .mo)
澳門

// xn--mix082f ("Macao", Chinese, Simplified) : MO
澳门

// xn--mgbx4cd0ab ("Malaysia", Malay) : MY
مليسيا

// xn--mgb9awbf ("Oman", Arabic) : OM
عمان

// xn--mgbai9azgqp6j ("Pakistan", Urdu/Arabic) : PK
پاکستان

// xn--mgbai9a5eva00b ("Pakistan", Urdu/Arabic, variant) : PK
پاكستان

// xn--ygbi2ammx ("Falasteen", Arabic) : PS
// The Palestinian National Internet Naming Authority (PNINA)
// http://www.pnina.ps
فلسطين

// xn--90a3ac ("srb", Cyrillic) : RS
// https://www.rnids.rs/en/domains/national-domains
срб
пр.срб
орг.срб
обр.срб
од.срб
упр.срб
ак.срб

// xn--p1ai ("rf", Russian-Cyrillic) : RU
// https://cctld.ru/files/pdf/docs/en/rules_ru-rf.pdf
// Submitted by George Georgievsky <gug@cctld.ru>
рф

// xn--wgbl6a ("Qatar", Arabic) : QA
// http://www.ict.gov.qa/
قطر

// xn--mgberp4a5d4ar ("AlSaudiah", Arabic) : SA
// http://www.nic.net.sa/
السعودية

// xn--mgberp4a5d4a87g ("AlSaudiah", Arabic, variant)  : SA
السعودیة

// xn--mgbqly7c0a67fbc ("AlSaudiah", Arabic, variant) : SA
السعودیۃ

// xn--mgbqly7cvafr ("AlSaudiah", Arabic, variant) : SA
السعوديه

// xn--mgbpl2fh ("sudan", Arabic) : SD
// Operated by .sd registry
سودان

// xn--yfro4i67o Singapore ("Singapore", Chinese) : SG
新加坡

// xn--clchc0ea0b2g2a9gcd ("Singapore", Tamil) : SG
சிங்கப்பூர்

// xn--ogbpf8fl ("Syria", Arabic) : SY
سورية

// xn--mgbtf8fl ("Syria", Arabic, variant) : SY
سوريا

// xn--o3cw4h ("Thai", Thai) : TH
// http://www.thnic.co.th
ไทย
ศึกษา.ไทย
ธุรกิจ.ไทย
รัฐบาล.ไทย
ทหาร.ไทย
เน็ต.ไทย
องค์กร.ไทย

// xn--pgbs0dh ("Tunisia", Arabic) : TN
// http://nic.tn
تونس

// xn--kpry57d ("Taiwan", Chinese, Traditional) : TW
// http://www.twnic.net/english/dn/dn_07a.htm
台灣

// xn--kprw13d ("Taiwan", Chinese, Simplified) : TW
// http://www.twnic.net/english/dn/dn_07a.htm
台湾

// xn--nnx388a ("Taiwan", Chinese, variant) : TW
臺灣

// xn--j1amh ("ukr", Cyrillic) : UA
укр

// xn--mgb2ddes ("AlYemen", Arabic) : YE
اليمن

// xxx : http://icmregistry.com
xxx

// ye : http://www.y.net.ye/services/domain_name.htm
*.ye

// za : https://www.zadna.org.za/content/page/domain-information/
ac.za
agric.za
alt.za
co.za
edu.za
gov.za
grondar.za
law.za
mil.za
net.za
ngo.za
nic.za
nis.za
nom.za
org.za
school.za
tm.za
web.za

// zm : https://zicta.zm/
// Submitted by registry <info@zicta.zm>
zm
ac.zm
biz.zm
co.zm
com.zm
edu.zm
gov.zm
info.zm
mil.zm
net.zm
org.zm
sch.zm

// zw : https://www.potraz.gov.zw/
// Confirmed by registry <bmtengwa@potraz.gov.zw> 2017-01-25
zw
ac.zw
co.zw
gov.zw
mil.zw
org.zw


// newGTLDs

// List of new gTLDs imported from https://www.icann.org/resources/registries/gtlds/v2/gtlds.json on 2020-07-18T17:05:44Z
// This list is auto-generated, don't edit it manually.
// aaa : 2015-02-26 American Automobile Association, Inc.
aaa

// aarp : 2015-05-21 AARP
aarp

// abarth : 2015-07-30 Fiat Chrysler Automobiles N.V.
abarth

// abb : 2014-10-24 ABB Ltd
abb

// abbott : 2014-07-24 Abbott Laboratories, Inc.
abbott

// abbvie : 2015-07-30 AbbVie Inc.
abbvie

// abc : 2015-07-30 Disney Enterprises, Inc.
abc

// able : 2015-06-25 Able Inc.
able

// abogado : 2014-04-24 Minds + Machines Group Limited
abogado

// abudhabi : 2015-07-30 Abu Dhabi Systems and Information Centre
abudhabi

// academy : 2013-11-07 Binky Moon, LLC
academy

// accenture : 2014-08-15 Accenture plc
accenture

// accountant : 2014-11-20 dot Accountant Limited
accountant

// accountants : 2014-03-20 Binky Moon, LLC
accountants

// aco : 2015-01-08 ACO Severin Ahlmann GmbH & Co. KG
aco

// actor : 2013-12-12 Dog Beach, LLC
actor

// adac : 2015-07-16 Allgemeiner Deutscher Automobil-Club e.V. (ADAC)
adac

// ads : 2014-12-04 Charleston Road Registry Inc.
ads

// adult : 2014-10-16 ICM Registry AD LLC
adult

// aeg : 2015-03-19 Aktiebolaget Electrolux
aeg

// aetna : 2015-05-21 Aetna Life Insurance Company
aetna

// afamilycompany : 2015-07-23 Johnson Shareholdings, Inc.
afamilycompany

// afl : 2014-10-02 Australian Football League
afl

// africa : 2014-03-24 ZA Central Registry NPC trading as Registry.Africa
africa

// agakhan : 2015-04-23 Fondation Aga Khan (Aga Khan Foundation)
agakhan

// agency : 2013-11-14 Binky Moon, LLC
agency

// aig : 2014-12-18 American International Group, Inc.
aig

// airbus : 2015-07-30 Airbus S.A.S.
airbus

// airforce : 2014-03-06 Dog Beach, LLC
airforce

// airtel : 2014-10-24 Bharti Airtel Limited
airtel

// akdn : 2015-04-23 Fondation Aga Khan (Aga Khan Foundation)
akdn

// alfaromeo : 2015-07-31 Fiat Chrysler Automobiles N.V.
alfaromeo

// alibaba : 2015-01-15 Alibaba Group Holding Limited
alibaba

// alipay : 2015-01-15 Alibaba Group Holding Limited
alipay

// allfinanz : 2014-07-03 Allfinanz Deutsche Vermögensberatung Aktiengesellschaft
allfinanz

// allstate : 2015-07-31 Allstate Fire and Casualty Insurance Company
allstate

// ally : 2015-06-18 Ally Financial Inc.
ally

// alsace : 2014-07-02 Region Grand Est
alsace

// alstom : 2015-07-30 ALSTOM
alstom

// amazon : 2019-12-19 Amazon Registry Services, Inc.
amazon

// americanexpress : 2015-07-31 American Express Travel Related Services Company, Inc.
americanexpress

// americanfamily : 2015-07-23 AmFam, Inc.
americanfamily

// amex : 2015-07-31 American Express Travel Related Services Company, Inc.
amex

// amfam : 2015-07-23 AmFam, Inc.
amfam

// amica : 2015-05-28 Amica Mutual Insurance Company
amica

// amsterdam : 2014-07-24 Gemeente Amsterdam
amsterdam

// analytics : 2014-12-18 Campus IP LLC
analytics

// android : 2014-08-07 Charleston Road Registry Inc.
android

// anquan : 2015-01-08 Beijing Qihu Keji Co., Ltd.
anquan

// anz : 2015-07-31 Australia and New Zealand Banking Group Limited
anz

// aol : 2015-09-17 Oath Inc.
aol

// apartments : 2014-12-11 Binky Moon, LLC
apartments

// app : 2015-05-14 Charleston Road Registry Inc.
app

// apple : 2015-05-14 Apple Inc.
apple

// aquarelle : 2014-07-24 Aquarelle.com
aquarelle

// arab : 2015-11-12 League of Arab States
arab

// aramco : 2014-11-20 Aramco Services Company
aramco

// archi : 2014-02-06 Afilias Limited
archi

// army : 2014-03-06 Dog Beach, LLC
army

// art : 2016-03-24 UK Creative Ideas Limited
art

// arte : 2014-12-11 Association Relative à la Télévision Européenne G.E.I.E.
arte

// asda : 2015-07-31 Wal-Mart Stores, Inc.
asda

// associates : 2014-03-06 Binky Moon, LLC
associates

// athleta : 2015-07-30 The Gap, Inc.
athleta

// attorney : 2014-03-20 Dog Beach, LLC
attorney

// auction : 2014-03-20 Dog Beach, LLC
auction

// audi : 2015-05-21 AUDI Aktiengesellschaft
audi

// audible : 2015-06-25 Amazon Registry Services, Inc.
audible

// audio : 2014-03-20 UNR Corp.
audio

// auspost : 2015-08-13 Australian Postal Corporation
auspost

// author : 2014-12-18 Amazon Registry Services, Inc.
author

// auto : 2014-11-13 Cars Registry Limited
auto

// autos : 2014-01-09 DERAutos, LLC
autos

// avianca : 2015-01-08 Avianca Holdings S.A.
avianca

// aws : 2015-06-25 Amazon Registry Services, Inc.
aws

// axa : 2013-12-19 AXA SA
axa

// azure : 2014-12-18 Microsoft Corporation
azure

// baby : 2015-04-09 XYZ.COM LLC
baby

// baidu : 2015-01-08 Baidu, Inc.
baidu

// banamex : 2015-07-30 Citigroup Inc.
banamex

// bananarepublic : 2015-07-31 The Gap, Inc.
bananarepublic

// band : 2014-06-12 Dog Beach, LLC
band

// bank : 2014-09-25 fTLD Registry Services LLC
bank

// bar : 2013-12-12 Punto 2012 Sociedad Anonima Promotora de Inversion de Capital Variable
bar

// barcelona : 2014-07-24 Municipi de Barcelona
barcelona

// barclaycard : 2014-11-20 Barclays Bank PLC
barclaycard

// barclays : 2014-11-20 Barclays Bank PLC
barclays

// barefoot : 2015-06-11 Gallo Vineyards, Inc.
barefoot

// bargains : 2013-11-14 Binky Moon, LLC
bargains

// baseball : 2015-10-29 MLB Advanced Media DH, LLC
baseball

// basketball : 2015-08-20 Fédération Internationale de Basketball (FIBA)
basketball

// bauhaus : 2014-04-17 Werkhaus GmbH
bauhaus

// bayern : 2014-01-23 Bayern Connect GmbH
bayern

// bbc : 2014-12-18 British Broadcasting Corporation
bbc

// bbt : 2015-07-23 BB&T Corporation
bbt

// bbva : 2014-10-02 BANCO BILBAO VIZCAYA ARGENTARIA, S.A.
bbva

// bcg : 2015-04-02 The Boston Consulting Group, Inc.
bcg

// bcn : 2014-07-24 Municipi de Barcelona
bcn

// beats : 2015-05-14 Beats Electronics, LLC
beats

// beauty : 2015-12-03 XYZ.COM LLC
beauty

// beer : 2014-01-09 Minds + Machines Group Limited
beer

// bentley : 2014-12-18 Bentley Motors Limited
bentley

// berlin : 2013-10-31 dotBERLIN GmbH & Co. KG
berlin

// best : 2013-12-19 BestTLD Pty Ltd
best

// bestbuy : 2015-07-31 BBY Solutions, Inc.
bestbuy

// bet : 2015-05-07 Afilias Limited
bet

// bharti : 2014-01-09 Bharti Enterprises (Holding) Private Limited
bharti

// bible : 2014-06-19 American Bible Society
bible

// bid : 2013-12-19 dot Bid Limited
bid

// bike : 2013-08-27 Binky Moon, LLC
bike

// bing : 2014-12-18 Microsoft Corporation
bing

// bingo : 2014-12-04 Binky Moon, LLC
bingo

// bio : 2014-03-06 Afilias Limited
bio

// black : 2014-01-16 Afilias Limited
black

// blackfriday : 2014-01-16 UNR Corp.
blackfriday

// blockbuster : 2015-07-30 Dish DBS Corporation
blockbuster

// blog : 2015-05-14 Knock Knock WHOIS There, LLC
blog

// bloomberg : 2014-07-17 Bloomberg IP Holdings LLC
bloomberg

// blue : 2013-11-07 Afilias Limited
blue

// bms : 2014-10-30 Bristol-Myers Squibb Company
bms

// bmw : 2014-01-09 Bayerische Motoren Werke Aktiengesellschaft
bmw

// bnpparibas : 2014-05-29 BNP Paribas
bnpparibas

// boats : 2014-12-04 DERBoats, LLC
boats

// boehringer : 2015-07-09 Boehringer Ingelheim International GmbH
boehringer

// bofa : 2015-07-31 Bank of America Corporation
bofa

// bom : 2014-10-16 Núcleo de Informação e Coordenação do Ponto BR - NIC.br
bom

// bond : 2014-06-05 ShortDot SA
bond

// boo : 2014-01-30 Charleston Road Registry Inc.
boo

// book : 2015-08-27 Amazon Registry Services, Inc.
book

// booking : 2015-07-16 Booking.com B.V.
booking

// bosch : 2015-06-18 Robert Bosch GMBH
bosch

// bostik : 2015-05-28 Bostik SA
bostik

// boston : 2015-12-10 Boston TLD Management, LLC
boston

// bot : 2014-12-18 Amazon Registry Services, Inc.
bot

// boutique : 2013-11-14 Binky Moon, LLC
boutique

// box : 2015-11-12 .BOX INC.
box

// bradesco : 2014-12-18 Banco Bradesco S.A.
bradesco

// bridgestone : 2014-12-18 Bridgestone Corporation
bridgestone

// broadway : 2014-12-22 Celebrate Broadway, Inc.
broadway

// broker : 2014-12-11 Dotbroker Registry Limited
broker

// brother : 2015-01-29 Brother Industries, Ltd.
brother

// brussels : 2014-02-06 DNS.be vzw
brussels

// budapest : 2013-11-21 Minds + Machines Group Limited
budapest

// bugatti : 2015-07-23 Bugatti International SA
bugatti

// build : 2013-11-07 Plan Bee LLC
build

// builders : 2013-11-07 Binky Moon, LLC
builders

// business : 2013-11-07 Binky Moon, LLC
business

// buy : 2014-12-18 Amazon Registry Services, Inc.
buy

// buzz : 2013-10-02 DOTSTRATEGY CO.
buzz

// bzh : 2014-02-27 Association www.bzh
bzh

// cab : 2013-10-24 Binky Moon, LLC
cab

// cafe : 2015-02-11 Binky Moon, LLC
cafe

// cal : 2014-07-24 Charleston Road Registry Inc.
cal

// call : 2014-12-18 Amazon Registry Services, Inc.
call

// calvinklein : 2015-07-30 PVH gTLD Holdings LLC
calvinklein

// cam : 2016-04-21 AC Webconnecting Holding B.V.
cam

// camera : 2013-08-27 Binky Moon, LLC
camera

// camp : 2013-11-07 Binky Moon, LLC
camp

// cancerresearch : 2014-05-15 Australian Cancer Research Foundation
cancerresearch

// canon : 2014-09-12 Canon Inc.
canon

// capetown : 2014-03-24 ZA Central Registry NPC trading as ZA Central Registry
capetown

// capital : 2014-03-06 Binky Moon, LLC
capital

// capitalone : 2015-08-06 Capital One Financial Corporation
capitalone

// car : 2015-01-22 Cars Registry Limited
car

// caravan : 2013-12-12 Caravan International, Inc.
caravan

// cards : 2013-12-05 Binky Moon, LLC
cards

// care : 2014-03-06 Binky Moon, LLC
care

// career : 2013-10-09 dotCareer LLC
career

// careers : 2013-10-02 Binky Moon, LLC
careers

// cars : 2014-11-13 Cars Registry Limited
cars

// casa : 2013-11-21 Minds + Machines Group Limited
casa

// case : 2015-09-03 CNH Industrial N.V.
case

// caseih : 2015-09-03 CNH Industrial N.V.
caseih

// cash : 2014-03-06 Binky Moon, LLC
cash

// casino : 2014-12-18 Binky Moon, LLC
casino

// catering : 2013-12-05 Binky Moon, LLC
catering

// catholic : 2015-10-21 Pontificium Consilium de Comunicationibus Socialibus (PCCS) (Pontifical Council for Social Communication)
catholic

// cba : 2014-06-26 COMMONWEALTH BANK OF AUSTRALIA
cba

// cbn : 2014-08-22 The Christian Broadcasting Network, Inc.
cbn

// cbre : 2015-07-02 CBRE, Inc.
cbre

// cbs : 2015-08-06 CBS Domains Inc.
cbs

// ceb : 2015-04-09 The Corporate Executive Board Company
ceb

// center : 2013-11-07 Binky Moon, LLC
center

// ceo : 2013-11-07 CEOTLD Pty Ltd
ceo

// cern : 2014-06-05 European Organization for Nuclear Research ("CERN")
cern

// cfa : 2014-08-28 CFA Institute
cfa

// cfd : 2014-12-11 DotCFD Registry Limited
cfd

// chanel : 2015-04-09 Chanel International B.V.
chanel

// channel : 2014-05-08 Charleston Road Registry Inc.
channel

// charity : 2018-04-11 Binky Moon, LLC
charity

// chase : 2015-04-30 JPMorgan Chase Bank, National Association
chase

// chat : 2014-12-04 Binky Moon, LLC
chat

// cheap : 2013-11-14 Binky Moon, LLC
cheap

// chintai : 2015-06-11 CHINTAI Corporation
chintai

// christmas : 2013-11-21 UNR Corp.
christmas

// chrome : 2014-07-24 Charleston Road Registry Inc.
chrome

// church : 2014-02-06 Binky Moon, LLC
church

// cipriani : 2015-02-19 Hotel Cipriani Srl
cipriani

// circle : 2014-12-18 Amazon Registry Services, Inc.
circle

// cisco : 2014-12-22 Cisco Technology, Inc.
cisco

// citadel : 2015-07-23 Citadel Domain LLC
citadel

// citi : 2015-07-30 Citigroup Inc.
citi

// citic : 2014-01-09 CITIC Group Corporation
citic

// city : 2014-05-29 Binky Moon, LLC
city

// cityeats : 2014-12-11 Lifestyle Domain Holdings, Inc.
cityeats

// claims : 2014-03-20 Binky Moon, LLC
claims

// cleaning : 2013-12-05 Binky Moon, LLC
cleaning

// click : 2014-06-05 UNR Corp.
click

// clinic : 2014-03-20 Binky Moon, LLC
clinic

// clinique : 2015-10-01 The Estée Lauder Companies Inc.
clinique

// clothing : 2013-08-27 Binky Moon, LLC
clothing

// cloud : 2015-04-16 Aruba PEC S.p.A.
cloud

// club : 2013-11-08 .CLUB DOMAINS, LLC
club

// clubmed : 2015-06-25 Club Méditerranée S.A.
clubmed

// coach : 2014-10-09 Binky Moon, LLC
coach

// codes : 2013-10-31 Binky Moon, LLC
codes

// coffee : 2013-10-17 Binky Moon, LLC
coffee

// college : 2014-01-16 XYZ.COM LLC
college

// cologne : 2014-02-05 dotKoeln GmbH
cologne

// comcast : 2015-07-23 Comcast IP Holdings I, LLC
comcast

// commbank : 2014-06-26 COMMONWEALTH BANK OF AUSTRALIA
commbank

// community : 2013-12-05 Binky Moon, LLC
community

// company : 2013-11-07 Binky Moon, LLC
company

// compare : 2015-10-08 Registry Services, LLC
compare

// computer : 2013-10-24 Binky Moon, LLC
computer

// comsec : 2015-01-08 VeriSign, Inc.
comsec

// condos : 2013-12-05 Binky Moon, LLC
condos

// construction : 2013-09-16 Binky Moon, LLC
construction

// consulting : 2013-12-05 Dog Beach, LLC
consulting

// contact : 2015-01-08 Dog Beach, LLC
contact

// contractors : 2013-09-10 Binky Moon, LLC
contractors

// cooking : 2013-11-21 Minds + Machines Group Limited
cooking

// cookingchannel : 2015-07-02 Lifestyle Domain Holdings, Inc.
cookingchannel

// cool : 2013-11-14 Binky Moon, LLC
cool

// corsica : 2014-09-25 Collectivité de Corse
corsica

// country : 2013-12-19 DotCountry LLC
country

// coupon : 2015-02-26 Amazon Registry Services, Inc.
coupon

// coupons : 2015-03-26 Binky Moon, LLC
coupons

// courses : 2014-12-04 OPEN UNIVERSITIES AUSTRALIA PTY LTD
courses

// cpa : 2019-06-10 American Institute of Certified Public Accountants
cpa

// credit : 2014-03-20 Binky Moon, LLC
credit

// creditcard : 2014-03-20 Binky Moon, LLC
creditcard

// creditunion : 2015-01-22 CUNA Performance Resources, LLC
creditunion

// cricket : 2014-10-09 dot Cricket Limited
cricket

// crown : 2014-10-24 Crown Equipment Corporation
crown

// crs : 2014-04-03 Federated Co-operatives Limited
crs

// cruise : 2015-12-10 Viking River Cruises (Bermuda) Ltd.
cruise

// cruises : 2013-12-05 Binky Moon, LLC
cruises

// csc : 2014-09-25 Alliance-One Services, Inc.
csc

// cuisinella : 2014-04-03 SCHMIDT GROUPE S.A.S.
cuisinella

// cymru : 2014-05-08 Nominet UK
cymru

// cyou : 2015-01-22 ShortDot SA
cyou

// dabur : 2014-02-06 Dabur India Limited
dabur

// dad : 2014-01-23 Charleston Road Registry Inc.
dad

// dance : 2013-10-24 Dog Beach, LLC
dance

// data : 2016-06-02 Dish DBS Corporation
data

// date : 2014-11-20 dot Date Limited
date

// dating : 2013-12-05 Binky Moon, LLC
dating

// datsun : 2014-03-27 NISSAN MOTOR CO., LTD.
datsun

// day : 2014-01-30 Charleston Road Registry Inc.
day

// dclk : 2014-11-20 Charleston Road Registry Inc.
dclk

// dds : 2015-05-07 Minds + Machines Group Limited
dds

// deal : 2015-06-25 Amazon Registry Services, Inc.
deal

// dealer : 2014-12-22 Intercap Registry Inc.
dealer

// deals : 2014-05-22 Binky Moon, LLC
deals

// degree : 2014-03-06 Dog Beach, LLC
degree

// delivery : 2014-09-11 Binky Moon, LLC
delivery

// dell : 2014-10-24 Dell Inc.
dell

// deloitte : 2015-07-31 Deloitte Touche Tohmatsu
deloitte

// delta : 2015-02-19 Delta Air Lines, Inc.
delta

// democrat : 2013-10-24 Dog Beach, LLC
democrat

// dental : 2014-03-20 Binky Moon, LLC
dental

// dentist : 2014-03-20 Dog Beach, LLC
dentist

// desi : 2013-11-14 Desi Networks LLC
desi

// design : 2014-11-07 Top Level Design, LLC
design

// dev : 2014-10-16 Charleston Road Registry Inc.
dev

// dhl : 2015-07-23 Deutsche Post AG
dhl

// diamonds : 2013-09-22 Binky Moon, LLC
diamonds

// diet : 2014-06-26 UNR Corp.
diet

// digital : 2014-03-06 Binky Moon, LLC
digital

// direct : 2014-04-10 Binky Moon, LLC
direct

// directory : 2013-09-20 Binky Moon, LLC
directory

// discount : 2014-03-06 Binky Moon, LLC
discount

// discover : 2015-07-23 Discover Financial Services
discover

// dish : 2015-07-30 Dish DBS Corporation
dish

// diy : 2015-11-05 Lifestyle Domain Holdings, Inc.
diy

// dnp : 2013-12-13 Dai Nippon Printing Co., Ltd.
dnp

// docs : 2014-10-16 Charleston Road Registry Inc.
docs

// doctor : 2016-06-02 Binky Moon, LLC
doctor

// dog : 2014-12-04 Binky Moon, LLC
dog

// domains : 2013-10-17 Binky Moon, LLC
domains

// dot : 2015-05-21 Dish DBS Corporation
dot

// download : 2014-11-20 dot Support Limited
download

// drive : 2015-03-05 Charleston Road Registry Inc.
drive

// dtv : 2015-06-04 Dish DBS Corporation
dtv

// dubai : 2015-01-01 Dubai Smart Government Department
dubai

// duck : 2015-07-23 Johnson Shareholdings, Inc.
duck

// dunlop : 2015-07-02 The Goodyear Tire & Rubber Company
dunlop

// dupont : 2015-06-25 E. I. du Pont de Nemours and Company
dupont

// durban : 2014-03-24 ZA Central Registry NPC trading as ZA Central Registry
durban

// dvag : 2014-06-23 Deutsche Vermögensberatung Aktiengesellschaft DVAG
dvag

// dvr : 2016-05-26 DISH Technologies L.L.C.
dvr

// earth : 2014-12-04 Interlink Co., Ltd.
earth

// eat : 2014-01-23 Charleston Road Registry Inc.
eat

// eco : 2016-07-08 Big Room Inc.
eco

// edeka : 2014-12-18 EDEKA Verband kaufmännischer Genossenschaften e.V.
edeka

// education : 2013-11-07 Binky Moon, LLC
education

// email : 2013-10-31 Binky Moon, LLC
email

// emerck : 2014-04-03 Merck KGaA
emerck

// energy : 2014-09-11 Binky Moon, LLC
energy

// engineer : 2014-03-06 Dog Beach, LLC
engineer

// engineering : 2014-03-06 Binky Moon, LLC
engineering

// enterprises : 2013-09-20 Binky Moon, LLC
enterprises

// epson : 2014-12-04 Seiko Epson Corporation
epson

// equipment : 2013-08-27 Binky Moon, LLC
equipment

// ericsson : 2015-07-09 Telefonaktiebolaget L M Ericsson
ericsson

// erni : 2014-04-03 ERNI Group Holding AG
erni

// esq : 2014-05-08 Charleston Road Registry Inc.
esq

// estate : 2013-08-27 Binky Moon, LLC
estate

// etisalat : 2015-09-03 Emirates Telecommunications Corporation (trading as Etisalat)
etisalat

// eurovision : 2014-04-24 European Broadcasting Union (EBU)
eurovision

// eus : 2013-12-12 Puntueus Fundazioa
eus

// events : 2013-12-05 Binky Moon, LLC
events

// exchange : 2014-03-06 Binky Moon, LLC
exchange

// expert : 2013-11-21 Binky Moon, LLC
expert

// exposed : 2013-12-05 Binky Moon, LLC
exposed

// express : 2015-02-11 Binky Moon, LLC
express

// extraspace : 2015-05-14 Extra Space Storage LLC
extraspace

// fage : 2014-12-18 Fage International S.A.
fage

// fail : 2014-03-06 Binky Moon, LLC
fail

// fairwinds : 2014-11-13 FairWinds Partners, LLC
fairwinds

// faith : 2014-11-20 dot Faith Limited
faith

// family : 2015-04-02 Dog Beach, LLC
family

// fan : 2014-03-06 Dog Beach, LLC
fan

// fans : 2014-11-07 ZDNS International Limited
fans

// farm : 2013-11-07 Binky Moon, LLC
farm

// farmers : 2015-07-09 Farmers Insurance Exchange
farmers

// fashion : 2014-07-03 Minds + Machines Group Limited
fashion

// fast : 2014-12-18 Amazon Registry Services, Inc.
fast

// fedex : 2015-08-06 Federal Express Corporation
fedex

// feedback : 2013-12-19 Top Level Spectrum, Inc.
feedback

// ferrari : 2015-07-31 Fiat Chrysler Automobiles N.V.
ferrari

// ferrero : 2014-12-18 Ferrero Trading Lux S.A.
ferrero

// fiat : 2015-07-31 Fiat Chrysler Automobiles N.V.
fiat

// fidelity : 2015-07-30 Fidelity Brokerage Services LLC
fidelity

// fido : 2015-08-06 Rogers Communications Canada Inc.
fido

// film : 2015-01-08 Motion Picture Domain Registry Pty Ltd
film

// final : 2014-10-16 Núcleo de Informação e Coordenação do Ponto BR - NIC.br
final

// finance : 2014-03-20 Binky Moon, LLC
finance

// financial : 2014-03-06 Binky Moon, LLC
financial

// fire : 2015-06-25 Amazon Registry Services, Inc.
fire

// firestone : 2014-12-18 Bridgestone Licensing Services, Inc
firestone

// firmdale : 2014-03-27 Firmdale Holdings Limited
firmdale

// fish : 2013-12-12 Binky Moon, LLC
fish

// fishing : 2013-11-21 Minds + Machines Group Limited
fishing

// fit : 2014-11-07 Minds + Machines Group Limited
fit

// fitness : 2014-03-06 Binky Moon, LLC
fitness

// flickr : 2015-04-02 Flickr, Inc.
flickr

// flights : 2013-12-05 Binky Moon, LLC
flights

// flir : 2015-07-23 FLIR Systems, Inc.
flir

// florist : 2013-11-07 Binky Moon, LLC
florist

// flowers : 2014-10-09 UNR Corp.
flowers

// fly : 2014-05-08 Charleston Road Registry Inc.
fly

// foo : 2014-01-23 Charleston Road Registry Inc.
foo

// food : 2016-04-21 Lifestyle Domain Holdings, Inc.
food

// foodnetwork : 2015-07-02 Lifestyle Domain Holdings, Inc.
foodnetwork

// football : 2014-12-18 Binky Moon, LLC
football

// ford : 2014-11-13 Ford Motor Company
ford

// forex : 2014-12-11 Dotforex Registry Limited
forex

// forsale : 2014-05-22 Dog Beach, LLC
forsale

// forum : 2015-04-02 Fegistry, LLC
forum

// foundation : 2013-12-05 Binky Moon, LLC
foundation

// fox : 2015-09-11 FOX Registry, LLC
fox

// free : 2015-12-10 Amazon Registry Services, Inc.
free

// fresenius : 2015-07-30 Fresenius Immobilien-Verwaltungs-GmbH
fresenius

// frl : 2014-05-15 FRLregistry B.V.
frl

// frogans : 2013-12-19 OP3FT
frogans

// frontdoor : 2015-07-02 Lifestyle Domain Holdings, Inc.
frontdoor

// frontier : 2015-02-05 Frontier Communications Corporation
frontier

// ftr : 2015-07-16 Frontier Communications Corporation
ftr

// fujitsu : 2015-07-30 Fujitsu Limited
fujitsu

// fujixerox : 2015-07-23 Xerox DNHC LLC
fujixerox

// fun : 2016-01-14 DotSpace Inc.
fun

// fund : 2014-03-20 Binky Moon, LLC
fund

// furniture : 2014-03-20 Binky Moon, LLC
furniture

// futbol : 2013-09-20 Dog Beach, LLC
futbol

// fyi : 2015-04-02 Binky Moon, LLC
fyi

// gal : 2013-11-07 Asociación puntoGAL
gal

// gallery : 2013-09-13 Binky Moon, LLC
gallery

// gallo : 2015-06-11 Gallo Vineyards, Inc.
gallo

// gallup : 2015-02-19 Gallup, Inc.
gallup

// game : 2015-05-28 UNR Corp.
game

// games : 2015-05-28 Dog Beach, LLC
games

// gap : 2015-07-31 The Gap, Inc.
gap

// garden : 2014-06-26 Minds + Machines Group Limited
garden

// gay : 2019-05-23 Top Level Design, LLC
gay

// gbiz : 2014-07-17 Charleston Road Registry Inc.
gbiz

// gdn : 2014-07-31 Joint Stock Company "Navigation-information systems"
gdn

// gea : 2014-12-04 GEA Group Aktiengesellschaft
gea

// gent : 2014-01-23 COMBELL NV
gent

// genting : 2015-03-12 Resorts World Inc Pte. Ltd.
genting

// george : 2015-07-31 Wal-Mart Stores, Inc.
george

// ggee : 2014-01-09 GMO Internet, Inc.
ggee

// gift : 2013-10-17 DotGift, LLC
gift

// gifts : 2014-07-03 Binky Moon, LLC
gifts

// gives : 2014-03-06 Dog Beach, LLC
gives

// giving : 2014-11-13 Giving Limited
giving

// glade : 2015-07-23 Johnson Shareholdings, Inc.
glade

// glass : 2013-11-07 Binky Moon, LLC
glass

// gle : 2014-07-24 Charleston Road Registry Inc.
gle

// global : 2014-04-17 Dot Global Domain Registry Limited
global

// globo : 2013-12-19 Globo Comunicação e Participações S.A
globo

// gmail : 2014-05-01 Charleston Road Registry Inc.
gmail

// gmbh : 2016-01-29 Binky Moon, LLC
gmbh

// gmo : 2014-01-09 GMO Internet, Inc.
gmo

// gmx : 2014-04-24 1&1 Mail & Media GmbH
gmx

// godaddy : 2015-07-23 Go Daddy East, LLC
godaddy

// gold : 2015-01-22 Binky Moon, LLC
gold

// goldpoint : 2014-11-20 YODOBASHI CAMERA CO.,LTD.
goldpoint

// golf : 2014-12-18 Binky Moon, LLC
golf

// goo : 2014-12-18 NTT Resonant Inc.
goo

// goodyear : 2015-07-02 The Goodyear Tire & Rubber Company
goodyear

// goog : 2014-11-20 Charleston Road Registry Inc.
goog

// google : 2014-07-24 Charleston Road Registry Inc.
google

// gop : 2014-01-16 Republican State Leadership Committee, Inc.
gop

// got : 2014-12-18 Amazon Registry Services, Inc.
got

// grainger : 2015-05-07 Grainger Registry Services, LLC
grainger

// graphics : 2013-09-13 Binky Moon, LLC
graphics

// gratis : 2014-03-20 Binky Moon, LLC
gratis

// green : 2014-05-08 Afilias Limited
green

// gripe : 2014-03-06 Binky Moon, LLC
gripe

// grocery : 2016-06-16 Wal-Mart Stores, Inc.
grocery

// group : 2014-08-15 Binky Moon, LLC
group

// guardian : 2015-07-30 The Guardian Life Insurance Company of America
guardian

// gucci : 2014-11-13 Guccio Gucci S.p.a.
gucci

// guge : 2014-08-28 Charleston Road Registry Inc.
guge

// guide : 2013-09-13 Binky Moon, LLC
guide

// guitars : 2013-11-14 UNR Corp.
guitars

// guru : 2013-08-27 Binky Moon, LLC
guru

// hair : 2015-12-03 XYZ.COM LLC
hair

// hamburg : 2014-02-20 Hamburg Top-Level-Domain GmbH
hamburg

// hangout : 2014-11-13 Charleston Road Registry Inc.
hangout

// haus : 2013-12-05 Dog Beach, LLC
haus

// hbo : 2015-07-30 HBO Registry Services, Inc.
hbo

// hdfc : 2015-07-30 HOUSING DEVELOPMENT FINANCE CORPORATION LIMITED
hdfc

// hdfcbank : 2015-02-12 HDFC Bank Limited
hdfcbank

// health : 2015-02-11 DotHealth, LLC
health

// healthcare : 2014-06-12 Binky Moon, LLC
healthcare

// help : 2014-06-26 UNR Corp.
help

// helsinki : 2015-02-05 City of Helsinki
helsinki

// here : 2014-02-06 Charleston Road Registry Inc.
here

// hermes : 2014-07-10 HERMES INTERNATIONAL
hermes

// hgtv : 2015-07-02 Lifestyle Domain Holdings, Inc.
hgtv

// hiphop : 2014-03-06 UNR Corp.
hiphop

// hisamitsu : 2015-07-16 Hisamitsu Pharmaceutical Co.,Inc.
hisamitsu

// hitachi : 2014-10-31 Hitachi, Ltd.
hitachi

// hiv : 2014-03-13 UNR Corp.
hiv

// hkt : 2015-05-14 PCCW-HKT DataCom Services Limited
hkt

// hockey : 2015-03-19 Binky Moon, LLC
hockey

// holdings : 2013-08-27 Binky Moon, LLC
holdings

// holiday : 2013-11-07 Binky Moon, LLC
holiday

// homedepot : 2015-04-02 Home Depot Product Authority, LLC
homedepot

// homegoods : 2015-07-16 The TJX Companies, Inc.
homegoods

// homes : 2014-01-09 DERHomes, LLC
homes

// homesense : 2015-07-16 The TJX Companies, Inc.
homesense

// honda : 2014-12-18 Honda Motor Co., Ltd.
honda

// horse : 2013-11-21 Minds + Machines Group Limited
horse

// hospital : 2016-10-20 Binky Moon, LLC
hospital

// host : 2014-04-17 DotHost Inc.
host

// hosting : 2014-05-29 UNR Corp.
hosting

// hot : 2015-08-27 Amazon Registry Services, Inc.
hot

// hoteles : 2015-03-05 Travel Reservations SRL
hoteles

// hotels : 2016-04-07 Booking.com B.V.
hotels

// hotmail : 2014-12-18 Microsoft Corporation
hotmail

// house : 2013-11-07 Binky Moon, LLC
house

// how : 2014-01-23 Charleston Road Registry Inc.
how

// hsbc : 2014-10-24 HSBC Global Services (UK) Limited
hsbc

// hughes : 2015-07-30 Hughes Satellite Systems Corporation
hughes

// hyatt : 2015-07-30 Hyatt GTLD, L.L.C.
hyatt

// hyundai : 2015-07-09 Hyundai Motor Company
hyundai

// ibm : 2014-07-31 International Business Machines Corporation
ibm

// icbc : 2015-02-19 Industrial and Commercial Bank of China Limited
icbc

// ice : 2014-10-30 IntercontinentalExchange, Inc.
ice

// icu : 2015-01-08 ShortDot SA
icu

// ieee : 2015-07-23 IEEE Global LLC
ieee

// ifm : 2014-01-30 ifm electronic gmbh
ifm

// ikano : 2015-07-09 Ikano S.A.
ikano

// imamat : 2015-08-06 Fondation Aga Khan (Aga Khan Foundation)
imamat

// imdb : 2015-06-25 Amazon Registry Services, Inc.
imdb

// immo : 2014-07-10 Binky Moon, LLC
immo

// immobilien : 2013-11-07 Dog Beach, LLC
immobilien

// inc : 2018-03-10 Intercap Registry Inc.
inc

// industries : 2013-12-05 Binky Moon, LLC
industries

// infiniti : 2014-03-27 NISSAN MOTOR CO., LTD.
infiniti

// ing : 2014-01-23 Charleston Road Registry Inc.
ing

// ink : 2013-12-05 Top Level Design, LLC
ink

// institute : 2013-11-07 Binky Moon, LLC
institute

// insurance : 2015-02-19 fTLD Registry Services LLC
insurance

// insure : 2014-03-20 Binky Moon, LLC
insure

// intel : 2015-08-06 Intel Corporation
intel

// international : 2013-11-07 Binky Moon, LLC
international

// intuit : 2015-07-30 Intuit Administrative Services, Inc.
intuit

// investments : 2014-03-20 Binky Moon, LLC
investments

// ipiranga : 2014-08-28 Ipiranga Produtos de Petroleo S.A.
ipiranga

// irish : 2014-08-07 Binky Moon, LLC
irish

// ismaili : 2015-08-06 Fondation Aga Khan (Aga Khan Foundation)
ismaili

// ist : 2014-08-28 Istanbul Metropolitan Municipality
ist

// istanbul : 2014-08-28 Istanbul Metropolitan Municipality
istanbul

// itau : 2014-10-02 Itau Unibanco Holding S.A.
itau

// itv : 2015-07-09 ITV Services Limited
itv

// iveco : 2015-09-03 CNH Industrial N.V.
iveco

// jaguar : 2014-11-13 Jaguar Land Rover Ltd
jaguar

// java : 2014-06-19 Oracle Corporation
java

// jcb : 2014-11-20 JCB Co., Ltd.
jcb

// jcp : 2015-04-23 JCP Media, Inc.
jcp

// jeep : 2015-07-30 FCA US LLC.
jeep

// jetzt : 2014-01-09 Binky Moon, LLC
jetzt

// jewelry : 2015-03-05 Binky Moon, LLC
jewelry

// jio : 2015-04-02 Reliance Industries Limited
jio

// jll : 2015-04-02 Jones Lang LaSalle Incorporated
jll

// jmp : 2015-03-26 Matrix IP LLC
jmp

// jnj : 2015-06-18 Johnson & Johnson Services, Inc.
jnj

// joburg : 2014-03-24 ZA Central Registry NPC trading as ZA Central Registry
joburg

// jot : 2014-12-18 Amazon Registry Services, Inc.
jot

// joy : 2014-12-18 Amazon Registry Services, Inc.
joy

// jpmorgan : 2015-04-30 JPMorgan Chase Bank, National Association
jpmorgan

// jprs : 2014-09-18 Japan Registry Services Co., Ltd.
jprs

// juegos : 2014-03-20 UNR Corp.
juegos

// juniper : 2015-07-30 JUNIPER NETWORKS, INC.
juniper

// kaufen : 2013-11-07 Dog Beach, LLC
kaufen

// kddi : 2014-09-12 KDDI CORPORATION
kddi

// kerryhotels : 2015-04-30 Kerry Trading Co. Limited
kerryhotels

// kerrylogistics : 2015-04-09 Kerry Trading Co. Limited
kerrylogistics

// kerryproperties : 2015-04-09 Kerry Trading Co. Limited
kerryproperties

// kfh : 2014-12-04 Kuwait Finance House
kfh

// kia : 2015-07-09 KIA MOTORS CORPORATION
kia

// kim : 2013-09-23 Afilias Limited
kim

// kinder : 2014-11-07 Ferrero Trading Lux S.A.
kinder

// kindle : 2015-06-25 Amazon Registry Services, Inc.
kindle

// kitchen : 2013-09-20 Binky Moon, LLC
kitchen

// kiwi : 2013-09-20 DOT KIWI LIMITED
kiwi

// koeln : 2014-01-09 dotKoeln GmbH
koeln

// komatsu : 2015-01-08 Komatsu Ltd.
komatsu

// kosher : 2015-08-20 Kosher Marketing Assets LLC
kosher

// kpmg : 2015-04-23 KPMG International Cooperative (KPMG International Genossenschaft)
kpmg

// kpn : 2015-01-08 Koninklijke KPN N.V.
kpn

// krd : 2013-12-05 KRG Department of Information Technology
krd

// kred : 2013-12-19 KredTLD Pty Ltd
kred

// kuokgroup : 2015-04-09 Kerry Trading Co. Limited
kuokgroup

// kyoto : 2014-11-07 Academic Institution: Kyoto Jyoho Gakuen
kyoto

// lacaixa : 2014-01-09 Fundación Bancaria Caixa d’Estalvis i Pensions de Barcelona, “la Caixa”
lacaixa

// lamborghini : 2015-06-04 Automobili Lamborghini S.p.A.
lamborghini

// lamer : 2015-10-01 The Estée Lauder Companies Inc.
lamer

// lancaster : 2015-02-12 LANCASTER
lancaster

// lancia : 2015-07-31 Fiat Chrysler Automobiles N.V.
lancia

// land : 2013-09-10 Binky Moon, LLC
land

// landrover : 2014-11-13 Jaguar Land Rover Ltd
landrover

// lanxess : 2015-07-30 LANXESS Corporation
lanxess

// lasalle : 2015-04-02 Jones Lang LaSalle Incorporated
lasalle

// lat : 2014-10-16 ECOM-LAC Federaciòn de Latinoamèrica y el Caribe para Internet y el Comercio Electrònico
lat

// latino : 2015-07-30 Dish DBS Corporation
latino

// latrobe : 2014-06-16 La Trobe University
latrobe

// law : 2015-01-22 LW TLD Limited
law

// lawyer : 2014-03-20 Dog Beach, LLC
lawyer

// lds : 2014-03-20 IRI Domain Management, LLC ("Applicant")
lds

// lease : 2014-03-06 Binky Moon, LLC
lease

// leclerc : 2014-08-07 A.C.D. LEC Association des Centres Distributeurs Edouard Leclerc
leclerc

// lefrak : 2015-07-16 LeFrak Organization, Inc.
lefrak

// legal : 2014-10-16 Binky Moon, LLC
legal

// lego : 2015-07-16 LEGO Juris A/S
lego

// lexus : 2015-04-23 TOYOTA MOTOR CORPORATION
lexus

// lgbt : 2014-05-08 Afilias Limited
lgbt

// lidl : 2014-09-18 Schwarz Domains und Services GmbH & Co. KG
lidl

// life : 2014-02-06 Binky Moon, LLC
life

// lifeinsurance : 2015-01-15 American Council of Life Insurers
lifeinsurance

// lifestyle : 2014-12-11 Lifestyle Domain Holdings, Inc.
lifestyle

// lighting : 2013-08-27 Binky Moon, LLC
lighting

// like : 2014-12-18 Amazon Registry Services, Inc.
like

// lilly : 2015-07-31 Eli Lilly and Company
lilly

// limited : 2014-03-06 Binky Moon, LLC
limited

// limo : 2013-10-17 Binky Moon, LLC
limo

// lincoln : 2014-11-13 Ford Motor Company
lincoln

// linde : 2014-12-04 Linde Aktiengesellschaft
linde

// link : 2013-11-14 UNR Corp.
link

// lipsy : 2015-06-25 Lipsy Ltd
lipsy

// live : 2014-12-04 Dog Beach, LLC
live

// living : 2015-07-30 Lifestyle Domain Holdings, Inc.
living

// lixil : 2015-03-19 LIXIL Group Corporation
lixil

// llc : 2017-12-14 Afilias Limited
llc

// llp : 2019-08-26 UNR Corp.
llp

// loan : 2014-11-20 dot Loan Limited
loan

// loans : 2014-03-20 Binky Moon, LLC
loans

// locker : 2015-06-04 Dish DBS Corporation
locker

// locus : 2015-06-25 Locus Analytics LLC
locus

// loft : 2015-07-30 Annco, Inc.
loft

// lol : 2015-01-30 UNR Corp.
lol

// london : 2013-11-14 Dot London Domains Limited
london

// lotte : 2014-11-07 Lotte Holdings Co., Ltd.
lotte

// lotto : 2014-04-10 Afilias Limited
lotto

// love : 2014-12-22 Merchant Law Group LLP
love

// lpl : 2015-07-30 LPL Holdings, Inc.
lpl

// lplfinancial : 2015-07-30 LPL Holdings, Inc.
lplfinancial

// ltd : 2014-09-25 Binky Moon, LLC
ltd

// ltda : 2014-04-17 InterNetX, Corp
ltda

// lundbeck : 2015-08-06 H. Lundbeck A/S
lundbeck

// lupin : 2014-11-07 LUPIN LIMITED
lupin

// luxe : 2014-01-09 Minds + Machines Group Limited
luxe

// luxury : 2013-10-17 Luxury Partners, LLC
luxury

// macys : 2015-07-31 Macys, Inc.
macys

// madrid : 2014-05-01 Comunidad de Madrid
madrid

// maif : 2014-10-02 Mutuelle Assurance Instituteur France (MAIF)
maif

// maison : 2013-12-05 Binky Moon, LLC
maison

// makeup : 2015-01-15 XYZ.COM LLC
makeup

// man : 2014-12-04 MAN SE
man

// management : 2013-11-07 Binky Moon, LLC
management

// mango : 2013-10-24 PUNTO FA S.L.
mango

// map : 2016-06-09 Charleston Road Registry Inc.
map

// market : 2014-03-06 Dog Beach, LLC
market

// marketing : 2013-11-07 Binky Moon, LLC
marketing

// markets : 2014-12-11 Dotmarkets Registry Limited
markets

// marriott : 2014-10-09 Marriott Worldwide Corporation
marriott

// marshalls : 2015-07-16 The TJX Companies, Inc.
marshalls

// maserati : 2015-07-31 Fiat Chrysler Automobiles N.V.
maserati

// mattel : 2015-08-06 Mattel Sites, Inc.
mattel

// mba : 2015-04-02 Binky Moon, LLC
mba

// mckinsey : 2015-07-31 McKinsey Holdings, Inc.
mckinsey

// med : 2015-08-06 Medistry LLC
med

// media : 2014-03-06 Binky Moon, LLC
media

// meet : 2014-01-16 Charleston Road Registry Inc.
meet

// melbourne : 2014-05-29 The Crown in right of the State of Victoria, represented by its Department of State Development, Business and Innovation
melbourne

// meme : 2014-01-30 Charleston Road Registry Inc.
meme

// memorial : 2014-10-16 Dog Beach, LLC
memorial

// men : 2015-02-26 Exclusive Registry Limited
men

// menu : 2013-09-11 Dot Menu Registry, LLC
menu

// merckmsd : 2016-07-14 MSD Registry Holdings, Inc.
merckmsd

// metlife : 2015-05-07 MetLife Services and Solutions, LLC
metlife

// miami : 2013-12-19 Minds + Machines Group Limited
miami

// microsoft : 2014-12-18 Microsoft Corporation
microsoft

// mini : 2014-01-09 Bayerische Motoren Werke Aktiengesellschaft
mini

// mint : 2015-07-30 Intuit Administrative Services, Inc.
mint

// mit : 2015-07-02 Massachusetts Institute of Technology
mit

// mitsubishi : 2015-07-23 Mitsubishi Corporation
mitsubishi

// mlb : 2015-05-21 MLB Advanced Media DH, LLC
mlb

// mls : 2015-04-23 The Canadian Real Estate Association
mls

// mma : 2014-11-07 MMA IARD
mma

// mobile : 2016-06-02 Dish DBS Corporation
mobile

// moda : 2013-11-07 Dog Beach, LLC
moda

// moe : 2013-11-13 Interlink Co., Ltd.
moe

// moi : 2014-12-18 Amazon Registry Services, Inc.
moi

// mom : 2015-04-16 UNR Corp.
mom

// monash : 2013-09-30 Monash University
monash

// money : 2014-10-16 Binky Moon, LLC
money

// monster : 2015-09-11 XYZ.COM LLC
monster

// mormon : 2013-12-05 IRI Domain Management, LLC ("Applicant")
mormon

// mortgage : 2014-03-20 Dog Beach, LLC
mortgage

// moscow : 2013-12-19 Foundation for Assistance for Internet Technologies and Infrastructure Development (FAITID)
moscow

// moto : 2015-06-04 Motorola Trademark Holdings, LLC
moto

// motorcycles : 2014-01-09 DERMotorcycles, LLC
motorcycles

// mov : 2014-01-30 Charleston Road Registry Inc.
mov

// movie : 2015-02-05 Binky Moon, LLC
movie

// msd : 2015-07-23 MSD Registry Holdings, Inc.
msd

// mtn : 2014-12-04 MTN Dubai Limited
mtn

// mtr : 2015-03-12 MTR Corporation Limited
mtr

// mutual : 2015-04-02 Northwestern Mutual MU TLD Registry, LLC
mutual

// nab : 2015-08-20 National Australia Bank Limited
nab

// nagoya : 2013-10-24 GMO Registry, Inc.
nagoya

// nationwide : 2015-07-23 Nationwide Mutual Insurance Company
nationwide

// natura : 2015-03-12 NATURA COSMÉTICOS S.A.
natura

// navy : 2014-03-06 Dog Beach, LLC
navy

// nba : 2015-07-31 NBA REGISTRY, LLC
nba

// nec : 2015-01-08 NEC Corporation
nec

// netbank : 2014-06-26 COMMONWEALTH BANK OF AUSTRALIA
netbank

// netflix : 2015-06-18 Netflix, Inc.
netflix

// network : 2013-11-14 Binky Moon, LLC
network

// neustar : 2013-12-05 NeuStar, Inc.
neustar

// new : 2014-01-30 Charleston Road Registry Inc.
new

// newholland : 2015-09-03 CNH Industrial N.V.
newholland

// news : 2014-12-18 Dog Beach, LLC
news

// next : 2015-06-18 Next plc
next

// nextdirect : 2015-06-18 Next plc
nextdirect

// nexus : 2014-07-24 Charleston Road Registry Inc.
nexus

// nfl : 2015-07-23 NFL Reg Ops LLC
nfl

// ngo : 2014-03-06 Public Interest Registry
ngo

// nhk : 2014-02-13 Japan Broadcasting Corporation (NHK)
nhk

// nico : 2014-12-04 DWANGO Co., Ltd.
nico

// nike : 2015-07-23 NIKE, Inc.
nike

// nikon : 2015-05-21 NIKON CORPORATION
nikon

// ninja : 2013-11-07 Dog Beach, LLC
ninja

// nissan : 2014-03-27 NISSAN MOTOR CO., LTD.
nissan

// nissay : 2015-10-29 Nippon Life Insurance Company
nissay

// nokia : 2015-01-08 Nokia Corporation
nokia

// northwesternmutual : 2015-06-18 Northwestern Mutual Registry, LLC
northwesternmutual

// norton : 2014-12-04 Symantec Corporation
norton

// now : 2015-06-25 Amazon Registry Services, Inc.
now

// nowruz : 2014-09-04 Asia Green IT System Bilgisayar San. ve Tic. Ltd. Sti.
nowruz

// nowtv : 2015-05-14 Starbucks (HK) Limited
nowtv

// nra : 2014-05-22 NRA Holdings Company, INC.
nra

// nrw : 2013-11-21 Minds + Machines GmbH
nrw

// ntt : 2014-10-31 NIPPON TELEGRAPH AND TELEPHONE CORPORATION
ntt

// nyc : 2014-01-23 The City of New York by and through the New York City Department of Information Technology & Telecommunications
nyc

// obi : 2014-09-25 OBI Group Holding SE & Co. KGaA
obi

// observer : 2015-04-30 Top Level Spectrum, Inc.
observer

// off : 2015-07-23 Johnson Shareholdings, Inc.
off

// office : 2015-03-12 Microsoft Corporation
office

// okinawa : 2013-12-05 BRregistry, Inc.
okinawa

// olayan : 2015-05-14 Crescent Holding GmbH
olayan

// olayangroup : 2015-05-14 Crescent Holding GmbH
olayangroup

// oldnavy : 2015-07-31 The Gap, Inc.
oldnavy

// ollo : 2015-06-04 Dish DBS Corporation
ollo

// omega : 2015-01-08 The Swatch Group Ltd
omega

// one : 2014-11-07 One.com A/S
one

// ong : 2014-03-06 Public Interest Registry
ong

// onl : 2013-09-16 I-Registry Ltd.
onl

// online : 2015-01-15 DotOnline Inc.
online

// onyourside : 2015-07-23 Nationwide Mutual Insurance Company
onyourside

// ooo : 2014-01-09 INFIBEAM AVENUES LIMITED
ooo

// open : 2015-07-31 American Express Travel Related Services Company, Inc.
open

// oracle : 2014-06-19 Oracle Corporation
oracle

// orange : 2015-03-12 Orange Brand Services Limited
orange

// organic : 2014-03-27 Afilias Limited
organic

// origins : 2015-10-01 The Estée Lauder Companies Inc.
origins

// osaka : 2014-09-04 Osaka Registry Co., Ltd.
osaka

// otsuka : 2013-10-11 Otsuka Holdings Co., Ltd.
otsuka

// ott : 2015-06-04 Dish DBS Corporation
ott

// ovh : 2014-01-16 MédiaBC
ovh

// page : 2014-12-04 Charleston Road Registry Inc.
page

// panasonic : 2015-07-30 Panasonic Corporation
panasonic

// paris : 2014-01-30 City of Paris
paris

// pars : 2014-09-04 Asia Green IT System Bilgisayar San. ve Tic. Ltd. Sti.
pars

// partners : 2013-12-05 Binky Moon, LLC
partners

// parts : 2013-12-05 Binky Moon, LLC
parts

// party : 2014-09-11 Blue Sky Registry Limited
party

// passagens : 2015-03-05 Travel Reservations SRL
passagens

// pay : 2015-08-27 Amazon Registry Services, Inc.
pay

// pccw : 2015-05-14 PCCW Enterprises Limited
pccw

// pet : 2015-05-07 Afilias Limited
pet

// pfizer : 2015-09-11 Pfizer Inc.
pfizer

// pharmacy : 2014-06-19 National Association of Boards of Pharmacy
pharmacy

// phd : 2016-07-28 Charleston Road Registry Inc.
phd

// philips : 2014-11-07 Koninklijke Philips N.V.
philips

// phone : 2016-06-02 Dish DBS Corporation
phone

// photo : 2013-11-14 UNR Corp.
photo

// photography : 2013-09-20 Binky Moon, LLC
photography

// photos : 2013-10-17 Binky Moon, LLC
photos

// physio : 2014-05-01 PhysBiz Pty Ltd
physio

// pics : 2013-11-14 UNR Corp.
pics

// pictet : 2014-06-26 Pictet Europe S.A.
pictet

// pictures : 2014-03-06 Binky Moon, LLC
pictures

// pid : 2015-01-08 Top Level Spectrum, Inc.
pid

// pin : 2014-12-18 Amazon Registry Services, Inc.
pin

// ping : 2015-06-11 Ping Registry Provider, Inc.
ping

// pink : 2013-10-01 Afilias Limited
pink

// pioneer : 2015-07-16 Pioneer Corporation
pioneer

// pizza : 2014-06-26 Binky Moon, LLC
pizza

// place : 2014-04-24 Binky Moon, LLC
place

// play : 2015-03-05 Charleston Road Registry Inc.
play

// playstation : 2015-07-02 Sony Interactive Entertainment Inc.
playstation

// plumbing : 2013-09-10 Binky Moon, LLC
plumbing

// plus : 2015-02-05 Binky Moon, LLC
plus

// pnc : 2015-07-02 PNC Domain Co., LLC
pnc

// pohl : 2014-06-23 Deutsche Vermögensberatung Aktiengesellschaft DVAG
pohl

// poker : 2014-07-03 Afilias Limited
poker

// politie : 2015-08-20 Politie Nederland
politie

// porn : 2014-10-16 ICM Registry PN LLC
porn

// pramerica : 2015-07-30 Prudential Financial, Inc.
pramerica

// praxi : 2013-12-05 Praxi S.p.A.
praxi

// press : 2014-04-03 DotPress Inc.
press

// prime : 2015-06-25 Amazon Registry Services, Inc.
prime

// prod : 2014-01-23 Charleston Road Registry Inc.
prod

// productions : 2013-12-05 Binky Moon, LLC
productions

// prof : 2014-07-24 Charleston Road Registry Inc.
prof

// progressive : 2015-07-23 Progressive Casualty Insurance Company
progressive

// promo : 2014-12-18 Afilias Limited
promo

// properties : 2013-12-05 Binky Moon, LLC
properties

// property : 2014-05-22 UNR Corp.
property

// protection : 2015-04-23 XYZ.COM LLC
protection

// pru : 2015-07-30 Prudential Financial, Inc.
pru

// prudential : 2015-07-30 Prudential Financial, Inc.
prudential

// pub : 2013-12-12 Dog Beach, LLC
pub

// pwc : 2015-10-29 PricewaterhouseCoopers LLP
pwc

// qpon : 2013-11-14 dotCOOL, Inc.
qpon

// quebec : 2013-12-19 PointQuébec Inc
quebec

// quest : 2015-03-26 XYZ.COM LLC
quest

// qvc : 2015-07-30 QVC, Inc.
qvc

// racing : 2014-12-04 Premier Registry Limited
racing

// radio : 2016-07-21 European Broadcasting Union (EBU)
radio

// raid : 2015-07-23 Johnson Shareholdings, Inc.
raid

// read : 2014-12-18 Amazon Registry Services, Inc.
read

// realestate : 2015-09-11 dotRealEstate LLC
realestate

// realtor : 2014-05-29 Real Estate Domains LLC
realtor

// realty : 2015-03-19 Fegistry, LLC
realty

// recipes : 2013-10-17 Binky Moon, LLC
recipes

// red : 2013-11-07 Afilias Limited
red

// redstone : 2014-10-31 Redstone Haute Couture Co., Ltd.
redstone

// redumbrella : 2015-03-26 Travelers TLD, LLC
redumbrella

// rehab : 2014-03-06 Dog Beach, LLC
rehab

// reise : 2014-03-13 Binky Moon, LLC
reise

// reisen : 2014-03-06 Binky Moon, LLC
reisen

// reit : 2014-09-04 National Association of Real Estate Investment Trusts, Inc.
reit

// reliance : 2015-04-02 Reliance Industries Limited
reliance

// ren : 2013-12-12 ZDNS International Limited
ren

// rent : 2014-12-04 XYZ.COM LLC
rent

// rentals : 2013-12-05 Binky Moon, LLC
rentals

// repair : 2013-11-07 Binky Moon, LLC
repair

// report : 2013-12-05 Binky Moon, LLC
report

// republican : 2014-03-20 Dog Beach, LLC
republican

// rest : 2013-12-19 Punto 2012 Sociedad Anonima Promotora de Inversion de Capital Variable
rest

// restaurant : 2014-07-03 Binky Moon, LLC
restaurant

// review : 2014-11-20 dot Review Limited
review

// reviews : 2013-09-13 Dog Beach, LLC
reviews

// rexroth : 2015-06-18 Robert Bosch GMBH
rexroth

// rich : 2013-11-21 I-Registry Ltd.
rich

// richardli : 2015-05-14 Pacific Century Asset Management (HK) Limited
richardli

// ricoh : 2014-11-20 Ricoh Company, Ltd.
ricoh

// rightathome : 2015-07-23 Johnson Shareholdings, Inc.
rightathome

// ril : 2015-04-02 Reliance Industries Limited
ril

// rio : 2014-02-27 Empresa Municipal de Informática SA - IPLANRIO
rio

// rip : 2014-07-10 Dog Beach, LLC
rip

// rmit : 2015-11-19 Royal Melbourne Institute of Technology
rmit

// rocher : 2014-12-18 Ferrero Trading Lux S.A.
rocher

// rocks : 2013-11-14 Dog Beach, LLC
rocks

// rodeo : 2013-12-19 Minds + Machines Group Limited
rodeo

// rogers : 2015-08-06 Rogers Communications Canada Inc.
rogers

// room : 2014-12-18 Amazon Registry Services, Inc.
room

// rsvp : 2014-05-08 Charleston Road Registry Inc.
rsvp

// rugby : 2016-12-15 World Rugby Strategic Developments Limited
rugby

// ruhr : 2013-10-02 regiodot GmbH & Co. KG
ruhr

// run : 2015-03-19 Binky Moon, LLC
run

// rwe : 2015-04-02 RWE AG
rwe

// ryukyu : 2014-01-09 BRregistry, Inc.
ryukyu

// saarland : 2013-12-12 dotSaarland GmbH
saarland

// safe : 2014-12-18 Amazon Registry Services, Inc.
safe

// safety : 2015-01-08 Safety Registry Services, LLC.
safety

// sakura : 2014-12-18 SAKURA Internet Inc.
sakura

// sale : 2014-10-16 Dog Beach, LLC
sale

// salon : 2014-12-11 Binky Moon, LLC
salon

// samsclub : 2015-07-31 Wal-Mart Stores, Inc.
samsclub

// samsung : 2014-04-03 SAMSUNG SDS CO., LTD
samsung

// sandvik : 2014-11-13 Sandvik AB
sandvik

// sandvikcoromant : 2014-11-07 Sandvik AB
sandvikcoromant

// sanofi : 2014-10-09 Sanofi
sanofi

// sap : 2014-03-27 SAP AG
sap

// sarl : 2014-07-03 Binky Moon, LLC
sarl

// sas : 2015-04-02 Research IP LLC
sas

// save : 2015-06-25 Amazon Registry Services, Inc.
save

// saxo : 2014-10-31 Saxo Bank A/S
saxo

// sbi : 2015-03-12 STATE BANK OF INDIA
sbi

// sbs : 2014-11-07 SPECIAL BROADCASTING SERVICE CORPORATION
sbs

// sca : 2014-03-13 SVENSKA CELLULOSA AKTIEBOLAGET SCA (publ)
sca

// scb : 2014-02-20 The Siam Commercial Bank Public Company Limited ("SCB")
scb

// schaeffler : 2015-08-06 Schaeffler Technologies AG & Co. KG
schaeffler

// schmidt : 2014-04-03 SCHMIDT GROUPE S.A.S.
schmidt

// scholarships : 2014-04-24 Scholarships.com, LLC
scholarships

// school : 2014-12-18 Binky Moon, LLC
school

// schule : 2014-03-06 Binky Moon, LLC
schule

// schwarz : 2014-09-18 Schwarz Domains und Services GmbH & Co. KG
schwarz

// science : 2014-09-11 dot Science Limited
science

// scjohnson : 2015-07-23 Johnson Shareholdings, Inc.
scjohnson

// scot : 2014-01-23 Dot Scot Registry Limited
scot

// search : 2016-06-09 Charleston Road Registry Inc.
search

// seat : 2014-05-22 SEAT, S.A. (Sociedad Unipersonal)
seat

// secure : 2015-08-27 Amazon Registry Services, Inc.
secure

// security : 2015-05-14 XYZ.COM LLC
security

// seek : 2014-12-04 Seek Limited
seek

// select : 2015-10-08 Registry Services, LLC
select

// sener : 2014-10-24 Sener Ingeniería y Sistemas, S.A.
sener

// services : 2014-02-27 Binky Moon, LLC
services

// ses : 2015-07-23 SES
ses

// seven : 2015-08-06 Seven West Media Ltd
seven

// sew : 2014-07-17 SEW-EURODRIVE GmbH & Co KG
sew

// sex : 2014-11-13 ICM Registry SX LLC
sex

// sexy : 2013-09-11 UNR Corp.
sexy

// sfr : 2015-08-13 Societe Francaise du Radiotelephone - SFR
sfr

// shangrila : 2015-09-03 Shangri‐La International Hotel Management Limited
shangrila

// sharp : 2014-05-01 Sharp Corporation
sharp

// shaw : 2015-04-23 Shaw Cablesystems G.P.
shaw

// shell : 2015-07-30 Shell Information Technology International Inc
shell

// shia : 2014-09-04 Asia Green IT System Bilgisayar San. ve Tic. Ltd. Sti.
shia

// shiksha : 2013-11-14 Afilias Limited
shiksha

// shoes : 2013-10-02 Binky Moon, LLC
shoes

// shop : 2016-04-08 GMO Registry, Inc.
shop

// shopping : 2016-03-31 Binky Moon, LLC
shopping

// shouji : 2015-01-08 Beijing Qihu Keji Co., Ltd.
shouji

// show : 2015-03-05 Binky Moon, LLC
show

// showtime : 2015-08-06 CBS Domains Inc.
showtime

// shriram : 2014-01-23 Shriram Capital Ltd.
shriram

// silk : 2015-06-25 Amazon Registry Services, Inc.
silk

// sina : 2015-03-12 Sina Corporation
sina

// singles : 2013-08-27 Binky Moon, LLC
singles

// site : 2015-01-15 DotSite Inc.
site

// ski : 2015-04-09 Afilias Limited
ski

// skin : 2015-01-15 XYZ.COM LLC
skin

// sky : 2014-06-19 Sky International AG
sky

// skype : 2014-12-18 Microsoft Corporation
skype

// sling : 2015-07-30 DISH Technologies L.L.C.
sling

// smart : 2015-07-09 Smart Communications, Inc. (SMART)
smart

// smile : 2014-12-18 Amazon Registry Services, Inc.
smile

// sncf : 2015-02-19 Société Nationale des Chemins de fer Francais S N C F
sncf

// soccer : 2015-03-26 Binky Moon, LLC
soccer

// social : 2013-11-07 Dog Beach, LLC
social

// softbank : 2015-07-02 SoftBank Group Corp.
softbank

// software : 2014-03-20 Dog Beach, LLC
software

// sohu : 2013-12-19 Sohu.com Limited
sohu

// solar : 2013-11-07 Binky Moon, LLC
solar

// solutions : 2013-11-07 Binky Moon, LLC
solutions

// song : 2015-02-26 Amazon Registry Services, Inc.
song

// sony : 2015-01-08 Sony Corporation
sony

// soy : 2014-01-23 Charleston Road Registry Inc.
soy

// spa : 2019-09-19 Asia Spa and Wellness Promotion Council Limited
spa

// space : 2014-04-03 DotSpace Inc.
space

// sport : 2017-11-16 Global Association of International Sports Federations (GAISF)
sport

// spot : 2015-02-26 Amazon Registry Services, Inc.
spot

// spreadbetting : 2014-12-11 Dotspreadbetting Registry Limited
spreadbetting

// srl : 2015-05-07 InterNetX, Corp
srl

// stada : 2014-11-13 STADA Arzneimittel AG
stada

// staples : 2015-07-30 Staples, Inc.
staples

// star : 2015-01-08 Star India Private Limited
star

// statebank : 2015-03-12 STATE BANK OF INDIA
statebank

// statefarm : 2015-07-30 State Farm Mutual Automobile Insurance Company
statefarm

// stc : 2014-10-09 Saudi Telecom Company
stc

// stcgroup : 2014-10-09 Saudi Telecom Company
stcgroup

// stockholm : 2014-12-18 Stockholms kommun
stockholm

// storage : 2014-12-22 XYZ.COM LLC
storage

// store : 2015-04-09 DotStore Inc.
store

// stream : 2016-01-08 dot Stream Limited
stream

// studio : 2015-02-11 Dog Beach, LLC
studio

// study : 2014-12-11 OPEN UNIVERSITIES AUSTRALIA PTY LTD
study

// style : 2014-12-04 Binky Moon, LLC
style

// sucks : 2014-12-22 Vox Populi Registry Ltd.
sucks

// supplies : 2013-12-19 Binky Moon, LLC
supplies

// supply : 2013-12-19 Binky Moon, LLC
supply

// support : 2013-10-24 Binky Moon, LLC
support

// surf : 2014-01-09 Minds + Machines Group Limited
surf

// surgery : 2014-03-20 Binky Moon, LLC
surgery

// suzuki : 2014-02-20 SUZUKI MOTOR CORPORATION
suzuki

// swatch : 2015-01-08 The Swatch Group Ltd
swatch

// swiftcover : 2015-07-23 Swiftcover Insurance Services Limited
swiftcover

// swiss : 2014-10-16 Swiss Confederation
swiss

// sydney : 2014-09-18 State of New South Wales, Department of Premier and Cabinet
sydney

// systems : 2013-11-07 Binky Moon, LLC
systems

// tab : 2014-12-04 Tabcorp Holdings Limited
tab

// taipei : 2014-07-10 Taipei City Government
taipei

// talk : 2015-04-09 Amazon Registry Services, Inc.
talk

// taobao : 2015-01-15 Alibaba Group Holding Limited
taobao

// target : 2015-07-31 Target Domain Holdings, LLC
target

// tatamotors : 2015-03-12 Tata Motors Ltd
tatamotors

// tatar : 2014-04-24 Limited Liability Company "Coordination Center of Regional Domain of Tatarstan Republic"
tatar

// tattoo : 2013-08-30 UNR Corp.
tattoo

// tax : 2014-03-20 Binky Moon, LLC
tax

// taxi : 2015-03-19 Binky Moon, LLC
taxi

// tci : 2014-09-12 Asia Green IT System Bilgisayar San. ve Tic. Ltd. Sti.
tci

// tdk : 2015-06-11 TDK Corporation
tdk

// team : 2015-03-05 Binky Moon, LLC
team

// tech : 2015-01-30 Personals TLD Inc.
tech

// technology : 2013-09-13 Binky Moon, LLC
technology

// temasek : 2014-08-07 Temasek Holdings (Private) Limited
temasek

// tennis : 2014-12-04 Binky Moon, LLC
tennis

// teva : 2015-07-02 Teva Pharmaceutical Industries Limited
teva

// thd : 2015-04-02 Home Depot Product Authority, LLC
thd

// theater : 2015-03-19 Binky Moon, LLC
theater

// theatre : 2015-05-07 XYZ.COM LLC
theatre

// tiaa : 2015-07-23 Teachers Insurance and Annuity Association of America
tiaa

// tickets : 2015-02-05 Accent Media Limited
tickets

// tienda : 2013-11-14 Binky Moon, LLC
tienda

// tiffany : 2015-01-30 Tiffany and Company
tiffany

// tips : 2013-09-20 Binky Moon, LLC
tips

// tires : 2014-11-07 Binky Moon, LLC
tires

// tirol : 2014-04-24 punkt Tirol GmbH
tirol

// tjmaxx : 2015-07-16 The TJX Companies, Inc.
tjmaxx

// tjx : 2015-07-16 The TJX Companies, Inc.
tjx

// tkmaxx : 2015-07-16 The TJX Companies, Inc.
tkmaxx

// tmall : 2015-01-15 Alibaba Group Holding Limited
tmall

// today : 2013-09-20 Binky Moon, LLC
today

// tokyo : 2013-11-13 GMO Registry, Inc.
tokyo

// tools : 2013-11-21 Binky Moon, LLC
tools

// top : 2014-03-20 .TOP Registry
top

// toray : 2014-12-18 Toray Industries, Inc.
toray

// toshiba : 2014-04-10 TOSHIBA Corporation
toshiba

// total : 2015-08-06 Total SA
total

// tours : 2015-01-22 Binky Moon, LLC
tours

// town : 2014-03-06 Binky Moon, LLC
town

// toyota : 2015-04-23 TOYOTA MOTOR CORPORATION
toyota

// toys : 2014-03-06 Binky Moon, LLC
toys

// trade : 2014-01-23 Elite Registry Limited
trade

// trading : 2014-12-11 Dottrading Registry Limited
trading

// training : 2013-11-07 Binky Moon, LLC
training

// travel : 2015-10-09 Dog Beach, LLC
travel

// travelchannel : 2015-07-02 Lifestyle Domain Holdings, Inc.
travelchannel

// travelers : 2015-03-26 Travelers TLD, LLC
travelers

// travelersinsurance : 2015-03-26 Travelers TLD, LLC
travelersinsurance

// trust : 2014-10-16 NCC Group Inc.
trust

// trv : 2015-03-26 Travelers TLD, LLC
trv

// tube : 2015-06-11 Latin American Telecom LLC
tube

// tui : 2014-07-03 TUI AG
tui

// tunes : 2015-02-26 Amazon Registry Services, Inc.
tunes

// tushu : 2014-12-18 Amazon Registry Services, Inc.
tushu

// tvs : 2015-02-19 T V SUNDRAM IYENGAR  & SONS LIMITED
tvs

// ubank : 2015-08-20 National Australia Bank Limited
ubank

// ubs : 2014-12-11 UBS AG
ubs

// unicom : 2015-10-15 China United Network Communications Corporation Limited
unicom

// university : 2014-03-06 Binky Moon, LLC
university

// uno : 2013-09-11 DotSite Inc.
uno

// uol : 2014-05-01 UBN INTERNET LTDA.
uol

// ups : 2015-06-25 UPS Market Driver, Inc.
ups

// vacations : 2013-12-05 Binky Moon, LLC
vacations

// vana : 2014-12-11 Lifestyle Domain Holdings, Inc.
vana

// vanguard : 2015-09-03 The Vanguard Group, Inc.
vanguard

// vegas : 2014-01-16 Dot Vegas, Inc.
vegas

// ventures : 2013-08-27 Binky Moon, LLC
ventures

// verisign : 2015-08-13 VeriSign, Inc.
verisign

// versicherung : 2014-03-20 tldbox GmbH
versicherung

// vet : 2014-03-06 Dog Beach, LLC
vet

// viajes : 2013-10-17 Binky Moon, LLC
viajes

// video : 2014-10-16 Dog Beach, LLC
video

// vig : 2015-05-14 VIENNA INSURANCE GROUP AG Wiener Versicherung Gruppe
vig

// viking : 2015-04-02 Viking River Cruises (Bermuda) Ltd.
viking

// villas : 2013-12-05 Binky Moon, LLC
villas

// vin : 2015-06-18 Binky Moon, LLC
vin

// vip : 2015-01-22 Minds + Machines Group Limited
vip

// virgin : 2014-09-25 Virgin Enterprises Limited
virgin

// visa : 2015-07-30 Visa Worldwide Pte. Limited
visa

// vision : 2013-12-05 Binky Moon, LLC
vision

// viva : 2014-11-07 Saudi Telecom Company
viva

// vivo : 2015-07-31 Telefonica Brasil S.A.
vivo

// vlaanderen : 2014-02-06 DNS.be vzw
vlaanderen

// vodka : 2013-12-19 Minds + Machines Group Limited
vodka

// volkswagen : 2015-05-14 Volkswagen Group of America Inc.
volkswagen

// volvo : 2015-11-12 Volvo Holding Sverige Aktiebolag
volvo

// vote : 2013-11-21 Monolith Registry LLC
vote

// voting : 2013-11-13 Valuetainment Corp.
voting

// voto : 2013-11-21 Monolith Registry LLC
voto

// voyage : 2013-08-27 Binky Moon, LLC
voyage

// vuelos : 2015-03-05 Travel Reservations SRL
vuelos

// wales : 2014-05-08 Nominet UK
wales

// walmart : 2015-07-31 Wal-Mart Stores, Inc.
walmart

// walter : 2014-11-13 Sandvik AB
walter

// wang : 2013-10-24 Zodiac Wang Limited
wang

// wanggou : 2014-12-18 Amazon Registry Services, Inc.
wanggou

// watch : 2013-11-14 Binky Moon, LLC
watch

// watches : 2014-12-22 Richemont DNS Inc.
watches

// weather : 2015-01-08 International Business Machines Corporation
weather

// weatherchannel : 2015-03-12 International Business Machines Corporation
weatherchannel

// webcam : 2014-01-23 dot Webcam Limited
webcam

// weber : 2015-06-04 Saint-Gobain Weber SA
weber

// website : 2014-04-03 DotWebsite Inc.
website

// wed : 2013-10-01 Atgron, Inc.
wed

// wedding : 2014-04-24 Minds + Machines Group Limited
wedding

// weibo : 2015-03-05 Sina Corporation
weibo

// weir : 2015-01-29 Weir Group IP Limited
weir

// whoswho : 2014-02-20 Who's Who Registry
whoswho

// wien : 2013-10-28 punkt.wien GmbH
wien

// wiki : 2013-11-07 Top Level Design, LLC
wiki

// williamhill : 2014-03-13 William Hill Organization Limited
williamhill

// win : 2014-11-20 First Registry Limited
win

// windows : 2014-12-18 Microsoft Corporation
windows

// wine : 2015-06-18 Binky Moon, LLC
wine

// winners : 2015-07-16 The TJX Companies, Inc.
winners

// wme : 2014-02-13 William Morris Endeavor Entertainment, LLC
wme

// wolterskluwer : 2015-08-06 Wolters Kluwer N.V.
wolterskluwer

// woodside : 2015-07-09 Woodside Petroleum Limited
woodside

// work : 2013-12-19 Minds + Machines Group Limited
work

// works : 2013-11-14 Binky Moon, LLC
works

// world : 2014-06-12 Binky Moon, LLC
world

// wow : 2015-10-08 Amazon Registry Services, Inc.
wow

// wtc : 2013-12-19 World Trade Centers Association, Inc.
wtc

// wtf : 2014-03-06 Binky Moon, LLC
wtf

// xbox : 2014-12-18 Microsoft Corporation
xbox

// xerox : 2014-10-24 Xerox DNHC LLC
xerox

// xfinity : 2015-07-09 Comcast IP Holdings I, LLC
xfinity

// xihuan : 2015-01-08 Beijing Qihu Keji Co., Ltd.
xihuan

// xin : 2014-12-11 Elegant Leader Limited
xin

// xn--11b4c3d : 2015-01-15 VeriSign Sarl
कॉम

// xn--1ck2e1b : 2015-02-26 Amazon Registry Services, Inc.
セール

// xn--1qqw23a : 2014-01-09 Guangzhou YU Wei Information Technology Co., Ltd.
佛山

// xn--30rr7y : 2014-06-12 Excellent First Limited
慈善

// xn--3bst00m : 2013-09-13 Eagle Horizon Limited
集团

// xn--3ds443g : 2013-09-08 TLD REGISTRY LIMITED OY
在线

// xn--3oq18vl8pn36a : 2015-07-02 Volkswagen (China) Investment Co., Ltd.
大众汽车

// xn--3pxu8k : 2015-01-15 VeriSign Sarl
点看

// xn--42c2d9a : 2015-01-15 VeriSign Sarl
คอม

// xn--45q11c : 2013-11-21 Zodiac Gemini Ltd
八卦

// xn--4gbrim : 2013-10-04 Fans TLD Limited
موقع

// xn--55qw42g : 2013-11-08 China Organizational Name Administration Center
公益

// xn--55qx5d : 2013-11-14 China Internet Network Information Center (CNNIC)
公司

// xn--5su34j936bgsg : 2015-09-03 Shangri‐La International Hotel Management Limited
香格里拉

// xn--5tzm5g : 2014-12-22 Global Website TLD Asia Limited
网站

// xn--6frz82g : 2013-09-23 Afilias Limited
移动

// xn--6qq986b3xl : 2013-09-13 Tycoon Treasure Limited
我爱你

// xn--80adxhks : 2013-12-19 Foundation for Assistance for Internet Technologies and Infrastructure Development (FAITID)
москва

// xn--80aqecdr1a : 2015-10-21 Pontificium Consilium de Comunicationibus Socialibus (PCCS) (Pontifical Council for Social Communication)
католик

// xn--80asehdb : 2013-07-14 CORE Association
онлайн

// xn--80aswg : 2013-07-14 CORE Association
сайт

// xn--8y0a063a : 2015-03-26 China United Network Communications Corporation Limited
联通

// xn--9dbq2a : 2015-01-15 VeriSign Sarl
קום

// xn--9et52u : 2014-06-12 RISE VICTORY LIMITED
时尚

// xn--9krt00a : 2015-03-12 Sina Corporation
微博

// xn--b4w605ferd : 2014-08-07 Temasek Holdings (Private) Limited
淡马锡

// xn--bck1b9a5dre4c : 2015-02-26 Amazon Registry Services, Inc.
ファッション

// xn--c1avg : 2013-11-14 Public Interest Registry
орг

// xn--c2br7g : 2015-01-15 VeriSign Sarl
नेट

// xn--cck2b3b : 2015-02-26 Amazon Registry Services, Inc.
ストア

// xn--cckwcxetd : 2019-12-19 Amazon Registry Services, Inc.
アマゾン

// xn--cg4bki : 2013-09-27 SAMSUNG SDS CO., LTD
삼성

// xn--czr694b : 2014-01-16 Internet DotTrademark Organisation Limited
商标

// xn--czrs0t : 2013-12-19 Binky Moon, LLC
商店

// xn--czru2d : 2013-11-21 Zodiac Aquarius Limited
商城

// xn--d1acj3b : 2013-11-20 The Foundation for Network Initiatives “The Smart Internet”
дети

// xn--eckvdtc9d : 2014-12-18 Amazon Registry Services, Inc.
ポイント

// xn--efvy88h : 2014-08-22 Guangzhou YU Wei Information Technology Co., Ltd.
新闻

// xn--fct429k : 2015-04-09 Amazon Registry Services, Inc.
家電

// xn--fhbei : 2015-01-15 VeriSign Sarl
كوم

// xn--fiq228c5hs : 2013-09-08 TLD REGISTRY LIMITED OY
中文网

// xn--fiq64b : 2013-10-14 CITIC Group Corporation
中信

// xn--fjq720a : 2014-05-22 Binky Moon, LLC
娱乐

// xn--flw351e : 2014-07-31 Charleston Road Registry Inc.
谷歌

// xn--fzys8d69uvgm : 2015-05-14 PCCW Enterprises Limited
電訊盈科

// xn--g2xx48c : 2015-01-30 Minds + Machines Group Limited
购物

// xn--gckr3f0f : 2015-02-26 Amazon Registry Services, Inc.
クラウド

// xn--gk3at1e : 2015-10-08 Amazon Registry Services, Inc.
通販

// xn--hxt814e : 2014-05-15 Zodiac Taurus Limited
网店

// xn--i1b6b1a6a2e : 2013-11-14 Public Interest Registry
संगठन

// xn--imr513n : 2014-12-11 Internet DotTrademark Organisation Limited
餐厅

// xn--io0a7i : 2013-11-14 China Internet Network Information Center (CNNIC)
网络

// xn--j1aef : 2015-01-15 VeriSign Sarl
ком

// xn--jlq480n2rg : 2019-12-19 Amazon Registry Services, Inc.
亚马逊

// xn--jlq61u9w7b : 2015-01-08 Nokia Corporation
诺基亚

// xn--jvr189m : 2015-02-26 Amazon Registry Services, Inc.
食品

// xn--kcrx77d1x4a : 2014-11-07 Koninklijke Philips N.V.
飞利浦

// xn--kput3i : 2014-02-13 Beijing RITT-Net Technology Development Co., Ltd
手机

// xn--mgba3a3ejt : 2014-11-20 Aramco Services Company
ارامكو

// xn--mgba7c0bbn0a : 2015-05-14 Crescent Holding GmbH
العليان

// xn--mgbaakc7dvf : 2015-09-03 Emirates Telecommunications Corporation (trading as Etisalat)
اتصالات

// xn--mgbab2bd : 2013-10-31 CORE Association
بازار

// xn--mgbca7dzdo : 2015-07-30 Abu Dhabi Systems and Information Centre
ابوظبي

// xn--mgbi4ecexp : 2015-10-21 Pontificium Consilium de Comunicationibus Socialibus (PCCS) (Pontifical Council for Social Communication)
كاثوليك

// xn--mgbt3dhd : 2014-09-04 Asia Green IT System Bilgisayar San. ve Tic. Ltd. Sti.
همراه

// xn--mk1bu44c : 2015-01-15 VeriSign Sarl
닷컴

// xn--mxtq1m : 2014-03-06 Net-Chinese Co., Ltd.
政府

// xn--ngbc5azd : 2013-07-13 International Domain Registry Pty. Ltd.
شبكة

// xn--ngbe9e0a : 2014-12-04 Kuwait Finance House
بيتك

// xn--ngbrx : 2015-11-12 League of Arab States
عرب

// xn--nqv7f : 2013-11-14 Public Interest Registry
机构

// xn--nqv7fs00ema : 2013-11-14 Public Interest Registry
组织机构

// xn--nyqy26a : 2014-11-07 Stable Tone Limited
健康

// xn--otu796d : 2017-08-06 Jiang Yu Liang Cai Technology Company Limited
招聘

// xn--p1acf : 2013-12-12 Rusnames Limited
рус

// xn--pssy2u : 2015-01-15 VeriSign Sarl
大拿

// xn--q9jyb4c : 2013-09-17 Charleston Road Registry Inc.
みんな

// xn--qcka1pmc : 2014-07-31 Charleston Road Registry Inc.
グーグル

// xn--rhqv96g : 2013-09-11 Stable Tone Limited
世界

// xn--rovu88b : 2015-02-26 Amazon Registry Services, Inc.
書籍

// xn--ses554g : 2014-01-16 KNET Co., Ltd.
网址

// xn--t60b56a : 2015-01-15 VeriSign Sarl
닷넷

// xn--tckwe : 2015-01-15 VeriSign Sarl
コム

// xn--tiq49xqyj : 2015-10-21 Pontificium Consilium de Comunicationibus Socialibus (PCCS) (Pontifical Council for Social Communication)
天主教

// xn--unup4y : 2013-07-14 Binky Moon, LLC
游戏

// xn--vermgensberater-ctb : 2014-06-23 Deutsche Vermögensberatung Aktiengesellschaft DVAG
vermögensberater

// xn--vermgensberatung-pwb : 2014-06-23 Deutsche Vermögensberatung Aktiengesellschaft DVAG
vermögensberatung

// xn--vhquv : 2013-08-27 Binky Moon, LLC
企业

// xn--vuq861b : 2014-10-16 Beijing Tele-info Network Technology Co., Ltd.
信息

// xn--w4r85el8fhu5dnra : 2015-04-30 Kerry Trading Co. Limited
嘉里大酒店

// xn--w4rs40l : 2015-07-30 Kerry Trading Co. Limited
嘉里

// xn--xhq521b : 2013-11-14 Guangzhou YU Wei Information Technology Co., Ltd.
广东

// xn--zfr164b : 2013-11-08 China Organizational Name Administration Center
政务

// xyz : 2013-12-05 XYZ.COM LLC
xyz

// yachts : 2014-01-09 DERYachts, LLC
yachts

// yahoo : 2015-04-02 Yahoo! Domain Services Inc.
yahoo

// yamaxun : 2014-12-18 Amazon Registry Services, Inc.
yamaxun

// yandex : 2014-04-10 Yandex Europe B.V.
yandex

// yodobashi : 2014-11-20 YODOBASHI CAMERA CO.,LTD.
yodobashi

// yoga : 2014-05-29 Minds + Machines Group Limited
yoga

// yokohama : 2013-12-12 GMO Registry, Inc.
yokohama

// you : 2015-04-09 Amazon Registry Services, Inc.
you

// youtube : 2014-05-01 Charleston Road Registry Inc.
youtube

// yun : 2015-01-08 Beijing Qihu Keji Co., Ltd.
yun

// zappos : 2015-06-25 Amazon Registry Services, Inc.
zappos

// zara : 2014-11-07 Industria de Diseño Textil, S.A. (INDITEX, S.A.)
zara

// zero : 2014-12-18 Amazon Registry Services, Inc.
zero

// zip : 2014-05-08 Charleston Road Registry Inc.
zip

// zone : 2013-11-14 Binky Moon, LLC
zone

// zuerich : 2014-11-07 Kanton Zürich (Canton of Zurich)
zuerich


// ===END ICANN DOMAINS===
// ===BEGIN PRIVATE DOMAINS===
// (Note: these are in alphabetical order by company name)

// 1GB LLC : https://www.1gb.ua/
// Submitted by 1GB LLC <noc@1gb.com.ua>
cc.ua
inf.ua
ltd.ua

// 611coin : https://611project.org/
611.to

// Adobe : https://www.adobe.com/
// Submitted by Ian Boston <boston@adobe.com>
adobeaemcloud.com
adobeaemcloud.net
*.dev.adobeaemcloud.com

// Agnat sp. z o.o. : https://domena.pl
// Submitted by Przemyslaw Plewa <it-admin@domena.pl>
beep.pl

// alboto.ca : http://alboto.ca
// Submitted by Anton Avramov <avramov@alboto.ca>
barsy.ca

// Alces Software Ltd : http://alces-software.com
// Submitted by Mark J. Titorenko <mark.titorenko@alces-software.com>
*.compute.estate
*.alces.network

// all-inkl.com : https://all-inkl.com
// Submitted by Werner Kaltofen <wk@all-inkl.com>
kasserver.com

// Altervista: https://www.altervista.org
// Submitted by Carlo Cannas <tech_staff@altervista.it>
altervista.org

// alwaysdata : https://www.alwaysdata.com
// Submitted by Cyril <admin@alwaysdata.com>
alwaysdata.net

// Amazon CloudFront : https://aws.amazon.com/cloudfront/
// Submitted by Donavan Miller <donavanm@amazon.com>
cloudfront.net

// Amazon Elastic Compute Cloud : https://aws.amazon.com/ec2/
// Submitted by Luke Wells <psl-maintainers@amazon.com>
*.compute.amazonaws.com
*.compute-1.amazonaws.com
*.compute.amazonaws.com.cn
us-east-1.amazonaws.com

// Amazon Elastic Beanstalk : https://aws.amazon.com/elasticbeanstalk/
// Submitted by Luke Wells <psl-maintainers@amazon.com>
cn-north-1.eb.amazonaws.com.cn
cn-northwest-1.eb.amazonaws.com.cn
elasticbeanstalk.com
ap-northeast-1.elasticbeanstalk.com
ap-northeast-2.elasticbeanstalk.com
ap-northeast-3.elasticbeanstalk.com
ap-south-1.elasticbeanstalk.com
ap-southeast-1.elasticbeanstalk.com
ap-southeast-2.elasticbeanstalk.com
ca-central-1.elasticbeanstalk.com
eu-central-1.elasticbeanstalk.com
eu-west-1.elasticbeanstalk.com
eu-west-2.elasticbeanstalk.com
eu-west-3.elasticbeanstalk.com
sa-east-1.elasticbeanstalk.com
us-east-1.elasticbeanstalk.com
us-east-2.elasticbeanstalk.com
us-gov-west-1.elasticbeanstalk.com
us-west-1.elasticbeanstalk.com
us-west-2.elasticbeanstalk.com

// Amazon Elastic Load Balancing : https://aws.amazon.com/elasticloadbalancing/
// Submitted by Luke Wells <psl-maintainers@amazon.com>
*.elb.amazonaws.com
*.elb.amazonaws.com.cn

// Amazon S3 : https://aws.amazon.com/s3/
// Submitted by Luke Wells <psl-maintainers@amazon.com>
s3.amazonaws.com
s3-ap-northeast-1.amazonaws.com
s3-ap-northeast-2.amazonaws.com
s3-ap-south-1.amazonaws.com
s3-ap-southeast-1.amazonaws.com
s3-ap-southeast-2.amazonaws.com
s3-ca-central-1.amazonaws.com
s3-eu-central-1.amazonaws.com
s3-eu-west-1.amazonaws.com
s3-eu-west-2.amazonaws.com
s3-eu-west-3.amazonaws.com
s3-external-1.amazonaws.com
s3-fips-us-gov-west-1.amazonaws.com
s3-sa-east-1.amazonaws.com
s3-us-gov-west-1.amazonaws.com
s3-us-east-2.amazonaws.com
s3-us-west-1.amazonaws.com
s3-us-west-2.amazonaws.com
s3.ap-northeast-2.amazonaws.com
s3.ap-south-1.amazonaws.com
s3.cn-north-1.amazonaws.com.cn
s3.ca-central-1.amazonaws.com
s3.eu-central-1.amazonaws.com
s3.eu-west-2.amazonaws.com
s3.eu-west-3.amazonaws.com
s3.us-east-2.amazonaws.com
s3.dualstack.ap-northeast-1.amazonaws.com
s3.dualstack.ap-northeast-2.amazonaws.com
s3.dualstack.ap-south-1.amazonaws.com
s3.dualstack.ap-southeast-1.amazonaws.com
s3.dualstack.ap-southeast-2.amazonaws.com
s3.dualstack.ca-central-1.amazonaws.com
s3.dualstack.eu-central-1.amazonaws.com
s3.dualstack.eu-west-1.amazonaws.com
s3.dualstack.eu-west-2.amazonaws.com
s3.dualstack.eu-west-3.amazonaws.com
s3.dualstack.sa-east-1.amazonaws.com
s3.dualstack.us-east-1.amazonaws.com
s3.dualstack.us-east-2.amazonaws.com
s3-website-us-east-1.amazonaws.com
s3-website-us-west-1.amazonaws.com
s3-website-us-west-2.amazonaws.com
s3-website-ap-northeast-1.amazonaws.com
s3-website-ap-southeast-1.amazonaws.com
s3-website-ap-southeast-2.amazonaws.com
s3-website-eu-west-1.amazonaws.com
s3-website-sa-east-1.amazonaws.com
s3-website.ap-northeast-2.amazonaws.com
s3-website.ap-south-1.amazonaws.com
s3-website.ca-central-1.amazonaws.com
s3-website.eu-central-1.amazonaws.com
s3-website.eu-west-2.amazonaws.com
s3-website.eu-west-3.amazonaws.com
s3-website.us-east-2.amazonaws.com

// Amsterdam Wireless: https://www.amsterdamwireless.nl/
// Submitted by Imre Jonk <hostmaster@amsterdamwireless.nl>
amsw.nl

// Amune : https://amune.org/
// Submitted by Team Amune <cert@amune.org>
t3l3p0rt.net
tele.amune.org

// Apigee : https://apigee.com/
// Submitted by Apigee Security Team <security@apigee.com>
apigee.io

// Aptible : https://www.aptible.com/
// Submitted by Thomas Orozco <thomas@aptible.com>
on-aptible.com

// ASEINet : https://www.aseinet.com/
// Submitted by Asei SEKIGUCHI <mail@aseinet.com>
user.aseinet.ne.jp
gv.vc
d.gv.vc

// Asociación Amigos de la Informática "Euskalamiga" : http://encounter.eus/
// Submitted by Hector Martin <marcan@euskalencounter.org>
user.party.eus

// Association potager.org : https://potager.org/
// Submitted by Lunar <jardiniers@potager.org>
pimienta.org
poivron.org
potager.org
sweetpepper.org

// ASUSTOR Inc. : http://www.asustor.com
// Submitted by Vincent Tseng <vincenttseng@asustor.com>
myasustor.com

// AVM : https://avm.de
// Submitted by Andreas Weise <a.weise@avm.de>
myfritz.net

// AW AdvisorWebsites.com Software Inc : https://advisorwebsites.com
// Submitted by James Kennedy <domains@advisorwebsites.com>
*.awdev.ca
*.advisor.ws

// b-data GmbH : https://www.b-data.io
// Submitted by Olivier Benz <olivier.benz@b-data.ch>
b-data.io

// backplane : https://www.backplane.io
// Submitted by Anthony Voutas <anthony@backplane.io>
backplaneapp.io

// Balena : https://www.balena.io
// Submitted by Petros Angelatos <petrosagg@balena.io>
balena-devices.com

// Banzai Cloud
// Submitted by Janos Matyas <info@banzaicloud.com>
*.banzai.cloud
app.banzaicloud.io
*.backyards.banzaicloud.io


// BetaInABox
// Submitted by Adrian <adrian@betainabox.com>
betainabox.com

// BinaryLane : http://www.binarylane.com
// Submitted by Nathan O'Sullivan <nathan@mammoth.com.au>
bnr.la

// Blackbaud, Inc. : https://www.blackbaud.com
// Submitted by Paul Crowder <paul.crowder@blackbaud.com>
blackbaudcdn.net

// Boomla : https://boomla.com
// Submitted by Tibor Halter <thalter@boomla.com>
boomla.net

// Boxfuse : https://boxfuse.com
// Submitted by Axel Fontaine <axel@boxfuse.com>
boxfuse.io

// bplaced : https://www.bplaced.net/
// Submitted by Miroslav Bozic <security@bplaced.net>
square7.ch
bplaced.com
bplaced.de
square7.de
bplaced.net
square7.net

// BrowserSafetyMark
// Submitted by Dave Tharp <browsersafetymark.io@quicinc.com>
browsersafetymark.io

// Bytemark Hosting : https://www.bytemark.co.uk
// Submitted by Paul Cammish <paul.cammish@bytemark.co.uk>
uk0.bigv.io
dh.bytemark.co.uk
vm.bytemark.co.uk

// callidomus : https://www.callidomus.com/
// Submitted by Marcus Popp <admin@callidomus.com>
mycd.eu

// Carrd : https://carrd.co
// Submitted by AJ <aj@carrd.co>
carrd.co
crd.co
uwu.ai

// CentralNic : http://www.centralnic.com/names/domains
// Submitted by registry <gavin.brown@centralnic.com>
ae.org
ar.com
br.com
cn.com
com.de
com.se
de.com
eu.com
gb.com
gb.net
hu.com
hu.net
jp.net
jpn.com
kr.com
mex.com
no.com
qc.com
ru.com
sa.com
se.net
uk.com
uk.net
us.com
uy.com
za.bz
za.com

// Africa.com Web Solutions Ltd : https://registry.africa.com
// Submitted by Gavin Brown <gavin.brown@centralnic.com>
africa.com

// iDOT Services Limited : http://www.domain.gr.com
// Submitted by Gavin Brown <gavin.brown@centralnic.com>
gr.com

// Radix FZC : http://domains.in.net
// Submitted by Gavin Brown <gavin.brown@centralnic.com>
in.net

// US REGISTRY LLC : http://us.org
// Submitted by Gavin Brown <gavin.brown@centralnic.com>
us.org

// co.com Registry, LLC : https://registry.co.com
// Submitted by Gavin Brown <gavin.brown@centralnic.com>
co.com

// c.la : http://www.c.la/
c.la

// certmgr.org : https://certmgr.org
// Submitted by B. Blechschmidt <hostmaster@certmgr.org>
certmgr.org

// Citrix : https://citrix.com
// Submitted by Alex Stoddard <alex.stoddard@citrix.com>
xenapponazure.com

// Civilized Discourse Construction Kit, Inc. : https://www.discourse.org/
// Submitted by Rishabh Nambiar & Michael Brown <team@discourse.org>
discourse.group
discourse.team

// ClearVox : http://www.clearvox.nl/
// Submitted by Leon Rowland <leon@clearvox.nl>
virtueeldomein.nl

// Clever Cloud : https://www.clever-cloud.com/
// Submitted by Quentin Adam <noc@clever-cloud.com>
cleverapps.io

// Clerk : https://www.clerk.dev
// Submitted by Colin Sidoti <colin@clerk.dev>
*.lcl.dev
*.stg.dev

// Clic2000 : https://clic2000.fr
// Submitted by Mathilde Blanchemanche <mathilde@clic2000.fr>
clic2000.net

// Cloud66 : https://www.cloud66.com/
// Submitted by Khash Sajadi <khash@cloud66.com>
c66.me
cloud66.ws
cloud66.zone

// CloudAccess.net : https://www.cloudaccess.net/
// Submitted by Pawel Panek <noc@cloudaccess.net>
jdevcloud.com
wpdevcloud.com
cloudaccess.host
freesite.host
cloudaccess.net

// cloudControl : https://www.cloudcontrol.com/
// Submitted by Tobias Wilken <tw@cloudcontrol.com>
cloudcontrolled.com
cloudcontrolapp.com

// Cloudera, Inc. : https://www.cloudera.com/
// Submitted by Philip Langdale <security@cloudera.com>
cloudera.site

// Cloudflare, Inc. : https://www.cloudflare.com/
// Submitted by Jake Riesterer <publicsuffixlist@cloudflare.com>
trycloudflare.com
workers.dev

// Clovyr : https://clovyr.io
// Submitted by Patrick Nielsen <patrick@clovyr.io>
wnext.app

// co.ca : http://registry.co.ca/
co.ca

// Co & Co : https://co-co.nl/
// Submitted by Govert Versluis <govert@co-co.nl>
*.otap.co

// i-registry s.r.o. : http://www.i-registry.cz/
// Submitted by Martin Semrad <semrad@i-registry.cz>
co.cz

// CDN77.com : http://www.cdn77.com
// Submitted by Jan Krpes <jan.krpes@cdn77.com>
c.cdn77.org
cdn77-ssl.net
r.cdn77.net
rsc.cdn77.org
ssl.origin.cdn77-secure.org

// Cloud DNS Ltd : http://www.cloudns.net
// Submitted by Aleksander Hristov <noc@cloudns.net>
cloudns.asia
cloudns.biz
cloudns.club
cloudns.cc
cloudns.eu
cloudns.in
cloudns.info
cloudns.org
cloudns.pro
cloudns.pw
cloudns.us

// Cloudeity Inc : https://cloudeity.com
// Submitted by Stefan Dimitrov <contact@cloudeity.com>
cloudeity.net

// CNPY : https://cnpy.gdn
// Submitted by Angelo Gladding <angelo@lahacker.net>
cnpy.gdn

// CoDNS B.V.
co.nl
co.no

// Combell.com : https://www.combell.com
// Submitted by Thomas Wouters <thomas.wouters@combellgroup.com>
webhosting.be
hosting-cluster.nl

// Coordination Center for TLD RU and XN--P1AI : https://cctld.ru/en/domains/domens_ru/reserved/
// Submitted by George Georgievsky <gug@cctld.ru>
ac.ru
edu.ru
gov.ru
int.ru
mil.ru
test.ru

// COSIMO GmbH : http://www.cosimo.de
// Submitted by Rene Marticke <rmarticke@cosimo.de>
dyn.cosidns.de
dynamisches-dns.de
dnsupdater.de
internet-dns.de
l-o-g-i-n.de
dynamic-dns.info
feste-ip.net
knx-server.net
static-access.net

// Craynic, s.r.o. : http://www.craynic.com/
// Submitted by Ales Krajnik <ales.krajnik@craynic.com>
realm.cz

// Cryptonomic : https://cryptonomic.net/
// Submitted by Andrew Cady <public-suffix-list@cryptonomic.net>
*.cryptonomic.net

// Cupcake : https://cupcake.io/
// Submitted by Jonathan Rudenberg <jonathan@cupcake.io>
cupcake.is

// Curv UG : https://curv-labs.de/
// Submitted by Marvin Wiesner <Marvin@curv-labs.de>
curv.dev

// Customer OCI - Oracle Dyn https://cloud.oracle.com/home https://dyn.com/dns/
// Submitted by Gregory Drake <support@dyn.com>
// Note: This is intended to also include customer-oci.com due to wildcards implicitly including the current label
*.customer-oci.com
*.oci.customer-oci.com
*.ocp.customer-oci.com
*.ocs.customer-oci.com

// cyon GmbH : https://www.cyon.ch/
// Submitted by Dominic Luechinger <dol@cyon.ch>
cyon.link
cyon.site

// Daplie, Inc : https://daplie.com
// Submitted by AJ ONeal <aj@daplie.com>
daplie.me
localhost.daplie.me

// Datto, Inc. : https://www.datto.com/
// Submitted by Philipp Heckel <ph@datto.com>
dattolocal.com
dattorelay.com
dattoweb.com
mydatto.com
dattolocal.net
mydatto.net

// Dansk.net : http://www.dansk.net/
// Submitted by Anani Voule <digital@digital.co.dk>
biz.dk
co.dk
firm.dk
reg.dk
store.dk

// dappnode.io : https://dappnode.io/
// Submitted by Abel Boldu / DAppNode Team <community@dappnode.io>
dyndns.dappnode.io

// dapps.earth : https://dapps.earth/
// Submitted by Daniil Burdakov <icqkill@gmail.com>
*.dapps.earth
*.bzz.dapps.earth

// Dark, Inc. : https://darklang.com
// Submitted by Paul Biggar <ops@darklang.com>
builtwithdark.com

// Datawire, Inc : https://www.datawire.io
// Submitted by Richard Li <secalert@datawire.io>
edgestack.me

// Debian : https://www.debian.org/
// Submitted by Peter Palfrader / Debian Sysadmin Team <dsa-publicsuffixlist@debian.org>
debian.net

// deSEC : https://desec.io/
// Submitted by Peter Thomassen <peter@desec.io>
dedyn.io

// DNShome : https://www.dnshome.de/
// Submitted by Norbert Auler <mail@dnshome.de>
dnshome.de

// DotArai : https://www.dotarai.com/
// Submitted by Atsadawat Netcharadsang <atsadawat@dotarai.co.th>
online.th
shop.th

// DrayTek Corp. : https://www.draytek.com/
// Submitted by Paul Fang <mis@draytek.com>
drayddns.com

// DreamHost : http://www.dreamhost.com/
// Submitted by Andrew Farmer <andrew.farmer@dreamhost.com>
dreamhosters.com

// Drobo : http://www.drobo.com/
// Submitted by Ricardo Padilha <rpadilha@drobo.com>
mydrobo.com

// Drud Holdings, LLC. : https://www.drud.com/
// Submitted by Kevin Bridges <kevin@drud.com>
drud.io
drud.us

// DuckDNS : http://www.duckdns.org/
// Submitted by Richard Harper <richard@duckdns.org>
duckdns.org

// bitbridge.net : Submitted by Craig Welch, abeliidev@gmail.com
bitbridge.net

// dy.fi : http://dy.fi/
// Submitted by Heikki Hannikainen <hessu@hes.iki.fi>
dy.fi
tunk.org

// DynDNS.com : http://www.dyndns.com/services/dns/dyndns/
dyndns-at-home.com
dyndns-at-work.com
dyndns-blog.com
dyndns-free.com
dyndns-home.com
dyndns-ip.com
dyndns-mail.com
dyndns-office.com
dyndns-pics.com
dyndns-remote.com
dyndns-server.com
dyndns-web.com
dyndns-wiki.com
dyndns-work.com
dyndns.biz
dyndns.info
dyndns.org
dyndns.tv
at-band-camp.net
ath.cx
barrel-of-knowledge.info
barrell-of-knowledge.info
better-than.tv
blogdns.com
blogdns.net
blogdns.org
blogsite.org
boldlygoingnowhere.org
broke-it.net
buyshouses.net
cechire.com
dnsalias.com
dnsalias.net
dnsalias.org
dnsdojo.com
dnsdojo.net
dnsdojo.org
does-it.net
doesntexist.com
doesntexist.org
dontexist.com
dontexist.net
dontexist.org
doomdns.com
doomdns.org
dvrdns.org
dyn-o-saur.com
dynalias.com
dynalias.net
dynalias.org
dynathome.net
dyndns.ws
endofinternet.net
endofinternet.org
endoftheinternet.org
est-a-la-maison.com
est-a-la-masion.com
est-le-patron.com
est-mon-blogueur.com
for-better.biz
for-more.biz
for-our.info
for-some.biz
for-the.biz
forgot.her.name
forgot.his.name
from-ak.com
from-al.com
from-ar.com
from-az.net
from-ca.com
from-co.net
from-ct.com
from-dc.com
from-de.com
from-fl.com
from-ga.com
from-hi.com
from-ia.com
from-id.com
from-il.com
from-in.com
from-ks.com
from-ky.com
from-la.net
from-ma.com
from-md.com
from-me.org
from-mi.com
from-mn.com
from-mo.com
from-ms.com
from-mt.com
from-nc.com
from-nd.com
from-ne.com
from-nh.com
from-nj.com
from-nm.com
from-nv.com
from-ny.net
from-oh.com
from-ok.com
from-or.com
from-pa.com
from-pr.com
from-ri.com
from-sc.com
from-sd.com
from-tn.com
from-tx.com
from-ut.com
from-va.com
from-vt.com
from-wa.com
from-wi.com
from-wv.com
from-wy.com
ftpaccess.cc
fuettertdasnetz.de
game-host.org
game-server.cc
getmyip.com
gets-it.net
go.dyndns.org
gotdns.com
gotdns.org
groks-the.info
groks-this.info
ham-radio-op.net
here-for-more.info
hobby-site.com
hobby-site.org
home.dyndns.org
homedns.org
homeftp.net
homeftp.org
homeip.net
homelinux.com
homelinux.net
homelinux.org
homeunix.com
homeunix.net
homeunix.org
iamallama.com
in-the-band.net
is-a-anarchist.com
is-a-blogger.com
is-a-bookkeeper.com
is-a-bruinsfan.org
is-a-bulls-fan.com
is-a-candidate.org
is-a-caterer.com
is-a-celticsfan.org
is-a-chef.com
is-a-chef.net
is-a-chef.org
is-a-conservative.com
is-a-cpa.com
is-a-cubicle-slave.com
is-a-democrat.com
is-a-designer.com
is-a-doctor.com
is-a-financialadvisor.com
is-a-geek.com
is-a-geek.net
is-a-geek.org
is-a-green.com
is-a-guru.com
is-a-hard-worker.com
is-a-hunter.com
is-a-knight.org
is-a-landscaper.com
is-a-lawyer.com
is-a-liberal.com
is-a-libertarian.com
is-a-linux-user.org
is-a-llama.com
is-a-musician.com
is-a-nascarfan.com
is-a-nurse.com
is-a-painter.com
is-a-patsfan.org
is-a-personaltrainer.com
is-a-photographer.com
is-a-player.com
is-a-republican.com
is-a-rockstar.com
is-a-socialist.com
is-a-soxfan.org
is-a-student.com
is-a-teacher.com
is-a-techie.com
is-a-therapist.com
is-an-accountant.com
is-an-actor.com
is-an-actress.com
is-an-anarchist.com
is-an-artist.com
is-an-engineer.com
is-an-entertainer.com
is-by.us
is-certified.com
is-found.org
is-gone.com
is-into-anime.com
is-into-cars.com
is-into-cartoons.com
is-into-games.com
is-leet.com
is-lost.org
is-not-certified.com
is-saved.org
is-slick.com
is-uberleet.com
is-very-bad.org
is-very-evil.org
is-very-good.org
is-very-nice.org
is-very-sweet.org
is-with-theband.com
isa-geek.com
isa-geek.net
isa-geek.org
isa-hockeynut.com
issmarterthanyou.com
isteingeek.de
istmein.de
kicks-ass.net
kicks-ass.org
knowsitall.info
land-4-sale.us
lebtimnetz.de
leitungsen.de
likes-pie.com
likescandy.com
merseine.nu
mine.nu
misconfused.org
mypets.ws
myphotos.cc
neat-url.com
office-on-the.net
on-the-web.tv
podzone.net
podzone.org
readmyblog.org
saves-the-whales.com
scrapper-site.net
scrapping.cc
selfip.biz
selfip.com
selfip.info
selfip.net
selfip.org
sells-for-less.com
sells-for-u.com
sells-it.net
sellsyourhome.org
servebbs.com
servebbs.net
servebbs.org
serveftp.net
serveftp.org
servegame.org
shacknet.nu
simple-url.com
space-to-rent.com
stuff-4-sale.org
stuff-4-sale.us
teaches-yoga.com
thruhere.net
traeumtgerade.de
webhop.biz
webhop.info
webhop.net
webhop.org
worse-than.tv
writesthisblog.com

// ddnss.de : https://www.ddnss.de/
// Submitted by Robert Niedziela <webmaster@ddnss.de>
ddnss.de
dyn.ddnss.de
dyndns.ddnss.de
dyndns1.de
dyn-ip24.de
home-webserver.de
dyn.home-webserver.de
myhome-server.de
ddnss.org

// Definima : http://www.definima.com/
// Submitted by Maxence Bitterli <maxence@definima.com>
definima.net
definima.io

// dnstrace.pro : https://dnstrace.pro/
// Submitted by Chris Partridge <chris@partridge.tech>
bci.dnstrace.pro

// Dynu.com : https://www.dynu.com/
// Submitted by Sue Ye <sue@dynu.com>
ddnsfree.com
ddnsgeek.com
giize.com
gleeze.com
kozow.com
loseyourip.com
ooguy.com
theworkpc.com
casacam.net
dynu.net
accesscam.org
camdvr.org
freeddns.org
mywire.org
webredirect.org
myddns.rocks
blogsite.xyz

// dynv6 : https://dynv6.com
// Submitted by Dominik Menke <dom@digineo.de>
dynv6.net

// E4YOU spol. s.r.o. : https://e4you.cz/
// Submitted by Vladimir Dudr <info@e4you.cz>
e4.cz

// En root‽ : https://en-root.org
// Submitted by Emmanuel Raviart <emmanuel@raviart.com>
en-root.fr

// Enalean SAS: https://www.enalean.com
// Submitted by Thomas Cottier <thomas.cottier@enalean.com>
mytuleap.com

// ECG Robotics, Inc: https://ecgrobotics.org
// Submitted by <frc1533@ecgrobotics.org>
onred.one
staging.onred.one

// Enonic : http://enonic.com/
// Submitted by Erik Kaareng-Sunde <esu@enonic.com>
enonic.io
customer.enonic.io

// EU.org https://eu.org/
// Submitted by Pierre Beyssac <hostmaster@eu.org>
eu.org
al.eu.org
asso.eu.org
at.eu.org
au.eu.org
be.eu.org
bg.eu.org
ca.eu.org
cd.eu.org
ch.eu.org
cn.eu.org
cy.eu.org
cz.eu.org
de.eu.org
dk.eu.org
edu.eu.org
ee.eu.org
es.eu.org
fi.eu.org
fr.eu.org
gr.eu.org
hr.eu.org
hu.eu.org
ie.eu.org
il.eu.org
in.eu.org
int.eu.org
is.eu.org
it.eu.org
jp.eu.org
kr.eu.org
lt.eu.org
lu.eu.org
lv.eu.org
mc.eu.org
me.eu.org
mk.eu.org
mt.eu.org
my.eu.org
net.eu.org
ng.eu.org
nl.eu.org
no.eu.org
nz.eu.org
paris.eu.org
pl.eu.org
pt.eu.org
q-a.eu.org
ro.eu.org
ru.eu.org
se.eu.org
si.eu.org
sk.eu.org
tr.eu.org
uk.eu.org
us.eu.org

// Evennode : http://www.evennode.com/
// Submitted by Michal Kralik <support@evennode.com>
eu-1.evennode.com
eu-2.evennode.com
eu-3.evennode.com
eu-4.evennode.com
us-1.evennode.com
us-2.evennode.com
us-3.evennode.com
us-4.evennode.com

// eDirect Corp. : https://hosting.url.com.tw/
// Submitted by C.S. chang <cschang@corp.url.com.tw>
twmail.cc
twmail.net
twmail.org
mymailer.com.tw
url.tw

// Fabrica Technologies, Inc. : https://www.fabrica.dev/
// Submitted by Eric Jiang <eric@fabrica.dev>
onfabrica.com

// Facebook, Inc.
// Submitted by Peter Ruibal <public-suffix@fb.com>
apps.fbsbx.com

// FAITID : https://faitid.org/
// Submitted by Maxim Alzoba <tech.contact@faitid.org>
// https://www.flexireg.net/stat_info
ru.net
adygeya.ru
bashkiria.ru
bir.ru
cbg.ru
com.ru
dagestan.ru
grozny.ru
kalmykia.ru
kustanai.ru
marine.ru
mordovia.ru
msk.ru
mytis.ru
nalchik.ru
nov.ru
pyatigorsk.ru
spb.ru
vladikavkaz.ru
vladimir.ru
abkhazia.su
adygeya.su
aktyubinsk.su
arkhangelsk.su
armenia.su
ashgabad.su
azerbaijan.su
balashov.su
bashkiria.su
bryansk.su
bukhara.su
chimkent.su
dagestan.su
east-kazakhstan.su
exnet.su
georgia.su
grozny.su
ivanovo.su
jambyl.su
kalmykia.su
kaluga.su
karacol.su
karaganda.su
karelia.su
khakassia.su
krasnodar.su
kurgan.su
kustanai.su
lenug.su
mangyshlak.su
mordovia.su
msk.su
murmansk.su
nalchik.su
navoi.su
north-kazakhstan.su
nov.su
obninsk.su
penza.su
pokrovsk.su
sochi.su
spb.su
tashkent.su
termez.su
togliatti.su
troitsk.su
tselinograd.su
tula.su
tuva.su
vladikavkaz.su
vladimir.su
vologda.su

// Fancy Bits, LLC : http://getchannels.com
// Submitted by Aman Gupta <aman@getchannels.com>
channelsdvr.net
u.channelsdvr.net

// Fastly Inc. : http://www.fastly.com/
// Submitted by Fastly Security <security@fastly.com>
fastly-terrarium.com
fastlylb.net
map.fastlylb.net
freetls.fastly.net
map.fastly.net
a.prod.fastly.net
global.prod.fastly.net
a.ssl.fastly.net
b.ssl.fastly.net
global.ssl.fastly.net

// FASTVPS EESTI OU : https://fastvps.ru/
// Submitted by Likhachev Vasiliy <lihachev@fastvps.ru>
fastvps-server.com
fastvps.host
myfast.host
fastvps.site
myfast.space

// Featherhead : https://featherhead.xyz/
// Submitted by Simon Menke <simon@featherhead.xyz>
fhapp.xyz

// Fedora : https://fedoraproject.org/
// submitted by Patrick Uiterwijk <puiterwijk@fedoraproject.org>
fedorainfracloud.org
fedorapeople.org
cloud.fedoraproject.org
app.os.fedoraproject.org
app.os.stg.fedoraproject.org

// FearWorks Media Ltd. : https://fearworksmedia.co.uk
// submitted by Keith Fairley <domains@fearworksmedia.co.uk>
conn.uk
copro.uk
couk.me
ukco.me

// Fermax : https://fermax.com/
// submitted by Koen Van Isterdael <k.vanisterdael@fermax.be>
mydobiss.com

// Filegear Inc. : https://www.filegear.com
// Submitted by Jason Zhu <jason@owtware.com>
filegear.me
filegear-au.me
filegear-de.me
filegear-gb.me
filegear-ie.me
filegear-jp.me
filegear-sg.me

// Firebase, Inc.
// Submitted by Chris Raynor <chris@firebase.com>
firebaseapp.com

// fly.io: https://fly.io
// Submitted by Kurt Mackey <kurt@fly.io>
fly.dev
edgeapp.net
shw.io

// Flynn : https://flynn.io
// Submitted by Jonathan Rudenberg <jonathan@flynn.io>
flynnhosting.net

// Frederik Braun https://frederik-braun.com
// Submitted by Frederik Braun <fb@frederik-braun.com>
0e.vc

// Freebox : http://www.freebox.fr
// Submitted by Romain Fliedel <rfliedel@freebox.fr>
freebox-os.com
freeboxos.com
fbx-os.fr
fbxos.fr
freebox-os.fr
freeboxos.fr

// freedesktop.org : https://www.freedesktop.org
// Submitted by Daniel Stone <daniel@fooishbar.org>
freedesktop.org

// FunkFeuer - Verein zur Förderung freier Netze : https://www.funkfeuer.at
// Submitted by Daniel A. Maierhofer <vorstand@funkfeuer.at>
wien.funkfeuer.at

// Futureweb OG : http://www.futureweb.at
// Submitted by Andreas Schnederle-Wagner <schnederle@futureweb.at>
*.futurecms.at
*.ex.futurecms.at
*.in.futurecms.at
futurehosting.at
futuremailing.at
*.ex.ortsinfo.at
*.kunden.ortsinfo.at
*.statics.cloud

// GDS : https://www.gov.uk/service-manual/operations/operating-servicegovuk-subdomains
// Submitted by David Illsley <david.illsley@digital.cabinet-office.gov.uk>
service.gov.uk

// Gehirn Inc. : https://www.gehirn.co.jp/
// Submitted by Kohei YOSHIDA <tech@gehirn.co.jp>
gehirn.ne.jp
usercontent.jp

// Gentlent, Inc. : https://www.gentlent.com
// Submitted by Tom Klein <tom@gentlent.com>
gentapps.com
gentlentapis.com
lab.ms

// GitHub, Inc.
// Submitted by Patrick Toomey <security@github.com>
github.io
githubusercontent.com

// GitLab, Inc.
// Submitted by Alex Hanselka <alex@gitlab.com>
gitlab.io

// Gitplac.si - https://gitplac.si
// Submitted by Aljaž Starc <me@aljaxus.eu>
gitpage.si

// Glitch, Inc : https://glitch.com
// Submitted by Mads Hartmann <mads@glitch.com>
glitch.me

// GMO Pepabo, Inc. : https://pepabo.com/
// Submitted by dojineko <admin@pepabo.com>
lolipop.io

// GOV.UK Platform as a Service : https://www.cloud.service.gov.uk/
// Submitted by Tom Whitwell <tom.whitwell@digital.cabinet-office.gov.uk>
cloudapps.digital
london.cloudapps.digital

// UKHomeOffice : https://www.gov.uk/government/organisations/home-office
// Submitted by Jon Shanks <jon.shanks@digital.homeoffice.gov.uk>
homeoffice.gov.uk

// GlobeHosting, Inc.
// Submitted by Zoltan Egresi <egresi@globehosting.com>
ro.im
shop.ro

// GoIP DNS Services : http://www.goip.de
// Submitted by Christian Poulter <milchstrasse@goip.de>
goip.de

// Google, Inc.
// Submitted by Eduardo Vela <evn@google.com>
run.app
a.run.app
web.app
*.0emm.com
appspot.com
*.r.appspot.com
blogspot.ae
blogspot.al
blogspot.am
blogspot.ba
blogspot.be
blogspot.bg
blogspot.bj
blogspot.ca
blogspot.cf
blogspot.ch
blogspot.cl
blogspot.co.at
blogspot.co.id
blogspot.co.il
blogspot.co.ke
blogspot.co.nz
blogspot.co.uk
blogspot.co.za
blogspot.com
blogspot.com.ar
blogspot.com.au
blogspot.com.br
blogspot.com.by
blogspot.com.co
blogspot.com.cy
blogspot.com.ee
blogspot.com.eg
blogspot.com.es
blogspot.com.mt
blogspot.com.ng
blogspot.com.tr
blogspot.com.uy
blogspot.cv
blogspot.cz
blogspot.de
blogspot.dk
blogspot.fi
blogspot.fr
blogspot.gr
blogspot.hk
blogspot.hr
blogspot.hu
blogspot.ie
blogspot.in
blogspot.is
blogspot.it
blogspot.jp
blogspot.kr
blogspot.li
blogspot.lt
blogspot.lu
blogspot.md
blogspot.mk
blogspot.mr
blogspot.mx
blogspot.my
blogspot.nl
blogspot.no
blogspot.pe
blogspot.pt
blogspot.qa
blogspot.re
blogspot.ro
blogspot.rs
blogspot.ru
blogspot.se
blogspot.sg
blogspot.si
blogspot.sk
blogspot.sn
blogspot.td
blogspot.tw
blogspot.ug
blogspot.vn
cloudfunctions.net
cloud.goog
codespot.com
googleapis.com
googlecode.com
pagespeedmobilizer.com
publishproxy.com
withgoogle.com
withyoutube.com

// Aaron Marais' Gitlab pages: https://lab.aaronleem.co.za
// Submitted by Aaron Marais <its_me@aaronleem.co.za>
graphox.us

// Group 53, LLC : https://www.group53.com
// Submitted by Tyler Todd <noc@nova53.net>
awsmppl.com

// Hakaran group: http://hakaran.cz
// Submited by Arseniy Sokolov <security@hakaran.cz>
fin.ci
free.hr
caa.li
ua.rs
conf.se

// Handshake : https://handshake.org
// Submitted by Mike Damm <md@md.vc>
hs.zone
hs.run

// Hashbang : https://hashbang.sh
hashbang.sh

// Hasura : https://hasura.io
// Submitted by Shahidh K Muhammed <shahidh@hasura.io>
hasura.app
hasura-app.io

// Hepforge : https://www.hepforge.org
// Submitted by David Grellscheid <admin@hepforge.org>
hepforge.org

// Heroku : https://www.heroku.com/
// Submitted by Tom Maher <tmaher@heroku.com>
herokuapp.com
herokussl.com

// Hibernating Rhinos
// Submitted by Oren Eini <oren@ravendb.net>
myravendb.com
ravendb.community
ravendb.me
development.run
ravendb.run

// HOSTBIP REGISTRY : https://www.hostbip.com/
// Submitted by Atanunu Igbunuroghene <publicsuffixlist@hostbip.com>
bpl.biz
orx.biz
ng.city
biz.gl
ng.ink
col.ng
firm.ng
gen.ng
ltd.ng
ngo.ng
ng.school
sch.so

// HostyHosting (hostyhosting.com)
hostyhosting.io

// Häkkinen.fi
// Submitted by Eero Häkkinen <Eero+psl@Häkkinen.fi>
häkkinen.fi

// Ici la Lune : http://www.icilalune.com/
// Submitted by Simon Morvan <simon@icilalune.com>
*.moonscale.io
moonscale.net

// iki.fi
// Submitted by Hannu Aronsson <haa@iki.fi>
iki.fi

// Individual Network Berlin e.V. : https://www.in-berlin.de/
// Submitted by Christian Seitz <chris@in-berlin.de>
dyn-berlin.de
in-berlin.de
in-brb.de
in-butter.de
in-dsl.de
in-dsl.net
in-dsl.org
in-vpn.de
in-vpn.net
in-vpn.org

// info.at : http://www.info.at/
biz.at
info.at

// info.cx : http://info.cx
// Submitted by Jacob Slater <whois@igloo.to>
info.cx

// Interlegis : http://www.interlegis.leg.br
// Submitted by Gabriel Ferreira <registrobr@interlegis.leg.br>
ac.leg.br
al.leg.br
am.leg.br
ap.leg.br
ba.leg.br
ce.leg.br
df.leg.br
es.leg.br
go.leg.br
ma.leg.br
mg.leg.br
ms.leg.br
mt.leg.br
pa.leg.br
pb.leg.br
pe.leg.br
pi.leg.br
pr.leg.br
rj.leg.br
rn.leg.br
ro.leg.br
rr.leg.br
rs.leg.br
sc.leg.br
se.leg.br
sp.leg.br
to.leg.br

// intermetrics GmbH : https://pixolino.com/
// Submitted by Wolfgang Schwarz <admin@intermetrics.de>
pixolino.com

// IPiFony Systems, Inc. : https://www.ipifony.com/
// Submitted by Matthew Hardeman <mhardeman@ipifony.com>
ipifony.net

// IServ GmbH : https://iserv.eu
// Submitted by Kim-Alexander Brodowski <info@iserv.eu>
mein-iserv.de
schulserver.de
test-iserv.de
iserv.dev

// I-O DATA DEVICE, INC. : http://www.iodata.com/
// Submitted by Yuji Minagawa <domains-admin@iodata.jp>
iobb.net

//Jelastic, Inc. : https://jelastic.com/
// Submited by Ihor Kolodyuk <ik@jelastic.com>
jele.cloud
jele.club
dopaas.com
hidora.com
jcloud.ik-server.com
demo.jelastic.com
j.scaleforce.com.cy
jele.host
mircloud.host
jele.io
cloudjiffy.net
jls-sto1.elastx.net
jelastic.saveincloud.net
jelastic.regruhosting.ru
jele.site
jelastic.team
j.layershift.co.uk

// Jino : https://www.jino.ru
// Submitted by Sergey Ulyashin <ulyashin@jino.ru>
myjino.ru
*.hosting.myjino.ru
*.landing.myjino.ru
*.spectrum.myjino.ru
*.vps.myjino.ru

// Joyent : https://www.joyent.com/
// Submitted by Brian Bennett <brian.bennett@joyent.com>
*.triton.zone
*.cns.joyent.com

// JS.ORG : http://dns.js.org
// Submitted by Stefan Keim <admin@js.org>
js.org

// KaasHosting : http://www.kaashosting.nl/
// Submitted by Wouter Bakker <hostmaster@kaashosting.nl>
kaas.gg
khplay.nl

// Keyweb AG : https://www.keyweb.de
// Submitted by Martin Dannehl <postmaster@keymachine.de>
keymachine.de

// KingHost : https://king.host
// Submitted by Felipe Keller Braz <felipebraz@kinghost.com.br>
kinghost.net
uni5.net

// KnightPoint Systems, LLC : http://www.knightpoint.com/
// Submitted by Roy Keene <rkeene@knightpoint.com>
knightpoint.systems

// KUROKU LTD : https://kuroku.ltd/
// Submitted by DisposaBoy <security@oya.to>
oya.to

// .KRD : http://nic.krd/data/krd/Registration%20Policy.pdf
co.krd
edu.krd

// LCube - Professional hosting e.K. : https://www.lcube-webhosting.de
// Submitted by Lars Laehn <info@lcube.de>
git-repos.de
lcube-server.de
svn-repos.de

// Leadpages : https://www.leadpages.net
// Submitted by Greg Dallavalle <domains@leadpages.net>
leadpages.co
lpages.co
lpusercontent.com

// Lelux.fi : https://lelux.fi/
// Submitted by Lelux Admin <publisuffix@lelux.site>
lelux.site

// Lifetime Hosting : https://Lifetime.Hosting/
// Submitted by Mike Fillator <support@lifetime.hosting>
co.business
co.education
co.events
co.financial
co.network
co.place
co.technology

// Lightmaker Property Manager, Inc. : https://app.lmpm.com/
// Submitted by Greg Holland <greg.holland@lmpm.com>
app.lmpm.com

// Linki Tools UG : https://linki.tools
// Submitted by Paulo Matos <pmatos@linki.tools>
linkitools.space

// linkyard ldt: https://www.linkyard.ch/
// Submitted by Mario Siegenthaler <mario.siegenthaler@linkyard.ch>
linkyard.cloud
linkyard-cloud.ch

// Linode : https://linode.com
// Submitted by <security@linode.com>
members.linode.com
*.nodebalancer.linode.com
*.linodeobjects.com

// LiquidNet Ltd : http://www.liquidnetlimited.com/
// Submitted by Victor Velchev <admin@liquidnetlimited.com>
we.bs

// Log'in Line : https://www.loginline.com/
// Submitted by Rémi Mach <remi.mach@loginline.com>
loginline.app
loginline.dev
loginline.io
loginline.services
loginline.site

// LubMAN UMCS Sp. z o.o : https://lubman.pl/
// Submitted by Ireneusz Maliszewski <ireneusz.maliszewski@lubman.pl>
krasnik.pl
leczna.pl
lubartow.pl
lublin.pl
poniatowa.pl
swidnik.pl

// Lug.org.uk : https://lug.org.uk
// Submitted by Jon Spriggs <admin@lug.org.uk>
uklugs.org
glug.org.uk
lug.org.uk
lugs.org.uk

// Lukanet Ltd : https://lukanet.com
// Submitted by Anton Avramov <register@lukanet.com>
barsy.bg
barsy.co.uk
barsyonline.co.uk
barsycenter.com
barsyonline.com
barsy.club
barsy.de
barsy.eu
barsy.in
barsy.info
barsy.io
barsy.me
barsy.menu
barsy.mobi
barsy.net
barsy.online
barsy.org
barsy.pro
barsy.pub
barsy.shop
barsy.site
barsy.support
barsy.uk

// Magento Commerce
// Submitted by Damien Tournoud <dtournoud@magento.cloud>
*.magentosite.cloud

// May First - People Link : https://mayfirst.org/
// Submitted by Jamie McClelland <info@mayfirst.org>
mayfirst.info
mayfirst.org

// Mail.Ru Group : https://hb.cldmail.ru
// Submitted by Ilya Zaretskiy <zaretskiy@corp.mail.ru>
hb.cldmail.ru

// Memset hosting : https://www.memset.com
// Submitted by Tom Whitwell <domains@memset.com>
miniserver.com
memset.net

// MetaCentrum, CESNET z.s.p.o. : https://www.metacentrum.cz/en/
// Submitted by Zdeněk Šustr <zdenek.sustr@cesnet.cz>
cloud.metacentrum.cz
custom.metacentrum.cz

// MetaCentrum, CESNET z.s.p.o. : https://www.metacentrum.cz/en/
// Submitted by Radim Janča <janca@cesnet.cz>
flt.cloud.muni.cz
usr.cloud.muni.cz

// Meteor Development Group : https://www.meteor.com/hosting
// Submitted by Pierre Carrier <pierre@meteor.com>
meteorapp.com
eu.meteorapp.com

// Michau Enterprises Limited : http://www.co.pl/
co.pl

// Microsoft Corporation : http://microsoft.com
// Submitted by Mostafa Elzeiny <moelzein@microsoft.com>
*.azurecontainer.io
azurewebsites.net
azure-mobile.net
cloudapp.net

// minion.systems : http://minion.systems
// Submitted by Robert Böttinger <r@minion.systems>
csx.cc

// Mozilla Corporation : https://mozilla.com
// Submitted by Ben Francis <bfrancis@mozilla.com>
mozilla-iot.org

// Mozilla Foundation : https://mozilla.org/
// Submitted by glob <glob@mozilla.com>
bmoattachments.org

// MSK-IX : https://www.msk-ix.ru/
// Submitted by Khannanov Roman <r.khannanov@msk-ix.ru>
net.ru
org.ru
pp.ru

// Nabu Casa : https://www.nabucasa.com
// Submitted by Paulus Schoutsen <infra@nabucasa.com>
ui.nabu.casa

// Names.of.London : https://names.of.london/
// Submitted by James Stevens <registry@names.of.london> or <james@jrcs.net>
pony.club
of.fashion
on.fashion
of.football
in.london
of.london
for.men
and.mom
for.mom
for.one
for.sale
of.work
to.work

// NCTU.ME : https://nctu.me/
// Submitted by Tocknicsu <admin@nctu.me>
nctu.me

// Netlify : https://www.netlify.com
// Submitted by Jessica Parsons <jessica@netlify.com>
netlify.app

// Neustar Inc.
// Submitted by Trung Tran <Trung.Tran@neustar.biz>
4u.com

// ngrok : https://ngrok.com/
// Submitted by Alan Shreve <alan@ngrok.com>
ngrok.io

// Nimbus Hosting Ltd. : https://www.nimbushosting.co.uk/
// Submitted by Nicholas Ford <nick@nimbushosting.co.uk>
nh-serv.co.uk

// NFSN, Inc. : https://www.NearlyFreeSpeech.NET/
// Submitted by Jeff Wheelhouse <support@nearlyfreespeech.net>
nfshost.com

// Now-DNS : https://now-dns.com
// Submitted by Steve Russell <steve@now-dns.com>
dnsking.ch
mypi.co
n4t.co
001www.com
ddnslive.com
myiphost.com
forumz.info
16-b.it
32-b.it
64-b.it
soundcast.me
tcp4.me
dnsup.net
hicam.net
now-dns.net
ownip.net
vpndns.net
dynserv.org
now-dns.org
x443.pw
now-dns.top
ntdll.top
freeddns.us
crafting.xyz
zapto.xyz

// nsupdate.info : https://www.nsupdate.info/
// Submitted by Thomas Waldmann <info@nsupdate.info>
nsupdate.info
nerdpol.ovh

// No-IP.com : https://noip.com/
// Submitted by Deven Reza <publicsuffixlist@noip.com>
blogsyte.com
brasilia.me
cable-modem.org
ciscofreak.com
collegefan.org
couchpotatofries.org
damnserver.com
ddns.me
ditchyourip.com
dnsfor.me
dnsiskinky.com
dvrcam.info
dynns.com
eating-organic.net
fantasyleague.cc
geekgalaxy.com
golffan.us
health-carereform.com
homesecuritymac.com
homesecuritypc.com
hopto.me
ilovecollege.info
loginto.me
mlbfan.org
mmafan.biz
myactivedirectory.com
mydissent.net
myeffect.net
mymediapc.net
mypsx.net
mysecuritycamera.com
mysecuritycamera.net
mysecuritycamera.org
net-freaks.com
nflfan.org
nhlfan.net
no-ip.ca
no-ip.co.uk
no-ip.net
noip.us
onthewifi.com
pgafan.net
point2this.com
pointto.us
privatizehealthinsurance.net
quicksytes.com
read-books.org
securitytactics.com
serveexchange.com
servehumour.com
servep2p.com
servesarcasm.com
stufftoread.com
ufcfan.org
unusualperson.com
workisboring.com
3utilities.com
bounceme.net
ddns.net
ddnsking.com
gotdns.ch
hopto.org
myftp.biz
myftp.org
myvnc.com
no-ip.biz
no-ip.info
no-ip.org
noip.me
redirectme.net
servebeer.com
serveblog.net
servecounterstrike.com
serveftp.com
servegame.com
servehalflife.com
servehttp.com
serveirc.com
serveminecraft.net
servemp3.com
servepics.com
servequake.com
sytes.net
webhop.me
zapto.org

// NodeArt : https://nodeart.io
// Submitted by Konstantin Nosov <Nosov@nodeart.io>
stage.nodeart.io

// Nodum B.V. : https://nodum.io/
// Submitted by Wietse Wind <hello+publicsuffixlist@nodum.io>
nodum.co
nodum.io

// Nucleos Inc. : https://nucleos.com
// Submitted by Piotr Zduniak <piotr@nucleos.com>
pcloud.host

// NYC.mn : http://www.information.nyc.mn
// Submitted by Matthew Brown <mattbrown@nyc.mn>
nyc.mn

// NymNom : https://nymnom.com/
// Submitted by NymNom <psl@nymnom.com>
nom.ae
nom.af
nom.ai
nom.al
nym.by
nom.bz
nym.bz
nom.cl
nym.ec
nom.gd
nom.ge
nom.gl
nym.gr
nom.gt
nym.gy
nym.hk
nom.hn
nym.ie
nom.im
nom.ke
nym.kz
nym.la
nym.lc
nom.li
nym.li
nym.lt
nym.lu
nom.lv
nym.me
nom.mk
nym.mn
nym.mx
nom.nu
nym.nz
nym.pe
nym.pt
nom.pw
nom.qa
nym.ro
nom.rs
nom.si
nym.sk
nom.st
nym.su
nym.sx
nom.tj
nym.tw
nom.ug
nom.uy
nom.vc
nom.vg

// Observable, Inc. : https://observablehq.com
// Submitted by Mike Bostock <dns@observablehq.com>
static.observableusercontent.com

// Octopodal Solutions, LLC. : https://ulterius.io/
// Submitted by Andrew Sampson <andrew@ulterius.io>
cya.gg

// Omnibond Systems, LLC. : https://www.omnibond.com
// Submitted by Cole Estep <cole@omnibond.com>
cloudycluster.net

// One Fold Media : http://www.onefoldmedia.com/
// Submitted by Eddie Jones <eddie@onefoldmedia.com>
nid.io

// Open Social : https://www.getopensocial.com/
// Submitted by Alexander Varwijk <security@getopensocial.com>
opensocial.site

// OpenCraft GmbH : http://opencraft.com/
// Submitted by Sven Marnach <sven@opencraft.com>
opencraft.hosting

// Opera Software, A.S.A.
// Submitted by Yngve Pettersen <yngve@opera.com>
operaunite.com

// Oursky Limited : https://skygear.io/
// Submited by Skygear Developer <hello@skygear.io>
skygearapp.com

// OutSystems
// Submitted by Duarte Santos <domain-admin@outsystemscloud.com>
outsystemscloud.com

// OwnProvider GmbH: http://www.ownprovider.com
// Submitted by Jan Moennich <jan.moennich@ownprovider.com>
ownprovider.com
own.pm

// OwO : https://whats-th.is/
// Submitted by Dean Sheather <dean@deansheather.com>
*.owo.codes

// OX : http://www.ox.rs
// Submitted by Adam Grand <webmaster@mail.ox.rs>
ox.rs

// oy.lc
// Submitted by Charly Coste <changaco@changaco.oy.lc>
oy.lc

// Pagefog : https://pagefog.com/
// Submitted by Derek Myers <derek@pagefog.com>
pgfog.com

// Pagefront : https://www.pagefronthq.com/
// Submitted by Jason Kriss <jason@pagefronthq.com>
pagefrontapp.com

// PageXL : https://pagexl.com
// Submitted by Yann Guichard <yann@pagexl.com>
pagexl.com

// .pl domains (grandfathered)
art.pl
gliwice.pl
krakow.pl
poznan.pl
wroc.pl
zakopane.pl

// Pantheon Systems, Inc. : https://pantheon.io/
// Submitted by Gary Dylina <gary@pantheon.io>
pantheonsite.io
gotpantheon.com

// Peplink | Pepwave : http://peplink.com/
// Submitted by Steve Leung <steveleung@peplink.com>
mypep.link

// Perspecta : https://perspecta.com/
// Submitted by Kenneth Van Alstyne <kvanalstyne@perspecta.com>
perspecta.cloud

// Planet-Work : https://www.planet-work.com/
// Submitted by Frédéric VANNIÈRE <f.vanniere@planet-work.com>
on-web.fr

// Platform.sh : https://platform.sh
// Submitted by Nikola Kotur <nikola@platform.sh>
bc.platform.sh
ent.platform.sh
eu.platform.sh
us.platform.sh
*.platformsh.site

// Platter: https://platter.dev
// Submitted by Patrick Flor <patrick@platter.dev>
platter-app.com
platter-app.dev
platterp.us

// Plesk : https://www.plesk.com/
// Submitted by Anton Akhtyamov <program-managers@plesk.com>
pdns.page
plesk.page
pleskns.com

// Port53 : https://port53.io/
// Submitted by Maximilian Schieder <maxi@zeug.co>
dyn53.io

// Positive Codes Technology Company : http://co.bn/faq.html
// Submitted by Zulfais <pc@co.bn>
co.bn

// prgmr.com : https://prgmr.com/
// Submitted by Sarah Newman <owner@prgmr.com>
xen.prgmr.com

// priv.at : http://www.nic.priv.at/
// Submitted by registry <lendl@nic.at>
priv.at

// privacytools.io : https://www.privacytools.io/
// Submitted by Jonah Aragon <jonah@privacytools.io>
prvcy.page

// Protocol Labs : https://protocol.ai/
// Submitted by Michael Burns <noc@protocol.ai>
*.dweb.link

// Protonet GmbH : http://protonet.io
// Submitted by Martin Meier <admin@protonet.io>
protonet.io

// Publication Presse Communication SARL : https://ppcom.fr
// Submitted by Yaacov Akiba Slama <admin@chirurgiens-dentistes-en-france.fr>
chirurgiens-dentistes-en-france.fr
byen.site

// pubtls.org: https://www.pubtls.org
// Submitted by Kor Nielsen <kor@pubtls.org>
pubtls.org

// Qualifio : https://qualifio.com/
// Submitted by Xavier De Cock <xdecock@gmail.com>
qualifioapp.com

// QuickBackend: https://www.quickbackend.com
// Submitted by Dani Biro <dani@pymet.com>
qbuser.com

// Redstar Consultants : https://www.redstarconsultants.com/
// Submitted by Jons Slemmer <jons@redstarconsultants.com>
instantcloud.cn

// Russian Academy of Sciences
// Submitted by Tech Support <support@rasnet.ru>
ras.ru

// QA2
// Submitted by Daniel Dent (https://www.danieldent.com/)
qa2.com

// QCX
// Submitted by Cassandra Beelen <cassandra@beelen.one>
qcx.io
*.sys.qcx.io

// QNAP System Inc : https://www.qnap.com
// Submitted by Nick Chang <nickchang@qnap.com>
dev-myqnapcloud.com
alpha-myqnapcloud.com
myqnapcloud.com

// Quip : https://quip.com
// Submitted by Patrick Linehan <plinehan@quip.com>
*.quipelements.com

// Qutheory LLC : http://qutheory.io
// Submitted by Jonas Schwartz <jonas@qutheory.io>
vapor.cloud
vaporcloud.io

// Rackmaze LLC : https://www.rackmaze.com
// Submitted by Kirill Pertsev <kika@rackmaze.com>
rackmaze.com
rackmaze.net

// Rakuten Games, Inc : https://dev.viberplay.io
// Submitted by Joshua Zhang <public-suffix@rgames.jp>
g.vbrplsbx.io

// Rancher Labs, Inc : https://rancher.com
// Submitted by Vincent Fiduccia <domains@rancher.com>
*.on-k3s.io
*.on-rancher.cloud
*.on-rio.io

// Read The Docs, Inc : https://www.readthedocs.org
// Submitted by David Fischer <team@readthedocs.org>
readthedocs.io

// Red Hat, Inc. OpenShift : https://openshift.redhat.com/
// Submitted by Tim Kramer <tkramer@rhcloud.com>
rhcloud.com

// Render : https://render.com
// Submitted by Anurag Goel <dev@render.com>
app.render.com
onrender.com

// Repl.it : https://repl.it
// Submitted by Mason Clayton <mason@repl.it>
repl.co
repl.run

// Resin.io : https://resin.io
// Submitted by Tim Perry <tim@resin.io>
resindevice.io
devices.resinstaging.io

// RethinkDB : https://www.rethinkdb.com/
// Submitted by Chris Kastorff <info@rethinkdb.com>
hzc.io

// Revitalised Limited : http://www.revitalised.co.uk
// Submitted by Jack Price <jack@revitalised.co.uk>
wellbeingzone.eu
ptplus.fit
wellbeingzone.co.uk

// Rochester Institute of Technology : http://www.rit.edu/
// Submitted by Jennifer Herting <jchits@rit.edu>
git-pages.rit.edu

// Sandstorm Development Group, Inc. : https://sandcats.io/
// Submitted by Asheesh Laroia <asheesh@sandstorm.io>
sandcats.io

// SBE network solutions GmbH : https://www.sbe.de/
// Submitted by Norman Meilick <nm@sbe.de>
logoip.de
logoip.com

// schokokeks.org GbR : https://schokokeks.org/
// Submitted by Hanno Böck <hanno@schokokeks.org>
schokokeks.net

// Scottish Government: https://www.gov.scot
// Submitted by Martin Ellis <martin.ellis@gov.scot>
gov.scot

// Scry Security : http://www.scrysec.com
// Submitted by Shante Adam <shante@skyhat.io>
scrysec.com

// Securepoint GmbH : https://www.securepoint.de
// Submitted by Erik Anders <erik.anders@securepoint.de>
firewall-gateway.com
firewall-gateway.de
my-gateway.de
my-router.de
spdns.de
spdns.eu
firewall-gateway.net
my-firewall.org
myfirewall.org
spdns.org

// Seidat : https://www.seidat.com
// Submitted by Artem Kondratev <accounts@seidat.com>
seidat.net

// Senseering GmbH : https://www.senseering.de
// Submitted by Felix Mönckemeyer <f.moenckemeyer@senseering.de>
senseering.net

// Service Online LLC : http://drs.ua/
// Submitted by Serhii Bulakh <support@drs.ua>
biz.ua
co.ua
pp.ua

// ShiftEdit : https://shiftedit.net/
// Submitted by Adam Jimenez <adam@shiftcreate.com>
shiftedit.io

// Shopblocks : http://www.shopblocks.com/
// Submitted by Alex Bowers <alex@shopblocks.com>
myshopblocks.com

// Shopit : https://www.shopitcommerce.com/
// Submitted by Craig McMahon <craig@shopitcommerce.com>
shopitsite.com

// shopware AG : https://shopware.com
// Submitted by Jens Küper <cloud@shopware.com>
shopware.store

// Siemens Mobility GmbH
// Submitted by Oliver Graebner <security@mo-siemens.io>
mo-siemens.io

// SinaAppEngine : http://sae.sina.com.cn/
// Submitted by SinaAppEngine <saesupport@sinacloud.com>
1kapp.com
appchizi.com
applinzi.com
sinaapp.com
vipsinaapp.com

// Siteleaf : https://www.siteleaf.com/
// Submitted by Skylar Challand <support@siteleaf.com>
siteleaf.net

// Skyhat : http://www.skyhat.io
// Submitted by Shante Adam <shante@skyhat.io>
bounty-full.com
alpha.bounty-full.com
beta.bounty-full.com

// Stackhero : https://www.stackhero.io
// Submitted by Adrien Gillon <adrien+public-suffix-list@stackhero.io>
stackhero-network.com

// staticland : https://static.land
// Submitted by Seth Vincent <sethvincent@gmail.com>
static.land
dev.static.land
sites.static.land

// Sony Interactive Entertainment LLC : https://sie.com/
// Submitted by David Coles <david.coles@sony.com>
playstation-cloud.com

// SourceLair PC : https://www.sourcelair.com
// Submitted by Antonis Kalipetis <akalipetis@sourcelair.com>
apps.lair.io
*.stolos.io

// SpaceKit : https://www.spacekit.io/
// Submitted by Reza Akhavan <spacekit.io@gmail.com>
spacekit.io

// SpeedPartner GmbH: https://www.speedpartner.de/
// Submitted by Stefan Neufeind <info@speedpartner.de>
customer.speedpartner.de

// Standard Library : https://stdlib.com
// Submitted by Jacob Lee <jacob@stdlib.com>
api.stdlib.com

// Storj Labs Inc. : https://storj.io/
// Submitted by Philip Hutchins <hostmaster@storj.io>
storj.farm

// Studenten Net Twente : http://www.snt.utwente.nl/
// Submitted by Silke Hofstra <syscom@snt.utwente.nl>
utwente.io

// Student-Run Computing Facility : https://www.srcf.net/
// Submitted by Edwin Balani <sysadmins@srcf.net>
soc.srcf.net
user.srcf.net

// Sub 6 Limited: http://www.sub6.com
// Submitted by Dan Miller <dm@sub6.com>
temp-dns.com

// Swisscom Application Cloud: https://developer.swisscom.com
// Submitted by Matthias.Winzeler <matthias.winzeler@swisscom.com>
applicationcloud.io
scapp.io

// Symfony, SAS : https://symfony.com/
// Submitted by Fabien Potencier <fabien@symfony.com>
*.s5y.io
*.sensiosite.cloud

// Syncloud : https://syncloud.org
// Submitted by Boris Rybalkin <syncloud@syncloud.it>
syncloud.it

// Synology, Inc. : https://www.synology.com/
// Submitted by Rony Weng <ronyweng@synology.com>
diskstation.me
dscloud.biz
dscloud.me
dscloud.mobi
dsmynas.com
dsmynas.net
dsmynas.org
familyds.com
familyds.net
familyds.org
i234.me
myds.me
synology.me
vpnplus.to
direct.quickconnect.to

// TAIFUN Software AG : http://taifun-software.de
// Submitted by Bjoern Henke <dev-server@taifun-software.de>
taifun-dns.de

// TASK geographical domains (www.task.gda.pl/uslugi/dns)
gda.pl
gdansk.pl
gdynia.pl
med.pl
sopot.pl

// Teckids e.V. : https://www.teckids.org
// Submitted by Dominik George <dominik.george@teckids.org>
edugit.org

// Telebit : https://telebit.cloud
// Submitted by AJ ONeal <aj@telebit.cloud>
telebit.app
telebit.io
*.telebit.xyz

// The Gwiddle Foundation : https://gwiddlefoundation.org.uk
// Submitted by Joshua Bayfield <joshua.bayfield@gwiddlefoundation.org.uk>
gwiddle.co.uk

// Thingdust AG : https://thingdust.com/
// Submitted by Adrian Imboden <adi@thingdust.com>
thingdustdata.com
cust.dev.thingdust.io
cust.disrec.thingdust.io
cust.prod.thingdust.io
cust.testing.thingdust.io

// Tlon.io : https://tlon.io
// Submitted by Mark Staarink <mark@tlon.io>
arvo.network
azimuth.network

// TownNews.com : http://www.townnews.com
// Submitted by Dustin Ward <dward@townnews.com>
bloxcms.com
townnews-staging.com

// TrafficPlex GmbH : https://www.trafficplex.de/
// Submitted by Phillipp Röll <phillipp.roell@trafficplex.de>
12hp.at
2ix.at
4lima.at
lima-city.at
12hp.ch
2ix.ch
4lima.ch
lima-city.ch
trafficplex.cloud
de.cool
12hp.de
2ix.de
4lima.de
lima-city.de
1337.pictures
clan.rip
lima-city.rocks
webspace.rocks
lima.zone

// TransIP : https://www.transip.nl
// Submitted by Rory Breuk <rbreuk@transip.nl>
*.transurl.be
*.transurl.eu
*.transurl.nl

// TuxFamily : http://tuxfamily.org
// Submitted by TuxFamily administrators <adm@staff.tuxfamily.org>
tuxfamily.org

// TwoDNS : https://www.twodns.de/
// Submitted by TwoDNS-Support <support@two-dns.de>
dd-dns.de
diskstation.eu
diskstation.org
dray-dns.de
draydns.de
dyn-vpn.de
dynvpn.de
mein-vigor.de
my-vigor.de
my-wan.de
syno-ds.de
synology-diskstation.de
synology-ds.de

// Uberspace : https://uberspace.de
// Submitted by Moritz Werner <mwerner@jonaspasche.com>
uber.space
*.uberspace.de

// UDR Limited : http://www.udr.hk.com
// Submitted by registry <hostmaster@udr.hk.com>
hk.com
hk.org
ltd.hk
inc.hk

// United Gameserver GmbH : https://united-gameserver.de
// Submitted by Stefan Schwarz <sysadm@united-gameserver.de>
virtualuser.de
virtual-user.de

// urown.net : https://urown.net
// Submitted by Hostmaster <hostmaster@urown.net>
urown.cloud
dnsupdate.info

// .US
// Submitted by Ed Moore <Ed.Moore@lib.de.us>
lib.de.us

// VeryPositive SIA : http://very.lv
// Submitted by Danko Aleksejevs <danko@very.lv>
2038.io

// Vercel, Inc : https://vercel.com/
// Submitted by Connor Davis <security@vercel.com>
vercel.app
vercel.dev
now.sh

// Viprinet Europe GmbH : http://www.viprinet.com
// Submitted by Simon Kissel <hostmaster@viprinet.com>
router.management

// Virtual-Info : https://www.virtual-info.info/
// Submitted by Adnan RIHAN <hostmaster@v-info.info>
v-info.info

// Voorloper.com: https://voorloper.com
// Submitted by Nathan van Bakel <info@voorloper.com>
voorloper.cloud

// Voxel.sh DNS : https://voxel.sh/dns/
// Submitted by Mia Rehlinger <dns@voxel.sh>
neko.am
nyaa.am
be.ax
cat.ax
es.ax
eu.ax
gg.ax
mc.ax
us.ax
xy.ax
nl.ci
xx.gl
app.gp
blog.gt
de.gt
to.gt
be.gy
cc.hn
blog.kg
io.kg
jp.kg
tv.kg
uk.kg
us.kg
de.ls
at.md
de.md
jp.md
to.md
uwu.nu
indie.porn
vxl.sh
ch.tc
me.tc
we.tc
nyan.to
at.vg
blog.vu
dev.vu
me.vu

// V.UA Domain Administrator : https://domain.v.ua/
// Submitted by Serhii Rostilo <sergey@rostilo.kiev.ua>
v.ua

// Waffle Computer Inc., Ltd. : https://docs.waffleinfo.com
// Submitted by Masayuki Note <masa@blade.wafflecell.com>
wafflecell.com

// WebHare bv: https://www.webhare.com/
// Submitted by Arnold Hendriks <info@webhare.com>
*.webhare.dev

// WeDeploy by Liferay, Inc. : https://www.wedeploy.com
// Submitted by Henrique Vicente <security@wedeploy.com>
wedeploy.io
wedeploy.me
wedeploy.sh

// Western Digital Technologies, Inc : https://www.wdc.com
// Submitted by Jung Jin <jungseok.jin@wdc.com>
remotewd.com

// WIARD Enterprises : https://wiardweb.com
// Submitted by Kidd Hustle <kiddhustle@wiardweb.com>
pages.wiardweb.com

// Wikimedia Labs : https://wikitech.wikimedia.org
// Submitted by Arturo Borrero Gonzalez <aborrero@wikimedia.org>
wmflabs.org
toolforge.org
wmcloud.org

// WISP : https://wisp.gg
// Submitted by Stepan Fedotov <stepan@wisp.gg>
panel.gg
daemon.panel.gg

// WoltLab GmbH : https://www.woltlab.com
// Submitted by Tim Düsterhus <security@woltlab.cloud>
myforum.community
community-pro.de
diskussionsbereich.de
community-pro.net
meinforum.net

// www.com.vc : http://www.com.vc
// Submitted by Li Hui <lihui@sinopub.com>
cn.vu

// XenonCloud GbR: https://xenoncloud.net
// Submitted by Julian Uphoff <publicsuffixlist@xenoncloud.net>
half.host

// XnBay Technology : http://www.xnbay.com/
// Submitted by XnBay Developer <developer.xncloud@gmail.com>
xnbay.com
u2.xnbay.com
u2-local.xnbay.com

// XS4ALL Internet bv : https://www.xs4all.nl/
// Submitted by Daniel Mostertman <unixbeheer+publicsuffix@xs4all.net>
cistron.nl
demon.nl
xs4all.space

// Yandex.Cloud LLC: https://cloud.yandex.com
// Submitted by Alexander Lodin <security+psl@yandex-team.ru>
yandexcloud.net
storage.yandexcloud.net
website.yandexcloud.net

// YesCourse Pty Ltd : https://yescourse.com
// Submitted by Atul Bhouraskar <atul@yescourse.com>
official.academy

// Yola : https://www.yola.com/
// Submitted by Stefano Rivera <stefano@yola.com>
yolasite.com

// Yombo : https://yombo.net
// Submitted by Mitch Schwenk <mitch@yombo.net>
ybo.faith
yombo.me
homelink.one
ybo.party
ybo.review
ybo.science
ybo.trade

// Yunohost : https://yunohost.org
// Submitted by Valentin Grimaud <security@yunohost.org>
nohost.me
noho.st

// ZaNiC : http://www.za.net/
// Submitted by registry <hostmaster@nic.za.net>
za.net
za.org

// Zine EOOD : https://zine.bg/
// Submitted by Martin Angelov <martin@zine.bg>
bss.design

// Zitcom A/S : https://www.zitcom.dk
// Submitted by Emil Stahl <esp@zitcom.dk>
basicserver.io
virtualserver.io
enterprisecloud.nu

// Mintere : https://mintere.com/
// Submitted by Ben Aubin <security@mintere.com>
mintere.site

// WP Engine : https://wpengine.com/
// Submitted by Michael Smith <michael.smith@wpengine.com>
wpenginepowered.com

<<<<<<< HEAD
// GignoSystemJapan: http://gsj.bz
// Submitted by GignoSystemJapan <kakutou-ec@gsj.bz>
gsj.bz

=======
// Impertrix Solutions : <https://impertrixcdn.com>
// Submitted by Zhixiang Zhao <csuite@impertrix.com>
impertrixcdn.com
impertrix.com
>>>>>>> 97583a85
// ===END PRIVATE DOMAINS===<|MERGE_RESOLUTION|>--- conflicted
+++ resolved
@@ -13275,15 +13275,15 @@
 // Submitted by Michael Smith <michael.smith@wpengine.com>
 wpenginepowered.com
 
-<<<<<<< HEAD
-// GignoSystemJapan: http://gsj.bz
-// Submitted by GignoSystemJapan <kakutou-ec@gsj.bz>
-gsj.bz
-
-=======
+
 // Impertrix Solutions : <https://impertrixcdn.com>
 // Submitted by Zhixiang Zhao <csuite@impertrix.com>
 impertrixcdn.com
 impertrix.com
->>>>>>> 97583a85
+
+
+
+// GignoSystemJapan: http://gsj.bz
+// Submitted by GignoSystemJapan <kakutou-ec@gsj.bz>
+gsj.bz
 // ===END PRIVATE DOMAINS===