--- conflicted
+++ resolved
@@ -12348,15 +12348,9 @@
 // Canva Pty Ltd : https://canva.com/
 // Submitted by Joel Aquilina <publicsuffixlist@canva.com>
 canva-apps.cn
-<<<<<<< HEAD
 my.canvasite.cn
 canva-apps.com
 my.canva.site
-=======
-*.my.canvasite.cn
-canva-apps.com
-*.my.canva.site
->>>>>>> 823beb14
 
 // Carrd : https://carrd.co
 // Submitted by AJ <aj@carrd.co>
